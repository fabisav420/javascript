--- conflicted
+++ resolved
@@ -106,7 +106,6 @@
   with: { "deno-version": "v1.x" },
 };
 
-<<<<<<< HEAD
 const authenticateWithGoogleCloud = {
   name: "Authenticate with Google Cloud",
   if: [
@@ -125,12 +124,9 @@
   },
 };
 
-function cancelEarlyIfDraftPr(nextSteps: Record<string, unknown>[]): unknown[] {
-=======
 function cancelEarlyIfDraftPr(
   nextSteps: Record<string, unknown>[],
 ): Record<string, unknown>[] {
->>>>>>> 9d54765f
   // Couple issues with GH Actions:
   //
   // 1. The pull_request event type does not include the commit message, so
