name: ci

on: [push, pull_request]

jobs:
  build:
    name: build / ${{ matrix.os }}
    runs-on: ${{ matrix.os }}
    timeout-minutes: 60
    strategy:
      fail-fast: true
      matrix:
        os:
          - ubuntu-18.04
          - windows-2019
          - macos-10.15

    env:
      RUST_BACKTRACE: full
      CARGO_TERM_COLOR: always

    outputs:
      ref: ${{ steps.release.outputs.ref }}

    steps:
      - name: Configure Git
        run: git config --global core.symlinks true

      - name: Checkout Repository
        uses: actions/checkout@v2
        with:
          fetch-depth: 5
<<<<<<< HEAD
          submodules: true

      - name: Get Commit Hash
        id: release
        run: echo "::set-output name=ref::$(git rev-parse HEAD)"

      # Install gnu-tar because BSD tar is buggy on Github's macos machines.
      # https://github.com/actions/cache/issues/403
      # https://github.com/actions-rs/cargo/issues/111.
      - name: Install GNU tar (MacOS)
        if: runner.os == 'macOS'
        run: |
          brew install gnu-tar
          echo "/usr/local/opt/gnu-tar/libexec/gnubin" >> $GITHUB_PATH

      - name: Cargo Cache
        uses: actions/cache@v2
        with:
          path: |
            ~/.cargo/registry
            ~/.cargo/git
            target/*/.*
            target/*/build
            target/*/deps
          key: cargo-cache-build-${{ runner.os }}-${{ hashFiles('Cargo.lock') }}
          restore-keys: cargo-cache-build-${{ runner.os }}-

      - name: Setup Rust
        uses: actions-rs/toolchain@v1
        with:
          default: true
          override: true
          toolchain: 1.50.0

      - name: Configure Canary
        shell: bash
        run: echo 'DENO_CANARY=true' >> $GITHUB_ENV

      - name: Build
        uses: actions-rs/cargo@v1
        with:
          use-cross: false
          command: build
          args: --locked --all-targets --release

      - name: Zip Linux Build
        if: runner.os == 'Linux'
        working-directory: target/release
        run: |
          zip -r deno-x86_64-unknown-linux-gnu.zip deno
          zip -r denort-x86_64-unknown-linux-gnu.zip denort

      - name: Zip MacOS Build
        if: runner.os == 'macOS'
        working-directory: target/release
        run: |
          zip -r deno-x86_64-apple-darwin.zip deno
          zip -r denort-x86_64-apple-darwin.zip denort

      - name: Zip Windows Build
        if: runner.os == 'Windows'
        working-directory: target/release
        run: |
          Compress-Archive -CompressionLevel Optimal -Force -Path deno.exe -DestinationPath deno-x86_64-pc-windows-msvc.zip
          Compress-Archive -CompressionLevel Optimal -Force -Path denort.exe -DestinationPath denort-x86_64-pc-windows-msvc.zip

      - name: Upload Artifacts
        uses: actions/upload-artifact@v2
        with:
          name: canary
          path: |
            target/release/deno-x86_64-unknown-linux-gnu.zip
            target/release/deno-x86_64-pc-windows-msvc.zip
            target/release/deno-x86_64-apple-darwin.zip
            target/release/denort-x86_64-unknown-linux-gnu.zip
            target/release/denort-x86_64-pc-windows-msvc.zip
            target/release/denort-x86_64-apple-darwin.zip
          retention-days: 7

  test:
    name: test / ${{ matrix.kind }} / ${{ matrix.os }}
    runs-on: ${{ matrix.os }}
    timeout-minutes: 60
    strategy:
      fail-fast: false
      matrix:
        kind: ["debug", "release"]
        # TODO(ry) Ideally we would use ubuntu-latest-xl for test/debug/*,
        # but there are race conditions in our test we are working around by
        # using the slower runner.

        # Warning: Do not upgrade test/release/* to newer version of ubuntu
        # runners. We need to link against older version of glibc in order to
        # run on older systems. glibc in 20.04 is not compatible with 18.04.
        # See #9484.
        os:
          - ubuntu-18.04
          - windows-2019
          - macos-10.15
        exclude:
          - kind: debug
            os: windows-2019
          - kind: debug
            os: macos-10.15

    outputs:
      ref: ${{ steps.release.outputs.ref }}

    env:
      CARGO_INCREMENTAL: 0
      RUST_BACKTRACE: full
      CARGO_TERM_COLOR: always

    steps:
      - name: Configure Git
        run: git config --global core.symlinks true

      - name: Checkout Repository
        uses: actions/checkout@v2
        with:
          fetch-depth: 5
          submodules: true

      - name: Get Release Tag
        id: release
        run: echo "::set-output name=ref::$(echo ${GITHUB_REF#refs/*/})"

      # Install gnu-tar because BSD tar is buggy on Github's macos machines.
      # https://github.com/actions/cache/issues/403
      # https://github.com/actions-rs/cargo/issues/111.
      - name: Install GNU tar (MacOS)
        if: runner.os == 'macOS'
        run: |
          brew install gnu-tar
          echo "/usr/local/opt/gnu-tar/libexec/gnubin" >> $GITHUB_PATH

      - name: Write git_submodule_status.txt
        run: git submodule status --recursive > git_submodule_status.txt
=======
          submodules: recursive
>>>>>>> 1f821dd5

      - name: Create Source Tarball
        if: runner.os == 'Linux'
        run: |
          mkdir -p target/release
          tar --exclude=.cargo_home --exclude=".git*" --exclude=target --exclude=third_party/prebuilt -czf target/release/deno_src.tar.gz -C .. deno

<<<<<<< HEAD
      - name: Cargo Cache
        uses: actions/cache@v2
        with:
          path: |
            ~/.cargo/registry
            ~/.cargo/git
            target/*/.*
            target/*/build
            target/*/deps
          key: cargo-cache-test-${{ matrix.kind }}-${{ runner.os }}-${{ hashFiles('Cargo.lock') }}
          restore-keys: cargo-cache-test-${{ matrix.kind }}-${{ runner.os }}-

      - name: Setup Rust
        uses: actions-rs/toolchain@v1
        with:
          default: true
          override: true
          toolchain: 1.50.0
=======
      - name: Install rust
        uses: hecrj/setup-rust-action@v1
        with:
          rust-version: 1.51.0
>>>>>>> 1f821dd5

      - name: Setup Deno
        run: |
          curl -fsSL https://deno.land/x/install/install.sh | sh -s v1.7.2
          echo "$HOME/.deno/bin" >> $${{ runner.os == 'Windows' && 'env:' || '' }}GITHUB_PATH

      - name: Setup Python
        uses: actions/setup-python@v1
        with:
          python-version: "3.8"
          architecture: x64

      - name: Setup Node
        uses: actions/setup-node@v2
        with:
          node-version: "16"
          check-latest: true

      - name: Remove Unused Python
        if: runner.os == 'Windows'
        run: |-
          $env:PATH -split ";" |
            Where-Object { Test-Path "$_\python.exe" } |
            Select-Object -Skip 1 |
            ForEach-Object { Move-Item "$_" "$_.disabled" }

      - name: Log versions
        run: |
          node --version
          python --version
          rustc --version
          cargo --version
          deno --version

<<<<<<< HEAD
      - name: Build (${{ matrix.kind }})
        uses: actions-rs/cargo@v1
        with:
          use-cross: false
          command: build
          args: --locked --all-targets ${{ matrix.kind == 'release' && '--release -vv' || '' }}
=======
      # Work around https://github.com/actions/cache/issues/403 by using GNU tar
      # instead of BSD tar.
      - name: Install GNU tar
        if: matrix.os == 'macos-10.15'
        run: |
          brew install gnu-tar
          echo "/usr/local/opt/gnu-tar/libexec/gnubin" >> $GITHUB_PATH

      - name: Cache Cargo home
        uses: actions/cache@v2
        with:
          # See https://doc.rust-lang.org/cargo/guide/cargo-home.html#caching-the-cargo-home-in-ci
          path: |
            ~/.cargo/registry/index
            ~/.cargo/registry/cache
            ~/.cargo/git/db
          key:
            a-cargo-home-${{ matrix.os }}-${{ hashFiles('Cargo.lock') }}

      - name: Cache build output
        uses: actions/cache@v2
        with:
          path: |
            ./target
          key:
            d-${{ matrix.os }}-${{ matrix.kind }}-${{ hashFiles('Cargo.lock') }}-${{ hashFiles('Cargo.lock') }}

      - name: Apply and update mtime cache
        uses: ./.github/mtime_cache
        with:
          cache-path: ./target

      - name: test_format.js
        if: matrix.kind == 'lint'
        run: deno run --unstable --allow-write --allow-read --allow-run ./tools/format.js --check
>>>>>>> 1f821dd5

      - name: Test release
        if: matrix.kind == 'release'
        run: cargo test --release --locked --all-targets

      - name: Test debug
        if: matrix.kind == 'debug'
        run: |
          cargo test --locked --doc
          cargo test --locked --all-targets

      - name: Configure hosts file for WPT (unix)
        if: runner.os != 'Windows'
        working-directory: test_util/wpt/
        run: ./wpt make-hosts-file | sudo tee -a /etc/hosts

      - name: Configure hosts file for WPT (windows)
        if: runner.os == 'Windows'
        working-directory: test_util/wpt/
        run: python wpt make-hosts-file | Out-File $env:SystemRoot\System32\drivers\etc\hosts -Encoding ascii -Append

      - name: Run web platform tests (${{ matrix.kind }})
        run: |
          deno run --unstable --allow-write --allow-read --allow-net --allow-env --allow-run ./tools/wpt.ts setup
          deno run --unstable --allow-write --allow-read --allow-net --allow-env --allow-run ./tools/wpt.ts run --quiet ${{ matrix.kind == 'release' && '--release' || '' }}

      - name: Zip Linux Build
        if: matrix.kind == 'release' && runner.os == 'Linux'
        working-directory: target/release
        run: |
          zip -r deno-x86_64-unknown-linux-gnu.zip deno
          zip -r denort-x86_64-unknown-linux-gnu.zip denort
          ./deno types > lib.deno.d.ts

      - name: Zip MacOS Build
        if: matrix.kind == 'release' && runner.os == 'macOS'
        working-directory: target/release
        run: |
          zip -r deno-x86_64-apple-darwin.zip deno
          zip -r denort-x86_64-apple-darwin.zip denort

      - name: Zip Windows Build
        if: matrix.kind == 'release' && runner.os == 'Windows'
        working-directory: target/release
        run: |
          Compress-Archive -CompressionLevel Optimal -Force -Path deno.exe -DestinationPath deno-x86_64-pc-windows-msvc.zip
          Compress-Archive -CompressionLevel Optimal -Force -Path denort.exe -DestinationPath denort-x86_64-pc-windows-msvc.zip

      - name: Upload Artifacts
        if: matrix.kind == 'release'
        uses: actions/upload-artifact@v2
        with:
          name: stable
          path: |
            target/release/deno-x86_64-unknown-linux-gnu.zip
            target/release/deno-x86_64-pc-windows-msvc.zip
            target/release/deno-x86_64-apple-darwin.zip
            target/release/denort-x86_64-unknown-linux-gnu.zip
            target/release/denort-x86_64-pc-windows-msvc.zip
            target/release/denort-x86_64-apple-darwin.zip
            target/release/deno_src.tar.gz
            target/release/lib.deno.d.ts
          retention-days: 7

  lint:
    # TODO(ry) Ideally we could use ubuntu-latest-xl for lint but there's
    # a bug with dprint that is preventing this from running.
    runs-on: ubuntu-latest
    timeout-minutes: 60

    env:
      CARGO_TERM_COLOR: always

    steps:
      - name: Configure Git
        run: git config --global core.symlinks true

      - name: Checkout Repository
        uses: actions/checkout@v2
        with:
          submodules: true

      - name: Setup Rust
        uses: actions-rs/toolchain@v1
        with:
          toolchain: 1.50.0
          default: true
          override: true
          components: rustfmt, clippy

      - name: Setup Deno
        run: |
          curl -fsSL https://deno.land/x/install/install.sh | sh -s v1.7.2
          echo "$HOME/.deno/bin" >> $${{ runner.os == 'Windows' && 'env:' || '' }}GITHUB_PATH

      - name: Log versions
        run: |
          rustc --version
          cargo --version
          deno --version

      - name: test_format.js
        run: deno run --unstable --allow-write --allow-read --allow-run ./tools/format.js --check

      - name: lint.js
        run: deno run --unstable --allow-write --allow-read --allow-run ./tools/lint.js

  bench:
    runs-on: ${{ github.repository == 'denoland/deno' && 'ubuntu-latest-xl' || 'ubuntu-latest' }}
    timeout-minutes: 60

    env:
      CARGO_TERM_COLOR: always

    steps:
      - name: Configure Git
        run: git config --global core.symlinks true

      - name: Checkout Repository
        uses: actions/checkout@v2
        with:
          submodules: true

      - name: Setup Rust
        uses: actions-rs/toolchain@v1
        with:
          default: true
          override: true
          toolchain: 1.50.0

      - name: Setup Deno
        run: |
          curl -fsSL https://deno.land/x/install/install.sh | sh -s v1.7.2
          echo "$HOME/.deno/bin" >> $${{ runner.os == 'Windows' && 'env:' || '' }}GITHUB_PATH

      - name: Setup Python
        uses: actions/setup-python@v1
        with:
          python-version: "3.8"
          architecture: x64

      - name: Setup Node
        uses: actions/setup-node@v2
        with:
          node-version: "14"
          check-latest: true

      - name: Log versions
        run: |
          node --version
          python --version
          rustc --version
          cargo --version
          deno --version

      - name: Build
        uses: actions-rs/cargo@v1
        with:
          use-cross: false
          command: build
          args: --locked --all-targets --release -vv

      - name: Configure hosts file for WPT
        if: runner.os != 'Windows'
        working-directory: test_util/wpt/
        run: ./wpt make-hosts-file | sudo tee -a /etc/hosts

      - name: Run Benchmarks
        uses: actions-rs/cargo@v1
        with:
          use-cross: false
          command: bench

      - name: Post Benchmarks
        if: github.repository == 'denoland/deno' && github.ref == 'refs/heads/main'
        env:
          DENOBOT_PAT: ${{ secrets.DENOBOT_PAT }}
        run: |
          git clone --depth 1 -b gh-pages https://${DENOBOT_PAT}@github.com/denoland/benchmark_data.git gh-pages
          deno run --unstable -A ./tools/build_benchmark_jsons.js --release
          cd gh-pages
          git config user.email "propelml@gmail.com"
          git config user.name "denobot"
          git add .
          git commit --message "Update benchmarks"
          git push origin gh-pages

      - name: Worker info
        run: |
          cat /proc/cpuinfo
          cat /proc/meminfo

  release-canary:
    name: release / canary
    if: github.repository == 'denoland/deno' && github.ref == 'refs/heads/main'
    needs: build
    runs-on: ubuntu-latest
    timeout-minutes: 30

    steps:
      - name: Download Artifacts
        uses: actions/download-artifact@v2
        with:
          name: canary
          path: ./canary

      - name: Setup GCloud
        uses: google-github-actions/setup-gcloud@master
        with:
          project_id: denoland
          service_account_key: ${{ secrets.GCP_SA_KEY }}
          export_default_credentials: true

      - name: Upload Builds
        run: |
          gsutil cp ./canary/*.zip gs://dl.deno.land/canary/${{ needs.build.outputs.ref }}/
          echo -n ${{ needs.build.outputs.ref }} > canary-latest.txt
          gsutil cp canary-latest.txt gs://dl.deno.land/canary-latest.txt

  release-stable:
    name: release / stable
    if: github.repository == 'denoland/deno' && startsWith(github.ref, 'refs/tags/')
    needs: test
    runs-on: ubuntu-latest
    timeout-minutes: 30

    steps:
      - name: Download Artifacts
        uses: actions/download-artifact@v2
        with:
          name: stable
          path: ./stable

      - name: Setup GCloud
        uses: google-github-actions/setup-gcloud@master
        with:
          project_id: denoland
          service_account_key: ${{ secrets.GCP_SA_KEY }}
          export_default_credentials: true

      - name: Upload Builds
        run: |
          gsutil cp ./stable/*.zip gs://dl.deno.land/release/${{ needs.test.outputs.ref }}/
          echo -n ${{ needs.test.outputs.ref }} > release-latest.txt
          gsutil cp release-latest.txt gs://dl.deno.land/release-latest.txt

      - name: Release to GitHub
        uses: softprops/action-gh-release@v1
        env:
          GITHUB_TOKEN: ${{ secrets.GITHUB_TOKEN }}
        with:
          files: |
<<<<<<< HEAD
            stable/deno-x86_64-unknown-linux-gnu.zip
            stable/deno-x86_64-pc-windows-msvc.zip
            stable/deno-x86_64-apple-darwin.zip
            stable/lib.deno.d.ts
            stable/deno_src.tar.gz
          draft: true
=======
            target/release/deno-x86_64-pc-windows-msvc.zip
            target/release/deno-x86_64-unknown-linux-gnu.zip
            target/release/deno-x86_64-apple-darwin.zip
            target/release/deno_src.tar.gz
            target/release/lib.deno.d.ts
          draft: true

      - name: Clean before cache
        shell: bash
        run: |
          rm -f target/*/deno target/*/denort target/*/test_server
          rm -rf target/*/examples/
          rm -rf target/*/gn_out/
          rm -rf target/*/*.zip
>>>>>>> 1f821dd5
<|MERGE_RESOLUTION|>--- conflicted
+++ resolved
@@ -30,7 +30,6 @@
         uses: actions/checkout@v2
         with:
           fetch-depth: 5
-<<<<<<< HEAD
           submodules: true
 
       - name: Get Commit Hash
@@ -63,7 +62,7 @@
         with:
           default: true
           override: true
-          toolchain: 1.50.0
+          toolchain: 1.51.0
 
       - name: Configure Canary
         shell: bash
@@ -169,9 +168,6 @@
 
       - name: Write git_submodule_status.txt
         run: git submodule status --recursive > git_submodule_status.txt
-=======
-          submodules: recursive
->>>>>>> 1f821dd5
 
       - name: Create Source Tarball
         if: runner.os == 'Linux'
@@ -179,7 +175,6 @@
           mkdir -p target/release
           tar --exclude=.cargo_home --exclude=".git*" --exclude=target --exclude=third_party/prebuilt -czf target/release/deno_src.tar.gz -C .. deno
 
-<<<<<<< HEAD
       - name: Cargo Cache
         uses: actions/cache@v2
         with:
@@ -197,13 +192,7 @@
         with:
           default: true
           override: true
-          toolchain: 1.50.0
-=======
-      - name: Install rust
-        uses: hecrj/setup-rust-action@v1
-        with:
-          rust-version: 1.51.0
->>>>>>> 1f821dd5
+          toolchain: 1.51.0
 
       - name: Setup Deno
         run: |
@@ -238,50 +227,12 @@
           cargo --version
           deno --version
 
-<<<<<<< HEAD
       - name: Build (${{ matrix.kind }})
         uses: actions-rs/cargo@v1
         with:
           use-cross: false
           command: build
           args: --locked --all-targets ${{ matrix.kind == 'release' && '--release -vv' || '' }}
-=======
-      # Work around https://github.com/actions/cache/issues/403 by using GNU tar
-      # instead of BSD tar.
-      - name: Install GNU tar
-        if: matrix.os == 'macos-10.15'
-        run: |
-          brew install gnu-tar
-          echo "/usr/local/opt/gnu-tar/libexec/gnubin" >> $GITHUB_PATH
-
-      - name: Cache Cargo home
-        uses: actions/cache@v2
-        with:
-          # See https://doc.rust-lang.org/cargo/guide/cargo-home.html#caching-the-cargo-home-in-ci
-          path: |
-            ~/.cargo/registry/index
-            ~/.cargo/registry/cache
-            ~/.cargo/git/db
-          key:
-            a-cargo-home-${{ matrix.os }}-${{ hashFiles('Cargo.lock') }}
-
-      - name: Cache build output
-        uses: actions/cache@v2
-        with:
-          path: |
-            ./target
-          key:
-            d-${{ matrix.os }}-${{ matrix.kind }}-${{ hashFiles('Cargo.lock') }}-${{ hashFiles('Cargo.lock') }}
-
-      - name: Apply and update mtime cache
-        uses: ./.github/mtime_cache
-        with:
-          cache-path: ./target
-
-      - name: test_format.js
-        if: matrix.kind == 'lint'
-        run: deno run --unstable --allow-write --allow-read --allow-run ./tools/format.js --check
->>>>>>> 1f821dd5
 
       - name: Test release
         if: matrix.kind == 'release'
@@ -367,7 +318,7 @@
       - name: Setup Rust
         uses: actions-rs/toolchain@v1
         with:
-          toolchain: 1.50.0
+          toolchain: 1.51.0
           default: true
           override: true
           components: rustfmt, clippy
@@ -410,7 +361,7 @@
         with:
           default: true
           override: true
-          toolchain: 1.50.0
+          toolchain: 1.51.0
 
       - name: Setup Deno
         run: |
@@ -534,20 +485,12 @@
           GITHUB_TOKEN: ${{ secrets.GITHUB_TOKEN }}
         with:
           files: |
-<<<<<<< HEAD
             stable/deno-x86_64-unknown-linux-gnu.zip
             stable/deno-x86_64-pc-windows-msvc.zip
             stable/deno-x86_64-apple-darwin.zip
             stable/lib.deno.d.ts
             stable/deno_src.tar.gz
           draft: true
-=======
-            target/release/deno-x86_64-pc-windows-msvc.zip
-            target/release/deno-x86_64-unknown-linux-gnu.zip
-            target/release/deno-x86_64-apple-darwin.zip
-            target/release/deno_src.tar.gz
-            target/release/lib.deno.d.ts
-          draft: true
 
       - name: Clean before cache
         shell: bash
@@ -555,5 +498,4 @@
           rm -f target/*/deno target/*/denort target/*/test_server
           rm -rf target/*/examples/
           rm -rf target/*/gn_out/
-          rm -rf target/*/*.zip
->>>>>>> 1f821dd5
+          rm -rf target/*/*.zip