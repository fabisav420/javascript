--- conflicted
+++ resolved
@@ -159,22 +159,6 @@
           cargo --version
           deno --version
 
-<<<<<<< HEAD
-      - name: Restore timestamps
-        run: python ./tools/restore_mtime.py
-
-      - name: Touch diff from main
-        shell: bash
-        run: |
-          if git diff --name-only origin/main HEAD --exit-code > diff.txt; then
-            echo No diff from main branch
-          else
-            cat diff.txt
-            cat diff.txt | xargs touch
-          fi
-
-=======
->>>>>>> 06b5959e
       # Work around https://github.com/actions/cache/issues/403 by using GNU tar
       # instead of BSD tar.
       - name: Install GNU tar
