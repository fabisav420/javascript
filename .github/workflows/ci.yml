name: ci

on: [push, pull_request]

concurrency:
  group: ${{ github.workflow }}-${{ !contains(github.event.pull_request.labels.*.name, 'test-flaky-ci') && github.head_ref || github.run_id }}
  cancel-in-progress: true

jobs:
  build:
    name: ${{ matrix.job }} ${{ matrix.profile }} ${{ matrix.os }}
    if: |
      github.event_name == 'push' ||
      !startsWith(github.event.pull_request.head.label, 'denoland:')
    runs-on: ${{ matrix.os }}
    timeout-minutes: 90
    strategy:
      matrix:
        include:
          - os: macos-12
            job: test
            profile: fastci
          - os: macos-12
            job: test
            profile: release
          - os: ${{ github.repository == 'denoland/deno' && 'windows-2019-xl' || 'windows-2019' }}
            job: test
            profile: fastci
          - os: ${{ github.repository == 'denoland/deno' && 'windows-2019-xl' || 'windows-2019' }}
            job: test
            profile: release
          - os: ${{ github.repository == 'denoland/deno' && 'ubuntu-20.04-xl' || 'ubuntu-20.04' }}
            job: test
            profile: release
            use_sysroot: true
          - os: ${{ github.repository == 'denoland/deno' && 'ubuntu-20.04-xl' || 'ubuntu-20.04' }}
            job: bench
            profile: release
            use_sysroot: true
          - os: ${{ github.repository == 'denoland/deno' && 'ubuntu-20.04-xl' || 'ubuntu-20.04' }}
            job: test
            profile: debug
          - os: ${{ github.repository == 'denoland/deno' && 'ubuntu-20.04-xl' || 'ubuntu-20.04' }}
            job: lint
            profile: debug

      # Always run main branch builds to completion. This allows the cache to
      # stay mostly up-to-date in situations where a single job fails due to
      # e.g. a flaky test.
      # Don't fast-fail on tag build because publishing binaries shouldn't be
      # prevented if any of the stages fail (which can be a false negative).
      fail-fast: ${{ github.event_name == 'pull_request' ||
        (github.ref != 'refs/heads/main' &&
        !startsWith(github.ref, 'refs/tags/')) }}

    env:
      CARGO_TERM_COLOR: always
      RUST_BACKTRACE: full

    steps:
      - name: Configure git
        run: |
          git config --global core.symlinks true
          git config --global fetch.parallel 32

      - name: Clone repository
        uses: actions/checkout@v3
        with:
          # Use depth > 1, because sometimes we need to rebuild main and if
          # other commits have landed it will become impossible to rebuild if
          # the checkout is too shallow.
          fetch-depth: 5
          submodules: recursive

      - name: Create source tarballs (release, linux)
        if: |
          startsWith(matrix.os, 'ubuntu') &&
          matrix.profile == 'release' &&
          matrix.job == 'test' &&
          github.repository == 'denoland/deno' &&
          startsWith(github.ref, 'refs/tags/')
        run: |
          mkdir -p target/release
          tar --exclude=".git*" --exclude=target --exclude=third_party/prebuilt \
              -czvf target/release/deno_src.tar.gz -C .. deno

      - uses: dtolnay/rust-toolchain@stable

      - name: Install Deno
        if: matrix.job == 'lint' || matrix.job == 'test'
        uses: denoland/setup-deno@v1
        with:
          deno-version: v1.x

      - name: Install Python
        uses: actions/setup-python@v1
        with:
          python-version: 3.8

      - name: Install Node
        uses: actions/setup-node@v2
        with:
          node-version: 17

      - name: Remove unused versions of Python
        if: startsWith(matrix.os, 'windows')
        run: |-
          $env:PATH -split ";" |
            Where-Object { Test-Path "$_\python.exe" } |
            Select-Object -Skip 1 |
            ForEach-Object { Move-Item "$_" "$_.disabled" }

      - name: Setup gcloud (unix)
        if: |
          runner.os != 'Windows' &&
          matrix.profile == 'release' &&
          matrix.job == 'test' &&
          github.repository == 'denoland/deno' &&
          (github.ref == 'refs/heads/main' ||
          startsWith(github.ref, 'refs/tags/'))
        uses: google-github-actions/setup-gcloud@v0
        with:
          project_id: denoland
          service_account_key: ${{ secrets.GCP_SA_KEY }}
          export_default_credentials: true

      - name: Setup gcloud (windows)
        if: |
          runner.os == 'Windows' &&
          matrix.job == 'test' &&
          matrix.profile == 'release' &&
          github.repository == 'denoland/deno' &&
          (github.ref == 'refs/heads/main' ||
          startsWith(github.ref, 'refs/tags/'))
        uses: google-github-actions/setup-gcloud@v0
        env:
          CLOUDSDK_PYTHON: ${{env.pythonLocation}}\python.exe
        with:
          project_id: denoland
          service_account_key: ${{ secrets.GCP_SA_KEY }}
          export_default_credentials: true

      - name: Error on warning
        run: echo "RUSTFLAGS=-D warnings" >> $GITHUB_ENV

      - name: Configure canary build
        if: |
          matrix.job == 'test' &&
          matrix.profile == 'release' &&
          github.repository == 'denoland/deno' &&
          github.ref == 'refs/heads/main'
        shell: bash
        run: echo "DENO_CANARY=true" >> $GITHUB_ENV

      - name: Set up incremental LTO and sysroot build
        if: matrix.use_sysroot
        run: |
          # Avoid running man-db triggers, which sometimes takes several minutes
          # to complete.
          sudo apt-get remove --purge -y man-db

          # Install clang-14, lld-14, and debootstrap.
          echo "deb http://apt.llvm.org/focal/ llvm-toolchain-focal-14 main" |
            sudo dd of=/etc/apt/sources.list.d/llvm-toolchain-focal-14.list
          curl https://apt.llvm.org/llvm-snapshot.gpg.key |
            gpg --dearmor                                 |
          sudo dd of=/etc/apt/trusted.gpg.d/llvm-snapshot.gpg
          sudo apt-get update
          sudo apt-get install --no-install-recommends debootstrap     \
                                                       clang-14 lld-14

          # Create ubuntu-16.04 sysroot environment, which is used to avoid
          # depending on a very recent version of glibc.
          # `libc6-dev` is required for building any C source files.
          # `file` and `make` are needed to build libffi-sys.
          # `curl` is needed to build rusty_v8.
          sudo debootstrap                                     \
            --include=ca-certificates,curl,file,libc6-dev,make \
            --no-merged-usr --variant=minbase xenial /sysroot  \
            http://azure.archive.ubuntu.com/ubuntu
          sudo mount --rbind /dev /sysroot/dev
          sudo mount --rbind /sys /sysroot/sys
          sudo mount --rbind /home /sysroot/home
          sudo mount -t proc /proc /sysroot/proc

          # Configure the build environment. Both Rust and Clang will produce
          # llvm bitcode only, so we can use lld's incremental LTO support.
          cat >> $GITHUB_ENV << __0
          CARGO_PROFILE_BENCH_INCREMENTAL=false
          CARGO_PROFILE_BENCH_LTO=false
          CARGO_PROFILE_RELEASE_INCREMENTAL=false
          CARGO_PROFILE_RELEASE_LTO=false
          RUSTFLAGS<<__1
            -C linker-plugin-lto=true
            -C linker=clang-14
            -C link-arg=-fuse-ld=lld-14
            -C link-arg=--sysroot=/sysroot
            -C link-arg=-Wl,--allow-shlib-undefined
            -C link-arg=-Wl,--thinlto-cache-dir=$(pwd)/target/release/lto-cache
            -C link-arg=-Wl,--thinlto-cache-policy,cache_size_bytes=700m
            ${{ env.RUSTFLAGS }}
          __1
          RUSTDOCFLAGS<<__1
            -C linker-plugin-lto=true
            -C linker=clang-14
            -C link-arg=-fuse-ld=lld-14
            -C link-arg=--sysroot=/sysroot
            -C link-arg=-Wl,--allow-shlib-undefined
            -C link-arg=-Wl,--thinlto-cache-dir=$(pwd)/target/release/lto-cache
            -C link-arg=-Wl,--thinlto-cache-policy,cache_size_bytes=700m
            ${{ env.RUSTFLAGS }}
          __1
          CC=clang-14
          CFLAGS=-flto=thin --sysroot=/sysroot
          __0

      - name: Log versions
        shell: bash
        run: |
          node -v
          python --version
          rustc --version
          cargo --version
          # Deno is installed when linting.
          if [ "${{ matrix.job }}" == "lint" ]
          then
            deno --version
          fi

      - name: Cache Cargo home
        uses: actions/cache@v2
        with:
          # See https://doc.rust-lang.org/cargo/guide/cargo-home.html#caching-the-cargo-home-in-ci
          path: |
            ~/.cargo/registry/index
            ~/.cargo/registry/cache
            ~/.cargo/git/db
<<<<<<< HEAD
          key: 1-cargo-home-${{ matrix.os }}-${{ hashFiles('Cargo.lock') }}
=======
          key: 18-cargo-home-${{ matrix.os }}-${{ hashFiles('Cargo.lock') }}
>>>>>>> bdd8ddbe

      # In main branch, always creates fresh cache
      - name: Cache build output (main)
        # TODO(kt3k): Change the version to the released version
        # when https://github.com/actions/cache/pull/489 (or 571) is merged.
        uses: actions/cache@03e00da99d75a2204924908e1cca7902cafce66b
        if: (matrix.profile == 'release' || matrix.profile == 'fastci') &&
            github.ref == 'refs/heads/main'
        with:
          path: |
            ./target
            !./target/*/gn_out
            !./target/*/*.zip
            !./target/*/*.tar.gz
          key: |
<<<<<<< HEAD
            1-cargo-target-${{ matrix.os }}-${{ matrix.profile }}-${{ github.sha }}
=======
            18-cargo-target-${{ matrix.os }}-${{ matrix.profile }}-${{ github.sha }}
>>>>>>> bdd8ddbe

      # Restore cache from the latest 'main' branch build.
      - name: Cache build output (PR)
        # TODO(kt3k): Change the version to the released version
        # when https://github.com/actions/cache/pull/489 (or 571) is merged.
        uses: actions/cache@03e00da99d75a2204924908e1cca7902cafce66b
        if: github.ref != 'refs/heads/main' && !startsWith(github.ref, 'refs/tags/')
        with:
          path: |
            ./target
            !./target/*/gn_out
            !./target/*/*.zip
            !./target/*/*.tar.gz
          key: never_saved
          restore-keys: |
<<<<<<< HEAD
            1-cargo-target-${{ matrix.os }}-${{ matrix.profile }}-
=======
            18-cargo-target-${{ matrix.os }}-${{ matrix.profile }}-
>>>>>>> bdd8ddbe

      # Don't save cache after building PRs or branches other than 'main'.
      - name: Skip save cache (PR)
        run: echo "CACHE_SKIP_SAVE=true" >> $GITHUB_ENV
        shell: bash
        if: github.ref != 'refs/heads/main' && !startsWith(github.ref, 'refs/tags/')

      - name: Apply and update mtime cache
        if: matrix.profile == 'release'
        uses: ./.github/mtime_cache
        with:
          cache-path: ./target

      # Shallow the cloning the crates.io index makes CI faster because it
      # obviates the need for Cargo to clone the index. If we don't do this
      # Cargo will `git clone` the github repository that contains the entire
      # history of the crates.io index from github. We don't believe the
      # identifier '1ecc6299db9ec823' will ever change, but if it does then this
      # command must be updated.
      - name: Shallow clone crates.io index
        shell: bash
        run: |
          if [ ! -d ~/.cargo/registry/index/github.com-1ecc6299db9ec823/.git ]
          then
            git clone --depth 1 --no-checkout                      \
                      https://github.com/rust-lang/crates.io-index \
                      ~/.cargo/registry/index/github.com-1ecc6299db9ec823
          fi

      - name: test_format.js
        if: matrix.job == 'lint'
        run: deno run --unstable --allow-write --allow-read --allow-run ./tools/format.js --check

      - name: lint.js
        if: matrix.job == 'lint'
        # TODO(ry) assert matrix.profile == "debug"
        run: deno run --unstable --allow-write --allow-read --allow-run ./tools/lint.js

      - name: Build debug
        if: |
          (matrix.job == 'test' || matrix.job == 'bench') &&
          matrix.profile == 'debug'
        run: cargo build --locked --all-targets

      - name: Build fastci
        if: (matrix.job == 'test' && matrix.profile == 'fastci')
        run: cargo build --locked --all-targets
        env:
          CARGO_PROFILE_DEV_DEBUG: 0

      - name: Build release
        if: |
          (matrix.job == 'test' || matrix.job == 'bench') &&
          matrix.profile == 'release' && (matrix.use_sysroot ||
          (github.repository == 'denoland/deno' &&
          (github.ref == 'refs/heads/main' ||
          startsWith(github.ref, 'refs/tags/'))))
        run: cargo build --release --locked --all-targets

      - name: Pre-release (linux)
        if: |
          startsWith(matrix.os, 'ubuntu') &&
          matrix.job == 'test' &&
          matrix.profile == 'release' &&
          github.repository == 'denoland/deno'
        run: |
          cd target/release
          zip -r deno-x86_64-unknown-linux-gnu.zip deno
          ./deno types > lib.deno.d.ts

      - name: Pre-release (mac)
        if: |
          startsWith(matrix.os, 'macOS') &&
          matrix.job == 'test' &&
          matrix.profile == 'release' &&
          github.repository == 'denoland/deno' &&
          (github.ref == 'refs/heads/main' || startsWith(github.ref, 'refs/tags/'))
        run: |
          cd target/release
          zip -r deno-x86_64-apple-darwin.zip deno

      - name: Pre-release (windows)
        if: |
          startsWith(matrix.os, 'windows') &&
          matrix.job == 'test' &&
          matrix.profile == 'release' &&
          github.repository == 'denoland/deno' &&
          (github.ref == 'refs/heads/main' || startsWith(github.ref, 'refs/tags/'))
        run: |
          Compress-Archive -CompressionLevel Optimal -Force -Path target/release/deno.exe -DestinationPath target/release/deno-x86_64-pc-windows-msvc.zip

      - name: Upload canary to dl.deno.land (unix)
        if: |
          runner.os != 'Windows' &&
          matrix.job == 'test' &&
          matrix.profile == 'release' &&
          github.repository == 'denoland/deno' &&
          github.ref == 'refs/heads/main'
        run: |
          gsutil -h "Cache-Control: public, max-age=3600" cp ./target/release/*.zip gs://dl.deno.land/canary/$(git rev-parse HEAD)/

      - name: Upload canary to dl.deno.land (windows)
        if: |
          runner.os == 'Windows' &&
          matrix.job == 'test' &&
          matrix.profile == 'release' &&
          github.repository == 'denoland/deno' &&
          github.ref == 'refs/heads/main'
        env:
          CLOUDSDK_PYTHON: ${{env.pythonLocation}}\python.exe
        shell: bash
        run: |
          gsutil -h "Cache-Control: public, max-age=3600" cp ./target/release/*.zip gs://dl.deno.land/canary/$(git rev-parse HEAD)/

      - name: Test debug
        if: |
          matrix.job == 'test' && matrix.profile == 'debug' &&
          !startsWith(github.ref, 'refs/tags/')
        run: |
          cargo test --locked --doc
          cargo test --locked

      - name: Test fastci
        if: (matrix.job == 'test' && matrix.profile == 'fastci')
        run: cargo test --locked
        env:
          CARGO_PROFILE_DEV_DEBUG: 0

      - name: Test release
        if: |
          matrix.job == 'test' && matrix.profile == 'release' &&
          (matrix.use_sysroot || (
          github.repository == 'denoland/deno' &&
          github.ref == 'refs/heads/main' && !startsWith(github.ref, 'refs/tags/')))
        run: cargo test --release --locked

      # Since all tests are skipped when we're building a tagged commit
      # this is a minimal check to ensure that binary is not corrupted
      - name: Check deno binary
        if: matrix.profile == 'release' && startsWith(github.ref, 'refs/tags/')
        shell: bash
        run: target/release/deno eval "console.log(1+2)" | grep 3
        env:
          NO_COLOR: 1

      # Verify that the binary actually works in the Ubuntu-16.04 sysroot.
      - name: Check deno binary (in sysroot)
        if: matrix.use_sysroot
        run: sudo chroot /sysroot "$(pwd)/target/release/deno" --version

      # TODO(ry): Because CI is so slow on for OSX and Windows, we currently
      #           run the Web Platform tests only on Linux.
      - name: Configure hosts file for WPT
        if: startsWith(matrix.os, 'ubuntu') && matrix.job == 'test'
        run: ./wpt make-hosts-file | sudo tee -a /etc/hosts
        working-directory: test_util/wpt/

      - name: Run web platform tests (debug)
        if: |
          startsWith(matrix.os, 'ubuntu') && matrix.job == 'test' &&
          matrix.profile == 'debug' &&
          github.ref == 'refs/heads/main'
        env:
          DENO_BIN: ./target/debug/deno
        run: |
          deno run --allow-env --allow-net --allow-read --allow-run \
                  --allow-write --unstable                         \
                  --lock=tools/deno.lock.json                      \
                  ./tools/wpt.ts setup
          deno run --allow-env --allow-net --allow-read --allow-run \
                   --allow-write --unstable                         \
                   --lock=tools/deno.lock.json              \
                   ./tools/wpt.ts run --quiet --binary="$DENO_BIN"

      - name: Run web platform tests (release)
        if: |
          startsWith(matrix.os, 'ubuntu') && matrix.job == 'test' &&
          matrix.profile == 'release' && !startsWith(github.ref, 'refs/tags/')
        env:
          DENO_BIN: ./target/release/deno
        run: |
          deno run --allow-env --allow-net --allow-read --allow-run \
                   --allow-write --unstable                         \
                   --lock=tools/deno.lock.json                      \
                   ./tools/wpt.ts setup
          deno run --allow-env --allow-net --allow-read --allow-run \
                   --allow-write --unstable                         \
                   --lock=tools/deno.lock.json                      \
                   ./tools/wpt.ts run --quiet --release             \
                                      --binary="$DENO_BIN"          \
                                      --json=wpt.json               \
                                      --wptreport=wptreport.json

      - name: Upload wpt results to dl.deno.land
        continue-on-error: true
        if: |
          runner.os == 'Linux' &&
          matrix.job == 'test' &&
          matrix.profile == 'release' &&
          github.repository == 'denoland/deno' &&
          github.ref == 'refs/heads/main' && !startsWith(github.ref, 'refs/tags/')
        run: |
          gzip ./wptreport.json
          gsutil -h "Cache-Control: public, max-age=3600" cp ./wpt.json gs://dl.deno.land/wpt/$(git rev-parse HEAD).json
          gsutil -h "Cache-Control: public, max-age=3600" cp ./wptreport.json.gz gs://dl.deno.land/wpt/$(git rev-parse HEAD)-wptreport.json.gz
          echo $(git rev-parse HEAD) > wpt-latest.txt
          gsutil -h "Cache-Control: no-cache" cp wpt-latest.txt gs://dl.deno.land/wpt-latest.txt

      - name: Upload wpt results to wpt.fyi
        continue-on-error: true
        if: |
          runner.os == 'Linux' &&
          matrix.job == 'test' &&
          matrix.profile == 'release' &&
          github.repository == 'denoland/deno' &&
          github.ref == 'refs/heads/main' && !startsWith(github.ref, 'refs/tags/')
        env:
          WPT_FYI_USER: deno
          WPT_FYI_PW: ${{ secrets.WPT_FYI_PW }}
          GITHUB_TOKEN: ${{ secrets.DENOBOT_PAT }}
        run: |
          ./target/release/deno run --allow-all --lock=tools/deno.lock.json \
              ./tools/upload_wptfyi.js $(git rev-parse HEAD) --ghstatus

      - name: Run benchmarks
        if: matrix.job == 'bench' && !startsWith(github.ref, 'refs/tags/')
        run: cargo bench --locked

      - name: Post Benchmarks
        if: |
          matrix.job == 'bench' &&
          github.repository == 'denoland/deno' &&
          github.ref == 'refs/heads/main' && !startsWith(github.ref, 'refs/tags/')
        env:
          DENOBOT_PAT: ${{ secrets.DENOBOT_PAT }}
        run: |
          git clone --depth 1 --branch gh-pages                             \
              https://${DENOBOT_PAT}@github.com/denoland/benchmark_data.git \
              gh-pages
          ./target/release/deno run --allow-all --unstable \
              ./tools/build_benchmark_jsons.js --release
          cd gh-pages
          git config user.email "propelml@gmail.com"
          git config user.name "denobot"
          git add .
          git commit --message "Update benchmarks"
          git push origin gh-pages

      - name: Build product size info
        if: matrix.job != 'lint' && matrix.profile != 'fastci' &&
          github.repository == 'denoland/deno' &&
          (github.ref == 'refs/heads/main' || startsWith(github.ref, 'refs/tags/'))
        run: |
          du -hd1 "./target/${{ matrix.profile }}"
          du -ha  "./target/${{ matrix.profile }}/deno"

      - name: Worker info
        if: matrix.job == 'bench'
        run: |
          cat /proc/cpuinfo
          cat /proc/meminfo

      - name: Upload release to dl.deno.land (unix)
        if: |
          runner.os != 'Windows' &&
          matrix.job == 'test' &&
          matrix.profile == 'release' &&
          github.repository == 'denoland/deno' &&
          startsWith(github.ref, 'refs/tags/')
        run: |
          gsutil -h "Cache-Control: public, max-age=3600" cp ./target/release/*.zip gs://dl.deno.land/release/${GITHUB_REF#refs/*/}/
          echo ${GITHUB_REF#refs/*/} > release-latest.txt
          gsutil -h "Cache-Control: no-cache" cp release-latest.txt gs://dl.deno.land/release-latest.txt

      - name: Upload release to dl.deno.land (windows)
        if: |
          runner.os == 'Windows' &&
          matrix.job == 'test' &&
          matrix.profile == 'release' &&
          github.repository == 'denoland/deno' &&
          startsWith(github.ref, 'refs/tags/')
        env:
          CLOUDSDK_PYTHON: ${{env.pythonLocation}}\python.exe
        shell: bash
        run: |
          gsutil -h "Cache-Control: public, max-age=3600" cp ./target/release/*.zip gs://dl.deno.land/release/${GITHUB_REF#refs/*/}/
          echo ${GITHUB_REF#refs/*/} > release-latest.txt
          gsutil -h "Cache-Control: no-cache" cp release-latest.txt gs://dl.deno.land/release-latest.txt

      - name: Create release notes
        shell: bash
        if: |
          matrix.job == 'test' &&
          matrix.profile == 'release' &&
          github.repository == 'denoland/deno' &&
          startsWith(github.ref, 'refs/tags/')
        run: |
          export PATH=$PATH:$(pwd)/target/release
          ./tools/release/05_create_release_notes.ts

      - name: Upload release to GitHub
        uses: softprops/action-gh-release@59c3b4891632ff9a897f99a91d7bc557467a3a22
        if: |
          matrix.job == 'test' &&
          matrix.profile == 'release' &&
          github.repository == 'denoland/deno' &&
          startsWith(github.ref, 'refs/tags/')
        env:
          GITHUB_TOKEN: ${{ secrets.GITHUB_TOKEN }}
        with:
          files: |
            target/release/deno-x86_64-pc-windows-msvc.zip
            target/release/deno-x86_64-unknown-linux-gnu.zip
            target/release/deno-x86_64-apple-darwin.zip
            target/release/deno_src.tar.gz
            target/release/lib.deno.d.ts
          body_path: target/release/release-notes.md
          draft: true

  publish-canary:
    name: publish canary
    runs-on: ubuntu-20.04
    needs: ["build"]
    if: github.repository == 'denoland/deno' && github.ref == 'refs/heads/main'
    steps:
      - name: Setup gcloud
        uses: google-github-actions/setup-gcloud@v0
        with:
          project_id: denoland
          service_account_key: ${{ secrets.GCP_SA_KEY }}
          export_default_credentials: true

      - name: Upload canary version file to dl.deno.land
        run: |
          echo ${{ github.sha }} > canary-latest.txt
          gsutil -h "Cache-Control: no-cache" cp canary-latest.txt gs://dl.deno.land/canary-latest.txt<|MERGE_RESOLUTION|>--- conflicted
+++ resolved
@@ -235,11 +235,7 @@
             ~/.cargo/registry/index
             ~/.cargo/registry/cache
             ~/.cargo/git/db
-<<<<<<< HEAD
           key: 1-cargo-home-${{ matrix.os }}-${{ hashFiles('Cargo.lock') }}
-=======
-          key: 18-cargo-home-${{ matrix.os }}-${{ hashFiles('Cargo.lock') }}
->>>>>>> bdd8ddbe
 
       # In main branch, always creates fresh cache
       - name: Cache build output (main)
@@ -255,11 +251,7 @@
             !./target/*/*.zip
             !./target/*/*.tar.gz
           key: |
-<<<<<<< HEAD
             1-cargo-target-${{ matrix.os }}-${{ matrix.profile }}-${{ github.sha }}
-=======
-            18-cargo-target-${{ matrix.os }}-${{ matrix.profile }}-${{ github.sha }}
->>>>>>> bdd8ddbe
 
       # Restore cache from the latest 'main' branch build.
       - name: Cache build output (PR)
@@ -275,11 +267,7 @@
             !./target/*/*.tar.gz
           key: never_saved
           restore-keys: |
-<<<<<<< HEAD
             1-cargo-target-${{ matrix.os }}-${{ matrix.profile }}-
-=======
-            18-cargo-target-${{ matrix.os }}-${{ matrix.profile }}-
->>>>>>> bdd8ddbe
 
       # Don't save cache after building PRs or branches other than 'main'.
       - name: Skip save cache (PR)
