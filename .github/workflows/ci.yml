name: ci

on: [push, pull_request]

concurrency:
  group: ${{ github.workflow }}-${{ !contains(github.event.pull_request.labels.*.name, 'test-flaky-ci') && github.head_ref || github.run_id }}
  cancel-in-progress: true

jobs:
  build:
    name: ${{ matrix.job }} ${{ matrix.profile }} ${{ matrix.os }}
    if: |
      github.event_name == 'push' ||
      !startsWith(github.event.pull_request.head.label, 'denoland:')
    runs-on: ${{ matrix.os }}
    timeout-minutes: 90
    strategy:
      matrix:
        include:
          - os: macos-10.15
            job: test
            profile: fastci
          - os: macos-10.15
            job: test
            profile: release
          - os: windows-2019
            job: test
            profile: fastci
          - os: windows-2019
            job: test
            profile: release
          - os: ${{ github.repository == 'denoland/deno' && 'ubuntu-20.04-xl' || 'ubuntu-20.04' }}
            job: test
            profile: release
            use_sysroot: true
          - os: ${{ github.repository == 'denoland/deno' && 'ubuntu-20.04-xl' || 'ubuntu-20.04' }}
            job: bench
            profile: release
            use_sysroot: true
          - os: ${{ github.repository == 'denoland/deno' && 'ubuntu-20.04-xl' || 'ubuntu-20.04' }}
            job: test
            profile: debug
          - os: ${{ github.repository == 'denoland/deno' && 'ubuntu-20.04-xl' || 'ubuntu-20.04' }}
            job: lint
            profile: debug

      # Always run main branch builds to completion. This allows the cache to
      # stay mostly up-to-date in situations where a single job fails due to
      # e.g. a flaky test.
      # Don't fast-fail on tag build because publishing binaries shouldn't be
      # prevented if any of the stages fail (which can be a false negative).
      fail-fast: ${{ github.event_name == 'pull_request' ||
        (github.ref != 'refs/heads/main' &&
        !startsWith(github.ref, 'refs/tags/')) }}

    env:
      CARGO_TERM_COLOR: always
      RUST_BACKTRACE: full
      RUSTC_FORCE_INCREMENTAL: 1

    steps:
      - name: Configure git
        run: |
          git config --global core.symlinks true
          git config --global fetch.parallel 32

      - name: Clone repository
        uses: actions/checkout@v2
        with:
          # Use depth > 1, because sometimes we need to rebuild main and if
          # other commits have landed it will become impossible to rebuild if
          # the checkout is too shallow.
          fetch-depth: 5
          submodules: recursive

      - name: Create source tarballs (release, linux)
        if: |
          startsWith(matrix.os, 'ubuntu') &&
          matrix.profile == 'release' &&
          matrix.job == 'test' &&
          github.repository == 'denoland/deno' &&
          startsWith(github.ref, 'refs/tags/')
        run: |
          mkdir -p target/release
          tar --exclude=".git*" --exclude=target --exclude=third_party/prebuilt \
              -czvf target/release/deno_src.tar.gz -C .. deno

      - uses: dtolnay/rust-toolchain@stable

      - name: Install clippy and rustfmt
        if: matrix.job == 'lint'
        run: |
          rustup component add clippy
          rustup component add rustfmt

      - name: Install Deno
        if: matrix.job == 'lint'
        run: |
          curl -fsSL https://deno.land/x/install/install.sh | sh -s v1.13.2
          echo "$HOME/.deno/bin" >> $GITHUB_PATH

      - name: Install Python
        uses: actions/setup-python@v1
        with:
          python-version: 3.8

      - name: Install Node
        uses: actions/setup-node@v2
        with:
          node-version: 17

      - name: Remove unused versions of Python
        if: startsWith(matrix.os, 'windows')
        run: |-
          $env:PATH -split ";" |
            Where-Object { Test-Path "$_\python.exe" } |
            Select-Object -Skip 1 |
            ForEach-Object { Move-Item "$_" "$_.disabled" }

      - name: Setup gcloud (unix)
        if: |
          runner.os != 'Windows' &&
          matrix.profile == 'release' &&
          matrix.job == 'test' &&
          github.repository == 'denoland/deno' &&
          (github.ref == 'refs/heads/main' ||
          startsWith(github.ref, 'refs/tags/'))
        uses: google-github-actions/setup-gcloud@v0
        with:
          project_id: denoland
          service_account_key: ${{ secrets.GCP_SA_KEY }}
          export_default_credentials: true

      - name: Setup gcloud (windows)
        if: |
          runner.os == 'Windows' &&
          matrix.job == 'test' &&
          matrix.profile == 'release' &&
          github.repository == 'denoland/deno' &&
          (github.ref == 'refs/heads/main' ||
          startsWith(github.ref, 'refs/tags/'))
        uses: google-github-actions/setup-gcloud@v0
        env:
          CLOUDSDK_PYTHON: ${{env.pythonLocation}}\python.exe
        with:
          project_id: denoland
          service_account_key: ${{ secrets.GCP_SA_KEY }}
          export_default_credentials: true

      - name: Error on warning
        # TODO(piscisaureus): enable this on Windows again.
        if: "!startsWith(matrix.os, 'windows')"
        run: echo "RUSTFLAGS=-D warnings" >> $GITHUB_ENV

      - name: Configure canary build
        if: |
          matrix.job == 'test' &&
          matrix.profile == 'release' &&
          github.repository == 'denoland/deno' &&
          github.ref == 'refs/heads/main'
        shell: bash
        run: echo "DENO_CANARY=true" >> $GITHUB_ENV

      - name: Set up incremental LTO and sysroot build
        if: matrix.use_sysroot
        run: |
          # Avoid running man-db triggers, which sometimes takes several minutes
          # to complete.
          sudo apt-get remove --purge -y man-db

          # Install clang-13, lld-13, and debootstrap.
          echo "deb http://apt.llvm.org/focal/ llvm-toolchain-focal-13 main" |
            sudo dd of=/etc/apt/sources.list.d/llvm-toolchain-focal-13.list
          curl https://apt.llvm.org/llvm-snapshot.gpg.key |
            gpg --dearmor                                 |
          sudo dd of=/etc/apt/trusted.gpg.d/llvm-snapshot.gpg
          sudo apt-get update
          sudo apt-get install --no-install-recommends debootstrap     \
                                                       clang-13 lld-13

          # Create ubuntu-16.04 sysroot environment, which is used to avoid
          # depending on a very recent version of glibc.
          # `libc6-dev` is required for building any C source files.
          # `file` and `make` are needed to build libffi-sys.
          # `curl` is needed to build rusty_v8.
          sudo debootstrap                                     \
            --include=ca-certificates,curl,file,libc6-dev,make \
            --no-merged-usr --variant=minbase xenial /sysroot  \
            http://azure.archive.ubuntu.com/ubuntu
          sudo mount --rbind /dev /sysroot/dev
          sudo mount --rbind /sys /sysroot/sys
          sudo mount --rbind /home /sysroot/home
          sudo mount -t proc /proc /sysroot/proc

          # Configure the build environment. Both Rust and Clang will produce
          # llvm bitcode only, so we can use lld's incremental LTO support.
          cat >> $GITHUB_ENV << __0
          CARGO_PROFILE_BENCH_INCREMENTAL=false
          CARGO_PROFILE_BENCH_LTO=false
          CARGO_PROFILE_RELEASE_INCREMENTAL=false
          CARGO_PROFILE_RELEASE_LTO=false
          RUSTFLAGS<<__1
            -C linker-plugin-lto=true
            -C linker=clang-13
            -C link-arg=-fuse-ld=lld-13
            -C link-arg=--sysroot=/sysroot
            -C link-arg=-Wl,--allow-shlib-undefined
            -C link-arg=-Wl,--thinlto-cache-dir=$(pwd)/target/release/lto-cache
            -C link-arg=-Wl,--thinlto-cache-policy,cache_size_bytes=700m
            ${{ env.RUSTFLAGS }}
          __1
          RUSTDOCFLAGS<<__1
            -C linker-plugin-lto=true
            -C linker=clang-13
            -C link-arg=-fuse-ld=lld-13
            -C link-arg=--sysroot=/sysroot
            -C link-arg=-Wl,--allow-shlib-undefined
            -C link-arg=-Wl,--thinlto-cache-dir=$(pwd)/target/release/lto-cache
            -C link-arg=-Wl,--thinlto-cache-policy,cache_size_bytes=700m
            ${{ env.RUSTFLAGS }}
          __1
          CC=clang-13
          CFLAGS=-flto=thin --sysroot=/sysroot
          __0

      - name: Log versions
        shell: bash
        run: |
          node -v
          python --version
          rustc --version
          cargo --version
          # Deno is installed when linting.
          if [ "${{ matrix.job }}" == "lint" ]
          then
            deno --version
          fi

      - name: Cache Cargo home
        uses: actions/cache@v2
        with:
          # See https://doc.rust-lang.org/cargo/guide/cargo-home.html#caching-the-cargo-home-in-ci
          path: |
            ~/.cargo/registry/index
            ~/.cargo/registry/cache
            ~/.cargo/git/db
<<<<<<< HEAD
          key: 6-cargo-home-${{ matrix.os }}-${{ hashFiles('Cargo.lock') }}
=======
          key: 9-cargo-home-${{ matrix.os }}-${{ hashFiles('Cargo.lock') }}
>>>>>>> bd481bf0

      # In main branch, always creates fresh cache
      - name: Cache build output (main)
        # TODO(kt3k): Change the version to the released version
        # when https://github.com/actions/cache/pull/489 (or 571) is merged.
        uses: actions/cache@03e00da99d75a2204924908e1cca7902cafce66b
        if: (matrix.profile == 'release' || matrix.profile == 'fastci') &&
            github.ref == 'refs/heads/main'
        with:
          path: |
            ./target
            !./target/*/gn_out
            !./target/*/*.zip
            !./target/*/*.tar.gz
          key: |
<<<<<<< HEAD
            6-cargo-target-${{ matrix.os }}-${{ matrix.profile }}-${{ github.sha }}
=======
            9-cargo-target-${{ matrix.os }}-${{ matrix.profile }}-${{ github.sha }}
>>>>>>> bd481bf0

      # Restore cache from the latest 'main' branch build.
      - name: Cache build output (PR)
        # TODO(kt3k): Change the version to the released version
        # when https://github.com/actions/cache/pull/489 (or 571) is merged.
        uses: actions/cache@03e00da99d75a2204924908e1cca7902cafce66b
        if: github.ref != 'refs/heads/main'
        with:
          path: |
            ./target
            !./target/*/gn_out
            !./target/*/*.zip
            !./target/*/*.tar.gz
          key: never_saved
          restore-keys: |
<<<<<<< HEAD
            6-cargo-target-${{ matrix.os }}-${{ matrix.profile }}-
=======
            9-cargo-target-${{ matrix.os }}-${{ matrix.profile }}-
>>>>>>> bd481bf0

      # Don't save cache after building PRs or branches other than 'main'.
      - name: Skip save cache (PR)
        run: echo "CACHE_SKIP_SAVE=true" >> $GITHUB_ENV
        shell: bash
        if: github.ref != 'refs/heads/main'

      - name: Apply and update mtime cache
        if: matrix.profile == 'release'
        uses: ./.github/mtime_cache
        with:
          cache-path: ./target

      # Shallow the cloning the crates.io index makes CI faster because it
      # obviates the need for Cargo to clone the index. If we don't do this
      # Cargo will `git clone` the github repository that contains the entire
      # history of the crates.io index from github. We don't believe the
      # identifier '1ecc6299db9ec823' will ever change, but if it does then this
      # command must be updated.
      - name: Shallow clone crates.io index
        shell: bash
        run: |
          if [ ! -d ~/.cargo/registry/index/github.com-1ecc6299db9ec823/.git ]
          then
            git clone --depth 1 --no-checkout                      \
                      https://github.com/rust-lang/crates.io-index \
                      ~/.cargo/registry/index/github.com-1ecc6299db9ec823
          fi

      - name: test_format.js
        if: matrix.job == 'lint'
        run: deno run --unstable --allow-write --allow-read --allow-run ./tools/format.js --check

      - name: lint.js
        if: matrix.job == 'lint'
        # TODO(ry) assert matrix.profile == "debug"
        run: deno run --unstable --allow-write --allow-read --allow-run ./tools/lint.js

      - name: Build debug
        if: |
          (matrix.job == 'test' || matrix.job == 'bench') &&
          matrix.profile == 'debug'
        run: cargo build --locked --all-targets

      - name: Build fastci
        if: (matrix.job == 'test' && matrix.profile == 'fastci')
        run: cargo build --locked --all-targets
        env:
          CARGO_PROFILE_DEV_DEBUG: 0

      - name: Build release
        if: |
          (matrix.job == 'test' || matrix.job == 'bench') &&
          matrix.profile == 'release' && (matrix.use_sysroot ||
          (github.repository == 'denoland/deno' &&
          (github.ref == 'refs/heads/main' ||
          startsWith(github.ref, 'refs/tags/'))))
        run: cargo build --release --locked --all-targets

      - name: Pre-release (linux)
        if: |
          startsWith(matrix.os, 'ubuntu') &&
          matrix.job == 'test' &&
          matrix.profile == 'release' &&
          github.repository == 'denoland/deno'
        run: |
          cd target/release
          zip -r deno-x86_64-unknown-linux-gnu.zip deno
          ./deno types > lib.deno.d.ts

      - name: Pre-release (mac)
        if: |
          startsWith(matrix.os, 'macOS') &&
          matrix.job == 'test' &&
          matrix.profile == 'release' &&
          github.repository == 'denoland/deno' &&
          (github.ref == 'refs/heads/main' || startsWith(github.ref, 'refs/tags/'))
        run: |
          cd target/release
          zip -r deno-x86_64-apple-darwin.zip deno

      - name: Pre-release (windows)
        if: |
          startsWith(matrix.os, 'windows') &&
          matrix.job == 'test' &&
          matrix.profile == 'release' &&
          github.repository == 'denoland/deno' &&
          (github.ref == 'refs/heads/main' || startsWith(github.ref, 'refs/tags/'))
        run: |
          Compress-Archive -CompressionLevel Optimal -Force -Path target/release/deno.exe -DestinationPath target/release/deno-x86_64-pc-windows-msvc.zip

      - name: Upload canary to dl.deno.land (unix)
        if: |
          runner.os != 'Windows' &&
          matrix.job == 'test' &&
          matrix.profile == 'release' &&
          github.repository == 'denoland/deno' &&
          github.ref == 'refs/heads/main'
        run: |
          gsutil -h "Cache-Control: public, max-age=3600" cp ./target/release/*.zip gs://dl.deno.land/canary/$(git rev-parse HEAD)/

      - name: Upload canary to dl.deno.land (windows)
        if: |
          runner.os == 'Windows' &&
          matrix.job == 'test' &&
          matrix.profile == 'release' &&
          github.repository == 'denoland/deno' &&
          github.ref == 'refs/heads/main'
        env:
          CLOUDSDK_PYTHON: ${{env.pythonLocation}}\python.exe
        shell: bash
        run: |
          gsutil -h "Cache-Control: public, max-age=3600" cp ./target/release/*.zip gs://dl.deno.land/canary/$(git rev-parse HEAD)/

      - name: Test debug
        if: |
          matrix.job == 'test' && matrix.profile == 'debug' &&
          !startsWith(github.ref, 'refs/tags/')
        run: |
          cargo test --locked --doc
          cargo test --locked

      - name: Test fastci
        if: (matrix.job == 'test' && matrix.profile == 'fastci')
        run: cargo test --locked
        env:
          CARGO_PROFILE_DEV_DEBUG: 0

      - name: Test release
        if: |
          matrix.job == 'test' && matrix.profile == 'release' &&
          (matrix.use_sysroot || (
          github.repository == 'denoland/deno' &&
          github.ref == 'refs/heads/main' && !startsWith(github.ref, 'refs/tags/')))
        run: cargo test --release --locked

      # Since all tests are skipped when we're building a tagged commit
      # this is a minimal check to ensure that binary is not corrupted
      - name: Check deno binary
        if: matrix.profile == 'release' && startsWith(github.ref, 'refs/tags/')
        shell: bash
        run: target/release/deno eval "console.log(1+2)" | grep 3
        env:
          NO_COLOR: 1

      # Verify that the binary actually works in the Ubuntu-16.04 sysroot.
      - name: Check deno binary (in sysroot)
        if: matrix.use_sysroot
        run: sudo chroot /sysroot "$(pwd)/target/release/deno" --version

      # TODO(ry): Because CI is so slow on for OSX and Windows, we currently
      #           run the Web Platform tests only on Linux.
      - name: Configure hosts file for WPT
        if: startsWith(matrix.os, 'ubuntu') && matrix.job == 'test'
        run: ./wpt make-hosts-file | sudo tee -a /etc/hosts
        working-directory: test_util/wpt/

      - name: Run web platform tests (debug)
        if: |
          startsWith(matrix.os, 'ubuntu') && matrix.job == 'test' &&
          matrix.profile == 'debug' &&
          github.ref == 'refs/heads/main'
        env:
          DENO_BIN: ./target/debug/deno
        run: |
          "$DENO_BIN" run --allow-env --allow-net --allow-read --allow-run \
                          --allow-write --unstable                         \
                          ./tools/wpt.ts setup
          "$DENO_BIN" run --allow-env --allow-net --allow-read --allow-run \
                          --allow-write --unstable                         \
                          ./tools/wpt.ts run --quiet --binary="$DENO_BIN"

      - name: Run web platform tests (release)
        if: |
          startsWith(matrix.os, 'ubuntu') && matrix.job == 'test' &&
          matrix.profile == 'release' && !startsWith(github.ref, 'refs/tags/')
        env:
          DENO_BIN: ./target/release/deno
        run: |
          "$DENO_BIN" run --allow-env --allow-net --allow-read --allow-run \
                          --allow-write --unstable                         \
                          ./tools/wpt.ts setup
          "$DENO_BIN" run --allow-env --allow-net --allow-read --allow-run \
                          --allow-write --unstable                         \
                          ./tools/wpt.ts run --quiet --release             \
                                             --binary="$DENO_BIN"          \
                                             --json=wpt.json               \
                                             --wptreport=wptreport.json

      - name: Upload wpt results to dl.deno.land
        if: |
          runner.os == 'Linux' &&
          matrix.job == 'test' &&
          matrix.profile == 'release' &&
          github.repository == 'denoland/deno' &&
          github.ref == 'refs/heads/main' && !startsWith(github.ref, 'refs/tags/')
        run: |
          gzip ./wptreport.json
          gsutil -h "Cache-Control: public, max-age=3600" cp ./wpt.json gs://dl.deno.land/wpt/$(git rev-parse HEAD).json
          gsutil -h "Cache-Control: public, max-age=3600" cp ./wptreport.json.gz gs://dl.deno.land/wpt/$(git rev-parse HEAD)-wptreport.json.gz
          echo $(git rev-parse HEAD) > wpt-latest.txt
          gsutil -h "Cache-Control: no-cache" cp wpt-latest.txt gs://dl.deno.land/wpt-latest.txt

      - name: Upload wpt results to wpt.fyi
        if: |
          runner.os == 'Linux' &&
          matrix.job == 'test' &&
          matrix.profile == 'release' &&
          github.repository == 'denoland/deno' &&
          github.ref == 'refs/heads/main' && !startsWith(github.ref, 'refs/tags/')
        env:
          WPT_FYI_USER: deno
          WPT_FYI_PW: ${{ secrets.WPT_FYI_PW }}
          GITHUB_TOKEN: ${{ secrets.DENOBOT_PAT }}
        run: |
          ./target/release/deno run --allow-all \
              ./tools/upload_wptfyi.js $(git rev-parse HEAD) --ghstatus

      - name: Run benchmarks
        if: matrix.job == 'bench' && !startsWith(github.ref, 'refs/tags/')
        run: cargo bench --locked

      - name: Post Benchmarks
        if: |
          matrix.job == 'bench' &&
          github.repository == 'denoland/deno' &&
          github.ref == 'refs/heads/main' && !startsWith(github.ref, 'refs/tags/')
        env:
          DENOBOT_PAT: ${{ secrets.DENOBOT_PAT }}
        run: |
          git clone --depth 1 --branch gh-pages                             \
              https://${DENOBOT_PAT}@github.com/denoland/benchmark_data.git \
              gh-pages
          ./target/release/deno run --allow-all --unstable \
              ./tools/build_benchmark_jsons.js --release
          cd gh-pages
          git config user.email "propelml@gmail.com"
          git config user.name "denobot"
          git add .
          git commit --message "Update benchmarks"
          git push origin gh-pages

      - name: Build product size info
        if: matrix.job != 'lint' && matrix.profile != 'fastci' &&
          github.repository == 'denoland/deno' &&
          (github.ref == 'refs/heads/main' || startsWith(github.ref, 'refs/tags/'))
        run: |
          du -hd1 "./target/${{ matrix.profile }}"
          du -ha  "./target/${{ matrix.profile }}/deno"

      - name: Worker info
        if: matrix.job == 'bench'
        run: |
          cat /proc/cpuinfo
          cat /proc/meminfo

      - name: Upload release to dl.deno.land (unix)
        if: |
          runner.os != 'Windows' &&
          matrix.job == 'test' &&
          matrix.profile == 'release' &&
          github.repository == 'denoland/deno' &&
          startsWith(github.ref, 'refs/tags/')
        run: |
          gsutil -h "Cache-Control: public, max-age=3600" cp ./target/release/*.zip gs://dl.deno.land/release/${GITHUB_REF#refs/*/}/
          echo ${GITHUB_REF#refs/*/} > release-latest.txt
          gsutil -h "Cache-Control: no-cache" cp release-latest.txt gs://dl.deno.land/release-latest.txt

      - name: Upload release to dl.deno.land (windows)
        if: |
          runner.os == 'Windows' &&
          matrix.job == 'test' &&
          matrix.profile == 'release' &&
          github.repository == 'denoland/deno' &&
          startsWith(github.ref, 'refs/tags/')
        env:
          CLOUDSDK_PYTHON: ${{env.pythonLocation}}\python.exe
        shell: bash
        run: |
          gsutil -h "Cache-Control: public, max-age=3600" cp ./target/release/*.zip gs://dl.deno.land/release/${GITHUB_REF#refs/*/}/
          echo ${GITHUB_REF#refs/*/} > release-latest.txt
          gsutil -h "Cache-Control: no-cache" cp release-latest.txt gs://dl.deno.land/release-latest.txt

      - name: Upload release to GitHub
        uses: softprops/action-gh-release@59c3b4891632ff9a897f99a91d7bc557467a3a22
        if: |
          matrix.job == 'test' &&
          matrix.profile == 'release' &&
          github.repository == 'denoland/deno' &&
          startsWith(github.ref, 'refs/tags/')
        env:
          GITHUB_TOKEN: ${{ secrets.GITHUB_TOKEN }}
        with:
          files: |
            target/release/deno-x86_64-pc-windows-msvc.zip
            target/release/deno-x86_64-unknown-linux-gnu.zip
            target/release/deno-x86_64-apple-darwin.zip
            target/release/deno_src.tar.gz
            target/release/lib.deno.d.ts
          draft: true

  publish-canary:
    name: publish canary
    runs-on: ubuntu-20.04
    needs: ["build"]
    if: github.repository == 'denoland/deno' && github.ref == 'refs/heads/main'
    steps:
      - name: Setup gcloud
        uses: google-github-actions/setup-gcloud@v0
        with:
          project_id: denoland
          service_account_key: ${{ secrets.GCP_SA_KEY }}
          export_default_credentials: true

      - name: Upload canary version file to dl.deno.land
        run: |
          echo ${{ github.sha }} > canary-latest.txt
          gsutil -h "Cache-Control: no-cache" cp canary-latest.txt gs://dl.deno.land/canary-latest.txt<|MERGE_RESOLUTION|>--- conflicted
+++ resolved
@@ -244,11 +244,7 @@
             ~/.cargo/registry/index
             ~/.cargo/registry/cache
             ~/.cargo/git/db
-<<<<<<< HEAD
-          key: 6-cargo-home-${{ matrix.os }}-${{ hashFiles('Cargo.lock') }}
-=======
           key: 9-cargo-home-${{ matrix.os }}-${{ hashFiles('Cargo.lock') }}
->>>>>>> bd481bf0
 
       # In main branch, always creates fresh cache
       - name: Cache build output (main)
@@ -264,11 +260,7 @@
             !./target/*/*.zip
             !./target/*/*.tar.gz
           key: |
-<<<<<<< HEAD
-            6-cargo-target-${{ matrix.os }}-${{ matrix.profile }}-${{ github.sha }}
-=======
             9-cargo-target-${{ matrix.os }}-${{ matrix.profile }}-${{ github.sha }}
->>>>>>> bd481bf0
 
       # Restore cache from the latest 'main' branch build.
       - name: Cache build output (PR)
@@ -284,11 +276,7 @@
             !./target/*/*.tar.gz
           key: never_saved
           restore-keys: |
-<<<<<<< HEAD
-            6-cargo-target-${{ matrix.os }}-${{ matrix.profile }}-
-=======
             9-cargo-target-${{ matrix.os }}-${{ matrix.profile }}-
->>>>>>> bd481bf0
 
       # Don't save cache after building PRs or branches other than 'main'.
       - name: Skip save cache (PR)
