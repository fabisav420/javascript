# Copyright 2018 the Deno authors. All rights reserved. MIT license.
language: c++
matrix:
  include:
  - os: linux
    env: BENCHMARK=1
    sudo: required
  - os: osx
env:
  global:
  - CARGO_HOME=$TRAVIS_BUILD_DIR/third_party/rust_crates/
  - RUSTUP_HOME=$HOME/.rustup/
  - RUST_BACKTRACE=1
  - CARGO_TARGET_DIR=$HOME/target
  - PATH=$TRAVIS_BUILD_DIR/third_party/llvm-build/Release+Asserts/bin:$CARGO_HOME/bin:$PATH
  - RUSTC_WRAPPER=sccache
  - SCCACHE_BUCKET=deno-sccache
  - AWS_ACCESS_KEY_ID=AKIAIPOYFUDOPCMWRVZA
  # AWS_SECRET_ACCESS_KEY=...
  - secure: "hlQoMNDWgsdFPDAIwE4VCr21w6ftD8BGLNE8w23+9wCqMs8TXCGzdzpTYzSePmToUfF1WjGQTF3advifzg7pdrUp41ThWzRkEjiRoXEORkKFuZENgLdi4ZZsvOYIfX5dfTcw7wkLEuGkywy1D9s/4uJydiVqYYM3fWI7U2ax8+wpenRH59moUeHqGGzPk8Hy4wcD7SoP+fvuOYJ+KjU2urbddwrVus9jnmXbx0Srq/L/ayBr0aLpZXcYZ3nSMnXpc9mo3YuVZQR42+ARHI5R7V1wrCa/025/O4kpSry/bipyN7Oyry/WY+9Hu3EDdlIUosJsWVHhv5s8ZuZWJG/0VITUP+MnDexGNkbbbDzzwk/7dDhTo1DRpT7fmSFVzr6J9bw4JEU9k//znLuCOnRLoWagysQUVUZQXDh7TTfMmGP0wdsUggfr8azrkZF3hjg+g+aOlz0ZpVtYQ8hdhvLQRp4pmxyQlsKygf0fFXWJvAp40KXIkrKXJ6hXIGdfWirZ3dgc8rCgVdOKi6Hy39EKOiIdP3j2J2tv3NTPkUi7z+BaDc5cPCaarR8ZvLLkv1lvYTFap/fk+TXpM3AS0hs1o91fyJ0l/P0KKTp7V8MoNC7iXhzCK/InNgpcs0rK7w7QOlEHihRlY3Ya4m3KvSRbL/P55TneX5xwr6yP719ARs4="
cache:
  directories:
  - "$RUSTUP_HOME"
  - $CARGO_HOME/registry/index/
  - $CARGO_HOME/registry/cache/
  - prebuilt/
  - third_party/v8/build/linux/debian_sid_amd64-sysroot/
  - third_party/v8/third_party/llvm-build/
install:
- nvm install v8
- nvm use --delete-prefix v8
- node -v
- |-
  # Install Rust.
  # TODO(ry) Include rustc in third_party.
  # https://github.com/denoland/deno/issues/386
  if [ ! $(rustc --version | grep 1.30.0) ]; then
    curl -sSf https://sh.rustup.rs | sh -s -- -y --default-toolchain 1.30.0
    rustup default 1.30.0
  fi
  rustc --version
  cargo --version
- |-
  if [[ "$TRAVIS_OS_NAME" == "osx" ]]; then
    export PATH="`pwd`/prebuilt/mac:$PATH"
  else
    export PATH="`pwd`/prebuilt/linux64:$PATH"
  fi
- |-
  # Remove unnnecessary cargo and rustup directories.
  # This keeps the Travis CI cache small and fast.
  rm -rf "$RUSTUP_HOME"downloads
  rm -rf "$RUSTUP_HOME"tmp
  rm -rf "$RUSTUP_HOME"toolchains/*/etc
  rm -rf "$RUSTUP_HOME"toolchains/*/share
before_script:
- ./tools/setup.py
script:
- |-
  # Check lint and format.
  set -e # Fail immediately if any of the following fail.
  ./tools/lint.py
  ./tools/test_format.py

- |-
  # LSAN build. We are in the process of getting a completely clean LSAN build,
  # but it will take some work. So for now we just run a subset of the tests.
  echo is_asan=true >> target/debug/args.gn
  echo is_lsan=true >> target/debug/args.gn
  # We want to detect leaks during the build process as well as when executing
  # the tests. So set the ASAN_OPTIONS env var before build.py is run.
  export ASAN_OPTIONS=detect_leaks=1
<<<<<<< HEAD
  ./tools/build.py -C target/debug -j2
  ./target/debug/test_cc --expose-gc
=======
  ./tools/build.py -C target/debug -j2 test_cc
  ./target/debug/test_cc
>>>>>>> 22874d44

- |-
  # Release build and test
  ./tools/build.py -C target/release -j2
  DENO_BUILD_MODE=release ./tools/test.py

- |-
  # Cargo check
  cargo check -j2 --release --locked

before_deploy:
- gzip -c target/release/deno > target/release/deno_${TRAVIS_OS_NAME}_x64.gz
deploy:
- provider: releases
  api_key: &github-token
    secure: RIwv515oDcPAlEvt7uG8FeSFi6Tz6ODJUOXcFj6FYUPszxJ7Cg1kBLKln+fNW5OeOc52VsaZb/vPZ85skyEM6zk2ijL9FcSnnfNEm548w77iH6G0sk09NgBTy6KRXES6NZHD9jN1YTWYkT2G1NQi7mLqxR8a8pnWTbeK5HhtSWGsZPtXqf5iQbvnWsmKA0/w+FIgKupU0xe/qsYjh0eMLYpZDUWoKO0VxBKJ/ix5Uz91aJTjMIcHHij+ALg4pk+FkDotdyx39XB9b25KDxGuaI7NxWjSPzDxs/ZBHP6QYDLO0ti93ftvLAxRoBKPFoZrXqAu3KG9anr9WvxE40DO9OdV0VX2ZUatMUQm3DpSheN8ml2sErFqjIInqlpkdOVDYORz7FikPxkb9DKt+iuyFfxPRa4YWJv2tg8+Hy/nRCQw69OoKqrSNJ8KJDB3OjYbRBtdHz79RLJhTsGZla6RiyXfM7crR7CbFjbwdbW3Pt60t24fhvXQ0SwR0QTgzS/ieYEQHq/9GtSQA/Tn4kdIkyN6BdOMrQd/aUtgKmNdqbSlfmWGNyNZIxHdB+3RrTNT1tagkRI4UHEUfEujpIdYKwLjv0Xmi/VtTM+zOSkzHsIWGPfHBmIGnXfAItUHqivQYJ15E+dzg3T1CEbBxkDQtvwien9Fa8/pBsMkyovl8ps=
  file: "target/release/deno_${TRAVIS_OS_NAME}_x64.gz"
  on:
    tags: true
    repo: denoland/deno
  skip-cleanup: true
# Run benchmarks and publish the result to github pages.
- provider: pages
  script: ./tools/benchmark.py target/release && cp -r website/* gh-pages/
  github-token: *github-token
  keep-history: true
  local-dir: gh-pages
  on:
    branch: master
    condition: $BENCHMARK == 1
    repo: denoland/deno
  skip-cleanup: true<|MERGE_RESOLUTION|>--- conflicted
+++ resolved
@@ -70,13 +70,8 @@
   # We want to detect leaks during the build process as well as when executing
   # the tests. So set the ASAN_OPTIONS env var before build.py is run.
   export ASAN_OPTIONS=detect_leaks=1
-<<<<<<< HEAD
-  ./tools/build.py -C target/debug -j2
+  ./tools/build.py -C target/debug -j2 test_cc
   ./target/debug/test_cc --expose-gc
-=======
-  ./tools/build.py -C target/debug -j2 test_cc
-  ./target/debug/test_cc
->>>>>>> 22874d44
 
 - |-
   # Release build and test
