--- conflicted
+++ resolved
@@ -122,12 +122,7 @@
       - ./tools/test_format.py
       - cargo build --release --locked
       - cargo clippy --all-targets --release --locked -- -D clippy::all
-<<<<<<< HEAD
-      # TODO(ry) Warning! The following does not run libdeno_test
-      - ./tools/test.py --release
-=======
       - DENO_BUILD_MODE=release CARGO_TEST=1 ./tools/test.py
->>>>>>> 49ea932a
 
     # LSAN: We are in the process of getting a completely clean LSAN build,
     # but it will take some work. So for now we just run a subset of the
