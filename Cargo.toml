--- conflicted
+++ resolved
@@ -132,11 +132,7 @@
 rustls-pemfile = "1.0.0"
 rustls-tokio-stream = "=0.2.16"
 rustls-webpki = "0.101.4"
-<<<<<<< HEAD
-rustls-native-certs = "0.6.2"
 rustyline = { version = "=10.0.0", default-features = false, features = ["custom-bindings"] }
-=======
->>>>>>> 1ac37063
 webpki-roots = "0.25.2"
 scopeguard = "1.2.0"
 saffron = "=0.1.0"
