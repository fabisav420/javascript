# Copyright 2018-2023 the Deno authors. All rights reserved. MIT license.

[workspace]
resolver = "2"
members = [
  "bench_util",
  "cli",
  "cli/napi/sym",
  "core",
  "ops",
  "runtime",
  "serde_v8",
  "test_ffi",
  "test_napi",
  "test_util",
  "ext/broadcast_channel",
  "ext/cache",
  "ext/console",
  "ext/crypto",
  "ext/fetch",
  "ext/flash",
  "ext/ffi",
  "ext/http",
  "ext/net",
  "ext/node",
  "ext/url",
  "ext/web",
  "ext/webgpu",
  "ext/webidl",
  "ext/websocket",
  "ext/webstorage",
  "ext/napi",
  "lockfile",
]
exclude = ["test_util/std/hash/_wasm"]

[workspace.package]
authors = ["the Deno authors"]
edition = "2021"
license = "MIT"
repository = "https://github.com/denoland/deno"

[workspace.dependencies]
<<<<<<< HEAD
v8 = { version = "0.63.0", default-features = false }
deno_ast = { version = "0.23.2", features = ["transpiling"] }
=======
v8 = { version = "0.62.2", default-features = false }
deno_ast = { version = "0.24.0", features = ["transpiling"] }
>>>>>>> b3e88e06

deno_core = { version = "0.171.0", path = "./core" }
deno_ops = { version = "0.49.0", path = "./ops" }
serde_v8 = { version = "0.82.0", path = "./serde_v8" }
deno_runtime = { version = "0.97.0", path = "./runtime" }
napi_sym = { version = "0.19.0", path = "./cli/napi/sym" }
deno_bench_util = { version = "0.83.0", path = "./bench_util" }
test_util = { path = "./test_util" }
deno_lockfile = { version = "0.5.0", path = "./lockfile" }

# exts
deno_broadcast_channel = { version = "0.83.0", path = "./ext/broadcast_channel" }
deno_cache = { version = "0.21.0", path = "./ext/cache" }
deno_console = { version = "0.89.0", path = "./ext/console" }
deno_crypto = { version = "0.103.0", path = "./ext/crypto" }
deno_fetch = { version = "0.113.0", path = "./ext/fetch" }
deno_ffi = { version = "0.76.0", path = "./ext/ffi" }
deno_flash = { version = "0.25.0", path = "./ext/flash" }
deno_http = { version = "0.84.0", path = "./ext/http" }
deno_net = { version = "0.81.0", path = "./ext/net" }
deno_node = { version = "0.26.0", path = "./ext/node" }
deno_tls = { version = "0.76.0", path = "./ext/tls" }
deno_url = { version = "0.89.0", path = "./ext/url" }
deno_web = { version = "0.120.0", path = "./ext/web" }
deno_webgpu = { version = "0.90.0", path = "./ext/webgpu" }
deno_webidl = { version = "0.89.0", path = "./ext/webidl" }
deno_websocket = { version = "0.94.0", path = "./ext/websocket" }
deno_webstorage = { version = "0.84.0", path = "./ext/webstorage" }
deno_napi = { version = "0.19.0", path = "./ext/napi" }

anyhow = "1.0.57"
async-trait = "0.1.51"
atty = "=0.2.14"
base64 = "=0.13.1"
bencher = "0.1"
bytes = "=1.2.1"
cache_control = "=0.2.0"
data-url = "=0.2.0"
dlopen = "0.1.8"
encoding_rs = "=0.8.31"
flate2 = "=1.0.24"
futures = "0.3.21"
http = "=0.2.8"
hyper = "0.14.18"
libc = "0.2.126"
log = "=0.4.17"
lzzzz = "1.0"
notify = "=5.0.0"
once_cell = "=1.16.0"
os_pipe = "=1.0.1"
parking_lot = "0.12.0"
percent-encoding = "=2.2.0"
pin-project = "1.0.11" # don't pin because they yank crates from cargo
pretty_assertions = "=1.3.0"
rand = "=0.8.5"
regex = "=1.6.0"
reqwest = { version = "0.11.11", default-features = false, features = ["rustls-tls", "stream", "gzip", "brotli", "socks"] }
ring = "=0.16.20"
rusqlite = { version = "=0.28.0", features = ["unlock_notify", "bundled"] }
rustls = "0.20.5"
rustls-pemfile = "1.0.0"
semver = "=1.0.14"
serde = { version = "1.0.149", features = ["derive"] }
serde_bytes = "0.11"
serde_json = "1.0.85"
serde_repr = "=0.1.9"
sha2 = { version = "0.10.6", features = ["oid"] }
smallvec = "1.8"
socket2 = "0.4.7"
tar = "=0.4.38"
tokio = { version = "=1.24.2", features = ["full"] }
tokio-rustls = "0.23.3"
tokio-tungstenite = "0.16.1"
tokio-util = "=0.7.4"
url = { version = "2.3.1", features = ["serde", "expose_internals"] }
uuid = { version = "=1.1.2", features = ["v4"] }
zstd = "=0.11.2"

# webgpu
raw-window-handle = "0.5.0"
wgpu-core = "0.15"
wgpu-types = "0.15"

# macros
proc-macro2 = "1"
quote = "1"
syn = { version = "1", features = ["full", "extra-traits"] }

# unix
nix = "=0.24.2"

# windows deps
fwdansi = "=1.1.0"
winres = "=0.1.12"
winapi = "=0.3.9"

# NB: the `bench` and `release` profiles must remain EXACTLY the same.
[profile.release]
codegen-units = 1
incremental = true
lto = true
opt-level = 'z' # Optimize for size

# Build release with debug symbols: cargo build --profile=release-with-debug
[profile.release-with-debug]
inherits = "release"
debug = true

# NB: the `bench` and `release` profiles must remain EXACTLY the same.
[profile.bench]
codegen-units = 1
incremental = true
lto = true
opt-level = 'z' # Optimize for size

# Key generation is too slow on `debug`
[profile.dev.package.num-bigint-dig]
opt-level = 3

# Optimize these packages for performance.
# NB: the `bench` and `release` profiles must remain EXACTLY the same.
[profile.bench.package.rand]
opt-level = 3
[profile.bench.package.flate2]
opt-level = 3
[profile.bench.package.brotli]
opt-level = 3
[profile.bench.package.miniz_oxide]
opt-level = 3
[profile.bench.package.async-compression]
opt-level = 3
[profile.bench.package.brotli-decompressor]
opt-level = 3
[profile.bench.package.deno_bench_util]
opt-level = 3
[profile.bench.package.deno_core]
opt-level = 3
[profile.bench.package.deno_runtime]
opt-level = 3
[profile.bench.package.deno_http]
opt-level = 3
[profile.bench.package.deno_web]
opt-level = 3
[profile.bench.package.deno_broadcast_channel]
opt-level = 3
[profile.bench.package.deno_fetch]
opt-level = 3
[profile.bench.package.deno_ffi]
opt-level = 3
[profile.bench.package.deno_tls]
opt-level = 3
[profile.bench.package.deno_websocket]
opt-level = 3
[profile.bench.package.deno_net]
opt-level = 3
[profile.bench.package.deno_crypto]
opt-level = 3
[profile.bench.package.num-bigint-dig]
opt-level = 3
[profile.bench.package.v8]
opt-level = 3
[profile.bench.package.serde_v8]
opt-level = 3
[profile.bench.package.serde]
opt-level = 3
[profile.bench.package.deno_url]
opt-level = 3
[profile.bench.package.url]
opt-level = 3
[profile.bench.package.bytes]
opt-level = 3
[profile.bench.package.futures-util]
opt-level = 3
[profile.bench.package.hyper]
opt-level = 3
[profile.bench.package.tokio]
opt-level = 3
[profile.bench.package.zstd]
opt-level = 3
[profile.bench.package.lzzzz]
opt-level = 3
[profile.bench.package.zstd-sys]
opt-level = 3
[profile.bench.package.base64-simd]
opt-level = 3

# NB: the `bench` and `release` profiles must remain EXACTLY the same.
[profile.release.package.rand]
opt-level = 3
[profile.release.package.flate2]
opt-level = 3
[profile.release.package.brotli]
opt-level = 3
[profile.release.package.miniz_oxide]
opt-level = 3
[profile.release.package.async-compression]
opt-level = 3
[profile.release.package.brotli-decompressor]
opt-level = 3
[profile.release.package.deno_bench_util]
opt-level = 3
[profile.release.package.deno_core]
opt-level = 3
[profile.release.package.deno_runtime]
opt-level = 3
[profile.release.package.deno_http]
opt-level = 3
[profile.release.package.deno_flash]
opt-level = 3
[profile.release.package.deno_net]
opt-level = 3
[profile.release.package.deno_web]
opt-level = 3
[profile.release.package.deno_crypto]
opt-level = 3
[profile.release.package.deno_broadcast_channel]
opt-level = 3
[profile.release.package.deno_fetch]
opt-level = 3
[profile.release.package.deno_ffi]
opt-level = 3
[profile.release.package.deno_tls]
opt-level = 3
[profile.release.package.deno_websocket]
opt-level = 3
[profile.release.package.deno_napi]
opt-level = 3
[profile.release.package.test_napi]
opt-level = 3
[profile.release.package.num-bigint-dig]
opt-level = 3
[profile.release.package.v8]
opt-level = 3
[profile.release.package.serde_v8]
opt-level = 3
[profile.release.package.serde]
opt-level = 3
[profile.release.package.deno_url]
opt-level = 3
[profile.release.package.url]
opt-level = 3
[profile.release.package.bytes]
opt-level = 3
[profile.release.package.futures-util]
opt-level = 3
[profile.release.package.hyper]
opt-level = 3
[profile.release.package.tokio]
opt-level = 3
[profile.release.package.zstd]
opt-level = 3
[profile.release.package.lzzzz]
opt-level = 3
[profile.release.package.zstd-sys]
opt-level = 3
[profile.release.package.base64-simd]
opt-level = 3<|MERGE_RESOLUTION|>--- conflicted
+++ resolved
@@ -41,13 +41,8 @@
 repository = "https://github.com/denoland/deno"
 
 [workspace.dependencies]
-<<<<<<< HEAD
 v8 = { version = "0.63.0", default-features = false }
-deno_ast = { version = "0.23.2", features = ["transpiling"] }
-=======
-v8 = { version = "0.62.2", default-features = false }
 deno_ast = { version = "0.24.0", features = ["transpiling"] }
->>>>>>> b3e88e06
 
 deno_core = { version = "0.171.0", path = "./core" }
 deno_ops = { version = "0.49.0", path = "./ops" }
