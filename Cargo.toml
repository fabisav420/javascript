--- conflicted
+++ resolved
@@ -40,13 +40,8 @@
 repository = "https://github.com/denoland/deno"
 
 [workspace.dependencies]
-<<<<<<< HEAD
 v8 = { version = "0.61.0", default-features = false }
-deno_ast = { version = "0.21.0", features = ["transpiling"] }
-=======
-v8 = { version = "0.60.0", default-features = false }
 deno_ast = { version = "0.23.2", features = ["transpiling"] }
->>>>>>> 71ea4ef2
 
 deno_core = { version = "0.165.0", path = "./core" }
 deno_ops = { version = "0.43.0", path = "./ops" }
