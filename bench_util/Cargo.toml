# Copyright 2018-2022 the Deno authors. All rights reserved. MIT license.
[package]
name = "deno_bench_util"
version = "0.49.0"
authors = ["the Deno authors"]
edition = "2021"
license = "MIT"
publish = true
readme = "README.md"
repository = "https://github.com/denoland/deno"
description = "Bench and profiling utilities for deno crates"

[lib]
path = "lib.rs"

[dependencies]
bencher = "0.1"
<<<<<<< HEAD
deno_core = { version = "0.136.0", path = "../core" }
influxdb2 = "0.1.0"
once_cell = "1.10.0"
=======
deno_core = { version = "0.137.0", path = "../core" }
>>>>>>> 4305bb4b
tokio = { version = "1.17", features = ["full"] }

[[bench]]
name = "op_baseline"
harness = false

[[bench]]
name = "utf8"
harness = false<|MERGE_RESOLUTION|>--- conflicted
+++ resolved
@@ -15,13 +15,9 @@
 
 [dependencies]
 bencher = "0.1"
-<<<<<<< HEAD
-deno_core = { version = "0.136.0", path = "../core" }
+deno_core = { version = "0.137.0", path = "../core" }
 influxdb2 = "0.1.0"
 once_cell = "1.10.0"
-=======
-deno_core = { version = "0.137.0", path = "../core" }
->>>>>>> 4305bb4b
 tokio = { version = "1.17", features = ["full"] }
 
 [[bench]]
