--- conflicted
+++ resolved
@@ -2,17 +2,10 @@
 
 [package]
 name = "deno_bench_util"
-<<<<<<< HEAD
-version = "0.67.0"
+version = "0.72.0"
 authors.workspace = true
 edition.workspace = true
 license.workspace = true
-=======
-version = "0.72.0"
-authors = ["the Deno authors"]
-edition = "2021"
-license = "MIT"
->>>>>>> a57134de
 publish = true
 readme = "README.md"
 repository.workspace = true
@@ -22,17 +15,10 @@
 path = "lib.rs"
 
 [dependencies]
-<<<<<<< HEAD
 bencher.workspace = true
 deno_core.workspace = true
 once_cell.workspace = true
 tokio.workspace = true
-=======
-bencher = "0.1"
-deno_core = { version = "0.160.0", path = "../core" }
-once_cell = "1.10.0"
-tokio = { version = "1.21", features = ["full"] }
->>>>>>> a57134de
 
 [[bench]]
 name = "op_baseline"
