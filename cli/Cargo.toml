# Copyright 2018-2020 the Deno authors. All rights reserved. MIT license.

[package]
name = "deno"
version = "1.6.3"
license = "MIT"
authors = ["the Deno authors"]
edition = "2018"
description = "Provides the deno executable"
repository = "https://github.com/denoland/deno"
default-run = "deno"

[[bin]]
name = "deno"
path = "main.rs"

[[bench]]
name = "deno_bench"
harness = false
path = "./bench/main.rs"

[build-dependencies]
deno_core = { path = "../core", version = "0.75.0" }
deno_fetch = { path = "../op_crates/fetch", version = "0.18.0" }
deno_web = { path = "../op_crates/web", version = "0.26.0" }
deno_websocket = { path = "../op_crates/websocket", version = "0.1.0" }
regex = "1.3.9"
serde = { version = "1.0.116", features = ["derive"] }

[target.'cfg(windows)'.build-dependencies]
winres = "0.1.11"
winapi = "0.3.9"

[dependencies]
deno_core = { path = "../core", version = "0.75.0" }
deno_doc = "0.1.20"
deno_lint = "0.2.15"
deno_runtime = { path = "../runtime", version = "0.5.0" }

atty = "0.2.14"
base64 = "0.12.3"
byteorder = "1.3.4"
clap = "2.33.3"
dissimilar = "1.0.2"
dprint-plugin-typescript = "0.38.1"
encoding_rs = "0.8.24"
env_logger = "0.7.1"
filetime = "0.2.12"
http = "0.2.1"
indexmap = "1.6.0"
jsonc-parser = "0.14.0"
lazy_static = "1.4.0"
libc = "0.2.77"
log = "0.4.11"
lspower = "0.1.0"
notify = "5.0.0-pre.3"
percent-encoding = "2.1.0"
regex = "1.3.9"
ring = "0.16.19"
rustyline = { version = "7.1.0", default-features = false }
rustyline-derive = "0.4.0"
semver-parser = "0.9.0"
serde = { version = "1.0.116", features = ["derive"] }
shell-escape = "0.1.5"
sourcemap = "6.0.1"
swc_bundler = "0.19.1"
swc_common = { version = "0.10.8", features = ["sourcemap"] }
swc_ecmascript = { version = "0.17.0", features = ["codegen", "dep_graph", "parser", "proposal", "react", "transforms", "typescript", "visit"] }
tempfile = "3.1.0"
termcolor = "1.1.0"
tokio = { version = "0.2.22", features = ["full"] }
tokio-rustls = "0.14.1"
uuid = { version = "0.8.1", features = ["v4"] }
<<<<<<< HEAD
rusqlite = { version = "0.24.0", features = ["hooks", "unlock_notify", "bundled"] }
=======
walkdir = "2.3.1"
>>>>>>> e61e81eb

[target.'cfg(windows)'.dependencies]
winapi = { version = "0.3.9", features = ["knownfolders", "mswsock", "objbase", "shlobj", "tlhelp32", "winbase", "winerror", "winsock2"] }
fwdansi = "1.1.0"

[target.'cfg(unix)'.dependencies]
nix = "0.19.0"

[dev-dependencies]
# Used in benchmark
chrono = "0.4.15"
os_pipe = "0.9.2"
test_util = { path = "../test_util" }
tower-test = "0.3.0"

[target.'cfg(unix)'.dev-dependencies]
exec = "0.3.1" # Used in test_raw_tty

[package.metadata.winres]
# This section defines the metadata that appears in the deno.exe PE header.
OriginalFilename = "deno.exe"
LegalCopyright = "© Deno contributors & Deno Land Inc. MIT licensed."
ProductName = "Deno"
FileDescription = "A secure runtime for JavaScript and TypeScript."<|MERGE_RESOLUTION|>--- conflicted
+++ resolved
@@ -71,11 +71,7 @@
 tokio = { version = "0.2.22", features = ["full"] }
 tokio-rustls = "0.14.1"
 uuid = { version = "0.8.1", features = ["v4"] }
-<<<<<<< HEAD
-rusqlite = { version = "0.24.0", features = ["hooks", "unlock_notify", "bundled"] }
-=======
 walkdir = "2.3.1"
->>>>>>> e61e81eb
 
 [target.'cfg(windows)'.dependencies]
 winapi = { version = "0.3.9", features = ["knownfolders", "mswsock", "objbase", "shlobj", "tlhelp32", "winbase", "winerror", "winsock2"] }
