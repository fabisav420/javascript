# Copyright 2018-2022 the Deno authors. All rights reserved. MIT license.

[package]
name = "deno"
version = "1.19.0"
authors = ["the Deno authors"]
default-run = "deno"
edition = "2021"
license = "MIT"
repository = "https://github.com/denoland/deno"
description = "Provides the deno executable"

[[bin]]
name = "deno"
path = "main.rs"

[[bench]]
name = "deno_bench"
harness = false
path = "./bench/main.rs"

[[bench]]
name = "lsp_bench_standalone"
harness = false
path = "./bench/lsp_bench_standalone.rs"

[build-dependencies]
deno_broadcast_channel = { version = "0.31.0", path = "../ext/broadcast_channel" }
deno_console = { version = "0.37.0", path = "../ext/console" }
deno_core = { version = "0.119.0", path = "../core" }
deno_crypto = { version = "0.51.0", path = "../ext/crypto" }
deno_fetch = { version = "0.60.0", path = "../ext/fetch" }
deno_net = { version = "0.29.0", path = "../ext/net" }
deno_url = { version = "0.37.0", path = "../ext/url" }
deno_web = { version = "0.68.0", path = "../ext/web" }
deno_webgpu = { version = "0.38.0", path = "../ext/webgpu" }
deno_websocket = { version = "0.42.0", path = "../ext/websocket" }
deno_webstorage = { version = "0.32.0", path = "../ext/webstorage" }
regex = "=1.5.4"
serde = { version = "=1.0.133", features = ["derive"] }
zstd = '=0.9.2'

[target.'cfg(windows)'.build-dependencies]
winapi = "=0.3.9"
winres = "=0.1.11"

[dependencies]
deno_ast = { version = "0.11.0", features = ["bundler", "codegen", "dep_graph", "module_specifier", "proposal", "react", "sourcemap", "transforms", "transpiling", "typescript", "view", "visit"] }
<<<<<<< HEAD
deno_core = { version = "0.118.0", path = "../core" }
deno_doc = "0.29.0"
deno_graph = "0.22.0"
deno_lint = { version = "0.24.0", features = ["docs"] }
deno_runtime = { version = "0.44.0", path = "../runtime" }
napi_sym = { path = "./napi_sym", version = "0.0.1" }
=======
deno_core = { version = "0.119.0", path = "../core" }
deno_doc = "0.31.0"
deno_graph = "0.23.0"
deno_lint = { version = "0.25.0", features = ["docs"] }
deno_runtime = { version = "0.45.0", path = "../runtime" }
>>>>>>> 551ace40

atty = "=0.2.14"
base64 = "=0.13.0"
cache_control = "=0.2.0"
chrono = "=0.4.19"
clap = "=3.0.7"
clap_complete = "=3.0.5"
clap_complete_fig = "=3.0.2"
data-url = "=0.1.1"
dissimilar = "=1.0.2"
dprint-plugin-json = "=0.14.1"
dprint-plugin-markdown = "=0.12.2"
dprint-plugin-typescript = "=0.64.1"
encoding_rs = "=0.8.29"
env_logger = "=0.8.4"
eszip = "=0.16.0"
fancy-regex = "=0.7.1"
http = "=0.2.4"
import_map = "=0.9.0"
jsonc-parser = { version = "=0.19.0", features = ["serde"] }
libc = "=0.2.106"
log = { version = "=0.4.14", features = ["serde"] }
lspower = "=1.4.0"
notify = "=5.0.0-pre.12"
num_cpus = "=1.13.0"
once_cell = "=1.9.0"
percent-encoding = "=2.1.0"
pin-project = "=1.0.8"
rand = { version = "=0.8.4", features = ["small_rng"] }
regex = "=1.5.4"
ring = "=0.16.20"
rustyline = { version = "=9.0.0", default-features = false }
rustyline-derive = "=0.5.0"
semver-parser = "=0.10.2"
serde = { version = "=1.0.133", features = ["derive"] }
shell-escape = "=0.1.5"
sourcemap = "=6.0.1"
tempfile = "=3.2.0"
text-size = "=1.1.0"
text_lines = "=0.4.1"
tokio = { version = "=1.14", features = ["full"] }
tokio-util = "=0.6.9"
typed-arena = "2.0.1"
uuid = { version = "=0.8.2", features = ["v4", "serde"] }
walkdir = "=2.3.2"
zstd = '=0.9.2'

[target.'cfg(windows)'.dependencies]
fwdansi = "=1.1.0"
winapi = { version = "=0.3.9", features = ["knownfolders", "mswsock", "objbase", "shlobj", "tlhelp32", "winbase", "winerror", "winsock2"] }

[dev-dependencies]
deno_bench_util = { version = "0.31.0", path = "../bench_util" }
flaky_test = "=0.1.0"
os_pipe = "=0.9.2"
pretty_assertions = "=0.7.2"
test_util = { path = "../test_util" }
trust-dns-client = "=0.20.3"
trust-dns-server = "=0.20.3"

[target.'cfg(unix)'.dev-dependencies]
nix = "=0.22.1"

[package.metadata.winres]
# This section defines the metadata that appears in the deno.exe PE header.
OriginalFilename = "deno.exe"
LegalCopyright = "© Deno contributors & Deno Land Inc. MIT licensed."
ProductName = "Deno"
FileDescription = "Deno: A secure runtime for JavaScript and TypeScript"<|MERGE_RESOLUTION|>--- conflicted
+++ resolved
@@ -46,20 +46,12 @@
 
 [dependencies]
 deno_ast = { version = "0.11.0", features = ["bundler", "codegen", "dep_graph", "module_specifier", "proposal", "react", "sourcemap", "transforms", "transpiling", "typescript", "view", "visit"] }
-<<<<<<< HEAD
-deno_core = { version = "0.118.0", path = "../core" }
-deno_doc = "0.29.0"
-deno_graph = "0.22.0"
-deno_lint = { version = "0.24.0", features = ["docs"] }
-deno_runtime = { version = "0.44.0", path = "../runtime" }
-napi_sym = { path = "./napi_sym", version = "0.0.1" }
-=======
 deno_core = { version = "0.119.0", path = "../core" }
 deno_doc = "0.31.0"
 deno_graph = "0.23.0"
 deno_lint = { version = "0.25.0", features = ["docs"] }
 deno_runtime = { version = "0.45.0", path = "../runtime" }
->>>>>>> 551ace40
+napi_sym = { path = "./napi_sym", version = "0.0.1" }
 
 atty = "=0.2.14"
 base64 = "=0.13.0"
