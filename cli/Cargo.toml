--- conflicted
+++ resolved
@@ -38,13 +38,8 @@
 [dependencies]
 deno_crypto = { path = "../op_crates/crypto", version = "0.2.0" }
 deno_core = { path = "../core", version = "0.68.0" }
-<<<<<<< HEAD
-deno_doc = { version = "0.1.15", optional = true }
-deno_lint = { version = "0.2.9", optional = true }
-=======
-deno_doc = "0.1.16"
-deno_lint = "0.2.11"
->>>>>>> 17d4cd92
+deno_doc = { version = "0.1.16", optional = true }
+deno_lint = { version = "0.2.11", optional = true }
 deno_web = { path = "../op_crates/web", version = "0.19.0" }
 deno_fetch = { path = "../op_crates/fetch", version = "0.11.0" }
 
@@ -56,11 +51,7 @@
 dissimilar = "1.0.2"
 dlopen = "0.1.8"
 encoding_rs = "0.8.24"
-<<<<<<< HEAD
-dprint-plugin-typescript = { version = "0.32.8", optional = true }
-=======
-dprint-plugin-typescript = "0.32.9"
->>>>>>> 17d4cd92
+dprint-plugin-typescript = { version = "0.32.9", optional = true }
 filetime = "0.2.12"
 http = "0.2.1"
 indexmap = "1.6.0"
@@ -78,15 +69,9 @@
 shell-escape = "0.1.5"
 sys-info = "0.7.0"
 sourcemap = "6.0.1"
-<<<<<<< HEAD
-swc_bundler = { version = "=0.16.1", optional = true }
+swc_bundler = { version = "=0.17.1", optional = true }
 swc_common = { version = "=0.10.5", features = ["sourcemap"], optional = true }
-swc_ecmascript = { version = "=0.13.3", features = ["codegen", "dep_graph", "parser", "react", "transforms", "visit"], optional = true }
-=======
-swc_bundler = "=0.17.1"
-swc_common = { version = "=0.10.5", features = ["sourcemap"] }
-swc_ecmascript = { version = "=0.14.1", features = ["codegen", "dep_graph", "parser", "react", "transforms", "visit"] }
->>>>>>> 17d4cd92
+swc_ecmascript = { version = "=0.14.1", features = ["codegen", "dep_graph", "parser", "react", "transforms", "visit"], optional = true }
 tempfile = "3.1.0"
 termcolor = "1.1.0"
 tokio = { version = "0.2.22", features = ["full"] }
