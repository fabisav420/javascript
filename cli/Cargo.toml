# Copyright 2018-2020 the Deno authors. All rights reserved. MIT license.

[package]
name = "deno"
version = "1.5.4"
license = "MIT"
authors = ["the Deno authors"]
edition = "2018"
description = "Provides the deno executable"
repository = "https://github.com/denoland/deno"
default-run = "deno"

[lib]
name = "deno"
path = "lib.rs"

[[bin]]
name = "deno"
path = "main.rs"

[features]
tools = ["deno_doc","deno_lint","dprint-plugin-typescript", "swc_bundler", "swc_ecmascript", "swc_common", "jsonc-parser"]
default = ["tools"]

[[bench]]
name = "deno_bench"
harness = false
path = "./bench/main.rs"

[build-dependencies]
deno_crypto = { path = "../op_crates/crypto", version = "0.3.0" }
deno_core = { path = "../core", version = "0.69.0" }
deno_web = { path = "../op_crates/web", version = "0.20.0" }
deno_fetch = { path = "../op_crates/fetch", version = "0.12.0" }
regex = "1.3.9"
serde = { version = "1.0.116", features = ["derive"] }

[target.'cfg(windows)'.build-dependencies]
winres = "0.1.11"
winapi = "0.3.9"

[dependencies]
deno_crypto = { path = "../op_crates/crypto", version = "0.3.0" }
deno_core = { path = "../core", version = "0.69.0" }
<<<<<<< HEAD
deno_doc = { version = "0.1.16", optional = true }
deno_lint = { version = "0.2.11", optional = true }
=======
deno_doc = "0.1.17"
deno_lint = "0.2.12"
>>>>>>> 6aa692fe
deno_web = { path = "../op_crates/web", version = "0.20.0" }
deno_fetch = { path = "../op_crates/fetch", version = "0.12.0" }

atty = "0.2.14"
base64 = "0.12.3"
bytes = "0.5.6"
byteorder = "1.3.4"
clap = "2.33.3"
dissimilar = "1.0.2"
dlopen = "0.1.8"
encoding_rs = "0.8.24"
<<<<<<< HEAD
dprint-plugin-typescript = { version = "0.32.9", optional = true }
=======
dprint-plugin-typescript = "0.35.0"
>>>>>>> 6aa692fe
filetime = "0.2.12"
http = "0.2.1"
indexmap = "1.6.0"
jsonc-parser = { version = "0.14.0", optional = true }
lazy_static = "1.4.0"
libc = "0.2.77"
log = "0.4.11"
env_logger = "0.7.1"
notify = "5.0.0-pre.3"
regex = "1.3.9"
ring = "0.16.15"
rustyline = { version = "7.0.0", default-features = false }
rustyline-derive = "0.4.0"
serde = { version = "1.0.116", features = ["derive"] }
shell-escape = "0.1.5"
sys-info = "0.7.0"
sourcemap = "6.0.1"
<<<<<<< HEAD
swc_bundler = { version = "=0.17.1", optional = true }
swc_common = { version = "=0.10.5", features = ["sourcemap"], optional = true }
swc_ecmascript = { version = "=0.14.1", features = ["codegen", "dep_graph", "parser", "react", "transforms", "visit"], optional = true }
=======
swc_bundler = "=0.17.1"
swc_common = { version = "0.10.6", features = ["sourcemap"] }
swc_ecmascript = { version = "0.14.4", features = ["codegen", "dep_graph", "parser", "react", "transforms", "visit"] }
>>>>>>> 6aa692fe
tempfile = "3.1.0"
termcolor = "1.1.0"
tokio = { version = "0.2.22", features = ["full"] }
tokio-rustls = "0.14.1"
# Keep in-sync with warp.
tokio-tungstenite = "0.11.0"
webpki = "0.21.3"
webpki-roots = "=0.19.0" # Pinned to v0.19.0 to match 'reqwest'.
walkdir = "2.3.1"
warp = { version = "0.2.5", features = ["tls"] }
semver-parser = "0.9.0"
uuid = { version = "0.8.1", features = ["v4"] }

[target.'cfg(windows)'.dependencies]
winapi = { version = "0.3.9", features = ["knownfolders", "mswsock", "objbase", "shlobj", "tlhelp32", "winbase", "winerror", "winsock2"] }
fwdansi = "1.1.0"

[target.'cfg(unix)'.dependencies]
nix = "0.19.0"

[dev-dependencies]
# Used in benchmark
chrono = "0.4.15"
os_pipe = "0.9.2"
test_util = { path = "../test_util" }

[target.'cfg(unix)'.dev-dependencies]
exec = "0.3.1" # Used in test_raw_tty

[package.metadata.winres]
# This section defines the metadata that appears in the deno.exe PE header.
OriginalFilename = "deno.exe"
LegalCopyright = "© Deno contributors & Deno Land Inc. MIT licensed."
ProductName = "Deno"
FileDescription = "A secure runtime for JavaScript and TypeScript."<|MERGE_RESOLUTION|>--- conflicted
+++ resolved
@@ -42,13 +42,8 @@
 [dependencies]
 deno_crypto = { path = "../op_crates/crypto", version = "0.3.0" }
 deno_core = { path = "../core", version = "0.69.0" }
-<<<<<<< HEAD
-deno_doc = { version = "0.1.16", optional = true }
-deno_lint = { version = "0.2.11", optional = true }
-=======
-deno_doc = "0.1.17"
-deno_lint = "0.2.12"
->>>>>>> 6aa692fe
+deno_doc = { version = "0.1.17", optional = true }
+deno_lint = { version = "0.2.12", optional = true }
 deno_web = { path = "../op_crates/web", version = "0.20.0" }
 deno_fetch = { path = "../op_crates/fetch", version = "0.12.0" }
 
@@ -60,11 +55,7 @@
 dissimilar = "1.0.2"
 dlopen = "0.1.8"
 encoding_rs = "0.8.24"
-<<<<<<< HEAD
-dprint-plugin-typescript = { version = "0.32.9", optional = true }
-=======
-dprint-plugin-typescript = "0.35.0"
->>>>>>> 6aa692fe
+dprint-plugin-typescript = { version = "0.35.0", optional = true }
 filetime = "0.2.12"
 http = "0.2.1"
 indexmap = "1.6.0"
@@ -82,15 +73,9 @@
 shell-escape = "0.1.5"
 sys-info = "0.7.0"
 sourcemap = "6.0.1"
-<<<<<<< HEAD
 swc_bundler = { version = "=0.17.1", optional = true }
-swc_common = { version = "=0.10.5", features = ["sourcemap"], optional = true }
-swc_ecmascript = { version = "=0.14.1", features = ["codegen", "dep_graph", "parser", "react", "transforms", "visit"], optional = true }
-=======
-swc_bundler = "=0.17.1"
-swc_common = { version = "0.10.6", features = ["sourcemap"] }
-swc_ecmascript = { version = "0.14.4", features = ["codegen", "dep_graph", "parser", "react", "transforms", "visit"] }
->>>>>>> 6aa692fe
+swc_common = { version = "0.10.6", features = ["sourcemap"], optional = true }
+swc_ecmascript = { version = "0.14.4", features = ["codegen", "dep_graph", "parser", "react", "transforms", "visit"], optional = true }
 tempfile = "3.1.0"
 termcolor = "1.1.0"
 tokio = { version = "0.2.22", features = ["full"] }
