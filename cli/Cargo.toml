--- conflicted
+++ resolved
@@ -76,16 +76,10 @@
 data-encoding.workspace = true
 data-url.workspace = true
 dissimilar = "=1.0.4"
-<<<<<<< HEAD
 dotenvy = "0.15.7"
-dprint-plugin-json = "=0.17.4"
-dprint-plugin-markdown = "=0.16.1"
-dprint-plugin-typescript = "=0.87.1"
-=======
 dprint-plugin-json = "=0.19.0"
 dprint-plugin-markdown = "=0.16.2"
 dprint-plugin-typescript = "=0.88.3"
->>>>>>> d1ef561d
 encoding_rs.workspace = true
 env_logger = "=0.10.0"
 fancy-regex = "=0.10.0"
