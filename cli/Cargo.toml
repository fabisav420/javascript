--- conflicted
+++ resolved
@@ -60,11 +60,7 @@
 deno_cache_dir = "=0.6.1"
 deno_config = "=0.6.5"
 deno_core = { workspace = true, features = ["include_js_files_for_snapshotting"] }
-<<<<<<< HEAD
-deno_doc = { version = "=0.81.0", features = ["html"] }
-=======
 deno_doc = { version = "=0.85.0", features = ["html"] }
->>>>>>> 8ba828b4
 deno_emit = "=0.32.0"
 deno_graph = "=0.62.3"
 deno_lint = { version = "=0.52.2", features = ["docs"] }
