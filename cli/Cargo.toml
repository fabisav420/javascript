# Copyright 2018-2022 the Deno authors. All rights reserved. MIT license.

[package]
name = "deno"
version = "1.18.1"
authors = ["the Deno authors"]
default-run = "deno"
edition = "2021"
license = "MIT"
repository = "https://github.com/denoland/deno"
description = "Provides the deno executable"

[[bin]]
name = "deno"
path = "main.rs"

[[bench]]
name = "deno_bench"
harness = false
path = "./bench/main.rs"

[[bench]]
name = "lsp_bench_standalone"
harness = false
path = "./bench/lsp_bench_standalone.rs"

[build-dependencies]
deno_broadcast_channel = { version = "0.29.0", path = "../ext/broadcast_channel" }
deno_console = { version = "0.35.0", path = "../ext/console" }
deno_core = { version = "0.117.0", path = "../core" }
deno_crypto = { version = "0.49.0", path = "../ext/crypto" }
deno_fetch = { version = "0.58.0", path = "../ext/fetch" }
deno_net = { version = "0.27.0", path = "../ext/net" }
deno_url = { version = "0.35.0", path = "../ext/url" }
deno_web = { version = "0.66.0", path = "../ext/web" }
deno_webgpu = { version = "0.36.0", path = "../ext/webgpu" }
deno_websocket = { version = "0.40.0", path = "../ext/websocket" }
deno_webstorage = { version = "0.30.0", path = "../ext/webstorage" }
regex = "=1.5.4"
serde = { version = "=1.0.133", features = ["derive"] }
zstd = '=0.9.2'

[target.'cfg(windows)'.build-dependencies]
winapi = "=0.3.9"
winres = "=0.1.11"

[dependencies]
<<<<<<< HEAD
deno_ast = { git = "https://github.com/denoland/deno_ast", features = ["bundler", "cjs", "codegen", "dep_graph", "module_specifier", "proposal", "react", "sourcemap", "transforms", "transpiling", "typescript", "view", "visit"] }
deno_core = { version = "0.117.0", path = "../core" }
deno_doc = { version = "0.28.0", path = "../../deno_doc" }
deno_graph = { version = "0.21.1", path = "../../deno_graph" }
deno_lint = { version = "0.23.0", features = ["docs"], path = "../../deno_lint" }
=======
deno_ast = { version = "0.11.0", features = ["bundler", "codegen", "dep_graph", "module_specifier", "proposal", "react", "sourcemap", "transforms", "transpiling", "typescript", "view", "visit"] }
deno_core = { version = "0.117.0", path = "../core" }
deno_doc = "0.29.0"
deno_graph = "0.22.0"
deno_lint = { version = "0.24.0", features = ["docs"] }
>>>>>>> 975e55d5
deno_runtime = { version = "0.43.0", path = "../runtime" }

atty = "=0.2.14"
base64 = "=0.13.0"
cache_control = "=0.2.0"
chrono = "=0.4.19"
clap = "=3.0.7"
clap_complete = "=3.0.3"
clap_complete_fig = "=3.0.2"
data-url = "=0.1.1"
dissimilar = "=1.0.2"
<<<<<<< HEAD
dprint-plugin-json = "=0.14.0"
dprint-plugin-markdown = "=0.12.1"
dprint-plugin-typescript = { version = "=0.62.1", path = "../../dprint-plugin-typescript" }
=======
dprint-plugin-json = "=0.14.1"
dprint-plugin-markdown = "=0.12.2"
dprint-plugin-typescript = "=0.62.2"
>>>>>>> 975e55d5
encoding_rs = "=0.8.29"
env_logger = "=0.8.4"
fancy-regex = "=0.7.1"
http = "=0.2.4"
import_map = "=0.6.0"
jsonc-parser = { version = "=0.19.0", features = ["serde"] }
libc = "=0.2.106"
log = { version = "=0.4.14", features = ["serde"] }
lspower = "=1.4.0"
notify = "=5.0.0-pre.12"
num_cpus = "=1.13.0"
once_cell = "=1.9.0"
percent-encoding = "=2.1.0"
pin-project = "=1.0.8"
rand = { version = "=0.8.4", features = ["small_rng"] }
regex = "=1.5.4"
ring = "=0.16.20"
rustyline = { version = "=9.0.0", default-features = false }
rustyline-derive = "=0.5.0"
semver-parser = "=0.10.2"
serde = { version = "=1.0.133", features = ["derive"] }
shell-escape = "=0.1.5"
sourcemap = "=6.0.1"
tempfile = "=3.2.0"
text-size = "=1.1.0"
text_lines = "=0.4.1"
tokio = { version = "=1.14", features = ["full"] }
tokio-util = "=0.6.9"
typed-arena = "2.0.1"
uuid = { version = "=0.8.2", features = ["v4", "serde"] }
walkdir = "=2.3.2"
zstd = '=0.9.2'

[target.'cfg(windows)'.dependencies]
fwdansi = "=1.1.0"
winapi = { version = "=0.3.9", features = ["knownfolders", "mswsock", "objbase", "shlobj", "tlhelp32", "winbase", "winerror", "winsock2"] }

[dev-dependencies]
deno_bench_util = { version = "0.29.0", path = "../bench_util" }
flaky_test = "=0.1.0"
os_pipe = "=0.9.2"
pretty_assertions = "=0.7.2"
test_util = { path = "../test_util" }
trust-dns-client = "=0.20.3"
trust-dns-server = "=0.20.3"

[target.'cfg(unix)'.dev-dependencies]
nix = "=0.22.1"

[package.metadata.winres]
# This section defines the metadata that appears in the deno.exe PE header.
OriginalFilename = "deno.exe"
LegalCopyright = "© Deno contributors & Deno Land Inc. MIT licensed."
ProductName = "Deno"
FileDescription = "Deno: A secure runtime for JavaScript and TypeScript"<|MERGE_RESOLUTION|>--- conflicted
+++ resolved
@@ -45,19 +45,11 @@
 winres = "=0.1.11"
 
 [dependencies]
-<<<<<<< HEAD
-deno_ast = { git = "https://github.com/denoland/deno_ast", features = ["bundler", "cjs", "codegen", "dep_graph", "module_specifier", "proposal", "react", "sourcemap", "transforms", "transpiling", "typescript", "view", "visit"] }
-deno_core = { version = "0.117.0", path = "../core" }
-deno_doc = { version = "0.28.0", path = "../../deno_doc" }
-deno_graph = { version = "0.21.1", path = "../../deno_graph" }
-deno_lint = { version = "0.23.0", features = ["docs"], path = "../../deno_lint" }
-=======
 deno_ast = { version = "0.11.0", features = ["bundler", "codegen", "dep_graph", "module_specifier", "proposal", "react", "sourcemap", "transforms", "transpiling", "typescript", "view", "visit"] }
 deno_core = { version = "0.117.0", path = "../core" }
 deno_doc = "0.29.0"
 deno_graph = "0.22.0"
 deno_lint = { version = "0.24.0", features = ["docs"] }
->>>>>>> 975e55d5
 deno_runtime = { version = "0.43.0", path = "../runtime" }
 
 atty = "=0.2.14"
@@ -69,15 +61,9 @@
 clap_complete_fig = "=3.0.2"
 data-url = "=0.1.1"
 dissimilar = "=1.0.2"
-<<<<<<< HEAD
-dprint-plugin-json = "=0.14.0"
-dprint-plugin-markdown = "=0.12.1"
-dprint-plugin-typescript = { version = "=0.62.1", path = "../../dprint-plugin-typescript" }
-=======
 dprint-plugin-json = "=0.14.1"
 dprint-plugin-markdown = "=0.12.2"
 dprint-plugin-typescript = "=0.62.2"
->>>>>>> 975e55d5
 encoding_rs = "=0.8.29"
 env_logger = "=0.8.4"
 fancy-regex = "=0.7.1"
