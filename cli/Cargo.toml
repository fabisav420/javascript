--- conflicted
+++ resolved
@@ -69,13 +69,8 @@
 deno_core = { workspace = true, features = ["include_js_files_for_snapshotting"] }
 deno_doc = { version = "=0.137.0", features = ["html", "syntect"] }
 deno_emit = "=0.41.0"
-<<<<<<< HEAD
-deno_graph = { version = "=0.77.0", features = ["tokio_executor"] }
+deno_graph = { version = "=0.77.2", features = ["tokio_executor"] }
 deno_lint = { version = "=0.59.1", features = ["docs"] }
-=======
-deno_graph = { version = "=0.77.2", features = ["tokio_executor"] }
-deno_lint = { version = "=0.58.4", features = ["docs"] }
->>>>>>> cf611fbf
 deno_lockfile.workspace = true
 deno_npm = "=0.21.0"
 deno_runtime = { workspace = true, features = ["include_js_files_for_snapshotting"] }
