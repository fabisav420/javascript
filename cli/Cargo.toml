# Copyright 2018-2023 the Deno authors. All rights reserved. MIT license.

[package]
name = "deno"
version = "1.34.1"
authors.workspace = true
default-run = "deno"
edition.workspace = true
exclude = ["tests/testdata/npm/registry/*"]
license.workspace = true
repository.workspace = true
description = "Provides the deno executable"

[[bin]]
name = "deno"
path = "main.rs"
doc = false

[[bench]]
name = "deno_bench"
harness = false
path = "./bench/main.rs"

[[bench]]
name = "lsp_bench_standalone"
harness = false
path = "./bench/lsp_bench_standalone.rs"

[build-dependencies]
deno_runtime = { workspace = true, features = ["snapshot_from_snapshot", "include_js_files_for_snapshotting"] }
deno_core = { workspace = true, features = ["include_js_files_for_snapshotting"] }
lazy-regex.workspace = true
serde.workspace = true
serde_json.workspace = true
zstd.workspace = true
glibc_version = "0.1.2"

[target.'cfg(windows)'.build-dependencies]
winapi.workspace = true
winres.workspace = true

[dependencies]
deno_ast = { workspace = true, features = ["bundler", "cjs", "codegen", "dep_graph", "module_specifier", "proposal", "react", "sourcemap", "transforms", "typescript", "view", "visit"] }
deno_core = { workspace = true, features = ["include_js_files_for_snapshotting"] }
deno_doc = "=0.63.1"
deno_emit = "=0.24.0"
deno_graph = "=0.49.0"
deno_lint = { version = "=0.47.0", features = ["docs"] }
deno_lockfile.workspace = true
deno_npm.workspace = true
deno_runtime = { workspace = true, features = ["dont_create_runtime_snapshot", "include_js_files_for_snapshotting"] }
deno_semver.workspace = true
<<<<<<< HEAD
deno_task_shell = "0.12.0"
eszip = { path = "../../eszip" }
=======
deno_task_shell = "=0.12.0"
eszip = "=0.43.0"
>>>>>>> 40d77c56
napi_sym.workspace = true

async-trait.workspace = true
atty.workspace = true
base32 = "=0.4.0"
base64.workspace = true
cache_control.workspace = true
chrono = { version = "=0.4.22", default-features = false, features = ["std"] }
clap = { version = "=4.1.10", features = ["string"] }
clap_complete = "=4.1.5"
clap_complete_fig = "=4.1.2"
console_static_text.workspace = true
data-url.workspace = true
dissimilar = "=1.0.4"
dprint-plugin-json = "=0.17.3"
dprint-plugin-markdown = "=0.15.3"
dprint-plugin-typescript = "=0.85.0"
encoding_rs.workspace = true
env_logger = "=0.9.0"
fancy-regex = "=0.10.0"
fastwebsockets.workspace = true
flate2.workspace = true
fs3.workspace = true
glob = "0.3.1"
http.workspace = true
hyper.workspace = true
import_map = "=0.15.0"
indexmap.workspace = true
jsonc-parser = { version = "=0.21.1", features = ["serde"] }
lazy-regex.workspace = true
libc.workspace = true
log = { workspace = true, features = ["serde"] }
lsp-types.workspace = true
monch = "=0.4.2"
notify.workspace = true
once_cell.workspace = true
os_pipe.workspace = true
percent-encoding.workspace = true
pin-project.workspace = true
rand = { workspace = true, features = ["small_rng"] }
regex.workspace = true
ring.workspace = true
rustyline = { version = "=10.0.0", default-features = false, features = ["custom-bindings"] }
rustyline-derive = "=0.7.0"
serde.workspace = true
serde_repr.workspace = true
shell-escape = "=0.1.5"
tar.workspace = true
tempfile.workspace = true
text-size = "=1.1.0"
text_lines = "=0.6.0"
thiserror.workspace = true
tokio.workspace = true
tokio-util.workspace = true
tower-lsp.workspace = true
twox-hash = "=1.6.3"
typed-arena = "=2.0.1"
uuid = { workspace = true, features = ["serde"] }
walkdir = "=2.3.2"
zstd.workspace = true

[target.'cfg(windows)'.dependencies]
fwdansi.workspace = true
junction = "=0.2.0"
winapi = { workspace = true, features = ["knownfolders", "mswsock", "objbase", "shlobj", "tlhelp32", "winbase", "winerror", "winsock2"] }

[target.'cfg(unix)'.dependencies]
nix.workspace = true

[dev-dependencies]
deno_bench_util.workspace = true
dotenv = "=0.15.0"
flaky_test = "=0.1.0"
once_cell.workspace = true
os_pipe.workspace = true
pretty_assertions.workspace = true
test_util.workspace = true
trust-dns-client = "=0.22.0"
trust-dns-server = "=0.22.0"

[package.metadata.winres]
# This section defines the metadata that appears in the deno.exe PE header.
OriginalFilename = "deno.exe"
LegalCopyright = "© Deno contributors & Deno Land Inc. MIT licensed."
ProductName = "Deno"
FileDescription = "Deno: A secure runtime for JavaScript and TypeScript"<|MERGE_RESOLUTION|>--- conflicted
+++ resolved
@@ -50,13 +50,9 @@
 deno_npm.workspace = true
 deno_runtime = { workspace = true, features = ["dont_create_runtime_snapshot", "include_js_files_for_snapshotting"] }
 deno_semver.workspace = true
-<<<<<<< HEAD
-deno_task_shell = "0.12.0"
-eszip = { path = "../../eszip" }
-=======
 deno_task_shell = "=0.12.0"
 eszip = "=0.43.0"
->>>>>>> 40d77c56
+eszip = { path = "../../eszip" }
 napi_sym.workspace = true
 
 async-trait.workspace = true
