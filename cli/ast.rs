--- conflicted
+++ resolved
@@ -494,36 +494,8 @@
   globals: &Globals,
   cm: Rc<SourceMap>,
 ) -> Result<(Rc<SourceFile>, Module), AnyError> {
-<<<<<<< HEAD
-  // TODO(@kitsonk) DRY-up with ::parse()
-  let error_buffer = ErrorBuffer::default();
-  let handler = Handler::with_emitter_and_flags(
-    Box::new(error_buffer.clone()),
-    HandlerFlags {
-      can_emit_warnings: true,
-      dont_buffer_diagnostics: true,
-      ..HandlerFlags::default()
-    },
-  );
-  let comments = SingleThreadedComments::default();
-  let syntax = get_syntax(media_type);
-  let source_file =
-    cm.new_source_file(FileName::Custom(filename.to_string()), src.to_string());
-  let lexer = Lexer::new(
-    syntax,
-    TARGET,
-    StringInput::from(&*source_file),
-    Some(&comments),
-  );
-  let mut parser = swc_ecmascript::parser::Parser::new_from(lexer);
-  let sm = cm.clone();
-  let module = parser.parse_module().map_err(move |err| {
-    let mut diagnostic = err.into_diagnostic(&handler);
-    diagnostic.emit();
-=======
   let parsed_module =
     parse_with_source_map(filename, src, media_type, cm.clone())?;
->>>>>>> f49d9556
 
   let jsx_pass = react::react(
     cm,
