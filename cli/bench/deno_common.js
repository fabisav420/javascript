// Copyright 2018-2022 the Deno authors. All rights reserved. MIT license.

<<<<<<< HEAD
function benchB64RtShort() {
  benchSync("b64_rt_short", 1e6, () => {
    atob(btoa("123"));
  });
}

function benchUrlParse() {
  let url;
  benchSync("url_parse", 5e4, (i) => {
    url = new URL(`http://www.google.com/${i}`);
  });
  benchSync("url_parse_get_path", 5e4, () => {
    url.pathname;
=======
// v8 builtin that's close to the upper bound non-NOPs
Deno.bench("date_now", { n: 5e5 }, () => {
  Date.now();
});

// Void ops measure op-overhead
Deno.bench("op_void_sync", { n: 1e7 }, () => Deno.core.opSync("op_void_sync"));

Deno.bench(
  "op_void_async",
  { n: 1e6 },
  () => Deno.core.opAsync("op_void_async"),
);

// A very lightweight op, that should be highly optimizable
Deno.bench("perf_now", { n: 5e5 }, () => {
  performance.now();
});

// A common "language feature", that should be fast
// also a decent representation of a non-trivial JSON-op
{
  let i = 0;
  Deno.bench("url_parse", { n: 5e4 }, () => {
    new URL(`http://www.google.com/${i}`);
    i++;
>>>>>>> 4ee72168
  });
}

Deno.bench("blob_text_large", { n: 100 }, () => {
  new Blob([input]).text();
});

const input = "long-string".repeat(99999);
Deno.bench("b64_rt_long", { n: 100 }, () => {
  atob(btoa(input));
});

Deno.bench("b64_rt_short", { n: 1e6 }, () => {
  atob(btoa("123"));
});

{
  const buf = new Uint8Array(100);
  const file = Deno.openSync("/dev/zero");
  Deno.bench("read_zero", { n: 5e5 }, () => {
    Deno.readSync(file.rid, buf);
  });
}

{
  // Not too large since we want to measure op-overhead not sys IO
  const dataChunk = new Uint8Array(100);
  const file = Deno.openSync("/dev/null", { write: true });
  Deno.bench("write_null", { n: 5e5 }, () => {
    Deno.writeSync(file.rid, dataChunk);
  });
}

Deno.bench(
  "read_128k",
  { n: 5e4 },
  () => Deno.readFile("./cli/bench/testdata/128k.bin"),
);

<<<<<<< HEAD
function benchRead128k() {
  return benchAsync(
    "read_128k",
    5e4,
    () => Deno.readFile("./cli/bench/testdata/128k.bin"),
  );
}

function benchRequestNew() {
  return benchSync("request_new", 5e5, () => new Request("https://deno.land"));
}

function benchOpVoidSync() {
  return benchSync("op_void_sync", 1e7, () => Deno.core.opSync("op_void_sync"));
}

function benchOpVoidAsync() {
  return benchAsyncP(
    "op_void_async",
    1e6,
    1e3,
    () => Deno.core.opAsync("op_void_async"),
  );
}

async function main() {
  benchRequestNew();
  // v8 builtin that's close to the upper bound non-NOPs
  benchDateNow();
  // Void ops measure op-overhead
  benchOpVoidSync();
  await benchOpVoidAsync();
  // A very lightweight op, that should be highly optimizable
  benchPerfNow();
  // A common "language feature", that should be fast
  // also a decent representation of a non-trivial JSON-op
  benchUrlParse();
  benchLargeBlobText();
  benchB64RtLong();
  benchB64RtShort();
  // IO ops
  benchReadZero();
  benchWriteNull();
  await benchRead128k();
}
await main();
=======
Deno.bench("request_new", { n: 5e5 }, () => new Request("https://deno.land"));
>>>>>>> 4ee72168
<|MERGE_RESOLUTION|>--- conflicted
+++ resolved
@@ -1,20 +1,5 @@
 // Copyright 2018-2022 the Deno authors. All rights reserved. MIT license.
 
-<<<<<<< HEAD
-function benchB64RtShort() {
-  benchSync("b64_rt_short", 1e6, () => {
-    atob(btoa("123"));
-  });
-}
-
-function benchUrlParse() {
-  let url;
-  benchSync("url_parse", 5e4, (i) => {
-    url = new URL(`http://www.google.com/${i}`);
-  });
-  benchSync("url_parse_get_path", 5e4, () => {
-    url.pathname;
-=======
 // v8 builtin that's close to the upper bound non-NOPs
 Deno.bench("date_now", { n: 5e5 }, () => {
   Date.now();
@@ -41,9 +26,13 @@
   Deno.bench("url_parse", { n: 5e4 }, () => {
     new URL(`http://www.google.com/${i}`);
     i++;
->>>>>>> 4ee72168
   });
 }
+
+const url = new URL(`http://deno.land/`);
+Deno.bench("url_parse_get_path", { i: 5e10 }, () => {
+  url.pathname;
+});
 
 Deno.bench("blob_text_large", { n: 100 }, () => {
   new Blob([input]).text();
@@ -81,53 +70,4 @@
   () => Deno.readFile("./cli/bench/testdata/128k.bin"),
 );
 
-<<<<<<< HEAD
-function benchRead128k() {
-  return benchAsync(
-    "read_128k",
-    5e4,
-    () => Deno.readFile("./cli/bench/testdata/128k.bin"),
-  );
-}
-
-function benchRequestNew() {
-  return benchSync("request_new", 5e5, () => new Request("https://deno.land"));
-}
-
-function benchOpVoidSync() {
-  return benchSync("op_void_sync", 1e7, () => Deno.core.opSync("op_void_sync"));
-}
-
-function benchOpVoidAsync() {
-  return benchAsyncP(
-    "op_void_async",
-    1e6,
-    1e3,
-    () => Deno.core.opAsync("op_void_async"),
-  );
-}
-
-async function main() {
-  benchRequestNew();
-  // v8 builtin that's close to the upper bound non-NOPs
-  benchDateNow();
-  // Void ops measure op-overhead
-  benchOpVoidSync();
-  await benchOpVoidAsync();
-  // A very lightweight op, that should be highly optimizable
-  benchPerfNow();
-  // A common "language feature", that should be fast
-  // also a decent representation of a non-trivial JSON-op
-  benchUrlParse();
-  benchLargeBlobText();
-  benchB64RtLong();
-  benchB64RtShort();
-  // IO ops
-  benchReadZero();
-  benchWriteNull();
-  await benchRead128k();
-}
-await main();
-=======
-Deno.bench("request_new", { n: 5e5 }, () => new Request("https://deno.land"));
->>>>>>> 4ee72168
+Deno.bench("request_new", { n: 5e5 }, () => new Request("https://deno.land"));