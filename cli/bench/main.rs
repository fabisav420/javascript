// Copyright 2018-2020 the Deno authors. All rights reserved. MIT license.

use deno_core::serde_json::{self, map::Map, Number, Value};
use std::{
  convert::From,
  env, fs,
  path::PathBuf,
  process::{Command, Stdio},
};

mod http;
mod throughput;

fn read_json(filename: &str) -> Result<Value> {
  let f = fs::File::open(filename)?;
  Ok(serde_json::from_reader(f)?)
}

fn write_json(filename: &str, value: &Value) -> Result<()> {
  let f = fs::File::create(filename)?;
  serde_json::to_writer(f, value)?;
  Ok(())
}

/// The list of the tuples of the benchmark name, arguments and return code
const EXEC_TIME_BENCHMARKS: &[(&str, &[&str], Option<i32>)] = &[
  // we need to run the cold_* benchmarks before the _warm_ ones as they ensure
  // the cache is properly populated, instead of other tests possibly
  // invalidating that cache.
  (
    "cold_hello",
    &["run", "--reload", "cli/tests/002_hello.ts"],
    None,
  ),
  (
    "cold_relative_import",
    &["run", "--reload", "cli/tests/003_relative_import.ts"],
    None,
  ),
  ("hello", &["run", "cli/tests/002_hello.ts"], None),
  (
    "relative_import",
    &["run", "cli/tests/003_relative_import.ts"],
    None,
  ),
  ("error_001", &["run", "cli/tests/error_001.ts"], Some(1)),
  (
    "no_check_hello",
    &["run", "--reload", "--no-check", "cli/tests/002_hello.ts"],
    None,
  ),
  (
    "workers_startup",
    &["run", "--allow-read", "cli/tests/workers_startup_bench.ts"],
    None,
  ),
  (
    "workers_round_robin",
    &[
      "run",
      "--allow-read",
      "cli/tests/workers_round_robin_bench.ts",
    ],
    None,
  ),
  (
    "text_decoder",
    &["run", "cli/tests/text_decoder_perf.js"],
    None,
  ),
  (
    "text_encoder",
    &["run", "cli/tests/text_encoder_perf.js"],
    None,
  ),
  (
    "check",
    &["cache", "--reload", "std/examples/chat/server_test.ts"],
    None,
  ),
  (
    "no_check",
    &[
      "cache",
      "--reload",
      "--no-check",
      "std/examples/chat/server_test.ts",
    ],
    None,
  ),
  (
    "bundle",
    &["bundle", "std/examples/chat/server_test.ts"],
    None,
  ),
  (
    "bundle_no_check",
    &["bundle", "--no-check", "std/examples/chat/server_test.ts"],
    None,
  ),
];

const RESULT_KEYS: &[&str] =
  &["mean", "stddev", "user", "system", "min", "max"];
fn run_exec_time(deno_exe: &PathBuf, target_dir: &PathBuf) -> Result<Value> {
  let hyperfine_exe = test_util::prebuilt_tool_path("hyperfine");

  let benchmark_file = target_dir.join("hyperfine_results.json");
  let benchmark_file = benchmark_file.to_str().unwrap();

  let mut command = [
    hyperfine_exe.to_str().unwrap(),
    "--export-json",
    benchmark_file,
    "--warmup",
    "3",
  ]
  .iter()
  .map(|s| s.to_string())
  .collect::<Vec<_>>();

  for (_, args, return_code) in EXEC_TIME_BENCHMARKS {
    let ret_code_test = if let Some(code) = return_code {
      // Bash test which asserts the return code value of the previous command
      // $? contains the return code of the previous command
      format!("; test $? -eq {}", code)
    } else {
      "".to_string()
    };
    command.push(format!(
      "{} {} {}",
      deno_exe.to_str().unwrap(),
      args.join(" "),
      ret_code_test
    ));
  }

  test_util::run(
    &command.iter().map(|s| s.as_ref()).collect::<Vec<_>>(),
    None,
    None,
    None,
    true,
  );

  let mut results = Map::new();
  let hyperfine_results = read_json(benchmark_file)?;
  for ((name, _, _), data) in EXEC_TIME_BENCHMARKS.iter().zip(
    hyperfine_results
      .as_object()
      .unwrap()
      .get("results")
      .unwrap()
      .as_array()
      .unwrap(),
  ) {
    let data = data.as_object().unwrap().clone();
    results.insert(
      name.to_string(),
      Value::Object(
        data
          .into_iter()
          .filter(|(key, _)| RESULT_KEYS.contains(&key.as_str()))
          .collect::<Map<String, Value>>(),
      ),
    );
  }

  Ok(Value::Object(results))
}

fn rlib_size(target_dir: &std::path::Path, prefix: &str) -> u64 {
  let mut size = 0;
  let mut seen = std::collections::HashSet::new();
  for entry in std::fs::read_dir(target_dir.join("deps")).unwrap() {
    let entry = entry.unwrap();
    let os_str = entry.file_name();
    let name = os_str.to_str().unwrap();
    if name.starts_with(prefix) && name.ends_with(".rlib") {
      let start = name.split('-').next().unwrap().to_string();
      if seen.contains(&start) {
        println!("skip {}", name);
      } else {
        seen.insert(start);
        size += entry.metadata().unwrap().len();
        println!("check size {} {}", name, size);
      }
    }
  }
  assert!(size > 0);
  size
}

const BINARY_TARGET_FILES: &[&str] =
  &["CLI_SNAPSHOT.bin", "COMPILER_SNAPSHOT.bin"];
fn get_binary_sizes(target_dir: &PathBuf) -> Result<Value> {
  let mut sizes = Map::new();
  let mut mtimes = std::collections::HashMap::new();

  sizes.insert(
    "deno".to_string(),
    Value::Number(Number::from(test_util::deno_exe_path().metadata()?.len())),
  );

<<<<<<< HEAD
  sizes.insert(
    "denort".to_string(),
    Value::Number(Number::from(test_util::denort_exe_path().metadata()?.len())),
=======
  // add up size for everything in target/release/deps/libswc*
  let swc_size = rlib_size(&target_dir, "libswc");
  println!("swc {} bytes", swc_size);
  sizes.insert("swc_rlib".to_string(), Value::Number(swc_size.into()));

  let rusty_v8_size = rlib_size(&target_dir, "librusty_v8");
  println!("rusty_v8 {} bytes", rusty_v8_size);
  sizes.insert(
    "rusty_v8_rlib".to_string(),
    Value::Number(rusty_v8_size.into()),
>>>>>>> f4b03a88
  );

  // Because cargo's OUT_DIR is not predictable, search the build tree for
  // snapshot related files.
  for file in walkdir::WalkDir::new(target_dir) {
    let file = match file {
      Ok(file) => file,
      Err(_) => continue,
    };
    let filename = file.file_name().to_str().unwrap().to_string();

    if !BINARY_TARGET_FILES.contains(&filename.as_str()) {
      continue;
    }

    let meta = file.metadata()?;
    let file_mtime = meta.modified()?;

    // If multiple copies of a file are found, use the most recent one.
    if let Some(stored_mtime) = mtimes.get(&filename) {
      if *stored_mtime > file_mtime {
        continue;
      }
    }

    mtimes.insert(filename.clone(), file_mtime);
    sizes.insert(filename, Value::Number(Number::from(meta.len())));
  }

  Ok(Value::Object(sizes))
}

const BUNDLES: &[(&str, &str)] = &[
  ("file_server", "./std/http/file_server.ts"),
  ("gist", "./std/examples/gist.ts"),
];
fn bundle_benchmark(deno_exe: &PathBuf) -> Result<Value> {
  let mut sizes = Map::new();

  for (name, url) in BUNDLES {
    let path = format!("{}.bundle.js", name);
    test_util::run(
      &[
        deno_exe.to_str().unwrap(),
        "bundle",
        "--unstable",
        url,
        &path,
      ],
      None,
      None,
      None,
      true,
    );

    let file = PathBuf::from(path);
    assert!(file.is_file());
    sizes.insert(
      name.to_string(),
      Value::Number(Number::from(file.metadata()?.len())),
    );
    let _ = fs::remove_file(file);
  }

  Ok(Value::Object(sizes))
}

fn run_throughput(deno_exe: &PathBuf) -> Result<Value> {
  let mut m = Map::new();

  m.insert("100M_tcp".to_string(), throughput::tcp(deno_exe, 100)?);
  m.insert("100M_cat".to_string(), throughput::cat(deno_exe, 100)?);
  m.insert("10M_tcp".to_string(), throughput::tcp(deno_exe, 10)?);
  m.insert("10M_cat".to_string(), throughput::cat(deno_exe, 10)?);

  Ok(Value::Object(m))
}

fn run_http(
  target_dir: &PathBuf,
  new_data: &mut Map<String, Value>,
) -> Result<()> {
  let stats = http::benchmark(target_dir)?;

  new_data.insert(
    "req_per_sec".to_string(),
    Value::Object(
      stats
        .iter()
        .map(|(name, result)| {
          (name.clone(), Value::Number(Number::from(result.requests)))
        })
        .collect::<Map<String, Value>>(),
    ),
  );

  new_data.insert(
    "max_latency".to_string(),
    Value::Object(
      stats
        .iter()
        .map(|(name, result)| {
          (
            name.clone(),
            Value::Number(Number::from_f64(result.latency).unwrap()),
          )
        })
        .collect::<Map<String, Value>>(),
    ),
  );

  Ok(())
}

fn run_strace_benchmarks(
  deno_exe: &PathBuf,
  new_data: &mut Map<String, Value>,
) -> Result<()> {
  use std::io::Read;

  let mut thread_count = Map::new();
  let mut syscall_count = Map::new();

  for (name, args, _) in EXEC_TIME_BENCHMARKS {
    let mut file = tempfile::NamedTempFile::new()?;

    Command::new("strace")
      .args(&[
        "-c",
        "-f",
        "-o",
        file.path().to_str().unwrap(),
        deno_exe.to_str().unwrap(),
      ])
      .args(args.iter())
      .stdout(Stdio::inherit())
      .spawn()?
      .wait()?;

    let mut output = String::new();
    file.as_file_mut().read_to_string(&mut output)?;

    let strace_result = test_util::parse_strace_output(&output);
    thread_count.insert(
      name.to_string(),
      Value::Number(Number::from(
        strace_result.get("clone").map(|d| d.calls).unwrap_or(0) + 1,
      )),
    );
    syscall_count.insert(
      name.to_string(),
      Value::Number(Number::from(strace_result.get("total").unwrap().calls)),
    );
  }

  new_data.insert("thread_count".to_string(), Value::Object(thread_count));
  new_data.insert("syscall_count".to_string(), Value::Object(syscall_count));

  Ok(())
}

fn run_max_mem_benchmark(deno_exe: &PathBuf) -> Result<Value> {
  let mut results = Map::new();

  for (name, args, return_code) in EXEC_TIME_BENCHMARKS {
    let proc = Command::new("time")
      .args(&["-v", deno_exe.to_str().unwrap()])
      .args(args.iter())
      .stdout(Stdio::null())
      .stderr(Stdio::piped())
      .spawn()?;

    let proc_result = proc.wait_with_output()?;
    if let Some(code) = return_code {
      assert_eq!(proc_result.status.code().unwrap(), *code);
    }
    let out = String::from_utf8(proc_result.stderr)?;

    results.insert(
      name.to_string(),
      Value::Number(Number::from(test_util::parse_max_mem(&out).unwrap())),
    );
  }

  Ok(Value::Object(results))
}

/*
 TODO(SyrupThinker)
 Switch to the #[bench] attribute once
 it is stabilized.
 Before that the #[test] tests won't be run because
 we replace the harness with our own runner here.
*/
fn main() -> Result<()> {
  if env::args().find(|s| s == "--bench").is_none() {
    return Ok(());
  }

  println!("Starting Deno benchmark");

  let target_dir = test_util::target_dir();
  let deno_exe = test_util::deno_exe_path();

  env::set_current_dir(&test_util::root_path())?;

  let mut new_data: Map<String, Value> = Map::new();

  new_data.insert("binary_size".to_string(), get_binary_sizes(&target_dir)?);
  new_data.insert("bundle_size".to_string(), bundle_benchmark(&deno_exe)?);

  new_data.insert(
    "created_at".to_string(),
    Value::String(
      chrono::Utc::now().to_rfc3339_opts(chrono::SecondsFormat::Secs, true),
    ),
  );
  new_data.insert(
    "sha1".to_string(),
    Value::String(
      test_util::run_collect(
        &["git", "rev-parse", "HEAD"],
        None,
        None,
        None,
        true,
      )
      .0
      .trim()
      .to_string(),
    ),
  );

  // TODO(ry) The "benchmark" benchmark should actually be called "exec_time".
  // When this is changed, the historical data in gh-pages branch needs to be
  // changed too.
  new_data.insert(
    "benchmark".to_string(),
    run_exec_time(&deno_exe, &target_dir)?,
  );

  // Cannot run throughput benchmark on windows because they don't have nc or
  // pipe.
  if cfg!(not(target_os = "windows")) {
    new_data.insert("throughput".to_string(), run_throughput(&deno_exe)?);
    run_http(&target_dir, &mut new_data)?;
  }

  if cfg!(target_os = "linux") {
    run_strace_benchmarks(&deno_exe, &mut new_data)?;
    new_data
      .insert("max_memory".to_string(), run_max_mem_benchmark(&deno_exe)?);
  }

  println!("===== <BENCHMARK RESULTS>");
  serde_json::to_writer_pretty(std::io::stdout(), &new_data)?;
  println!("\n===== </BENCHMARK RESULTS>");

  if let Some(filename) = target_dir.join("bench.json").to_str() {
    write_json(filename, &Value::Object(new_data))?;
  } else {
    eprintln!("Cannot write bench.json, path is invalid");
  }

  Ok(())
}

#[derive(Debug)]
enum Error {
  Io(std::io::Error),
  Serde(serde_json::error::Error),
  FromUtf8(std::string::FromUtf8Error),
  Walkdir(walkdir::Error),
}

impl From<std::io::Error> for Error {
  fn from(ioe: std::io::Error) -> Self {
    Error::Io(ioe)
  }
}

impl From<serde_json::error::Error> for Error {
  fn from(sje: serde_json::error::Error) -> Self {
    Error::Serde(sje)
  }
}

impl From<std::string::FromUtf8Error> for Error {
  fn from(fue: std::string::FromUtf8Error) -> Self {
    Error::FromUtf8(fue)
  }
}

impl From<walkdir::Error> for Error {
  fn from(wde: walkdir::Error) -> Self {
    Error::Walkdir(wde)
  }
}

pub(crate) type Result<T> = std::result::Result<T, Error>;<|MERGE_RESOLUTION|>--- conflicted
+++ resolved
@@ -202,11 +202,12 @@
     Value::Number(Number::from(test_util::deno_exe_path().metadata()?.len())),
   );
 
-<<<<<<< HEAD
+  // add up size for denort
   sizes.insert(
     "denort".to_string(),
-    Value::Number(Number::from(test_util::denort_exe_path().metadata()?.len())),
-=======
+    Value::Number(Number::from(test_util::denort_exe_path().metadata()?.len()))
+  );
+
   // add up size for everything in target/release/deps/libswc*
   let swc_size = rlib_size(&target_dir, "libswc");
   println!("swc {} bytes", swc_size);
@@ -217,7 +218,6 @@
   sizes.insert(
     "rusty_v8_rlib".to_string(),
     Value::Number(rusty_v8_size.into()),
->>>>>>> f4b03a88
   );
 
   // Because cargo's OUT_DIR is not predictable, search the build tree for
