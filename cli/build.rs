// Copyright 2018-2023 the Deno authors. All rights reserved. MIT license.

use std::env;
use std::path::PathBuf;

use deno_core::snapshot_util::*;
use deno_core::Extension;
use deno_core::ExtensionFileSource;
use deno_core::ExtensionFileSourceCode;
use deno_runtime::deno_cache::SqliteBackedCache;
use deno_runtime::deno_kv::sqlite::SqliteDbHandler;
use deno_runtime::permissions::PermissionsContainer;
use deno_runtime::*;

mod ts {
  use super::*;
  use deno_core::error::custom_error;
  use deno_core::error::AnyError;
  use deno_core::op;
  use deno_core::OpState;
  use deno_runtime::deno_node::SUPPORTED_BUILTIN_NODE_MODULES;
  use serde::Deserialize;
  use serde_json::json;
  use serde_json::Value;
  use std::collections::HashMap;
  use std::path::Path;
  use std::path::PathBuf;

  #[derive(Debug, Deserialize)]
  struct LoadArgs {
    /// The fully qualified specifier that should be loaded.
    specifier: String,
  }

  #[op]
  fn op_build_info(state: &mut OpState) -> Value {
    let build_specifier = "asset:///bootstrap.ts";

    let node_built_in_module_names = SUPPORTED_BUILTIN_NODE_MODULES
      .iter()
      .map(|s| s.name)
      .collect::<Vec<&str>>();
    let build_libs = state.borrow::<Vec<&str>>();
    json!({
      "buildSpecifier": build_specifier,
      "libs": build_libs,
      "nodeBuiltInModuleNames": node_built_in_module_names,
    })
  }

  #[op]
  fn op_is_node_file() -> bool {
    false
  }

  #[op]
  fn op_script_version(
    _state: &mut OpState,
    _args: Value,
  ) -> Result<Option<String>, AnyError> {
    Ok(Some("1".to_string()))
  }

  #[op]
  // using the same op that is used in `tsc.rs` for loading modules and reading
  // files, but a slightly different implementation at build time.
  fn op_load(state: &mut OpState, args: LoadArgs) -> Result<Value, AnyError> {
    let op_crate_libs = state.borrow::<HashMap<&str, PathBuf>>();
    let path_dts = state.borrow::<PathBuf>();
    let re_asset = lazy_regex::regex!(r"asset:/{3}lib\.(\S+)\.d\.ts");
    let build_specifier = "asset:///bootstrap.ts";

    // we need a basic file to send to tsc to warm it up.
    if args.specifier == build_specifier {
      Ok(json!({
        "data": r#"Deno.writeTextFile("hello.txt", "hello deno!");"#,
        "version": "1",
        // this corresponds to `ts.ScriptKind.TypeScript`
        "scriptKind": 3
      }))
      // specifiers come across as `asset:///lib.{lib_name}.d.ts` and we need to
      // parse out just the name so we can lookup the asset.
    } else if let Some(caps) = re_asset.captures(&args.specifier) {
      if let Some(lib) = caps.get(1).map(|m| m.as_str()) {
        // if it comes from an op crate, we were supplied with the path to the
        // file.
        let path = if let Some(op_crate_lib) = op_crate_libs.get(lib) {
          PathBuf::from(op_crate_lib).canonicalize()?
          // otherwise we will generate the path ourself
        } else {
          path_dts.join(format!("lib.{lib}.d.ts"))
        };
        let data = std::fs::read_to_string(path)?;
        Ok(json!({
          "data": data,
          "version": "1",
          // this corresponds to `ts.ScriptKind.TypeScript`
          "scriptKind": 3
        }))
      } else {
        Err(custom_error(
          "InvalidSpecifier",
          format!("An invalid specifier was requested: {}", args.specifier),
        ))
      }
    } else {
      Err(custom_error(
        "InvalidSpecifier",
        format!("An invalid specifier was requested: {}", args.specifier),
      ))
    }
  }

  deno_core::extension!(deno_tsc,
    ops = [op_build_info, op_is_node_file, op_load, op_script_version],
    js = [
      dir "tsc",
      "00_typescript.js",
      "99_main_compiler.js",
    ],
    options = {
      op_crate_libs: HashMap<&'static str, PathBuf>,
      build_libs: Vec<&'static str>,
      path_dts: PathBuf,
    },
    state = |state, options| {
      state.put(options.op_crate_libs);
      state.put(options.build_libs);
      state.put(options.path_dts);
    },
  );

  pub fn create_compiler_snapshot(snapshot_path: PathBuf, cwd: &Path) {
    // libs that are being provided by op crates.
    let mut op_crate_libs = HashMap::new();
    op_crate_libs.insert("deno.cache", deno_cache::get_declaration());
    op_crate_libs.insert("deno.console", deno_console::get_declaration());
    op_crate_libs.insert("deno.url", deno_url::get_declaration());
    op_crate_libs.insert("deno.web", deno_web::get_declaration());
    op_crate_libs.insert("deno.fetch", deno_fetch::get_declaration());
    op_crate_libs.insert("deno.websocket", deno_websocket::get_declaration());
    op_crate_libs.insert("deno.webstorage", deno_webstorage::get_declaration());
    op_crate_libs.insert("deno.crypto", deno_crypto::get_declaration());
    op_crate_libs.insert(
      "deno.broadcast_channel",
      deno_broadcast_channel::get_declaration(),
    );
    op_crate_libs.insert("deno.net", deno_net::get_declaration());

    // ensure we invalidate the build properly.
    for (_, path) in op_crate_libs.iter() {
      println!("cargo:rerun-if-changed={}", path.display());
    }

    // libs that should be loaded into the isolate before snapshotting.
    let libs = vec![
      // Deno custom type libraries
      "deno.window",
      "deno.worker",
      "deno.shared_globals",
      "deno.ns",
      "deno.unstable",
      // Deno built-in type libraries
      "decorators",
      "decorators.legacy",
      "es5",
      "es2015.collection",
      "es2015.core",
      "es2015",
      "es2015.generator",
      "es2015.iterable",
      "es2015.promise",
      "es2015.proxy",
      "es2015.reflect",
      "es2015.symbol",
      "es2015.symbol.wellknown",
      "es2016.array.include",
      "es2016",
      "es2017",
      "es2017.intl",
      "es2017.object",
      "es2017.sharedmemory",
      "es2017.string",
      "es2017.typedarrays",
      "es2018.asyncgenerator",
      "es2018.asynciterable",
      "es2018",
      "es2018.intl",
      "es2018.promise",
      "es2018.regexp",
      "es2019.array",
      "es2019",
      "es2019.intl",
      "es2019.object",
      "es2019.string",
      "es2019.symbol",
      "es2020.bigint",
      "es2020",
      "es2020.date",
      "es2020.intl",
      "es2020.number",
      "es2020.promise",
      "es2020.sharedmemory",
      "es2020.string",
      "es2020.symbol.wellknown",
      "es2021",
      "es2021.intl",
      "es2021.promise",
      "es2021.string",
      "es2021.weakref",
      "es2022",
      "es2022.array",
      "es2022.error",
      "es2022.intl",
      "es2022.object",
      "es2022.regexp",
      "es2022.sharedmemory",
      "es2022.string",
      "es2023",
      "es2023.array",
      "esnext",
      "esnext.array",
      "esnext.intl",
    ];

    let path_dts = cwd.join("tsc/dts");
    // ensure we invalidate the build properly.
    for name in libs.iter() {
      println!(
        "cargo:rerun-if-changed={}",
        path_dts.join(format!("lib.{name}.d.ts")).display()
      );
    }
    println!(
      "cargo:rerun-if-changed={}",
      cwd.join("tsc").join("00_typescript.js").display()
    );
    println!(
      "cargo:rerun-if-changed={}",
      cwd.join("tsc").join("99_main_compiler.js").display()
    );
    println!(
      "cargo:rerun-if-changed={}",
      cwd.join("js").join("40_testing.js").display()
    );

    // create a copy of the vector that includes any op crate libs to be passed
    // to the JavaScript compiler to build into the snapshot
    let mut build_libs = libs.clone();
    for (op_lib, _) in op_crate_libs.iter() {
      build_libs.push(op_lib.to_owned());
    }

    // used in the tests to verify that after snapshotting it has the same number
    // of lib files loaded and hasn't included any ones lazily loaded from Rust
    std::fs::write(
      PathBuf::from(env::var_os("OUT_DIR").unwrap())
        .join("lib_file_names.json"),
      serde_json::to_string(&build_libs).unwrap(),
    )
    .unwrap();

    create_snapshot(CreateSnapshotOptions {
      cargo_manifest_dir: env!("CARGO_MANIFEST_DIR"),
      snapshot_path,
      startup_snapshot: None,
      extensions: vec![deno_tsc::init_ops_and_esm(
        op_crate_libs,
        build_libs,
        path_dts,
      )],

      // NOTE(bartlomieju): Compressing the TSC snapshot in debug build took
      // ~45s on M1 MacBook Pro; without compression it took ~1s.
      // Thus we're not not using compressed snapshot, trading off
      // a lot of build time for some startup time in debug build.
      #[cfg(debug_assertions)]
      compression_cb: None,

      #[cfg(not(debug_assertions))]
      compression_cb: Some(Box::new(|vec, snapshot_slice| {
        eprintln!("Compressing TSC snapshot...");
        vec.extend_from_slice(
          &zstd::bulk::compress(snapshot_slice, 22)
            .expect("snapshot compression failed"),
        );
      })),
      snapshot_module_load_cb: None,
    });
  }

  pub(crate) fn version() -> String {
    let file_text = std::fs::read_to_string("tsc/00_typescript.js").unwrap();
    let version_text = "  version = \"";
    for line in file_text.lines() {
      if let Some(index) = line.find(version_text) {
        let remaining_line = &line[index + version_text.len()..];
        return remaining_line[..remaining_line.find('"').unwrap()].to_string();
      }
    }
    panic!("Could not find ts version.")
  }
}

// FIXME(bartlomieju): information about which extensions were
// already snapshotted is not preserved in the snapshot. This should be
// fixed, so we can reliably depend on that information.
// deps = [runtime]
deno_core::extension!(
  cli,
  esm = [
    dir "js",
    "40_testing.js"
  ],
  customizer = |ext: &mut deno_core::ExtensionBuilder| {
    ext.esm(vec![ExtensionFileSource {
      specifier: "ext:cli/runtime/js/99_main.js",
      code: ExtensionFileSourceCode::LoadedFromFsDuringSnapshot(
        std::path::PathBuf::from(deno_runtime::js::PATH_FOR_99_MAIN_JS),
      ),
    }]);
  }
);

fn create_cli_snapshot(snapshot_path: PathBuf) {
  // NOTE(bartlomieju): ordering is important here, keep it in sync with
  // `runtime/worker.rs`, `runtime/web_worker.rs` and `runtime/build.rs`!
  let extensions: Vec<Extension> = vec![
    deno_webidl::deno_webidl::init_ops(),
    deno_console::deno_console::init_ops(),
    deno_url::deno_url::init_ops(),
    deno_web::deno_web::init_ops::<PermissionsContainer>(
      deno_web::BlobStore::default(),
      Default::default(),
    ),
    deno_fetch::deno_fetch::init_ops::<PermissionsContainer>(Default::default()),
    deno_cache::deno_cache::init_ops::<SqliteBackedCache>(None),
    deno_websocket::deno_websocket::init_ops::<PermissionsContainer>(
      "".to_owned(),
      None,
      None,
    ),
    deno_webstorage::deno_webstorage::init_ops(None),
    deno_crypto::deno_crypto::init_ops(None),
    deno_broadcast_channel::deno_broadcast_channel::init_ops(
      deno_broadcast_channel::InMemoryBroadcastChannel::default(),
      false, // No --unstable.
    ),
    deno_ffi::deno_ffi::init_ops::<PermissionsContainer>(false),
    deno_net::deno_net::init_ops::<PermissionsContainer>(
      None, false, // No --unstable.
      None,
    ),
    deno_tls::deno_tls::init_ops(),
    deno_kv::deno_kv::init_ops(
      SqliteDbHandler::<PermissionsContainer>::new(None),
      false, // No --unstable.
    ),
    deno_napi::deno_napi::init_ops::<PermissionsContainer>(),
    deno_http::deno_http::init_ops(),
    deno_io::deno_io::init_ops(Default::default()),
<<<<<<< HEAD
    deno_fs::deno_fs::init_ops::<PermissionsContainer>(false, None),
    deno_node::deno_node::init_ops::<deno_runtime::RuntimeNodeEnv>(None, None),
=======
    deno_fs::deno_fs::init_ops::<_, PermissionsContainer>(false, StdFs),
    deno_node::deno_node::init_ops::<PermissionsContainer>(
      None,
      Some(Arc::new(deno_node::RealFs)),
    ),
>>>>>>> 8382adaf
    cli::init_ops_and_esm(), // NOTE: This needs to be init_ops_and_esm!
  ];

  create_snapshot(CreateSnapshotOptions {
    cargo_manifest_dir: env!("CARGO_MANIFEST_DIR"),
    snapshot_path,
    startup_snapshot: Some(deno_runtime::js::deno_isolate_init()),
    extensions,
    compression_cb: None,
    snapshot_module_load_cb: None,
  })
}

fn git_commit_hash() -> String {
  if let Ok(output) = std::process::Command::new("git")
    .arg("rev-list")
    .arg("-1")
    .arg("HEAD")
    .output()
  {
    if output.status.success() {
      std::str::from_utf8(&output.stdout[..40])
        .unwrap()
        .to_string()
    } else {
      // When not in git repository
      // (e.g. when the user install by `cargo install deno`)
      "UNKNOWN".to_string()
    }
  } else {
    // When there is no git command for some reason
    "UNKNOWN".to_string()
  }
}

fn main() {
  // Skip building from docs.rs.
  if env::var_os("DOCS_RS").is_some() {
    return;
  }

  // Host snapshots won't work when cross compiling.
  let target = env::var("TARGET").unwrap();
  let host = env::var("HOST").unwrap();
  if target != host {
    panic!("Cross compiling with snapshot is not supported.");
  }

  let symbols_path = std::path::Path::new("napi").join(
    format!("generated_symbol_exports_list_{}.def", env::consts::OS).as_str(),
  )
  .canonicalize()
  .expect(
    "Missing symbols list! Generate using tools/napi/generate_symbols_lists.js",
  );

  #[cfg(target_os = "windows")]
  println!(
    "cargo:rustc-link-arg-bin=deno=/DEF:{}",
    symbols_path.display()
  );

  #[cfg(target_os = "macos")]
  println!(
    "cargo:rustc-link-arg-bin=deno=-Wl,-exported_symbols_list,{}",
    symbols_path.display()
  );

  #[cfg(target_os = "linux")]
  {
    let ver = glibc_version::get_version().unwrap();

    // If a custom compiler is set, the glibc version is not reliable.
    // Here, we assume that if a custom compiler is used, that it will be modern enough to support a dynamic symbol list.
    if env::var("CC").is_err() && ver.major <= 2 && ver.minor < 35 {
      println!("cargo:warning=Compiling with all symbols exported, this will result in a larger binary. Please use glibc 2.35 or later for an optimised build.");
      println!("cargo:rustc-link-arg-bin=deno=-rdynamic");
    } else {
      println!(
        "cargo:rustc-link-arg-bin=deno=-Wl,--export-dynamic-symbol-list={}",
        symbols_path.display()
      );
    }
  }

  // To debug snapshot issues uncomment:
  // op_fetch_asset::trace_serializer();

  if let Ok(c) = env::var("DENO_CANARY") {
    println!("cargo:rustc-env=DENO_CANARY={c}");
  }
  println!("cargo:rerun-if-env-changed=DENO_CANARY");

  println!("cargo:rustc-env=GIT_COMMIT_HASH={}", git_commit_hash());
  println!("cargo:rerun-if-env-changed=GIT_COMMIT_HASH");
  println!(
    "cargo:rustc-env=GIT_COMMIT_HASH_SHORT={}",
    &git_commit_hash()[..7]
  );

  let ts_version = ts::version();
  debug_assert_eq!(ts_version, "5.0.3"); // bump this assertion when it changes
  println!("cargo:rustc-env=TS_VERSION={}", ts_version);
  println!("cargo:rerun-if-env-changed=TS_VERSION");

  println!("cargo:rustc-env=TARGET={}", env::var("TARGET").unwrap());
  println!("cargo:rustc-env=PROFILE={}", env::var("PROFILE").unwrap());

  let c = PathBuf::from(env::var_os("CARGO_MANIFEST_DIR").unwrap());
  let o = PathBuf::from(env::var_os("OUT_DIR").unwrap());

  let compiler_snapshot_path = o.join("COMPILER_SNAPSHOT.bin");
  ts::create_compiler_snapshot(compiler_snapshot_path, &c);

  let cli_snapshot_path = o.join("CLI_SNAPSHOT.bin");
  create_cli_snapshot(cli_snapshot_path);

  #[cfg(target_os = "windows")]
  {
    let mut res = winres::WindowsResource::new();
    res.set_icon("deno.ico");
    res.set_language(winapi::um::winnt::MAKELANGID(
      winapi::um::winnt::LANG_ENGLISH,
      winapi::um::winnt::SUBLANG_ENGLISH_US,
    ));
    res.compile().unwrap();
  }
}<|MERGE_RESOLUTION|>--- conflicted
+++ resolved
@@ -359,16 +359,8 @@
     deno_napi::deno_napi::init_ops::<PermissionsContainer>(),
     deno_http::deno_http::init_ops(),
     deno_io::deno_io::init_ops(Default::default()),
-<<<<<<< HEAD
     deno_fs::deno_fs::init_ops::<PermissionsContainer>(false, None),
-    deno_node::deno_node::init_ops::<deno_runtime::RuntimeNodeEnv>(None, None),
-=======
-    deno_fs::deno_fs::init_ops::<_, PermissionsContainer>(false, StdFs),
-    deno_node::deno_node::init_ops::<PermissionsContainer>(
-      None,
-      Some(Arc::new(deno_node::RealFs)),
-    ),
->>>>>>> 8382adaf
+    deno_node::deno_node::init_ops::<PermissionsContainer>(None, None),
     cli::init_ops_and_esm(), // NOTE: This needs to be init_ops_and_esm!
   ];
 
