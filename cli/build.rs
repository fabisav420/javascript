--- conflicted
+++ resolved
@@ -322,49 +322,23 @@
   // NOTE(bartlomieju): ordering is important here, keep it in sync with
   // `runtime/worker.rs`, `runtime/web_worker.rs` and `runtime/build.rs`!
   let mut extensions: Vec<Extension> = vec![
-<<<<<<< HEAD
-    deno_webidl::deno_webidl::init_ops(),
-    deno_console::deno_console::init_ops(),
-    deno_url::deno_url::init_ops(),
-    deno_tls::deno_tls::init_ops(),
-    deno_web::deno_web::init_ops::<PermissionsContainer>(
-=======
     deno_webidl::init(),
     deno_console::init(),
     deno_url::init_ops(),
     deno_web::init_ops::<PermissionsContainer>(
->>>>>>> 2c7174a5
       deno_web::BlobStore::default(),
       Default::default(),
     ),
-    deno_fetch::deno_fetch::init_ops::<PermissionsContainer>(Default::default()),
-    deno_cache::deno_cache::init_ops::<SqliteBackedCache>(None),
-    deno_websocket::deno_websocket::init_ops::<PermissionsContainer>(
-      "".to_owned(),
-      None,
-      None,
-    ),
-    deno_webstorage::deno_webstorage::init_ops(None),
-    deno_crypto::deno_crypto::init_ops(None),
-    deno_webgpu::deno_webgpu::init_ops(false),
-    deno_broadcast_channel::deno_broadcast_channel::init_ops(
+    deno_fetch::init_ops::<PermissionsContainer>(Default::default()),
+    deno_cache::init_ops::<SqliteBackedCache>(None),
+    deno_websocket::init_ops::<PermissionsContainer>("".to_owned(), None, None),
+    deno_webstorage::init_ops(None),
+    deno_crypto::init_ops(None),
+    deno_webgpu::init_ops(false),
+    deno_broadcast_channel::init_ops(
       deno_broadcast_channel::InMemoryBroadcastChannel::default(),
       false, // No --unstable.
     ),
-<<<<<<< HEAD
-    deno_io::deno_io::init_ops(Rc::new(RefCell::new(Some(Default::default())))),
-    deno_fs::deno_fs::init_ops::<PermissionsContainer>(false),
-    deno_node::deno_node_loading::init_ops::<PermissionsContainer>(None), // No --unstable.
-    deno_node::deno_node::init_ops(),
-    deno_ffi::deno_ffi::init_ops::<PermissionsContainer>(false),
-    deno_net::deno_net::init_ops::<PermissionsContainer>(
-      None, false, // No --unstable.
-      None,
-    ),
-    deno_napi::deno_napi::init_ops::<PermissionsContainer>(),
-    deno_http::deno_http::init_ops(),
-    deno_flash::deno_flash::init_ops::<PermissionsContainer>(false), // No --unstable
-=======
     deno_ffi::init_ops::<PermissionsContainer>(false),
     deno_net::init_ops::<PermissionsContainer>(
       None, false, // No --unstable.
@@ -378,7 +352,6 @@
     deno_flash::init_ops::<PermissionsContainer>(false), // No --unstable
     deno_node::init_ops::<PermissionsContainer>(None),   // No --unstable.
     deno_node::init_polyfill_ops(),
->>>>>>> 2c7174a5
   ];
 
   let mut esm_files = include_js_files!(
