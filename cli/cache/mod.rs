--- conflicted
+++ resolved
@@ -105,7 +105,6 @@
     specifier: &ModuleSpecifier,
     is_dynamic: bool,
   ) -> LoadFuture {
-<<<<<<< HEAD
     fn maybe_extend_optional_map(
       maybe_map: Option<&HashMap<String, String>>,
       maybe_extend: Option<&HashMap<String, String>>,
@@ -124,23 +123,6 @@
       }
     }
 
-    if specifier.scheme() == "npm" {
-      return Box::pin(futures::future::ready(
-        match npm::NpmPackageReference::from_specifier(specifier) {
-          Ok(_) => Ok(Some(deno_graph::source::LoadResponse::External {
-            specifier: specifier.clone(),
-          })),
-          Err(err) => Err(err),
-        },
-      ));
-    }
-
-    let specifier =
-      if let Some(module_name) = specifier.as_str().strip_prefix("node:") {
-        if module_name == "module" {
-          // the source code for "node:module" is built-in rather than
-          // being from deno_std like the other modules
-=======
     if let Some(node_modules_url) = self.maybe_local_node_modules_url.as_ref() {
       // The specifier might be in a completely different symlinked tree than
       // what the resolved node_modules_url is in (ex. `/my-project-1/node_modules`
@@ -155,7 +137,6 @@
           .and_then(|path| ModuleSpecifier::from_file_path(path).ok())
           .unwrap_or_else(|| specifier.clone());
         if specifier.as_str().starts_with(node_modules_url.as_str()) {
->>>>>>> b6ac5481
           return Box::pin(futures::future::ready(Ok(Some(
             LoadResponse::External { specifier },
           ))));
@@ -169,11 +150,8 @@
       self.root_permissions.clone()
     };
     let file_fetcher = self.file_fetcher.clone();
-<<<<<<< HEAD
     let file_header_overrides = self.file_header_overrides.clone();
-=======
     let specifier = specifier.clone();
->>>>>>> b6ac5481
 
     async move {
       file_fetcher
