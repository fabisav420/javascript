// Copyright 2018-2024 the Deno authors. All rights reserved. MIT license.

use std::collections::HashMap;
use std::sync::Arc;

use deno_ast::MediaType;
use deno_ast::ModuleSpecifier;
use deno_ast::ParsedSource;
use deno_core::parking_lot::Mutex;
use deno_graph::CapturingModuleParser;
use deno_graph::ModuleParseOptions;
use deno_graph::ModuleParser;
use deno_graph::ParseOptions;

#[derive(Default)]
pub struct ParsedSourceCache {
  sources: Mutex<HashMap<ModuleSpecifier, ParsedSource>>,
}

impl ParsedSourceCache {
  pub fn get_parsed_source_from_esm_module(
    &self,
    module: &deno_graph::EsmModule,
  ) -> Result<ParsedSource, deno_ast::Diagnostic> {
    self.get_or_parse_module(
      &module.specifier,
      module.source.clone(),
      module.media_type,
    )
  }

  /// Gets the matching `ParsedSource` from the cache
  /// or parses a new one and stores that in the cache.
  pub fn get_or_parse_module(
    &self,
    specifier: &deno_graph::ModuleSpecifier,
    source: Arc<str>,
    media_type: MediaType,
  ) -> deno_core::anyhow::Result<ParsedSource, deno_ast::Diagnostic> {
    let parser = self.as_capturing_parser();
    // this will conditionally parse because it's using a CapturingModuleParser
<<<<<<< HEAD
    parser.parse_module(ModuleParseOptions {
=======
    parser.parse_module(ParseOptions {
>>>>>>> 3f791d06
      specifier,
      source,
      media_type,
      // don't bother enabling because this method is currently only used for emitting
      scope_analysis: false,
    })
  }

  /// Frees the parsed source from memory.
  pub fn free(&self, specifier: &ModuleSpecifier) {
    self.sources.lock().remove(specifier);
  }

  /// Creates a parser that will reuse a ParsedSource from the store
  /// if it exists, or else parse.
  pub fn as_capturing_parser(&self) -> CapturingModuleParser {
    CapturingModuleParser::new(None, self)
  }
}

/// It's ok that this is racy since in non-LSP situations
/// this will only ever store one form of a parsed source
/// and in LSP settings the concurrency will be enforced
/// at a higher level to ensure this will have the latest
/// parsed source.
impl deno_graph::ParsedSourceStore for ParsedSourceCache {
  fn set_parsed_source(
    &self,
    specifier: deno_graph::ModuleSpecifier,
    parsed_source: ParsedSource,
  ) -> Option<ParsedSource> {
    self.sources.lock().insert(specifier, parsed_source)
  }

  fn get_parsed_source(
    &self,
    specifier: &deno_graph::ModuleSpecifier,
  ) -> Option<ParsedSource> {
    self.sources.lock().get(specifier).cloned()
  }

  fn get_scope_analysis_parsed_source(
    &self,
    specifier: &deno_graph::ModuleSpecifier,
  ) -> Option<ParsedSource> {
    let mut sources = self.sources.lock();
    let parsed_source = sources.get(specifier)?;
    if parsed_source.has_scope_analysis() {
      Some(parsed_source.clone())
    } else {
      // upgrade to have scope analysis
      let parsed_source = sources.remove(specifier).unwrap();
      let parsed_source = parsed_source.into_with_scope_analysis();
      sources.insert(specifier.clone(), parsed_source.clone());
      Some(parsed_source)
    }
  }
}<|MERGE_RESOLUTION|>--- conflicted
+++ resolved
@@ -39,11 +39,7 @@
   ) -> deno_core::anyhow::Result<ParsedSource, deno_ast::Diagnostic> {
     let parser = self.as_capturing_parser();
     // this will conditionally parse because it's using a CapturingModuleParser
-<<<<<<< HEAD
-    parser.parse_module(ModuleParseOptions {
-=======
     parser.parse_module(ParseOptions {
->>>>>>> 3f791d06
       specifier,
       source,
       media_type,
