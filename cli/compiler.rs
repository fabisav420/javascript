--- conflicted
+++ resolved
@@ -313,7 +313,6 @@
 
   #[test]
   fn test_compile_sync() {
-<<<<<<< HEAD
     tokio_util::init(|| {
       let cwd = std::env::current_dir().unwrap();
       let cwd_string = cwd.to_str().unwrap().to_owned();
@@ -336,7 +335,7 @@
         Arc::new(IsolateState::mock()),
         specifier,
         &referrer,
-        &mut out,
+        &out,
       );
       assert!(
         out
@@ -345,32 +344,5 @@
           .starts_with("console.log(\"Hello World\");".as_bytes())
       );
     });
-=======
-    let cwd = std::env::current_dir().unwrap();
-    let cwd_string = cwd.to_str().unwrap().to_owned();
-
-    let specifier = "./tests/002_hello.ts";
-    let referrer = cwd_string + "/";
-
-    let mut out = ModuleMetaData {
-      module_name: "xxx".to_owned(),
-      filename: "/tests/002_hello.ts".to_owned(),
-      media_type: msg::MediaType::TypeScript,
-      source_code: "console.log(\"Hello World\");".as_bytes().to_owned(),
-      maybe_output_code_filename: None,
-      maybe_output_code: None,
-      maybe_source_map_filename: None,
-      maybe_source_map: None,
-    };
-
-    out =
-      compile_sync(Arc::new(IsolateState::mock()), specifier, &referrer, &out);
-    assert!(
-      out
-        .maybe_output_code
-        .unwrap()
-        .starts_with("console.log(\"Hello World\");".as_bytes())
-    );
->>>>>>> bdc455dd
   }
 }