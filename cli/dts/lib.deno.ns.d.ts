--- conflicted
+++ resolved
@@ -2335,31 +2335,6 @@
     newpath: string,
     options?: SymlinkOptions,
   ): Promise<void>;
-<<<<<<< HEAD
-}
-
-/** 
-   * Synchronously returns a `Deno.FileInfo` for the given file stream.
-   *
-   * ```ts
-   * const file = Deno.openSync("file.txt", { read: true });
-   * const fileInfo = Deno.fstatSync(file.rid);
-   * assert(fileInfo.isFile);
-   * ```
-   */
-export function fstatSync(rid: number): FileInfo;
-
-/**
-   * Returns a `Deno.FileInfo` for the given file stream.
-   *
-   * ```ts
-   * const file = await Deno.open("file.txt", { read: true });
-   * const fileInfo = await Deno.fstat(file.rid);
-   * assert(fileInfo.isFile);
-   * ```
-   */
-export function fstat(rid: number): Promise<FileInfo>;
-=======
 
   /**
    * Synchronously truncates or extends the specified file stream, to reach the
@@ -2412,4 +2387,25 @@
    */
   export function ftruncate(rid: number, len?: number): Promise<void>;
 }
->>>>>>> 3c645457
+
+/** 
+   * Synchronously returns a `Deno.FileInfo` for the given file stream.
+   *
+   * ```ts
+   * const file = Deno.openSync("file.txt", { read: true });
+   * const fileInfo = Deno.fstatSync(file.rid);
+   * assert(fileInfo.isFile);
+   * ```
+   */
+export function fstatSync(rid: number): FileInfo;
+
+/**
+   * Returns a `Deno.FileInfo` for the given file stream.
+   *
+   * ```ts
+   * const file = await Deno.open("file.txt", { read: true });
+   * const fileInfo = await Deno.fstat(file.rid);
+   * assert(fileInfo.isFile);
+   * ```
+   */
+export function fstat(rid: number): Promise<FileInfo>;