// Copyright 2018-2022 the Deno authors. All rights reserved. MIT license.

/// <reference no-default-lib="true" />
/// <reference lib="esnext" />
/// <reference lib="deno.net" />

/** Deno provides extra properties on `import.meta`.  These are included here
 * to ensure that these are still available when using the Deno namespace in
 * conjunction with other type libs, like `dom`. */
declare interface ImportMeta {
  /** A string representation of the fully qualified module URL. */
  url: string;

  /** A flag that indicates if the current module is the main module that was
   * called when starting the program under Deno.
   *
   * ```ts
   * if (import.meta.main) {
   *   // this was loaded as the main module, maybe do some bootstrapping
   * }
   * ```
   */
  main: boolean;
}

/** Deno supports user timing Level 3 (see: https://w3c.github.io/user-timing)
 * which is not widely supported yet in other runtimes.  These types are here
 * so that these features are still available when using the Deno namespace
 * in conjunction with other type libs, like `dom`. */
declare interface Performance {
  /** Stores a timestamp with the associated name (a "mark"). */
  mark(markName: string, options?: PerformanceMarkOptions): PerformanceMark;

  /** Stores the `DOMHighResTimeStamp` duration between two marks along with the
   * associated name (a "measure"). */
  measure(
    measureName: string,
    options?: PerformanceMeasureOptions,
  ): PerformanceMeasure;
}

declare interface PerformanceMarkOptions {
  /** Metadata to be included in the mark. */
  // deno-lint-ignore no-explicit-any
  detail?: any;

  /** Timestamp to be used as the mark time. */
  startTime?: number;
}

declare interface PerformanceMeasureOptions {
  /** Metadata to be included in the measure. */
  // deno-lint-ignore no-explicit-any
  detail?: any;

  /** Timestamp to be used as the start time or string to be used as start
   * mark. */
  start?: string | number;

  /** Duration between the start and end times. */
  duration?: number;

  /** Timestamp to be used as the end time or string to be used as end mark. */
  end?: string | number;
}

declare namespace Deno {
  /** A set of error constructors that are raised by Deno APIs. */
  export namespace errors {
    export class NotFound extends Error {}
    export class PermissionDenied extends Error {}
    export class ConnectionRefused extends Error {}
    export class ConnectionReset extends Error {}
    export class ConnectionAborted extends Error {}
    export class NotConnected extends Error {}
    export class AddrInUse extends Error {}
    export class AddrNotAvailable extends Error {}
    export class BrokenPipe extends Error {}
    export class AlreadyExists extends Error {}
    export class InvalidData extends Error {}
    export class TimedOut extends Error {}
    export class Interrupted extends Error {}
    export class WriteZero extends Error {}
    export class UnexpectedEof extends Error {}
    export class BadResource extends Error {}
    export class Http extends Error {}
    export class Busy extends Error {}
    export class NotSupported extends Error {}
  }

  /** The current process id of the runtime. */
  export const pid: number;

  /**
   * The pid of the current process's parent.
   */
  export const ppid: number;

  export interface MemoryUsage {
    rss: number;
    heapTotal: number;
    heapUsed: number;
    external: number;
  }

  /**
   * Returns an object describing the memory usage of the Deno process measured
   * in bytes.
   */
  export function memoryUsage(): MemoryUsage;

  /** Reflects the `NO_COLOR` environment variable at program start.
   *
   * See: https://no-color.org/ */
  export const noColor: boolean;

  export type PermissionOptions = "inherit" | "none" | PermissionOptionsObject;

  export interface PermissionOptionsObject {
    /** Specifies if the `net` permission should be requested or revoked.
     * If set to `"inherit"`, the current `env` permission will be inherited.
     * If set to `true`, the global `net` permission will be requested.
     * If set to `false`, the global `net` permission will be revoked.
     *
     * Defaults to "inherit".
     */
    env?: "inherit" | boolean | string[];

    /** Specifies if the `hrtime` permission should be requested or revoked.
     * If set to `"inherit"`, the current `hrtime` permission will be inherited.
     * If set to `true`, the global `hrtime` permission will be requested.
     * If set to `false`, the global `hrtime` permission will be revoked.
     *
     * Defaults to "inherit".
     */
    hrtime?: "inherit" | boolean;

    /** Specifies if the `net` permission should be requested or revoked.
     * if set to `"inherit"`, the current `net` permission will be inherited.
     * if set to `true`, the global `net` permission will be requested.
     * if set to `false`, the global `net` permission will be revoked.
     * if set to `string[]`, the `net` permission will be requested with the
     * specified host strings with the format `"<host>[:<port>]`.
     *
     * Defaults to "inherit".
     *
     * Examples:
     *
     * ```ts
     * import { assertEquals } from "https://deno.land/std/testing/asserts.ts";
     *
     * Deno.test({
     *   name: "inherit",
     *   permissions: {
     *     net: "inherit",
     *   },
     *   async fn() {
     *     const status = await Deno.permissions.query({ name: "net" })
     *     assertEquals(status.state, "granted");
     *   },
     * });
     * ```
     *
     * ```ts
     * import { assertEquals } from "https://deno.land/std/testing/asserts.ts";
     *
     * Deno.test({
     *   name: "true",
     *   permissions: {
     *     net: true,
     *   },
     *   async fn() {
     *     const status = await Deno.permissions.query({ name: "net" });
     *     assertEquals(status.state, "granted");
     *   },
     * });
     * ```
     *
     * ```ts
     * import { assertEquals } from "https://deno.land/std/testing/asserts.ts";
     *
     * Deno.test({
     *   name: "false",
     *   permissions: {
     *     net: false,
     *   },
     *   async fn() {
     *     const status = await Deno.permissions.query({ name: "net" });
     *     assertEquals(status.state, "denied");
     *   },
     * });
     * ```
     *
     * ```ts
     * import { assertEquals } from "https://deno.land/std/testing/asserts.ts";
     *
     * Deno.test({
     *   name: "localhost:8080",
     *   permissions: {
     *     net: ["localhost:8080"],
     *   },
     *   async fn() {
     *     const status = await Deno.permissions.query({ name: "net", host: "localhost:8080" });
     *     assertEquals(status.state, "granted");
     *   },
     * });
     * ```
     */
    net?: "inherit" | boolean | string[];

    /** Specifies if the `ffi` permission should be requested or revoked.
     * If set to `"inherit"`, the current `ffi` permission will be inherited.
     * If set to `true`, the global `ffi` permission will be requested.
     * If set to `false`, the global `ffi` permission will be revoked.
     *
     * Defaults to "inherit".
     */
    ffi?: "inherit" | boolean | Array<string | URL>;

    /** Specifies if the `read` permission should be requested or revoked.
     * If set to `"inherit"`, the current `read` permission will be inherited.
     * If set to `true`, the global `read` permission will be requested.
     * If set to `false`, the global `read` permission will be revoked.
     * If set to `Array<string | URL>`, the `read` permission will be requested with the
     * specified file paths.
     *
     * Defaults to "inherit".
     */
    read?: "inherit" | boolean | Array<string | URL>;

    /** Specifies if the `run` permission should be requested or revoked.
     * If set to `"inherit"`, the current `run` permission will be inherited.
     * If set to `true`, the global `run` permission will be requested.
     * If set to `false`, the global `run` permission will be revoked.
     *
     * Defaults to "inherit".
     */
    run?: "inherit" | boolean | Array<string | URL>;

    /** Specifies if the `write` permission should be requested or revoked.
     * If set to `"inherit"`, the current `write` permission will be inherited.
     * If set to `true`, the global `write` permission will be requested.
     * If set to `false`, the global `write` permission will be revoked.
     * If set to `Array<string | URL>`, the `write` permission will be requested with the
     * specified file paths.
     *
     * Defaults to "inherit".
     */
    write?: "inherit" | boolean | Array<string | URL>;
  }

  export interface TestContext {
    /** Run a sub step of the parent test or step. Returns a promise
     * that resolves to a boolean signifying if the step completed successfully.
     * The returned promise never rejects unless the arguments are invalid.
     * If the test was ignored the promise returns `false`.
     */
    step(t: TestStepDefinition): Promise<boolean>;

    /** Run a sub step of the parent test or step. Returns a promise
     * that resolves to a boolean signifying if the step completed successfully.
     * The returned promise never rejects unless the arguments are invalid.
     * If the test was ignored the promise returns `false`.
     */
    step(
      name: string,
      fn: (t: TestContext) => void | Promise<void>,
    ): Promise<boolean>;
  }

  export interface TestStepDefinition {
    fn: (t: TestContext) => void | Promise<void>;
    name: string;
    ignore?: boolean;
    /** Check that the number of async completed ops after the test step is the same
     * as number of dispatched ops. Defaults to the parent test or step's value. */
    sanitizeOps?: boolean;
    /** Ensure the test step does not "leak" resources - ie. the resource table
     * after the test has exactly the same contents as before the test. Defaults
     * to the parent test or step's value. */
    sanitizeResources?: boolean;
    /** Ensure the test step does not prematurely cause the process to exit,
     * for example via a call to `Deno.exit`. Defaults to the parent test or
     * step's value. */
    sanitizeExit?: boolean;
  }

  export interface TestDefinition {
    fn: (t: TestContext) => void | Promise<void>;
    name: string;
    ignore?: boolean;
    /** If at least one test has `only` set to true, only run tests that have
     * `only` set to true and fail the test suite. */
    only?: boolean;
    /** Check that the number of async completed ops after the test is the same
     * as number of dispatched ops. Defaults to true. */
    sanitizeOps?: boolean;
    /** Ensure the test case does not "leak" resources - ie. the resource table
     * after the test has exactly the same contents as before the test. Defaults
     * to true. */
    sanitizeResources?: boolean;
    /** Ensure the test case does not prematurely cause the process to exit,
     * for example via a call to `Deno.exit`. Defaults to true. */
    sanitizeExit?: boolean;

    /** Specifies the permissions that should be used to run the test.
     * Set this to "inherit" to keep the calling thread's permissions.
     * Set this to "none" to revoke all permissions.
     *
     * Defaults to "inherit".
     */
<<<<<<< HEAD
    permissions?: "inherit" | "none" | {
      /** Specifies if the `net` permission should be requested or revoked.
       * If set to `"inherit"`, the current `env` permission will be inherited.
       * If set to `true`, the global `net` permission will be requested.
       * If set to `false`, the global `net` permission will be revoked.
       *
       * Defaults to `false`.
       */
      env?: "inherit" | boolean | string[];

      /** Specifies if the `hrtime` permission should be requested or revoked.
       * If set to `"inherit"`, the current `hrtime` permission will be inherited.
       * If set to `true`, the global `hrtime` permission will be requested.
       * If set to `false`, the global `hrtime` permission will be revoked.
       *
       * Defaults to `false`.
       */
      hrtime?: "inherit" | boolean;

      /** Specifies if the `net` permission should be requested or revoked.
       * if set to `"inherit"`, the current `net` permission will be inherited.
       * if set to `true`, the global `net` permission will be requested.
       * if set to `false`, the global `net` permission will be revoked.
       * if set to `string[]`, the `net` permission will be requested with the
       * specified host strings with the format `"<host>[:<port>]`.
       *
       * Defaults to `false`.
       *
       * Examples:
       *
       * ```ts
       * import { assertEquals } from "https://deno.land/std/testing/asserts.ts";
       *
       * Deno.test({
       *   name: "inherit",
       *   permissions: {
       *     net: "inherit",
       *   },
       *   async fn() {
       *     const status = await Deno.permissions.query({ name: "net" })
       *     assertEquals(status.state, "granted");
       *   },
       * });
       * ```
       *
       * ```ts
       * import { assertEquals } from "https://deno.land/std/testing/asserts.ts";
       *
       * Deno.test({
       *   name: "true",
       *   permissions: {
       *     net: true,
       *   },
       *   async fn() {
       *     const status = await Deno.permissions.query({ name: "net" });
       *     assertEquals(status.state, "granted");
       *   },
       * });
       * ```
       *
       * ```ts
       * import { assertEquals } from "https://deno.land/std/testing/asserts.ts";
       *
       * Deno.test({
       *   name: "false",
       *   permissions: {
       *     net: false,
       *   },
       *   async fn() {
       *     const status = await Deno.permissions.query({ name: "net" });
       *     assertEquals(status.state, "denied");
       *   },
       * });
       * ```
       *
       * ```ts
       * import { assertEquals } from "https://deno.land/std/testing/asserts.ts";
       *
       * Deno.test({
       *   name: "localhost:8080",
       *   permissions: {
       *     net: ["localhost:8080"],
       *   },
       *   async fn() {
       *     const status = await Deno.permissions.query({ name: "net", host: "localhost:8080" });
       *     assertEquals(status.state, "granted");
       *   },
       * });
       * ```
       */
      net?: "inherit" | boolean | string[];

      /** Specifies if the `ffi` permission should be requested or revoked.
       * If set to `"inherit"`, the current `ffi` permission will be inherited.
       * If set to `true`, the global `ffi` permission will be requested.
       * If set to `false`, the global `ffi` permission will be revoked.
       *
       * Defaults to `false`.
       */
      ffi?: "inherit" | boolean | Array<string | URL>;

      /** Specifies if the `read` permission should be requested or revoked.
       * If set to `"inherit"`, the current `read` permission will be inherited.
       * If set to `true`, the global `read` permission will be requested.
       * If set to `false`, the global `read` permission will be revoked.
       * If set to `Array<string | URL>`, the `read` permission will be requested with the
       * specified file paths.
       *
       * Defaults to `false`.
       */
      read?: "inherit" | boolean | Array<string | URL>;

      /** Specifies if the `run` permission should be requested or revoked.
       * If set to `"inherit"`, the current `run` permission will be inherited.
       * If set to `true`, the global `run` permission will be requested.
       * If set to `false`, the global `run` permission will be revoked.
       *
       * Defaults to `false`.
       */
      run?: "inherit" | boolean | Array<string | URL>;

      /** Specifies if the `write` permission should be requested or revoked.
       * If set to `"inherit"`, the current `write` permission will be inherited.
       * If set to `true`, the global `write` permission will be requested.
       * If set to `false`, the global `write` permission will be revoked.
       * If set to `Array<string | URL>`, the `write` permission will be requested with the
       * specified file paths.
       *
       * Defaults to `false`.
       */
      write?: "inherit" | boolean | Array<string | URL>;
    };
=======
    permissions?: PermissionOptions;
>>>>>>> bd481bf0
  }

  /** Register a test which will be run when `deno test` is used on the command
   * line and the containing module looks like a test module.
   * `fn` can be async if required.
   * ```ts
   * import {assert, fail, assertEquals} from "https://deno.land/std/testing/asserts.ts";
   *
   * Deno.test({
   *   name: "example test",
   *   fn(): void {
   *     assertEquals("world", "world");
   *   },
   * });
   *
   * Deno.test({
   *   name: "example ignored test",
   *   ignore: Deno.build.os === "windows",
   *   fn(): void {
   *     // This test is ignored only on Windows machines
   *   },
   * });
   *
   * Deno.test({
   *   name: "example async test",
   *   async fn() {
   *     const decoder = new TextDecoder("utf-8");
   *     const data = await Deno.readFile("hello_world.txt");
   *     assertEquals(decoder.decode(data), "Hello world");
   *   }
   * });
   * ```
   */
  export function test(t: TestDefinition): void;

  /** Register a test which will be run when `deno test` is used on the command
   * line and the containing module looks like a test module.
   * `fn` can be async if required.
   *
   * ```ts
   * import {assert, fail, assertEquals} from "https://deno.land/std/testing/asserts.ts";
   *
   * Deno.test("My test description", (): void => {
   *   assertEquals("hello", "hello");
   * });
   *
   * Deno.test("My async test description", async (): Promise<void> => {
   *   const decoder = new TextDecoder("utf-8");
   *   const data = await Deno.readFile("hello_world.txt");
   *   assertEquals(decoder.decode(data), "Hello world");
   * });
   * ```
   */
  export function test(
    name: string,
    fn: (t: TestContext) => void | Promise<void>,
  ): void;

  /** Register a test which will be run when `deno test` is used on the command
   * line and the containing module looks like a test module.
   * `fn` can be async if required. Declared function must have a name.
   *
   * ```ts
   * import {assert, fail, assertEquals} from "https://deno.land/std/testing/asserts.ts";
   *
   * Deno.test(function myTestName(): void {
   *   assertEquals("hello", "hello");
   * });
   *
   * Deno.test(async function myOtherTestName(): Promise<void> {
   *   const decoder = new TextDecoder("utf-8");
   *   const data = await Deno.readFile("hello_world.txt");
   *   assertEquals(decoder.decode(data), "Hello world");
   * });
   * ```
   */
  export function test(fn: (t: TestContext) => void | Promise<void>): void;

  /** Register a test which will be run when `deno test` is used on the command
   * line and the containing module looks like a test module.
   * `fn` can be async if required.
   *
   * ```ts
   * import {assert, fail, assertEquals} from "https://deno.land/std/testing/asserts.ts";
   *
   * Deno.test("My test description", { permissions: { read: true } }, (): void => {
   *   assertEquals("hello", "hello");
   * });
   *
   * Deno.test("My async test description", { permissions: { read: false } }, async (): Promise<void> => {
   *   const decoder = new TextDecoder("utf-8");
   *   const data = await Deno.readFile("hello_world.txt");
   *   assertEquals(decoder.decode(data), "Hello world");
   * });
   * ```
   */
  export function test(
    name: string,
    options: Omit<TestDefinition, "fn" | "name">,
    fn: (t: TestContext) => void | Promise<void>,
  ): void;

  /** Register a test which will be run when `deno test` is used on the command
   * line and the containing module looks like a test module.
   * `fn` can be async if required.
   *
   * ```ts
   * import {assert, fail, assertEquals} from "https://deno.land/std/testing/asserts.ts";
   *
   * Deno.test({ name: "My test description", permissions: { read: true } }, (): void => {
   *   assertEquals("hello", "hello");
   * });
   *
   * Deno.test({ name: "My async test description", permissions: { read: false } }, async (): Promise<void> => {
   *   const decoder = new TextDecoder("utf-8");
   *   const data = await Deno.readFile("hello_world.txt");
   *   assertEquals(decoder.decode(data), "Hello world");
   * });
   * ```
   */
  export function test(
    options: Omit<TestDefinition, "fn">,
    fn: (t: TestContext) => void | Promise<void>,
  ): void;

  /** Register a test which will be run when `deno test` is used on the command
   * line and the containing module looks like a test module.
   * `fn` can be async if required. Declared function must have a name.
   *
   * ```ts
   * import {assert, fail, assertEquals} from "https://deno.land/std/testing/asserts.ts";
   *
   * Deno.test({ permissions: { read: true } }, function myTestName(): void {
   *   assertEquals("hello", "hello");
   * });
   *
   * Deno.test({ permissions: { read: false } }, async function myOtherTestName(): Promise<void> {
   *   const decoder = new TextDecoder("utf-8");
   *   const data = await Deno.readFile("hello_world.txt");
   *   assertEquals(decoder.decode(data), "Hello world");
   * });
   * ```
   */
  export function test(
    options: Omit<TestDefinition, "fn" | "name">,
    fn: (t: TestContext) => void | Promise<void>,
  ): void;

  /** Exit the Deno process with optional exit code. If no exit code is supplied
   * then Deno will exit with return code of 0.
   *
   * ```ts
   * Deno.exit(5);
   * ```
   */
  export function exit(code?: number): never;

  export const env: {
    /** Retrieve the value of an environment variable. Returns `undefined` if that
     * key doesn't exist.
     *
     * ```ts
     * console.log(Deno.env.get("HOME"));  // e.g. outputs "/home/alice"
     * console.log(Deno.env.get("MADE_UP_VAR"));  // outputs "undefined"
     * ```
     * Requires `allow-env` permission. */
    get(key: string): string | undefined;

    /** Set the value of an environment variable.
     *
     * ```ts
     * Deno.env.set("SOME_VAR", "Value");
     * Deno.env.get("SOME_VAR");  // outputs "Value"
     * ```
     *
     * Requires `allow-env` permission. */
    set(key: string, value: string): void;

    /** Delete the value of an environment variable.
     *
     * ```ts
     * Deno.env.set("SOME_VAR", "Value");
     * Deno.env.delete("SOME_VAR");  // outputs "undefined"
     * ```
     *
     * Requires `allow-env` permission. */
    delete(key: string): void;

    /** Returns a snapshot of the environment variables at invocation.
     *
     * ```ts
     * Deno.env.set("TEST_VAR", "A");
     * const myEnv = Deno.env.toObject();
     * console.log(myEnv.SHELL);
     * Deno.env.set("TEST_VAR", "B");
     * console.log(myEnv.TEST_VAR);  // outputs "A"
     * ```
     *
     * Requires `allow-env` permission. */
    toObject(): { [index: string]: string };
  };

  /**
   * Returns the path to the current deno executable.
   *
   * ```ts
   * console.log(Deno.execPath());  // e.g. "/home/alice/.local/bin/deno"
   * ```
   *
   * Requires `allow-read` permission.
   */
  export function execPath(): string;

  /**
   * Change the current working directory to the specified path.
   *
   * ```ts
   * Deno.chdir("/home/userA");
   * Deno.chdir("../userB");
   * Deno.chdir("C:\\Program Files (x86)\\Java");
   * ```
   *
   * Throws `Deno.errors.NotFound` if directory not found.
   * Throws `Deno.errors.PermissionDenied` if the user does not have access
   * rights
   *
   * Requires --allow-read.
   */
  export function chdir(directory: string | URL): void;

  /**
   * Return a string representing the current working directory.
   *
   * If the current directory can be reached via multiple paths (due to symbolic
   * links), `cwd()` may return any one of them.
   *
   * ```ts
   * const currentWorkingDirectory = Deno.cwd();
   * ```
   *
   * Throws `Deno.errors.NotFound` if directory not available.
   *
   * Requires --allow-read
   */
  export function cwd(): string;

  /**
   * Synchronously creates `newpath` as a hard link to `oldpath`.
   *
   * ```ts
   * Deno.linkSync("old/name", "new/name");
   * ```
   *
   * Requires `allow-read` and `allow-write` permissions. */
  export function linkSync(oldpath: string, newpath: string): void;

  /**
   * Creates `newpath` as a hard link to `oldpath`.
   *
   * ```ts
   * await Deno.link("old/name", "new/name");
   * ```
   *
   * Requires `allow-read` and `allow-write` permissions. */
  export function link(oldpath: string, newpath: string): Promise<void>;

  export enum SeekMode {
    Start = 0,
    Current = 1,
    End = 2,
  }

  export interface Reader {
    /** Reads up to `p.byteLength` bytes into `p`. It resolves to the number of
     * bytes read (`0` < `n` <= `p.byteLength`) and rejects if any error
     * encountered. Even if `read()` resolves to `n` < `p.byteLength`, it may
     * use all of `p` as scratch space during the call. If some data is
     * available but not `p.byteLength` bytes, `read()` conventionally resolves
     * to what is available instead of waiting for more.
     *
     * When `read()` encounters end-of-file condition, it resolves to EOF
     * (`null`).
     *
     * When `read()` encounters an error, it rejects with an error.
     *
     * Callers should always process the `n` > `0` bytes returned before
     * considering the EOF (`null`). Doing so correctly handles I/O errors that
     * happen after reading some bytes and also both of the allowed EOF
     * behaviors.
     *
     * Implementations should not retain a reference to `p`.
     *
     * Use iter() from https://deno.land/std/io/util.ts to turn a Reader into an
     * AsyncIterator.
     */
    read(p: Uint8Array): Promise<number | null>;
  }

  export interface ReaderSync {
    /** Reads up to `p.byteLength` bytes into `p`. It resolves to the number
     * of bytes read (`0` < `n` <= `p.byteLength`) and rejects if any error
     * encountered. Even if `readSync()` returns `n` < `p.byteLength`, it may use
     * all of `p` as scratch space during the call. If some data is available
     * but not `p.byteLength` bytes, `readSync()` conventionally returns what is
     * available instead of waiting for more.
     *
     * When `readSync()` encounters end-of-file condition, it returns EOF
     * (`null`).
     *
     * When `readSync()` encounters an error, it throws with an error.
     *
     * Callers should always process the `n` > `0` bytes returned before
     * considering the EOF (`null`). Doing so correctly handles I/O errors that happen
     * after reading some bytes and also both of the allowed EOF behaviors.
     *
     * Implementations should not retain a reference to `p`.
     *
     * Use iterSync() from https://deno.land/std/io/util.ts to turn a ReaderSync
     * into an Iterator.
     */
    readSync(p: Uint8Array): number | null;
  }

  export interface Writer {
    /** Writes `p.byteLength` bytes from `p` to the underlying data stream. It
     * resolves to the number of bytes written from `p` (`0` <= `n` <=
     * `p.byteLength`) or reject with the error encountered that caused the
     * write to stop early. `write()` must reject with a non-null error if
     * would resolve to `n` < `p.byteLength`. `write()` must not modify the
     * slice data, even temporarily.
     *
     * Implementations should not retain a reference to `p`.
     */
    write(p: Uint8Array): Promise<number>;
  }

  export interface WriterSync {
    /** Writes `p.byteLength` bytes from `p` to the underlying data
     * stream. It returns the number of bytes written from `p` (`0` <= `n`
     * <= `p.byteLength`) and any error encountered that caused the write to
     * stop early. `writeSync()` must throw a non-null error if it returns `n` <
     * `p.byteLength`. `writeSync()` must not modify the slice data, even
     * temporarily.
     *
     * Implementations should not retain a reference to `p`.
     */
    writeSync(p: Uint8Array): number;
  }

  export interface Closer {
    close(): void;
  }

  export interface Seeker {
    /** Seek sets the offset for the next `read()` or `write()` to offset,
     * interpreted according to `whence`: `Start` means relative to the
     * start of the file, `Current` means relative to the current offset,
     * and `End` means relative to the end. Seek resolves to the new offset
     * relative to the start of the file.
     *
     * Seeking to an offset before the start of the file is an error. Seeking to
     * any positive offset is legal, but the behavior of subsequent I/O
     * operations on the underlying object is implementation-dependent.
     * It returns the number of cursor position.
     */
    seek(offset: number, whence: SeekMode): Promise<number>;
  }

  export interface SeekerSync {
    /** Seek sets the offset for the next `readSync()` or `writeSync()` to
     * offset, interpreted according to `whence`: `Start` means relative
     * to the start of the file, `Current` means relative to the current
     * offset, and `End` means relative to the end.
     *
     * Seeking to an offset before the start of the file is an error. Seeking to
     * any positive offset is legal, but the behavior of subsequent I/O
     * operations on the underlying object is implementation-dependent.
     */
    seekSync(offset: number, whence: SeekMode): number;
  }

  /**
   * Copies from `src` to `dst` until either EOF (`null`) is read from `src` or
   * an error occurs. It resolves to the number of bytes copied or rejects with
   * the first error encountered while copying.
   *
   * ```ts
   * const source = await Deno.open("my_file.txt");
   * const bytesCopied1 = await Deno.copy(source, Deno.stdout);
   * const destination = await Deno.create("my_file_2.txt");
   * const bytesCopied2 = await Deno.copy(source, destination);
   * ```
   *
   * @deprecated Use `copy` from https://deno.land/std/streams/conversion.ts
   * instead. `Deno.copy` will be removed in Deno 2.0.
   *
   * @param src The source to copy from
   * @param dst The destination to copy to
   * @param options Can be used to tune size of the buffer. Default size is 32kB
   */
  export function copy(
    src: Reader,
    dst: Writer,
    options?: {
      bufSize?: number;
    },
  ): Promise<number>;

  /**
   * Turns a Reader, `r`, into an async iterator.
   *
   * ```ts
   * let f = await Deno.open("/etc/passwd");
   * for await (const chunk of Deno.iter(f)) {
   *   console.log(chunk);
   * }
   * f.close();
   * ```
   *
   * Second argument can be used to tune size of a buffer.
   * Default size of the buffer is 32kB.
   *
   * ```ts
   * let f = await Deno.open("/etc/passwd");
   * const iter = Deno.iter(f, {
   *   bufSize: 1024 * 1024
   * });
   * for await (const chunk of iter) {
   *   console.log(chunk);
   * }
   * f.close();
   * ```
   *
   * Iterator uses an internal buffer of fixed size for efficiency; it returns
   * a view on that buffer on each iteration. It is therefore caller's
   * responsibility to copy contents of the buffer if needed; otherwise the
   * next iteration will overwrite contents of previously returned chunk.
   *
   * @deprecated Use `iterateReader` from
   * https://deno.land/std/streams/conversion.ts instead. `Deno.iter` will be
   * removed in Deno 2.0.
   */
  export function iter(
    r: Reader,
    options?: {
      bufSize?: number;
    },
  ): AsyncIterableIterator<Uint8Array>;

  /**
   * Turns a ReaderSync, `r`, into an iterator.
   *
   * ```ts
   * let f = Deno.openSync("/etc/passwd");
   * for (const chunk of Deno.iterSync(f)) {
   *   console.log(chunk);
   * }
   * f.close();
   * ```
   *
   * Second argument can be used to tune size of a buffer.
   * Default size of the buffer is 32kB.
   *
   * ```ts
   * let f = await Deno.open("/etc/passwd");
   * const iter = Deno.iterSync(f, {
   *   bufSize: 1024 * 1024
   * });
   * for (const chunk of iter) {
   *   console.log(chunk);
   * }
   * f.close();
   * ```
   *
   * Iterator uses an internal buffer of fixed size for efficiency; it returns
   * a view on that buffer on each iteration. It is therefore caller's
   * responsibility to copy contents of the buffer if needed; otherwise the
   * next iteration will overwrite contents of previously returned chunk.
   *
   * @deprecated Use `iterateReaderSync` from
   * https://deno.land/std/streams/conversion.ts instead. `Deno.iterSync` will
   * be removed in Deno 2.0.
   */
  export function iterSync(
    r: ReaderSync,
    options?: {
      bufSize?: number;
    },
  ): IterableIterator<Uint8Array>;

  /** Synchronously open a file and return an instance of `Deno.FsFile`.  The
   * file does not need to previously exist if using the `create` or `createNew`
   * open options.  It is the callers responsibility to close the file when finished
   * with it.
   *
   * ```ts
   * const file = Deno.openSync("/foo/bar.txt", { read: true, write: true });
   * // Do work with file
   * Deno.close(file.rid);
   * ```
   *
   * Requires `allow-read` and/or `allow-write` permissions depending on options.
   */
  export function openSync(path: string | URL, options?: OpenOptions): FsFile;

  /** Open a file and resolve to an instance of `Deno.FsFile`.  The
   * file does not need to previously exist if using the `create` or `createNew`
   * open options.  It is the callers responsibility to close the file when finished
   * with it.
   *
   * ```ts
   * const file = await Deno.open("/foo/bar.txt", { read: true, write: true });
   * // Do work with file
   * Deno.close(file.rid);
   * ```
   *
   * Requires `allow-read` and/or `allow-write` permissions depending on options.
   */
  export function open(
    path: string | URL,
    options?: OpenOptions,
  ): Promise<FsFile>;

  /** Creates a file if none exists or truncates an existing file and returns
   *  an instance of `Deno.FsFile`.
   *
   * ```ts
   * const file = Deno.createSync("/foo/bar.txt");
   * ```
   *
   * Requires `allow-read` and `allow-write` permissions.
   */
  export function createSync(path: string | URL): FsFile;

  /** Creates a file if none exists or truncates an existing file and resolves to
   *  an instance of `Deno.FsFile`.
   *
   * ```ts
   * const file = await Deno.create("/foo/bar.txt");
   * ```
   *
   * Requires `allow-read` and `allow-write` permissions.
   */
  export function create(path: string | URL): Promise<FsFile>;

  /** Synchronously read from a resource ID (`rid`) into an array buffer (`buffer`).
   *
   * Returns either the number of bytes read during the operation or EOF
   * (`null`) if there was nothing more to read.
   *
   * It is possible for a read to successfully return with `0` bytes. This does
   * not indicate EOF.
   *
   * This function is one of the lowest level APIs and most users should not
   * work with this directly, but rather use Deno.readAllSync() instead.
   *
   * **It is not guaranteed that the full buffer will be read in a single call.**
   *
   * ```ts
   * // if "/foo/bar.txt" contains the text "hello world":
   * const file = Deno.openSync("/foo/bar.txt");
   * const buf = new Uint8Array(100);
   * const numberOfBytesRead = Deno.readSync(file.rid, buf); // 11 bytes
   * const text = new TextDecoder().decode(buf);  // "hello world"
   * Deno.close(file.rid);
   * ```
   */
  export function readSync(rid: number, buffer: Uint8Array): number | null;

  /** Read from a resource ID (`rid`) into an array buffer (`buffer`).
   *
   * Resolves to either the number of bytes read during the operation or EOF
   * (`null`) if there was nothing more to read.
   *
   * It is possible for a read to successfully return with `0` bytes. This does
   * not indicate EOF.
   *
   * This function is one of the lowest level APIs and most users should not
   * work with this directly, but rather use Deno.readAll() instead.
   *
   * **It is not guaranteed that the full buffer will be read in a single call.**
   *
   * ```ts
   * // if "/foo/bar.txt" contains the text "hello world":
   * const file = await Deno.open("/foo/bar.txt");
   * const buf = new Uint8Array(100);
   * const numberOfBytesRead = await Deno.read(file.rid, buf); // 11 bytes
   * const text = new TextDecoder().decode(buf);  // "hello world"
   * Deno.close(file.rid);
   * ```
   */
  export function read(rid: number, buffer: Uint8Array): Promise<number | null>;

  /** Synchronously write to the resource ID (`rid`) the contents of the array
   * buffer (`data`).
   *
   * Returns the number of bytes written.  This function is one of the lowest
   * level APIs and most users should not work with this directly, but rather use
   * `writeAllSync()` from https://deno.land/std/streams/conversion.ts instead.
   *
   * **It is not guaranteed that the full buffer will be written in a single
   * call.**
   *
   * ```ts
   * const encoder = new TextEncoder();
   * const data = encoder.encode("Hello world");
   * const file = Deno.openSync("/foo/bar.txt", {write: true});
   * const bytesWritten = Deno.writeSync(file.rid, data); // 11
   * Deno.close(file.rid);
   * ```
   */
  export function writeSync(rid: number, data: Uint8Array): number;

  /** Write to the resource ID (`rid`) the contents of the array buffer (`data`).
   *
   * Resolves to the number of bytes written.  This function is one of the lowest
   * level APIs and most users should not work with this directly, but rather use
   * Deno.writeAll() instead.
   *
   * **It is not guaranteed that the full buffer will be written in a single
   * call.**
   *
   * ```ts
   * const encoder = new TextEncoder();
   * const data = encoder.encode("Hello world");
   * const file = await Deno.open("/foo/bar.txt", { write: true });
   * const bytesWritten = await Deno.write(file.rid, data); // 11
   * Deno.close(file.rid);
   * ```
   */
  export function write(rid: number, data: Uint8Array): Promise<number>;

  /** Synchronously seek a resource ID (`rid`) to the given `offset` under mode
   * given by `whence`.  The new position within the resource (bytes from the
   * start) is returned.
   *
   * ```ts
   * const file = Deno.openSync('hello.txt', {read: true, write: true, truncate: true, create: true});
   * Deno.writeSync(file.rid, new TextEncoder().encode("Hello world"));
   *
   * // advance cursor 6 bytes
   * const cursorPosition = Deno.seekSync(file.rid, 6, Deno.SeekMode.Start);
   * console.log(cursorPosition);  // 6
   * const buf = new Uint8Array(100);
   * file.readSync(buf);
   * console.log(new TextDecoder().decode(buf)); // "world"
   * ```
   *
   * The seek modes work as follows:
   *
   * ```ts
   * // Given file.rid pointing to file with "Hello world", which is 11 bytes long:
   * const file = Deno.openSync('hello.txt', {read: true, write: true, truncate: true, create: true});
   * Deno.writeSync(file.rid, new TextEncoder().encode("Hello world"));
   *
   * // Seek 6 bytes from the start of the file
   * console.log(Deno.seekSync(file.rid, 6, Deno.SeekMode.Start)); // "6"
   * // Seek 2 more bytes from the current position
   * console.log(Deno.seekSync(file.rid, 2, Deno.SeekMode.Current)); // "8"
   * // Seek backwards 2 bytes from the end of the file
   * console.log(Deno.seekSync(file.rid, -2, Deno.SeekMode.End)); // "9" (e.g. 11-2)
   * ```
   */
  export function seekSync(
    rid: number,
    offset: number,
    whence: SeekMode,
  ): number;

  /** Seek a resource ID (`rid`) to the given `offset` under mode given by `whence`.
   * The call resolves to the new position within the resource (bytes from the start).
   *
   * ```ts
   * // Given file.rid pointing to file with "Hello world", which is 11 bytes long:
   * const file = await Deno.open('hello.txt', {read: true, write: true, truncate: true, create: true});
   * await Deno.write(file.rid, new TextEncoder().encode("Hello world"));
   *
   * // advance cursor 6 bytes
   * const cursorPosition = await Deno.seek(file.rid, 6, Deno.SeekMode.Start);
   * console.log(cursorPosition);  // 6
   * const buf = new Uint8Array(100);
   * await file.read(buf);
   * console.log(new TextDecoder().decode(buf)); // "world"
   * ```
   *
   * The seek modes work as follows:
   *
   * ```ts
   * // Given file.rid pointing to file with "Hello world", which is 11 bytes long:
   * const file = await Deno.open('hello.txt', {read: true, write: true, truncate: true, create: true});
   * await Deno.write(file.rid, new TextEncoder().encode("Hello world"));
   *
   * // Seek 6 bytes from the start of the file
   * console.log(await Deno.seek(file.rid, 6, Deno.SeekMode.Start)); // "6"
   * // Seek 2 more bytes from the current position
   * console.log(await Deno.seek(file.rid, 2, Deno.SeekMode.Current)); // "8"
   * // Seek backwards 2 bytes from the end of the file
   * console.log(await Deno.seek(file.rid, -2, Deno.SeekMode.End)); // "9" (e.g. 11-2)
   * ```
   */
  export function seek(
    rid: number,
    offset: number,
    whence: SeekMode,
  ): Promise<number>;

  /**
   * Synchronously flushes any pending data and metadata operations of the given file stream to disk.
   *  ```ts
   * const file = Deno.openSync("my_file.txt", { read: true, write: true, create: true });
   * Deno.writeSync(file.rid, new TextEncoder().encode("Hello World"));
   * Deno.ftruncateSync(file.rid, 1);
   * Deno.fsyncSync(file.rid);
   * console.log(new TextDecoder().decode(Deno.readFileSync("my_file.txt"))); // H
   * ```
   */
  export function fsyncSync(rid: number): void;

  /**
   * Flushes any pending data and metadata operations of the given file stream to disk.
   *  ```ts
   * const file = await Deno.open("my_file.txt", { read: true, write: true, create: true });
   * await Deno.write(file.rid, new TextEncoder().encode("Hello World"));
   * await Deno.ftruncate(file.rid, 1);
   * await Deno.fsync(file.rid);
   * console.log(new TextDecoder().decode(await Deno.readFile("my_file.txt"))); // H
   * ```
   */
  export function fsync(rid: number): Promise<void>;

  /*
   * Synchronously flushes any pending data operations of the given file stream to disk.
   *  ```ts
   * const file = Deno.openSync("my_file.txt", { read: true, write: true, create: true });
   * Deno.writeSync(file.rid, new TextEncoder().encode("Hello World"));
   * Deno.fdatasyncSync(file.rid);
   * console.log(new TextDecoder().decode(Deno.readFileSync("my_file.txt"))); // Hello World
   * ```
   */
  export function fdatasyncSync(rid: number): void;

  /**
   * Flushes any pending data operations of the given file stream to disk.
   *  ```ts
   * const file = await Deno.open("my_file.txt", { read: true, write: true, create: true });
   * await Deno.write(file.rid, new TextEncoder().encode("Hello World"));
   * await Deno.fdatasync(file.rid);
   * console.log(new TextDecoder().decode(await Deno.readFile("my_file.txt"))); // Hello World
   * ```
   */
  export function fdatasync(rid: number): Promise<void>;

  /** Close the given resource ID (rid) which has been previously opened, such
   * as via opening or creating a file.  Closing a file when you are finished
   * with it is important to avoid leaking resources.
   *
   * ```ts
   * const file = await Deno.open("my_file.txt");
   * // do work with "file" object
   * Deno.close(file.rid);
   * ````
   */
  export function close(rid: number): void;

  /** The Deno abstraction for reading and writing files. */
  export class FsFile
    implements
      Reader,
      ReaderSync,
      Writer,
      WriterSync,
      Seeker,
      SeekerSync,
      Closer {
    readonly rid: number;
    constructor(rid: number);
    write(p: Uint8Array): Promise<number>;
    writeSync(p: Uint8Array): number;
    truncate(len?: number): Promise<void>;
    truncateSync(len?: number): void;
    read(p: Uint8Array): Promise<number | null>;
    readSync(p: Uint8Array): number | null;
    seek(offset: number, whence: SeekMode): Promise<number>;
    seekSync(offset: number, whence: SeekMode): number;
    stat(): Promise<FileInfo>;
    statSync(): FileInfo;
    close(): void;

    readonly readable: ReadableStream<Uint8Array>;
    readonly writable: WritableStream<Uint8Array>;
  }

  /**
   * @deprecated Use `Deno.FsFile` instead. `Deno.File` will be removed in Deno 2.0.
   *
   * The Deno abstraction for reading and writing files.
   */
  export class File
    implements
      Reader,
      ReaderSync,
      Writer,
      WriterSync,
      Seeker,
      SeekerSync,
      Closer {
    readonly rid: number;
    constructor(rid: number);
    write(p: Uint8Array): Promise<number>;
    writeSync(p: Uint8Array): number;
    truncate(len?: number): Promise<void>;
    truncateSync(len?: number): void;
    read(p: Uint8Array): Promise<number | null>;
    readSync(p: Uint8Array): number | null;
    seek(offset: number, whence: SeekMode): Promise<number>;
    seekSync(offset: number, whence: SeekMode): number;
    stat(): Promise<FileInfo>;
    statSync(): FileInfo;
    close(): void;

    readonly readable: ReadableStream<Uint8Array>;
    readonly writable: WritableStream<Uint8Array>;
  }

  /** A handle for `stdin`. */
  export const stdin: Reader & ReaderSync & Closer & {
    readonly rid: number;
    readonly readable: ReadableStream<Uint8Array>;
  };
  /** A handle for `stdout`. */
  export const stdout: Writer & WriterSync & Closer & {
    readonly rid: number;
    readonly writable: WritableStream<Uint8Array>;
  };
  /** A handle for `stderr`. */
  export const stderr: Writer & WriterSync & Closer & {
    readonly rid: number;
    readonly writable: WritableStream<Uint8Array>;
  };

  export interface OpenOptions {
    /** Sets the option for read access. This option, when `true`, means that the
     * file should be read-able if opened. */
    read?: boolean;
    /** Sets the option for write access. This option, when `true`, means that
     * the file should be write-able if opened. If the file already exists,
     * any write calls on it will overwrite its contents, by default without
     * truncating it. */
    write?: boolean;
    /** Sets the option for the append mode. This option, when `true`, means that
     * writes will append to a file instead of overwriting previous contents.
     * Note that setting `{ write: true, append: true }` has the same effect as
     * setting only `{ append: true }`. */
    append?: boolean;
    /** Sets the option for truncating a previous file. If a file is
     * successfully opened with this option set it will truncate the file to `0`
     * size if it already exists. The file must be opened with write access
     * for truncate to work. */
    truncate?: boolean;
    /** Sets the option to allow creating a new file, if one doesn't already
     * exist at the specified path. Requires write or append access to be
     * used. */
    create?: boolean;
    /** Defaults to `false`. If set to `true`, no file, directory, or symlink is
     * allowed to exist at the target location. Requires write or append
     * access to be used. When createNew is set to `true`, create and truncate
     * are ignored. */
    createNew?: boolean;
    /** Permissions to use if creating the file (defaults to `0o666`, before
     * the process's umask).
     * Ignored on Windows. */
    mode?: number;
  }

  export interface ReadFileOptions {
    /**
     * An abort signal to allow cancellation of the file read operation.
     * If the signal becomes aborted the readFile operation will be stopped
     * and the promise returned will be rejected with an AbortError.
     */
    signal?: AbortSignal;
  }

  /**
   *  Check if a given resource id (`rid`) is a TTY.
   *
   * ```ts
   * // This example is system and context specific
   * const nonTTYRid = Deno.openSync("my_file.txt").rid;
   * const ttyRid = Deno.openSync("/dev/tty6").rid;
   * console.log(Deno.isatty(nonTTYRid)); // false
   * console.log(Deno.isatty(ttyRid)); // true
   * Deno.close(nonTTYRid);
   * Deno.close(ttyRid);
   * ```
   */
  export function isatty(rid: number): boolean;

  /**
   * @deprecated Use Buffer from https://deno.land/std/io/buffer.ts instead. Deno.Buffer will be removed in Deno 2.0.
   *
   * A variable-sized buffer of bytes with `read()` and `write()` methods.
   *
   * Deno.Buffer is almost always used with some I/O like files and sockets. It
   * allows one to buffer up a download from a socket. Buffer grows and shrinks
   * as necessary.
   *
   * Deno.Buffer is NOT the same thing as Node's Buffer. Node's Buffer was
   * created in 2009 before JavaScript had the concept of ArrayBuffers. It's
   * simply a non-standard ArrayBuffer.
   *
   * ArrayBuffer is a fixed memory allocation. Deno.Buffer is implemented on top
   * of ArrayBuffer.
   *
   * Based on [Go Buffer](https://golang.org/pkg/bytes/#Buffer). */
  export class Buffer implements Reader, ReaderSync, Writer, WriterSync {
    constructor(ab?: ArrayBuffer);
    /** Returns a slice holding the unread portion of the buffer.
     *
     * The slice is valid for use only until the next buffer modification (that
     * is, only until the next call to a method like `read()`, `write()`,
     * `reset()`, or `truncate()`). If `options.copy` is false the slice aliases the buffer content at
     * least until the next buffer modification, so immediate changes to the
     * slice will affect the result of future reads.
     * @param options Defaults to `{ copy: true }`
     */
    bytes(options?: { copy?: boolean }): Uint8Array;
    /** Returns whether the unread portion of the buffer is empty. */
    empty(): boolean;
    /** A read only number of bytes of the unread portion of the buffer. */
    readonly length: number;
    /** The read only capacity of the buffer's underlying byte slice, that is,
     * the total space allocated for the buffer's data. */
    readonly capacity: number;
    /** Discards all but the first `n` unread bytes from the buffer but
     * continues to use the same allocated storage. It throws if `n` is
     * negative or greater than the length of the buffer. */
    truncate(n: number): void;
    /** Resets the buffer to be empty, but it retains the underlying storage for
     * use by future writes. `.reset()` is the same as `.truncate(0)`. */
    reset(): void;
    /** Reads the next `p.length` bytes from the buffer or until the buffer is
     * drained. Returns the number of bytes read. If the buffer has no data to
     * return, the return is EOF (`null`). */
    readSync(p: Uint8Array): number | null;
    /** Reads the next `p.length` bytes from the buffer or until the buffer is
     * drained. Resolves to the number of bytes read. If the buffer has no
     * data to return, resolves to EOF (`null`).
     *
     * NOTE: This methods reads bytes synchronously; it's provided for
     * compatibility with `Reader` interfaces.
     */
    read(p: Uint8Array): Promise<number | null>;
    writeSync(p: Uint8Array): number;
    /** NOTE: This methods writes bytes synchronously; it's provided for
     * compatibility with `Writer` interface. */
    write(p: Uint8Array): Promise<number>;
    /** Grows the buffer's capacity, if necessary, to guarantee space for
     * another `n` bytes. After `.grow(n)`, at least `n` bytes can be written to
     * the buffer without another allocation. If `n` is negative, `.grow()` will
     * throw. If the buffer can't grow it will throw an error.
     *
     * Based on Go Lang's
     * [Buffer.Grow](https://golang.org/pkg/bytes/#Buffer.Grow). */
    grow(n: number): void;
    /** Reads data from `r` until EOF (`null`) and appends it to the buffer,
     * growing the buffer as needed. It resolves to the number of bytes read.
     * If the buffer becomes too large, `.readFrom()` will reject with an error.
     *
     * Based on Go Lang's
     * [Buffer.ReadFrom](https://golang.org/pkg/bytes/#Buffer.ReadFrom). */
    readFrom(r: Reader): Promise<number>;
    /** Reads data from `r` until EOF (`null`) and appends it to the buffer,
     * growing the buffer as needed. It returns the number of bytes read. If the
     * buffer becomes too large, `.readFromSync()` will throw an error.
     *
     * Based on Go Lang's
     * [Buffer.ReadFrom](https://golang.org/pkg/bytes/#Buffer.ReadFrom). */
    readFromSync(r: ReaderSync): number;
  }

  /**
   * Read Reader `r` until EOF (`null`) and resolve to the content as
   * Uint8Array`.
   *
   * ```ts
   * // Example from stdin
   * const stdinContent = await Deno.readAll(Deno.stdin);
   *
   * // Example from file
   * const file = await Deno.open("my_file.txt", {read: true});
   * const myFileContent = await Deno.readAll(file);
   * Deno.close(file.rid);
   *
   * // Example from buffer
   * const myData = new Uint8Array(100);
   * // ... fill myData array with data
   * const reader = new Deno.Buffer(myData.buffer as ArrayBuffer);
   * const bufferContent = await Deno.readAll(reader);
   * ```
   *
   * @deprecated Use `readAll` from https://deno.land/std/streams/conversion.ts
   * instead. `Deno.readAll` will be removed in Deno 2.0.
   */
  export function readAll(r: Reader): Promise<Uint8Array>;

  /**
   * Synchronously reads Reader `r` until EOF (`null`) and returns the content
   * as `Uint8Array`.
   *
   * ```ts
   * // Example from stdin
   * const stdinContent = Deno.readAllSync(Deno.stdin);
   *
   * // Example from file
   * const file = Deno.openSync("my_file.txt", {read: true});
   * const myFileContent = Deno.readAllSync(file);
   * Deno.close(file.rid);
   *
   * // Example from buffer
   * const myData = new Uint8Array(100);
   * // ... fill myData array with data
   * const reader = new Deno.Buffer(myData.buffer as ArrayBuffer);
   * const bufferContent = Deno.readAllSync(reader);
   * ```
   *
   * @deprecated Use `readAllSync` from
   * https://deno.land/std/streams/conversion.ts instead. `Deno.readAllSync`
   * will be removed in Deno 2.0.
   */
  export function readAllSync(r: ReaderSync): Uint8Array;

  /**
   * Write all the content of the array buffer (`arr`) to the writer (`w`).
   *
   * ```ts
   * // Example writing to stdout
   * const contentBytes = new TextEncoder().encode("Hello World");
   * await Deno.writeAll(Deno.stdout, contentBytes);
   * ```
   *
   * ```ts
   * // Example writing to file
   * const contentBytes = new TextEncoder().encode("Hello World");
   * const file = await Deno.open('test.file', {write: true});
   * await Deno.writeAll(file, contentBytes);
   * Deno.close(file.rid);
   * ```
   *
   * ```ts
   * // Example writing to buffer
   * const contentBytes = new TextEncoder().encode("Hello World");
   * const writer = new Deno.Buffer();
   * await Deno.writeAll(writer, contentBytes);
   * console.log(writer.bytes().length);  // 11
   * ```
   *
   * @deprecated Use `writeAll` from https://deno.land/std/streams/conversion.ts
   * instead. `Deno.writeAll` will be removed in Deno 2.0.
   */
  export function writeAll(w: Writer, arr: Uint8Array): Promise<void>;

  /**
   * Synchronously write all the content of the array buffer (`arr`) to the
   * writer (`w`).
   *
   * ```ts
   * // Example writing to stdout
   * const contentBytes = new TextEncoder().encode("Hello World");
   * Deno.writeAllSync(Deno.stdout, contentBytes);
   * ```
   *
   * ```ts
   * // Example writing to file
   * const contentBytes = new TextEncoder().encode("Hello World");
   * const file = Deno.openSync('test.file', {write: true});
   * Deno.writeAllSync(file, contentBytes);
   * Deno.close(file.rid);
   * ```
   *
   * ```ts
   * // Example writing to buffer
   * const contentBytes = new TextEncoder().encode("Hello World");
   * const writer = new Deno.Buffer();
   * Deno.writeAllSync(writer, contentBytes);
   * console.log(writer.bytes().length);  // 11
   * ```
   *
   * @deprecated Use `writeAllSync` from
   * https://deno.land/std/streams/conversion.ts instead. `Deno.writeAllSync`
   * will be removed in Deno 2.0.
   */
  export function writeAllSync(w: WriterSync, arr: Uint8Array): void;

  export interface MkdirOptions {
    /** Defaults to `false`. If set to `true`, means that any intermediate
     * directories will also be created (as with the shell command `mkdir -p`).
     * Intermediate directories are created with the same permissions.
     * When recursive is set to `true`, succeeds silently (without changing any
     * permissions) if a directory already exists at the path, or if the path
     * is a symlink to an existing directory. */
    recursive?: boolean;
    /** Permissions to use when creating the directory (defaults to `0o777`,
     * before the process's umask).
     * Ignored on Windows. */
    mode?: number;
  }

  /** Synchronously creates a new directory with the specified path.
   *
   * ```ts
   * Deno.mkdirSync("new_dir");
   * Deno.mkdirSync("nested/directories", { recursive: true });
   * Deno.mkdirSync("restricted_access_dir", { mode: 0o700 });
   * ```
   *
   * Defaults to throwing error if the directory already exists.
   *
   * Requires `allow-write` permission. */
  export function mkdirSync(path: string | URL, options?: MkdirOptions): void;

  /** Creates a new directory with the specified path.
   *
   * ```ts
   * await Deno.mkdir("new_dir");
   * await Deno.mkdir("nested/directories", { recursive: true });
   * await Deno.mkdir("restricted_access_dir", { mode: 0o700 });
   * ```
   *
   * Defaults to throwing error if the directory already exists.
   *
   * Requires `allow-write` permission. */
  export function mkdir(
    path: string | URL,
    options?: MkdirOptions,
  ): Promise<void>;

  export interface MakeTempOptions {
    /** Directory where the temporary directory should be created (defaults to
     * the env variable TMPDIR, or the system's default, usually /tmp).
     *
     * Note that if the passed `dir` is relative, the path returned by
     * makeTempFile() and makeTempDir() will also be relative. Be mindful of
     * this when changing working directory. */
    dir?: string;
    /** String that should precede the random portion of the temporary
     * directory's name. */
    prefix?: string;
    /** String that should follow the random portion of the temporary
     * directory's name. */
    suffix?: string;
  }

  /** Synchronously creates a new temporary directory in the default directory
   * for temporary files, unless `dir` is specified. Other optional options
   * include prefixing and suffixing the directory name with `prefix` and
   * `suffix` respectively.
   *
   * The full path to the newly created directory is returned.
   *
   * Multiple programs calling this function simultaneously will create different
   * directories. It is the caller's responsibility to remove the directory when
   * no longer needed.
   *
   * ```ts
   * const tempDirName0 = Deno.makeTempDirSync();  // e.g. /tmp/2894ea76
   * const tempDirName1 = Deno.makeTempDirSync({ prefix: 'my_temp' });  // e.g. /tmp/my_temp339c944d
   * ```
   *
   * Requires `allow-write` permission. */
  // TODO(ry) Doesn't check permissions.
  export function makeTempDirSync(options?: MakeTempOptions): string;

  /** Creates a new temporary directory in the default directory for temporary
   * files, unless `dir` is specified. Other optional options include
   * prefixing and suffixing the directory name with `prefix` and `suffix`
   * respectively.
   *
   * This call resolves to the full path to the newly created directory.
   *
   * Multiple programs calling this function simultaneously will create different
   * directories. It is the caller's responsibility to remove the directory when
   * no longer needed.
   *
   * ```ts
   * const tempDirName0 = await Deno.makeTempDir();  // e.g. /tmp/2894ea76
   * const tempDirName1 = await Deno.makeTempDir({ prefix: 'my_temp' }); // e.g. /tmp/my_temp339c944d
   * ```
   *
   * Requires `allow-write` permission. */
  // TODO(ry) Doesn't check permissions.
  export function makeTempDir(options?: MakeTempOptions): Promise<string>;

  /** Synchronously creates a new temporary file in the default directory for
   * temporary files, unless `dir` is specified.
   * Other optional options include prefixing and suffixing the directory name
   * with `prefix` and `suffix` respectively.
   *
   * The full path to the newly created file is returned.
   *
   * Multiple programs calling this function simultaneously will create different
   * files. It is the caller's responsibility to remove the file when no longer
   * needed.
   *
   * ```ts
   * const tempFileName0 = Deno.makeTempFileSync(); // e.g. /tmp/419e0bf2
   * const tempFileName1 = Deno.makeTempFileSync({ prefix: 'my_temp' });  // e.g. /tmp/my_temp754d3098
   * ```
   *
   * Requires `allow-write` permission. */
  export function makeTempFileSync(options?: MakeTempOptions): string;

  /** Creates a new temporary file in the default directory for temporary
   * files, unless `dir` is specified.  Other
   * optional options include prefixing and suffixing the directory name with
   * `prefix` and `suffix` respectively.
   *
   * This call resolves to the full path to the newly created file.
   *
   * Multiple programs calling this function simultaneously will create different
   * files. It is the caller's responsibility to remove the file when no longer
   * needed.
   *
   * ```ts
   * const tmpFileName0 = await Deno.makeTempFile();  // e.g. /tmp/419e0bf2
   * const tmpFileName1 = await Deno.makeTempFile({ prefix: 'my_temp' });  // e.g. /tmp/my_temp754d3098
   * ```
   *
   * Requires `allow-write` permission. */
  export function makeTempFile(options?: MakeTempOptions): Promise<string>;

  /** Synchronously changes the permission of a specific file/directory of
   * specified path.  Ignores the process's umask.
   *
   * ```ts
   * Deno.chmodSync("/path/to/file", 0o666);
   * ```
   *
   * For a full description, see [chmod](#Deno.chmod)
   *
   * NOTE: This API currently throws on Windows
   *
   * Requires `allow-write` permission. */
  export function chmodSync(path: string | URL, mode: number): void;

  /** Changes the permission of a specific file/directory of specified path.
   * Ignores the process's umask.
   *
   * ```ts
   * await Deno.chmod("/path/to/file", 0o666);
   * ```
   *
   * The mode is a sequence of 3 octal numbers.  The first/left-most number
   * specifies the permissions for the owner.  The second number specifies the
   * permissions for the group. The last/right-most number specifies the
   * permissions for others.  For example, with a mode of 0o764, the owner (7) can
   * read/write/execute, the group (6) can read/write and everyone else (4) can
   * read only.
   *
   * | Number | Description |
   * | ------ | ----------- |
   * | 7      | read, write, and execute |
   * | 6      | read and write |
   * | 5      | read and execute |
   * | 4      | read only |
   * | 3      | write and execute |
   * | 2      | write only |
   * | 1      | execute only |
   * | 0      | no permission |
   *
   * NOTE: This API currently throws on Windows
   *
   * Requires `allow-write` permission. */
  export function chmod(path: string | URL, mode: number): Promise<void>;

  /** Synchronously change owner of a regular file or directory. This functionality
   * is not available on Windows.
   *
   * ```ts
   * Deno.chownSync("myFile.txt", 1000, 1002);
   * ```
   *
   * Requires `allow-write` permission.
   *
   * Throws Error (not implemented) if executed on Windows
   *
   * @param path path to the file
   * @param uid user id (UID) of the new owner, or `null` for no change
   * @param gid group id (GID) of the new owner, or `null` for no change
   */
  export function chownSync(
    path: string | URL,
    uid: number | null,
    gid: number | null,
  ): void;

  /** Change owner of a regular file or directory. This functionality
   * is not available on Windows.
   *
   * ```ts
   * await Deno.chown("myFile.txt", 1000, 1002);
   * ```
   *
   * Requires `allow-write` permission.
   *
   * Throws Error (not implemented) if executed on Windows
   *
   * @param path path to the file
   * @param uid user id (UID) of the new owner, or `null` for no change
   * @param gid group id (GID) of the new owner, or `null` for no change
   */
  export function chown(
    path: string | URL,
    uid: number | null,
    gid: number | null,
  ): Promise<void>;

  export interface RemoveOptions {
    /** Defaults to `false`. If set to `true`, path will be removed even if
     * it's a non-empty directory. */
    recursive?: boolean;
  }

  /** Synchronously removes the named file or directory.
   *
   * ```ts
   * Deno.removeSync("/path/to/empty_dir/or/file");
   * Deno.removeSync("/path/to/populated_dir/or/file", { recursive: true });
   * ```
   *
   * Throws error if permission denied, path not found, or path is a non-empty
   * directory and the `recursive` option isn't set to `true`.
   *
   * Requires `allow-write` permission. */
  export function removeSync(path: string | URL, options?: RemoveOptions): void;

  /** Removes the named file or directory.
   *
   * ```ts
   * await Deno.remove("/path/to/empty_dir/or/file");
   * await Deno.remove("/path/to/populated_dir/or/file", { recursive: true });
   * ```
   *
   * Throws error if permission denied, path not found, or path is a non-empty
   * directory and the `recursive` option isn't set to `true`.
   *
   * Requires `allow-write` permission. */
  export function remove(
    path: string | URL,
    options?: RemoveOptions,
  ): Promise<void>;

  /** Synchronously renames (moves) `oldpath` to `newpath`. Paths may be files or
   * directories.  If `newpath` already exists and is not a directory,
   * `renameSync()` replaces it. OS-specific restrictions may apply when
   * `oldpath` and `newpath` are in different directories.
   *
   * ```ts
   * Deno.renameSync("old/path", "new/path");
   * ```
   *
   * On Unix, this operation does not follow symlinks at either path.
   *
   * It varies between platforms when the operation throws errors, and if so what
   * they are. It's always an error to rename anything to a non-empty directory.
   *
   * Requires `allow-read` and `allow-write` permissions. */
  export function renameSync(
    oldpath: string | URL,
    newpath: string | URL,
  ): void;

  /** Renames (moves) `oldpath` to `newpath`.  Paths may be files or directories.
   * If `newpath` already exists and is not a directory, `rename()` replaces it.
   * OS-specific restrictions may apply when `oldpath` and `newpath` are in
   * different directories.
   *
   * ```ts
   * await Deno.rename("old/path", "new/path");
   * ```
   *
   * On Unix, this operation does not follow symlinks at either path.
   *
   * It varies between platforms when the operation throws errors, and if so what
   * they are. It's always an error to rename anything to a non-empty directory.
   *
   * Requires `allow-read` and `allow-write` permission. */
  export function rename(
    oldpath: string | URL,
    newpath: string | URL,
  ): Promise<void>;

  /** Synchronously reads and returns the entire contents of a file as utf8
   *  encoded string. Reading a directory throws an error.
   *
   * ```ts
   * const data = Deno.readTextFileSync("hello.txt");
   * console.log(data);
   * ```
   *
   * Requires `allow-read` permission. */
  export function readTextFileSync(path: string | URL): string;

  /** Asynchronously reads and returns the entire contents of a file as utf8
   *  encoded string. Reading a directory throws an error.
   *
   * ```ts
   * const data = await Deno.readTextFile("hello.txt");
   * console.log(data);
   * ```
   *
   * Requires `allow-read` permission. */
  export function readTextFile(
    path: string | URL,
    options?: ReadFileOptions,
  ): Promise<string>;

  /** Synchronously reads and returns the entire contents of a file as an array
   * of bytes. `TextDecoder` can be used to transform the bytes to string if
   * required.  Reading a directory returns an empty data array.
   *
   * ```ts
   * const decoder = new TextDecoder("utf-8");
   * const data = Deno.readFileSync("hello.txt");
   * console.log(decoder.decode(data));
   * ```
   *
   * Requires `allow-read` permission. */
  export function readFileSync(path: string | URL): Uint8Array;

  /** Reads and resolves to the entire contents of a file as an array of bytes.
   * `TextDecoder` can be used to transform the bytes to string if required.
   * Reading a directory returns an empty data array.
   *
   * ```ts
   * const decoder = new TextDecoder("utf-8");
   * const data = await Deno.readFile("hello.txt");
   * console.log(decoder.decode(data));
   * ```
   *
   * Requires `allow-read` permission. */
  export function readFile(
    path: string | URL,
    options?: ReadFileOptions,
  ): Promise<Uint8Array>;

  /** A FileInfo describes a file and is returned by `stat`, `lstat`,
   * `statSync`, `lstatSync`. */
  export interface FileInfo {
    /** True if this is info for a regular file. Mutually exclusive to
     * `FileInfo.isDirectory` and `FileInfo.isSymlink`. */
    isFile: boolean;
    /** True if this is info for a regular directory. Mutually exclusive to
     * `FileInfo.isFile` and `FileInfo.isSymlink`. */
    isDirectory: boolean;
    /** True if this is info for a symlink. Mutually exclusive to
     * `FileInfo.isFile` and `FileInfo.isDirectory`. */
    isSymlink: boolean;
    /** The size of the file, in bytes. */
    size: number;
    /** The last modification time of the file. This corresponds to the `mtime`
     * field from `stat` on Linux/Mac OS and `ftLastWriteTime` on Windows. This
     * may not be available on all platforms. */
    mtime: Date | null;
    /** The last access time of the file. This corresponds to the `atime`
     * field from `stat` on Unix and `ftLastAccessTime` on Windows. This may not
     * be available on all platforms. */
    atime: Date | null;
    /** The creation time of the file. This corresponds to the `birthtime`
     * field from `stat` on Mac/BSD and `ftCreationTime` on Windows. This may
     * not be available on all platforms. */
    birthtime: Date | null;
    /** ID of the device containing the file.
     *
     * _Linux/Mac OS only._ */
    dev: number | null;
    /** Inode number.
     *
     * _Linux/Mac OS only._ */
    ino: number | null;
    /** **UNSTABLE**: Match behavior with Go on Windows for `mode`.
     *
     * The underlying raw `st_mode` bits that contain the standard Unix
     * permissions for this file/directory. */
    mode: number | null;
    /** Number of hard links pointing to this file.
     *
     * _Linux/Mac OS only._ */
    nlink: number | null;
    /** User ID of the owner of this file.
     *
     * _Linux/Mac OS only._ */
    uid: number | null;
    /** Group ID of the owner of this file.
     *
     * _Linux/Mac OS only._ */
    gid: number | null;
    /** Device ID of this file.
     *
     * _Linux/Mac OS only._ */
    rdev: number | null;
    /** Blocksize for filesystem I/O.
     *
     * _Linux/Mac OS only._ */
    blksize: number | null;
    /** Number of blocks allocated to the file, in 512-byte units.
     *
     * _Linux/Mac OS only._ */
    blocks: number | null;
  }

  /** Returns absolute normalized path, with symbolic links resolved.
   *
   * ```ts
   * // e.g. given /home/alice/file.txt and current directory /home/alice
   * Deno.symlinkSync("file.txt", "symlink_file.txt");
   * const realPath = Deno.realPathSync("./file.txt");
   * const realSymLinkPath = Deno.realPathSync("./symlink_file.txt");
   * console.log(realPath);  // outputs "/home/alice/file.txt"
   * console.log(realSymLinkPath);  // outputs "/home/alice/file.txt"
   * ```
   *
   * Requires `allow-read` permission for the target path.
   * Also requires `allow-read` permission for the CWD if the target path is
   * relative. */
  export function realPathSync(path: string | URL): string;

  /** Resolves to the absolute normalized path, with symbolic links resolved.
   *
   * ```ts
   * // e.g. given /home/alice/file.txt and current directory /home/alice
   * await Deno.symlink("file.txt", "symlink_file.txt");
   * const realPath = await Deno.realPath("./file.txt");
   * const realSymLinkPath = await Deno.realPath("./symlink_file.txt");
   * console.log(realPath);  // outputs "/home/alice/file.txt"
   * console.log(realSymLinkPath);  // outputs "/home/alice/file.txt"
   * ```
   *
   * Requires `allow-read` permission for the target path.
   * Also requires `allow-read` permission for the CWD if the target path is
   * relative. */
  export function realPath(path: string | URL): Promise<string>;

  export interface DirEntry {
    name: string;
    isFile: boolean;
    isDirectory: boolean;
    isSymlink: boolean;
  }

  /** Synchronously reads the directory given by `path` and returns an iterable
   * of `Deno.DirEntry`.
   *
   * ```ts
   * for (const dirEntry of Deno.readDirSync("/")) {
   *   console.log(dirEntry.name);
   * }
   * ```
   *
   * Throws error if `path` is not a directory.
   *
   * Requires `allow-read` permission. */
  export function readDirSync(path: string | URL): Iterable<DirEntry>;

  /** Reads the directory given by `path` and returns an async iterable of
   * `Deno.DirEntry`.
   *
   * ```ts
   * for await (const dirEntry of Deno.readDir("/")) {
   *   console.log(dirEntry.name);
   * }
   * ```
   *
   * Throws error if `path` is not a directory.
   *
   * Requires `allow-read` permission. */
  export function readDir(path: string | URL): AsyncIterable<DirEntry>;

  /** Synchronously copies the contents and permissions of one file to another
   * specified path, by default creating a new file if needed, else overwriting.
   * Fails if target path is a directory or is unwritable.
   *
   * ```ts
   * Deno.copyFileSync("from.txt", "to.txt");
   * ```
   *
   * Requires `allow-read` permission on fromPath.
   * Requires `allow-write` permission on toPath. */
  export function copyFileSync(
    fromPath: string | URL,
    toPath: string | URL,
  ): void;

  /** Copies the contents and permissions of one file to another specified path,
   * by default creating a new file if needed, else overwriting. Fails if target
   * path is a directory or is unwritable.
   *
   * ```ts
   * await Deno.copyFile("from.txt", "to.txt");
   * ```
   *
   * Requires `allow-read` permission on fromPath.
   * Requires `allow-write` permission on toPath. */
  export function copyFile(
    fromPath: string | URL,
    toPath: string | URL,
  ): Promise<void>;

  /** Returns the full path destination of the named symbolic link.
   *
   * ```ts
   * Deno.symlinkSync("./test.txt", "./test_link.txt");
   * const target = Deno.readLinkSync("./test_link.txt"); // full path of ./test.txt
   * ```
   *
   * Throws TypeError if called with a hard link
   *
   * Requires `allow-read` permission. */
  export function readLinkSync(path: string | URL): string;

  /** Resolves to the full path destination of the named symbolic link.
   *
   * ```ts
   * await Deno.symlink("./test.txt", "./test_link.txt");
   * const target = await Deno.readLink("./test_link.txt"); // full path of ./test.txt
   * ```
   *
   * Throws TypeError if called with a hard link
   *
   * Requires `allow-read` permission. */
  export function readLink(path: string | URL): Promise<string>;

  /** Resolves to a `Deno.FileInfo` for the specified `path`. If `path` is a
   * symlink, information for the symlink will be returned instead of what it
   * points to.
   *
   * ```ts
   * import { assert } from "https://deno.land/std/testing/asserts.ts";
   * const fileInfo = await Deno.lstat("hello.txt");
   * assert(fileInfo.isFile);
   * ```
   *
   * Requires `allow-read` permission. */
  export function lstat(path: string | URL): Promise<FileInfo>;

  /** Synchronously returns a `Deno.FileInfo` for the specified `path`. If
   * `path` is a symlink, information for the symlink will be returned instead of
   * what it points to..
   *
   * ```ts
   * import { assert } from "https://deno.land/std/testing/asserts.ts";
   * const fileInfo = Deno.lstatSync("hello.txt");
   * assert(fileInfo.isFile);
   * ```
   *
   * Requires `allow-read` permission. */
  export function lstatSync(path: string | URL): FileInfo;

  /** Resolves to a `Deno.FileInfo` for the specified `path`. Will always
   * follow symlinks.
   *
   * ```ts
   * import { assert } from "https://deno.land/std/testing/asserts.ts";
   * const fileInfo = await Deno.stat("hello.txt");
   * assert(fileInfo.isFile);
   * ```
   *
   * Requires `allow-read` permission. */
  export function stat(path: string | URL): Promise<FileInfo>;

  /** Synchronously returns a `Deno.FileInfo` for the specified `path`. Will
   * always follow symlinks.
   *
   * ```ts
   * import { assert } from "https://deno.land/std/testing/asserts.ts";
   * const fileInfo = Deno.statSync("hello.txt");
   * assert(fileInfo.isFile);
   * ```
   *
   * Requires `allow-read` permission. */
  export function statSync(path: string | URL): FileInfo;

  /** Options for writing to a file. */
  export interface WriteFileOptions {
    /** Defaults to `false`. If set to `true`, will append to a file instead of
     * overwriting previous contents. */
    append?: boolean;
    /** Sets the option to allow creating a new file, if one doesn't already
     * exist at the specified path (defaults to `true`). */
    create?: boolean;
    /** Permissions always applied to file. */
    mode?: number;
    /**
     * An abort signal to allow cancellation of the file write operation.
     * If the signal becomes aborted the writeFile operation will be stopped
     * and the promise returned will be rejected with an AbortError.
     */
    signal?: AbortSignal;
  }

  /** Synchronously write `data` to the given `path`, by default creating a new
   * file if needed, else overwriting.
   *
   * ```ts
   * const encoder = new TextEncoder();
   * const data = encoder.encode("Hello world\n");
   * Deno.writeFileSync("hello1.txt", data);  // overwrite "hello1.txt" or create it
   * Deno.writeFileSync("hello2.txt", data, {create: false});  // only works if "hello2.txt" exists
   * Deno.writeFileSync("hello3.txt", data, {mode: 0o777});  // set permissions on new file
   * Deno.writeFileSync("hello4.txt", data, {append: true});  // add data to the end of the file
   * ```
   *
   * Requires `allow-write` permission, and `allow-read` if `options.create` is
   * `false`.
   */
  export function writeFileSync(
    path: string | URL,
    data: Uint8Array,
    options?: WriteFileOptions,
  ): void;

  /** Write `data` to the given `path`, by default creating a new file if needed,
   * else overwriting.
   *
   * ```ts
   * const encoder = new TextEncoder();
   * const data = encoder.encode("Hello world\n");
   * await Deno.writeFile("hello1.txt", data);  // overwrite "hello1.txt" or create it
   * await Deno.writeFile("hello2.txt", data, {create: false});  // only works if "hello2.txt" exists
   * await Deno.writeFile("hello3.txt", data, {mode: 0o777});  // set permissions on new file
   * await Deno.writeFile("hello4.txt", data, {append: true});  // add data to the end of the file
   * ```
   *
   * Requires `allow-write` permission, and `allow-read` if `options.create` is `false`.
   */
  export function writeFile(
    path: string | URL,
    data: Uint8Array,
    options?: WriteFileOptions,
  ): Promise<void>;

  /** Synchronously write string `data` to the given `path`, by default creating a new file if needed,
   * else overwriting.
   *
   * ```ts
   * Deno.writeTextFileSync("hello1.txt", "Hello world\n");  // overwrite "hello1.txt" or create it
   * ```
   *
   * Requires `allow-write` permission, and `allow-read` if `options.create` is `false`.
   */
  export function writeTextFileSync(
    path: string | URL,
    data: string,
    options?: WriteFileOptions,
  ): void;

  /** Asynchronously write string `data` to the given `path`, by default creating a new file if needed,
   * else overwriting.
   *
   * ```ts
   * await Deno.writeTextFile("hello1.txt", "Hello world\n");  // overwrite "hello1.txt" or create it
   * ```
   *
   * Requires `allow-write` permission, and `allow-read` if `options.create` is `false`.
   */
  export function writeTextFile(
    path: string | URL,
    data: string,
    options?: WriteFileOptions,
  ): Promise<void>;

  /** Synchronously truncates or extends the specified file, to reach the
   * specified `len`.  If `len` is not specified then the entire file contents
   * are truncated.
   *
   * ```ts
   * // truncate the entire file
   * Deno.truncateSync("my_file.txt");
   *
   * // truncate part of the file
   * const file = Deno.makeTempFileSync();
   * Deno.writeFileSync(file, new TextEncoder().encode("Hello World"));
   * Deno.truncateSync(file, 7);
   * const data = Deno.readFileSync(file);
   * console.log(new TextDecoder().decode(data));
   * ```
   *
   * Requires `allow-write` permission. */
  export function truncateSync(name: string, len?: number): void;

  /** Truncates or extends the specified file, to reach the specified `len`. If
   * `len` is not specified then the entire file contents are truncated.
   *
   * ```ts
   * // truncate the entire file
   * await Deno.truncate("my_file.txt");
   *
   * // truncate part of the file
   * const file = await Deno.makeTempFile();
   * await Deno.writeFile(file, new TextEncoder().encode("Hello World"));
   * await Deno.truncate(file, 7);
   * const data = await Deno.readFile(file);
   * console.log(new TextDecoder().decode(data));  // "Hello W"
   * ```
   *
   * Requires `allow-write` permission. */
  export function truncate(name: string, len?: number): Promise<void>;

  export interface OpMetrics {
    opsDispatched: number;
    opsDispatchedSync: number;
    opsDispatchedAsync: number;
    opsDispatchedAsyncUnref: number;
    opsCompleted: number;
    opsCompletedSync: number;
    opsCompletedAsync: number;
    opsCompletedAsyncUnref: number;
    bytesSentControl: number;
    bytesSentData: number;
    bytesReceived: number;
  }

  export interface Metrics extends OpMetrics {
    ops: Record<string, OpMetrics>;
  }

  /** Receive metrics from the privileged side of Deno. This is primarily used
   * in the development of Deno. 'Ops', also called 'bindings', are the go-between
   * between Deno JavaScript and Deno Rust.
   *
   *      > console.table(Deno.metrics())
   *      ┌─────────────────────────┬────────┐
   *      │         (index)         │ Values │
   *      ├─────────────────────────┼────────┤
   *      │      opsDispatched      │   3    │
   *      │    opsDispatchedSync    │   2    │
   *      │   opsDispatchedAsync    │   1    │
   *      │ opsDispatchedAsyncUnref │   0    │
   *      │      opsCompleted       │   3    │
   *      │    opsCompletedSync     │   2    │
   *      │    opsCompletedAsync    │   1    │
   *      │ opsCompletedAsyncUnref  │   0    │
   *      │    bytesSentControl     │   73   │
   *      │      bytesSentData      │   0    │
   *      │      bytesReceived      │  375   │
   *      └─────────────────────────┴────────┘
   */
  export function metrics(): Metrics;

  interface ResourceMap {
    // deno-lint-ignore no-explicit-any
    [rid: number]: any;
  }

  /** Returns a map of open resource ids (rid) along with their string
   * representations. This is an internal API and as such resource
   * representation has `any` type; that means it can change any time.
   *
   * ```ts
   * console.log(Deno.resources());
   * // { 0: "stdin", 1: "stdout", 2: "stderr" }
   * Deno.openSync('../test.file');
   * console.log(Deno.resources());
   * // { 0: "stdin", 1: "stdout", 2: "stderr", 3: "fsFile" }
   * ```
   */
  export function resources(): ResourceMap;

  /**
   * Additional information for FsEvent objects with the "other" kind.
   *
   * - "rescan": rescan notices indicate either a lapse in the events or a
   *    change in the filesystem such that events received so far can no longer
   *    be relied on to represent the state of the filesystem now. An
   *    application that simply reacts to file changes may not care about this.
   *    An application that keeps an in-memory representation of the filesystem
   *    will need to care, and will need to refresh that representation directly
   *    from the filesystem.
   */
  export type FsEventFlag = "rescan";

  export interface FsEvent {
    kind: "any" | "access" | "create" | "modify" | "remove" | "other";
    paths: string[];
    flag?: FsEventFlag;
  }

  /**
   * FsWatcher is returned by `Deno.watchFs` function when you start watching
   * the file system. You can iterate over this interface to get the file
   * system events, and also you can stop watching the file system by calling
   * `.close()` method.
   */
  export interface FsWatcher extends AsyncIterable<FsEvent> {
    /** The resource id of the `FsWatcher`. */
    readonly rid: number;
    /** Stops watching the file system and closes the watcher resource. */
    close(): void;
    /**
     * Stops watching the file system and closes the watcher resource.
     *
     * @deprecated Will be removed at 2.0.
     */
    return?(value?: any): Promise<IteratorResult<FsEvent>>;
    [Symbol.asyncIterator](): AsyncIterableIterator<FsEvent>;
  }

  /** Watch for file system events against one or more `paths`, which can be files
   * or directories.  These paths must exist already.  One user action (e.g.
   * `touch test.file`) can  generate multiple file system events.  Likewise,
   * one user action can result in multiple file paths in one event (e.g. `mv
   * old_name.txt new_name.txt`).  Recursive option is `true` by default and,
   * for directories, will watch the specified directory and all sub directories.
   * Note that the exact ordering of the events can vary between operating systems.
   *
   * ```ts
   * const watcher = Deno.watchFs("/");
   * for await (const event of watcher) {
   *    console.log(">>>> event", event);
   *    // { kind: "create", paths: [ "/foo.txt" ] }
   * }
   * ```
   *
   * Requires `allow-read` permission.
   *
   * Call `watcher.close()` to stop watching.
   *
   * ```ts
   * const watcher = Deno.watchFs("/");
   *
   * setTimeout(() => {
   *   watcher.close();
   * }, 5000);
   *
   * for await (const event of watcher) {
   *    console.log(">>>> event", event);
   * }
   * ```
   */
  export function watchFs(
    paths: string | string[],
    options?: { recursive: boolean },
  ): FsWatcher;

  export class Process<T extends RunOptions = RunOptions> {
    readonly rid: number;
    readonly pid: number;
    readonly stdin: T["stdin"] extends "piped" ? Writer & Closer & {
      writable: WritableStream<Uint8Array>;
    }
      : (Writer & Closer & { writable: WritableStream<Uint8Array> }) | null;
    readonly stdout: T["stdout"] extends "piped" ? Reader & Closer & {
      readable: ReadableStream<Uint8Array>;
    }
      : (Reader & Closer & { readable: ReadableStream<Uint8Array> }) | null;
    readonly stderr: T["stderr"] extends "piped" ? Reader & Closer & {
      readable: ReadableStream<Uint8Array>;
    }
      : (Reader & Closer & { readable: ReadableStream<Uint8Array> }) | null;
    /** Wait for the process to exit and return its exit status.
     *
     * Calling this function multiple times will return the same status.
     *
     * Stdin handle to the process will be closed before waiting to avoid
     * a deadlock.
     *
     * If `stdout` and/or `stderr` were set to `"piped"`, they must be closed
     * manually before the process can exit.
     *
     * To run process to completion and collect output from both `stdout` and
     * `stderr` use:
     *
     * ```ts
     * const p = Deno.run({ cmd: [ "echo", "hello world" ], stderr: 'piped', stdout: 'piped' });
     * const [status, stdout, stderr] = await Promise.all([
     *   p.status(),
     *   p.output(),
     *   p.stderrOutput()
     * ]);
     * p.close();
     * ```
     */
    status(): Promise<ProcessStatus>;
    /** Buffer the stdout until EOF and return it as `Uint8Array`.
     *
     * You must set stdout to `"piped"` when creating the process.
     *
     * This calls `close()` on stdout after its done. */
    output(): Promise<Uint8Array>;
    /** Buffer the stderr until EOF and return it as `Uint8Array`.
     *
     * You must set stderr to `"piped"` when creating the process.
     *
     * This calls `close()` on stderr after its done. */
    stderrOutput(): Promise<Uint8Array>;
    close(): void;

    /** Send a signal to process.
     *
     * ```ts
     * const p = Deno.run({ cmd: [ "sleep", "20" ]});
     * p.kill("SIGTERM");
     * p.close();
     * ```
     */
    kill(signo: Signal): void;
  }

  export type Signal =
    | "SIGABRT"
    | "SIGALRM"
    | "SIGBUS"
    | "SIGCHLD"
    | "SIGCONT"
    | "SIGEMT"
    | "SIGFPE"
    | "SIGHUP"
    | "SIGILL"
    | "SIGINFO"
    | "SIGINT"
    | "SIGIO"
    | "SIGKILL"
    | "SIGPIPE"
    | "SIGPROF"
    | "SIGPWR"
    | "SIGQUIT"
    | "SIGSEGV"
    | "SIGSTKFLT"
    | "SIGSTOP"
    | "SIGSYS"
    | "SIGTERM"
    | "SIGTRAP"
    | "SIGTSTP"
    | "SIGTTIN"
    | "SIGTTOU"
    | "SIGURG"
    | "SIGUSR1"
    | "SIGUSR2"
    | "SIGVTALRM"
    | "SIGWINCH"
    | "SIGXCPU"
    | "SIGXFSZ";

  /** Registers the given function as a listener of the given signal event.
   *
   * ```ts
   * Deno.addSignalListener("SIGTERM", () => {
   *   console.log("SIGTERM!")
   * });
   * ```
   *
   * NOTE: This functionality is not yet implemented on Windows.
   */
  export function addSignalListener(signal: Signal, handler: () => void): void;

  /** Removes the given signal listener that has been registered with
   * Deno.addSignalListener.
   *
   * ```ts
   * const listener = () => {
   *   console.log("SIGTERM!")
   * };
   * Deno.addSignalListener("SIGTERM", listener);
   * Deno.removeSignalListener("SIGTERM", listener);
   * ```
   *
   * NOTE: This functionality is not yet implemented on Windows.
   */
  export function removeSignalListener(
    signal: Signal,
    handler: () => void,
  ): void;

  export type ProcessStatus =
    | {
      success: true;
      code: 0;
      signal?: undefined;
    }
    | {
      success: false;
      code: number;
      signal?: number;
    };

  export interface RunOptions {
    /** Arguments to pass. Note, the first element needs to be a path to the
     * binary */
    cmd: string[] | [URL, ...string[]];
    cwd?: string;
    env?: {
      [key: string]: string;
    };
    stdout?: "inherit" | "piped" | "null" | number;
    stderr?: "inherit" | "piped" | "null" | number;
    stdin?: "inherit" | "piped" | "null" | number;
  }

  /** Spawns new subprocess.  RunOptions must contain at a minimum the `opt.cmd`,
   * an array of program arguments, the first of which is the binary.
   *
   * ```ts
   * const p = Deno.run({
   *   cmd: ["echo", "hello"],
   * });
   * ```
   *
   * Subprocess uses same working directory as parent process unless `opt.cwd`
   * is specified.
   *
   * Environmental variables from parent process can be cleared using `opt.clearEnv`.
   * Doesn't guarantee that only `opt.env` variables are present,
   * as the OS may set environmental variables for processes.
   *
   * Environmental variables for subprocess can be specified using `opt.env`
   * mapping.
   *
   * `opt.uid` sets the child process’s user ID. This translates to a setuid call
   * in the child process. Failure in the setuid call will cause the spawn to fail.
   *
   * `opt.gid` is similar to `opt.uid`, but sets the group ID of the child process.
   * This has the same semantics as the uid field.
   *
   * By default subprocess inherits stdio of parent process. To change that
   * `opt.stdout`, `opt.stderr` and `opt.stdin` can be specified independently -
   * they can be set to either an rid of open file or set to "inherit" "piped"
   * or "null":
   *
   * `"inherit"` The default if unspecified. The child inherits from the
   * corresponding parent descriptor.
   *
   * `"piped"` A new pipe should be arranged to connect the parent and child
   * sub-processes.
   *
   * `"null"` This stream will be ignored. This is the equivalent of attaching
   * the stream to `/dev/null`.
   *
   * Details of the spawned process are returned.
   *
   * Requires `allow-run` permission. */
  export function run<T extends RunOptions = RunOptions>(opt: T): Process<T>;

  export interface InspectOptions {
    /** Stylize output with ANSI colors. Defaults to false. */
    colors?: boolean;
    /** Try to fit more than one entry of a collection on the same line.
     * Defaults to true. */
    compact?: boolean;
    /** Traversal depth for nested objects. Defaults to 4. */
    depth?: number;
    /** The maximum number of iterable entries to print. Defaults to 100. */
    iterableLimit?: number;
    /** Show a Proxy's target and handler. Defaults to false. */
    showProxy?: boolean;
    /** Sort Object, Set and Map entries by key. Defaults to false. */
    sorted?: boolean;
    /** Add a trailing comma for multiline collections. Defaults to false. */
    trailingComma?: boolean;
    /*** Evaluate the result of calling getters. Defaults to false. */
    getters?: boolean;
    /** Show an object's non-enumerable properties. Defaults to false. */
    showHidden?: boolean;
  }

  /** Converts the input into a string that has the same format as printed by
   * `console.log()`.
   *
   * ```ts
   * const obj = {
   *   a: 10,
   *   b: "hello",
   * };
   * const objAsString = Deno.inspect(obj); // { a: 10, b: "hello" }
   * console.log(obj);  // prints same value as objAsString, e.g. { a: 10, b: "hello" }
   * ```
   *
   * You can also register custom inspect functions, via the symbol `Symbol.for("Deno.customInspect")`,
   * on objects, to control and customize the output.
   *
   * ```ts
   * class A {
   *   x = 10;
   *   y = "hello";
   *   [Symbol.for("Deno.customInspect")](): string {
   *     return "x=" + this.x + ", y=" + this.y;
   *   }
   * }
   *
   * const inStringFormat = Deno.inspect(new A()); // "x=10, y=hello"
   * console.log(inStringFormat);  // prints "x=10, y=hello"
   * ```
   *
   * Finally, you can also specify the depth to which it will format.
   *
   * ```ts
   * Deno.inspect({a: {b: {c: {d: 'hello'}}}}, {depth: 2}); // { a: { b: [Object] } }
   * ```
   */
  export function inspect(value: unknown, options?: InspectOptions): string;

  /** The name of a "powerful feature" which needs permission. */
  export type PermissionName =
    | "run"
    | "read"
    | "write"
    | "net"
    | "env"
    | "ffi"
    | "hrtime";

  /** The current status of the permission. */
  export type PermissionState = "granted" | "denied" | "prompt";

  export interface RunPermissionDescriptor {
    name: "run";
    command?: string | URL;
  }

  export interface ReadPermissionDescriptor {
    name: "read";
    path?: string | URL;
  }

  export interface WritePermissionDescriptor {
    name: "write";
    path?: string | URL;
  }

  export interface NetPermissionDescriptor {
    name: "net";
    /** Optional host string of the form `"<hostname>[:<port>]"`. Examples:
     *
     *      "github.com"
     *      "deno.land:8080"
     */
    host?: string;
  }

  export interface EnvPermissionDescriptor {
    name: "env";
    variable?: string;
  }

  export interface FfiPermissionDescriptor {
    name: "ffi";
    path?: string | URL;
  }

  export interface HrtimePermissionDescriptor {
    name: "hrtime";
  }

  /** Permission descriptors which define a permission and can be queried,
   * requested, or revoked. */
  export type PermissionDescriptor =
    | RunPermissionDescriptor
    | ReadPermissionDescriptor
    | WritePermissionDescriptor
    | NetPermissionDescriptor
    | EnvPermissionDescriptor
    | FfiPermissionDescriptor
    | HrtimePermissionDescriptor;

  export interface PermissionStatusEventMap {
    "change": Event;
  }

  export class PermissionStatus extends EventTarget {
    // deno-lint-ignore no-explicit-any
    onchange: ((this: PermissionStatus, ev: Event) => any) | null;
    readonly state: PermissionState;
    addEventListener<K extends keyof PermissionStatusEventMap>(
      type: K,
      listener: (
        this: PermissionStatus,
        ev: PermissionStatusEventMap[K],
      ) => any,
      options?: boolean | AddEventListenerOptions,
    ): void;
    addEventListener(
      type: string,
      listener: EventListenerOrEventListenerObject,
      options?: boolean | AddEventListenerOptions,
    ): void;
    removeEventListener<K extends keyof PermissionStatusEventMap>(
      type: K,
      listener: (
        this: PermissionStatus,
        ev: PermissionStatusEventMap[K],
      ) => any,
      options?: boolean | EventListenerOptions,
    ): void;
    removeEventListener(
      type: string,
      listener: EventListenerOrEventListenerObject,
      options?: boolean | EventListenerOptions,
    ): void;
  }

  export class Permissions {
    /** Resolves to the current status of a permission.
     *
     * ```ts
     * const status = await Deno.permissions.query({ name: "read", path: "/etc" });
     * console.log(status.state);
     * ```
     */
    query(desc: PermissionDescriptor): Promise<PermissionStatus>;

    /** Revokes a permission, and resolves to the state of the permission.
     *
     * ```ts
     * import { assert } from "https://deno.land/std/testing/asserts.ts";
     *
     * const status = await Deno.permissions.revoke({ name: "run" });
     * assert(status.state !== "granted")
     * ```
     */
    revoke(desc: PermissionDescriptor): Promise<PermissionStatus>;

    /** Requests the permission, and resolves to the state of the permission.
     *
     * ```ts
     * const status = await Deno.permissions.request({ name: "env" });
     * if (status.state === "granted") {
     *   console.log("'env' permission is granted.");
     * } else {
     *   console.log("'env' permission is denied.");
     * }
     * ```
     */
    request(desc: PermissionDescriptor): Promise<PermissionStatus>;
  }

  /** Deno's permission management API. */
  export const permissions: Permissions;

  /** Build related information. */
  export const build: {
    /** The LLVM target triple */
    target: string;
    /** Instruction set architecture */
    arch: "x86_64" | "aarch64";
    /** Operating system */
    os: "darwin" | "linux" | "windows";
    /** Computer vendor */
    vendor: string;
    /** Optional environment */
    env?: string;
  };

  /** Version related information. */
  export const version: {
    /** Deno's version. For example: `"1.0.0"` */
    deno: string;
    /** The V8 version used by Deno. For example: `"8.0.0.0"` */
    v8: string;
    /** The TypeScript version used by Deno. For example: `"4.0.0"` */
    typescript: string;
  };

  /** Returns the script arguments to the program. If for example we run a
   * program:
   *
   * deno run --allow-read https://deno.land/std/examples/cat.ts /etc/passwd
   *
   * Then `Deno.args` will contain:
   *
   * [ "/etc/passwd" ]
   */
  export const args: string[];

  /**
   * A symbol which can be used as a key for a custom method which will be
   * called when `Deno.inspect()` is called, or when the object is logged to
   * the console.
   *
   * @deprecated This symbol is deprecated since 1.9. Use
   * `Symbol.for("Deno.customInspect")` instead.
   */
  export const customInspect: unique symbol;

  /** The URL of the entrypoint module entered from the command-line. */
  export const mainModule: string;

  export type SymlinkOptions = {
    type: "file" | "dir";
  };

  /**
   * Creates `newpath` as a symbolic link to `oldpath`.
   *
   * The options.type parameter can be set to `file` or `dir`. This argument is only
   * available on Windows and ignored on other platforms.
   *
   * ```ts
   * Deno.symlinkSync("old/name", "new/name");
   * ```
   *
   * Requires full `allow-read` and `allow-write` permissions. */
  export function symlinkSync(
    oldpath: string | URL,
    newpath: string | URL,
    options?: SymlinkOptions,
  ): void;

  /**
   * Creates `newpath` as a symbolic link to `oldpath`.
   *
   * The options.type parameter can be set to `file` or `dir`. This argument is only
   * available on Windows and ignored on other platforms.
   *
   * ```ts
   * await Deno.symlink("old/name", "new/name");
   * ```
   *
   * Requires full `allow-read` and `allow-write` permissions. */
  export function symlink(
    oldpath: string | URL,
    newpath: string | URL,
    options?: SymlinkOptions,
  ): Promise<void>;

  /**
   * Synchronously truncates or extends the specified file stream, to reach the
   * specified `len`.
   *
   * If `len` is not specified then the entire file contents are truncated as if len was set to 0.
   *
   * if the file previously was larger than this new length, the extra  data  is  lost.
   *
   * if  the  file  previously  was shorter, it is extended, and the extended part reads as null bytes ('\0').
   *
   * ```ts
   * // truncate the entire file
   * const file = Deno.openSync("my_file.txt", { read: true, write: true, truncate: true, create: true });
   * Deno.ftruncateSync(file.rid);
   * ```
   *
   * ```ts
   * // truncate part of the file
   * const file = Deno.openSync("my_file.txt", { read: true, write: true, create: true });
   * Deno.writeSync(file.rid, new TextEncoder().encode("Hello World"));
   * Deno.ftruncateSync(file.rid, 7);
   * Deno.seekSync(file.rid, 0, Deno.SeekMode.Start);
   * const data = new Uint8Array(32);
   * Deno.readSync(file.rid, data);
   * console.log(new TextDecoder().decode(data)); // Hello W
   * ```
   */
  export function ftruncateSync(rid: number, len?: number): void;

  /**
   * Truncates or extends the specified file stream, to reach the specified `len`.
   *
   * If `len` is not specified then the entire file contents are truncated as if len was set to 0.
   *
   * If the file previously was larger than this new length, the extra  data  is  lost.
   *
   * If  the  file  previously  was shorter, it is extended, and the extended part reads as null bytes ('\0').
   *
   * ```ts
   * // truncate the entire file
   * const file = await Deno.open("my_file.txt", { read: true, write: true, create: true });
   * await Deno.ftruncate(file.rid);
   * ```
   *
   * ```ts
   * // truncate part of the file
   * const file = await Deno.open("my_file.txt", { read: true, write: true, create: true });
   * await Deno.write(file.rid, new TextEncoder().encode("Hello World"));
   * await Deno.ftruncate(file.rid, 7);
   * const data = new Uint8Array(32);
   * await Deno.read(file.rid, data);
   * console.log(new TextDecoder().decode(data)); // Hello W
   * ```
   */
  export function ftruncate(rid: number, len?: number): Promise<void>;

  /**
   * Synchronously returns a `Deno.FileInfo` for the given file stream.
   *
   * ```ts
   * import { assert } from "https://deno.land/std/testing/asserts.ts";
   * const file = Deno.openSync("file.txt", { read: true });
   * const fileInfo = Deno.fstatSync(file.rid);
   * assert(fileInfo.isFile);
   * ```
   */
  export function fstatSync(rid: number): FileInfo;

  /**
   * Returns a `Deno.FileInfo` for the given file stream.
   *
   * ```ts
   * import { assert } from "https://deno.land/std/testing/asserts.ts";
   * const file = await Deno.open("file.txt", { read: true });
   * const fileInfo = await Deno.fstat(file.rid);
   * assert(fileInfo.isFile);
   * ```
   */
  export function fstat(rid: number): Promise<FileInfo>;

  export interface RequestEvent {
    readonly request: Request;
    respondWith(r: Response | Promise<Response>): Promise<void>;
  }

  export interface HttpConn extends AsyncIterable<RequestEvent> {
    readonly rid: number;

    nextRequest(): Promise<RequestEvent | null>;
    close(): void;
  }

  /**
   * Services HTTP requests given a TCP or TLS socket.
   *
   * ```ts
   * const conn = await Deno.listen({ port: 80 });
   * const httpConn = Deno.serveHttp(await conn.accept());
   * const e = await httpConn.nextRequest();
   * if (e) {
   *   e.respondWith(new Response("Hello World"));
   * }
   * ```
   *
   * If `httpConn.nextRequest()` encounters an error or returns `null`
   * then the underlying HttpConn resource is closed automatically.
   *
   * Alternatively, you can also use the Async Iterator approach:
   *
   * ```ts
   * async function handleHttp(conn: Deno.Conn) {
   *   for await (const e of Deno.serveHttp(conn)) {
   *     e.respondWith(new Response("Hello World"));
   *   }
   * }
   *
   * for await (const conn of Deno.listen({ port: 80 })) {
   *   handleHttp(conn);
   * }
   * ```
   */
  export function serveHttp(conn: Conn): HttpConn;

  export interface WebSocketUpgrade {
    response: Response;
    socket: WebSocket;
  }

  export interface UpgradeWebSocketOptions {
    protocol?: string;
    /**
     * If the client does not respond to this frame with a
     * `pong` within the timeout specified, the connection is deemed
     * unhealthy and is closed. The `close` and `error` event will be emitted.
     *
     * The default is 120 seconds. Set to 0 to disable timeouts.
     */
    idleTimeout?: number;
  }

  /**
   * Used to upgrade an incoming HTTP request to a WebSocket.
   *
   * Given a request, returns a pair of WebSocket and Response. The original
   * request must be responded to with the returned response for the websocket
   * upgrade to be successful.
   *
   * ```ts
   * const conn = await Deno.listen({ port: 80 });
   * const httpConn = Deno.serveHttp(await conn.accept());
   * const e = await httpConn.nextRequest();
   * if (e) {
   *   const { socket, response } = Deno.upgradeWebSocket(e.request);
   *   socket.onopen = () => {
   *     socket.send("Hello World!");
   *   };
   *   socket.onmessage = (e) => {
   *     console.log(e.data);
   *     socket.close();
   *   };
   *   socket.onclose = () => console.log("WebSocket has been closed.");
   *   socket.onerror = (e) => console.error("WebSocket error:", e);
   *   e.respondWith(response);
   * }
   * ```
   *
   * If the request body is disturbed (read from) before the upgrade is
   * completed, upgrading fails.
   *
   * This operation does not yet consume the request or open the websocket. This
   * only happens once the returned response has been passed to `respondWith`.
   */
  export function upgradeWebSocket(
    request: Request,
    options?: UpgradeWebSocketOptions,
  ): WebSocketUpgrade;

  /** Send a signal to process under given `pid`.
   *
   * If `pid` is negative, the signal will be sent to the process group
   * identified by `pid`.
   *
   * ```ts
   * const p = Deno.run({
   *   cmd: ["sleep", "10000"]
   * });
   *
   * Deno.kill(p.pid, "SIGINT");
   * ```
   *
   * Requires `allow-run` permission. */
  export function kill(pid: number, signo: Signal): void;

  /** The type of the resource record.
   * Only the listed types are supported currently. */
  export type RecordType =
    | "A"
    | "AAAA"
    | "ANAME"
    | "CNAME"
    | "MX"
    | "PTR"
    | "SRV"
    | "TXT";

  export interface ResolveDnsOptions {
    /** The name server to be used for lookups.
     * If not specified, defaults to the system configuration e.g. `/etc/resolv.conf` on Unix. */
    nameServer?: {
      /** The IP address of the name server */
      ipAddr: string;
      /** The port number the query will be sent to.
       * If not specified, defaults to 53. */
      port?: number;
    };
  }

  /** If `resolveDns` is called with "MX" record type specified, it will return an array of this interface. */
  export interface MXRecord {
    preference: number;
    exchange: string;
  }

  /** If `resolveDns` is called with "SRV" record type specified, it will return an array of this interface. */
  export interface SRVRecord {
    priority: number;
    weight: number;
    port: number;
    target: string;
  }

  export function resolveDns(
    query: string,
    recordType: "A" | "AAAA" | "ANAME" | "CNAME" | "PTR",
    options?: ResolveDnsOptions,
  ): Promise<string[]>;

  export function resolveDns(
    query: string,
    recordType: "MX",
    options?: ResolveDnsOptions,
  ): Promise<MXRecord[]>;

  export function resolveDns(
    query: string,
    recordType: "SRV",
    options?: ResolveDnsOptions,
  ): Promise<SRVRecord[]>;

  export function resolveDns(
    query: string,
    recordType: "TXT",
    options?: ResolveDnsOptions,
  ): Promise<string[][]>;

  /**
   * Performs DNS resolution against the given query, returning resolved records.
   * Fails in the cases such as:
   * - the query is in invalid format
   * - the options have an invalid parameter, e.g. `nameServer.port` is beyond the range of 16-bit unsigned integer
   * - timed out
   *
   * ```ts
   * const a = await Deno.resolveDns("example.com", "A");
   *
   * const aaaa = await Deno.resolveDns("example.com", "AAAA", {
   *   nameServer: { ipAddr: "8.8.8.8", port: 53 },
   * });
   * ```
   *
   * Requires `allow-net` permission.
   */
  export function resolveDns(
    query: string,
    recordType: RecordType,
    options?: ResolveDnsOptions,
  ): Promise<string[] | MXRecord[] | SRVRecord[] | string[][]>;
}<|MERGE_RESOLUTION|>--- conflicted
+++ resolved
@@ -122,7 +122,7 @@
      * If set to `true`, the global `net` permission will be requested.
      * If set to `false`, the global `net` permission will be revoked.
      *
-     * Defaults to "inherit".
+     * Defaults to `false`.
      */
     env?: "inherit" | boolean | string[];
 
@@ -131,7 +131,7 @@
      * If set to `true`, the global `hrtime` permission will be requested.
      * If set to `false`, the global `hrtime` permission will be revoked.
      *
-     * Defaults to "inherit".
+     * Defaults to `false`.
      */
     hrtime?: "inherit" | boolean;
 
@@ -142,7 +142,7 @@
      * if set to `string[]`, the `net` permission will be requested with the
      * specified host strings with the format `"<host>[:<port>]`.
      *
-     * Defaults to "inherit".
+     * Defaults to `false`.
      *
      * Examples:
      *
@@ -213,7 +213,7 @@
      * If set to `true`, the global `ffi` permission will be requested.
      * If set to `false`, the global `ffi` permission will be revoked.
      *
-     * Defaults to "inherit".
+     * Defaults to `false`.
      */
     ffi?: "inherit" | boolean | Array<string | URL>;
 
@@ -224,7 +224,7 @@
      * If set to `Array<string | URL>`, the `read` permission will be requested with the
      * specified file paths.
      *
-     * Defaults to "inherit".
+     * Defaults to `false`.
      */
     read?: "inherit" | boolean | Array<string | URL>;
 
@@ -233,7 +233,7 @@
      * If set to `true`, the global `run` permission will be requested.
      * If set to `false`, the global `run` permission will be revoked.
      *
-     * Defaults to "inherit".
+     * Defaults to `false`.
      */
     run?: "inherit" | boolean | Array<string | URL>;
 
@@ -244,7 +244,7 @@
      * If set to `Array<string | URL>`, the `write` permission will be requested with the
      * specified file paths.
      *
-     * Defaults to "inherit".
+     * Defaults to `false`.
      */
     write?: "inherit" | boolean | Array<string | URL>;
   }
@@ -309,142 +309,7 @@
      *
      * Defaults to "inherit".
      */
-<<<<<<< HEAD
-    permissions?: "inherit" | "none" | {
-      /** Specifies if the `net` permission should be requested or revoked.
-       * If set to `"inherit"`, the current `env` permission will be inherited.
-       * If set to `true`, the global `net` permission will be requested.
-       * If set to `false`, the global `net` permission will be revoked.
-       *
-       * Defaults to `false`.
-       */
-      env?: "inherit" | boolean | string[];
-
-      /** Specifies if the `hrtime` permission should be requested or revoked.
-       * If set to `"inherit"`, the current `hrtime` permission will be inherited.
-       * If set to `true`, the global `hrtime` permission will be requested.
-       * If set to `false`, the global `hrtime` permission will be revoked.
-       *
-       * Defaults to `false`.
-       */
-      hrtime?: "inherit" | boolean;
-
-      /** Specifies if the `net` permission should be requested or revoked.
-       * if set to `"inherit"`, the current `net` permission will be inherited.
-       * if set to `true`, the global `net` permission will be requested.
-       * if set to `false`, the global `net` permission will be revoked.
-       * if set to `string[]`, the `net` permission will be requested with the
-       * specified host strings with the format `"<host>[:<port>]`.
-       *
-       * Defaults to `false`.
-       *
-       * Examples:
-       *
-       * ```ts
-       * import { assertEquals } from "https://deno.land/std/testing/asserts.ts";
-       *
-       * Deno.test({
-       *   name: "inherit",
-       *   permissions: {
-       *     net: "inherit",
-       *   },
-       *   async fn() {
-       *     const status = await Deno.permissions.query({ name: "net" })
-       *     assertEquals(status.state, "granted");
-       *   },
-       * });
-       * ```
-       *
-       * ```ts
-       * import { assertEquals } from "https://deno.land/std/testing/asserts.ts";
-       *
-       * Deno.test({
-       *   name: "true",
-       *   permissions: {
-       *     net: true,
-       *   },
-       *   async fn() {
-       *     const status = await Deno.permissions.query({ name: "net" });
-       *     assertEquals(status.state, "granted");
-       *   },
-       * });
-       * ```
-       *
-       * ```ts
-       * import { assertEquals } from "https://deno.land/std/testing/asserts.ts";
-       *
-       * Deno.test({
-       *   name: "false",
-       *   permissions: {
-       *     net: false,
-       *   },
-       *   async fn() {
-       *     const status = await Deno.permissions.query({ name: "net" });
-       *     assertEquals(status.state, "denied");
-       *   },
-       * });
-       * ```
-       *
-       * ```ts
-       * import { assertEquals } from "https://deno.land/std/testing/asserts.ts";
-       *
-       * Deno.test({
-       *   name: "localhost:8080",
-       *   permissions: {
-       *     net: ["localhost:8080"],
-       *   },
-       *   async fn() {
-       *     const status = await Deno.permissions.query({ name: "net", host: "localhost:8080" });
-       *     assertEquals(status.state, "granted");
-       *   },
-       * });
-       * ```
-       */
-      net?: "inherit" | boolean | string[];
-
-      /** Specifies if the `ffi` permission should be requested or revoked.
-       * If set to `"inherit"`, the current `ffi` permission will be inherited.
-       * If set to `true`, the global `ffi` permission will be requested.
-       * If set to `false`, the global `ffi` permission will be revoked.
-       *
-       * Defaults to `false`.
-       */
-      ffi?: "inherit" | boolean | Array<string | URL>;
-
-      /** Specifies if the `read` permission should be requested or revoked.
-       * If set to `"inherit"`, the current `read` permission will be inherited.
-       * If set to `true`, the global `read` permission will be requested.
-       * If set to `false`, the global `read` permission will be revoked.
-       * If set to `Array<string | URL>`, the `read` permission will be requested with the
-       * specified file paths.
-       *
-       * Defaults to `false`.
-       */
-      read?: "inherit" | boolean | Array<string | URL>;
-
-      /** Specifies if the `run` permission should be requested or revoked.
-       * If set to `"inherit"`, the current `run` permission will be inherited.
-       * If set to `true`, the global `run` permission will be requested.
-       * If set to `false`, the global `run` permission will be revoked.
-       *
-       * Defaults to `false`.
-       */
-      run?: "inherit" | boolean | Array<string | URL>;
-
-      /** Specifies if the `write` permission should be requested or revoked.
-       * If set to `"inherit"`, the current `write` permission will be inherited.
-       * If set to `true`, the global `write` permission will be requested.
-       * If set to `false`, the global `write` permission will be revoked.
-       * If set to `Array<string | URL>`, the `write` permission will be requested with the
-       * specified file paths.
-       *
-       * Defaults to `false`.
-       */
-      write?: "inherit" | boolean | Array<string | URL>;
-    };
-=======
     permissions?: PermissionOptions;
->>>>>>> bd481bf0
   }
 
   /** Register a test which will be run when `deno test` is used on the command
