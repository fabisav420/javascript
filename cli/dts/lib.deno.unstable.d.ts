--- conflicted
+++ resolved
@@ -1350,7 +1350,20 @@
    */
   export function unrefTimer(id: number): void;
 
-<<<<<<< HEAD
+  /** **UNSTABLE**: new API, yet to be vetter.
+   *
+   * Allows to "hijack" a connection that the request is associated with.
+   * Can be used to implement protocols that build on top of HTTP (eg.
+   * WebSockets).
+   *
+   * The returned promise returns underlying connection and first packet
+   * received. The promise shouldn't be awaited before responding to the
+   * `request`, otherwise event loop might deadlock.
+   */
+  export function upgradeHttp(
+    request: Request,
+  ): Promise<[Deno.Conn, Uint8Array]>;
+
   export interface CommandOptions {
     /** Arguments to pass to the process. */
     args?: string[];
@@ -1436,21 +1449,6 @@
     stdout: T["stdin"] extends "piped" ? Uint8Array : null;
     stderr: T["stderr"] extends "piped" ? Uint8Array : null;
   }
-=======
-  /** **UNSTABLE**: new API, yet to be vetter.
-   *
-   * Allows to "hijack" a connection that the request is associated with.
-   * Can be used to implement protocols that build on top of HTTP (eg.
-   * WebSockets).
-   *
-   * The returned promise returns underlying connection and first packet
-   * received. The promise shouldn't be awaited before responding to the
-   * `request`, otherwise event loop might deadlock.
-   */
-  export function upgradeHttp(
-    request: Request,
-  ): Promise<[Deno.Conn, Uint8Array]>;
->>>>>>> 1535fdd9
 }
 
 declare function fetch(
