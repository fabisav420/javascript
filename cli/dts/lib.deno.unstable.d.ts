--- conflicted
+++ resolved
@@ -288,31 +288,6 @@
 
   /** **UNSTABLE**: New API, yet to be vetted.
    *
-<<<<<<< HEAD
-   * Returns an array containing the 1, 5, and 15 minute load averages. The
-   * load average is a measure of CPU and IO utilization of the last one, five,
-   * and 15 minute periods expressed as a fractional number.  Zero means there
-   * is no load. On Windows, the three values are always the same and represent
-   * the current load, not the 1, 5 and 15 minute load averages.
-   *
-   * ```ts
-   * console.log(Deno.loadavg());  // e.g. [ 0.71, 0.44, 0.44 ]
-   * ```
-   *
-   * Requires `allow-sys` permission.
-   *
-   * There are questions around which permission this needs. And maybe should be
-   * renamed.
-   *
-   * @tags allow-sys
-   * @category Observability
-   */
-  export function loadavg(): [number, number, number];
-
-  /** **UNSTABLE**: New API, yet to be vetted.
-   *
-=======
->>>>>>> ffff8145
    * Returns the release version of the Operating System.
    *
    * ```ts
@@ -1238,54 +1213,7 @@
 
   /** **UNSTABLE**: New API, yet to be vetted.
    *
-<<<<<<< HEAD
-   * Changes the access (`atime`) and modification (`mtime`) times of a file
-   * stream resource referenced by `rid`. Given times are either in seconds
-   * (UNIX epoch time) or as `Date` objects.
-   *
-   * ```ts
-   * const file = await Deno.open("file.txt", { create: true, write: true });
-   * await Deno.futime(file.rid, 1556495550, new Date());
-   * ```
-   *
-   * @category File System
-   */
-  export function futime(
-    rid: number,
-    atime: number | Date,
-    mtime: number | Date,
-  ): Promise<void>;
-
-  /** **UNSTABLE**: New API, yet to be vetted.
-   *
-   * Synchronously changes the access (`atime`) and modification (`mtime`) times
-   * of a file stream resource referenced by `rid`. Given times are either in
-   * seconds (UNIX epoch time) or as `Date` objects.
-   *
-   * ```ts
-   * const file = Deno.openSync("file.txt", { create: true, write: true });
-   * Deno.futimeSync(file.rid, 1556495550, new Date());
-   * ```
-   *
-   * @category File System
-   */
-  export function futimeSync(
-    rid: number,
-    atime: number | Date,
-    mtime: number | Date,
-  ): void;
-
-  /** **UNSTABLE**: New API, yet to be vetted.
-   *
-   * A generic transport listener for message-oriented protocols, which is
-   * returned from a call to {@linkcode Deno.listenDatagram}.
-   *
-   * The connection is an async iterator where received messages are yielded up
-   * in the format of a tuple containing the data array and the address
-   * information.
-=======
    * A generic transport listener for message-oriented protocols.
->>>>>>> ffff8145
    *
    * @category Network
    */
