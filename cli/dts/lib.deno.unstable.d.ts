--- conflicted
+++ resolved
@@ -107,30 +107,6 @@
     swapFree: number;
   }
 
-<<<<<<< HEAD
-  /** **Unstable** new API. yet to be vetted.
-   *
-   * Returns the total number of logical cpus in the system along with
-   * the speed measured in MHz. If either the syscall to get the core
-   * count or speed of the cpu is unsuccessful the value of the it
-   * is undefined.
-   *
-   * ```ts
-   * console.log(Deno.systemCpuInfo());
-   * ```
-   *
-   * Requires `allow-env` permission.
-   *
-   */
-  export function systemCpuInfo(): SystemCpuInfo;
-
-  export interface SystemCpuInfo {
-    /** Total number of logical cpus in the system */
-    cores: number | undefined;
-    /** The speed of the cpu measured in MHz */
-    speed: number | undefined;
-  }
-
   /** All possible types for interfacing with foreign functions */
   export type NativeType =
     | "void"
@@ -162,32 +138,6 @@
   }
 
   /** **UNSTABLE**: new API
-=======
-  /** **UNSTABLE**: new API, yet to be vetted.
-   *
-   * Open and initialize a plugin.
-   *
-   * ```ts
-   * import { assert } from "https://deno.land/std/testing/asserts.ts";
-   * const rid = Deno.openPlugin("./path/to/some/plugin.so");
-   *
-   * // The Deno.core namespace is needed to interact with plugins, but this is
-   * // internal so we use ts-ignore to skip type checking these calls.
-   * // @ts-ignore
-   * const { op_test_sync, op_test_async } = Deno.core.ops();
-   *
-   * assert(op_test_sync);
-   * assert(op_test_async);
-   *
-   * // @ts-ignore
-   * const result = Deno.core.opSync("op_test_sync");
-   *
-   * // @ts-ignore
-   * const result = await Deno.core.opAsync("op_test_sync");
-   * ```
-   *
-   * Requires `allow-plugin` permission.
->>>>>>> f87aa44d
    *
    * Opens a dynamic library and registers symbols
    */
