// Copyright 2018-2021 the Deno authors. All rights reserved. MIT license.

/// <reference no-default-lib="true" />
/// <reference lib="deno.ns" />

declare namespace Deno {
  /**
   * **UNSTABLE**: New API, yet to be vetted.  This API is under consideration to
   * determine if permissions are required to call it.
   *
   * Retrieve the process umask.  If `mask` is provided, sets the process umask.
   * This call always returns what the umask was before the call.
   *
   * ```ts
   * console.log(Deno.umask());  // e.g. 18 (0o022)
   * const prevUmaskValue = Deno.umask(0o077);  // e.g. 18 (0o022)
   * console.log(Deno.umask());  // e.g. 63 (0o077)
   * ```
   *
   * NOTE:  This API is not implemented on Windows
   */
  export function umask(mask?: number): number;

  /** **UNSTABLE**: This API needs a security review.
   *
   * Synchronously creates `newpath` as a hard link to `oldpath`.
   *
   * ```ts
   * Deno.linkSync("old/name", "new/name");
   * ```
   *
   * Requires `allow-read` and `allow-write` permissions. */
  export function linkSync(oldpath: string, newpath: string): void;

  /** **UNSTABLE**: This API needs a security review.
   *
   * Creates `newpath` as a hard link to `oldpath`.
   *
   * ```ts
   * await Deno.link("old/name", "new/name");
   * ```
   *
   * Requires `allow-read` and `allow-write` permissions. */
  export function link(oldpath: string, newpath: string): Promise<void>;

  /** **UNSTABLE**: New API, yet to be vetted.
   *
   * Gets the size of the console as columns/rows.
   *
   * ```ts
   * const { columns, rows } = Deno.consoleSize(Deno.stdout.rid);
   * ```
   */
  export function consoleSize(
    rid: number,
  ): {
    columns: number;
    rows: number;
  };

  export type SymlinkOptions = {
    type: "file" | "dir";
  };

  /** **UNSTABLE**: This API needs a security review.
   *
   * Creates `newpath` as a symbolic link to `oldpath`.
   *
   * The options.type parameter can be set to `file` or `dir`. This argument is only
   * available on Windows and ignored on other platforms.
   *
   * ```ts
   * Deno.symlinkSync("old/name", "new/name");
   * ```
   *
   * Requires `allow-write` permission. */
  export function symlinkSync(
    oldpath: string,
    newpath: string,
    options?: SymlinkOptions,
  ): void;

  /** **UNSTABLE**: This API needs a security review.
   *
   * Creates `newpath` as a symbolic link to `oldpath`.
   *
   * The options.type parameter can be set to `file` or `dir`. This argument is only
   * available on Windows and ignored on other platforms.
   *
   * ```ts
   * await Deno.symlink("old/name", "new/name");
   * ```
   *
   * Requires `allow-write` permission. */
  export function symlink(
    oldpath: string,
    newpath: string,
    options?: SymlinkOptions,
  ): Promise<void>;

  /** **Unstable**  There are questions around which permission this needs. And
   * maybe should be renamed (loadAverage?)
   *
   * Returns an array containing the 1, 5, and 15 minute load averages. The
   * load average is a measure of CPU and IO utilization of the last one, five,
   * and 15 minute periods expressed as a fractional number.  Zero means there
   * is no load. On Windows, the three values are always the same and represent
   * the current load, not the 1, 5 and 15 minute load averages.
   *
   * ```ts
   * console.log(Deno.loadavg());  // e.g. [ 0.71, 0.44, 0.44 ]
   * ```
   *
   * Requires `allow-env` permission.
   */
  export function loadavg(): number[];

  /** **Unstable** new API. yet to be vetted. Under consideration to possibly move to
   * Deno.build or Deno.versions and if it should depend sys-info, which may not
   * be desireable.
   *
   * Returns the release version of the Operating System.
   *
   * ```ts
   * console.log(Deno.osRelease());
   * ```
   *
   * Requires `allow-env` permission.
   *
   */
  export function osRelease(): string;

  /** **Unstable** new API. yet to be vetted.
   *
   * Displays the total amount of free and used physical and swap memory in the
   * system, as well as the buffers and caches used by the kernel.
   *
   * This is similar to the `free` command in Linux
   *
   * ```ts
   * console.log(Deno.systemMemoryInfo());
   * ```
   *
   * Requires `allow-env` permission.
   *
   */
  export function systemMemoryInfo(): SystemMemoryInfo;

  export interface SystemMemoryInfo {
    /** Total installed memory */
    total: number;
    /** Unused memory */
    free: number;
    /** Estimation of how much memory is available  for  starting  new
     * applications, without  swapping. Unlike the data provided by the cache or
     * free fields, this field takes into account page cache and also that not
     * all reclaimable memory slabs will be reclaimed due to items being in use
     */
    available: number;
    /** Memory used by kernel buffers */
    buffers: number;
    /** Memory  used  by  the  page  cache  and  slabs */
    cached: number;
    /** Total swap memory */
    swapTotal: number;
    /** Unused swap memory */
    swapFree: number;
  }

  /** **Unstable** new API. yet to be vetted.
   *
   * Returns the total number of logical cpus in the system along with
   * the speed measured in MHz. If either the syscall to get the core
   * count or speed of the cpu is unsuccessful the value of the it
   * is undefined.
   *
   * ```ts
   * console.log(Deno.systemCpuInfo());
   * ```
   *
   * Requires `allow-env` permission.
   *
   */
  export function systemCpuInfo(): SystemCpuInfo;

  export interface SystemCpuInfo {
    /** Total number of logical cpus in the system */
    cores: number | undefined;
    /** The speed of the cpu measured in MHz */
    speed: number | undefined;
  }

  /** **UNSTABLE**: new API, yet to be vetted.
   *
   * Open and initialize a plugin.
   *
   * ```ts
   * const rid = Deno.openPlugin("./path/to/some/plugin.so");
   * const opId = Deno.core.ops()["some_op"];
   * const response = Deno.core.dispatch(opId, new Uint8Array([1,2,3,4]));
   * console.log(`Response from plugin ${response}`);
   * ```
   *
   * Requires `allow-plugin` permission.
   *
   * The plugin system is not stable and will change in the future, hence the
   * lack of docs. For now take a look at the example
   * https://github.com/denoland/deno/tree/master/test_plugin
   */
  export function openPlugin(filename: string): number;

  /** The log category for a diagnostic message. */
  export enum DiagnosticCategory {
    Warning = 0,
    Error = 1,
    Suggestion = 2,
    Message = 3,
  }

  export interface DiagnosticMessageChain {
    message: string;
    category: DiagnosticCategory;
    code: number;
    next?: DiagnosticMessageChain[];
  }

  export interface Diagnostic {
    /** A string message summarizing the diagnostic. */
    messageText?: string;
    /** An ordered array of further diagnostics. */
    messageChain?: DiagnosticMessageChain;
    /** Information related to the diagnostic. This is present when there is a
     * suggestion or other additional diagnostic information */
    relatedInformation?: Diagnostic[];
    /** The text of the source line related to the diagnostic. */
    sourceLine?: string;
    source?: string;
    /** The start position of the error. Zero based index. */
    start?: {
      line: number;
      character: number;
    };
    /** The end position of the error.  Zero based index. */
    end?: {
      line: number;
      character: number;
    };
    /** The filename of the resource related to the diagnostic message. */
    fileName?: string;
    /** The category of the diagnostic. */
    category: DiagnosticCategory;
    /** A number identifier. */
    code: number;
  }

  /** **UNSTABLE**: new API, yet to be vetted.
   *
   * Format an array of diagnostic items and return them as a single string in a
   * user friendly format.
   *
   * ```ts
   * const [diagnostics, result] = Deno.compile("file_with_compile_issues.ts");
   * console.table(diagnostics);  // Prints raw diagnostic data
   * console.log(Deno.formatDiagnostics(diagnostics));  // User friendly output of diagnostics
   * ```
   *
   * @param diagnostics An array of diagnostic items to format
   */
  export function formatDiagnostics(diagnostics: Diagnostic[]): string;

  /** **UNSTABLE**: new API, yet to be vetted.
   *
   * A specific subset TypeScript compiler options that can be supported by the
   * Deno TypeScript compiler. */
  export interface CompilerOptions {
    /** Allow JavaScript files to be compiled. Defaults to `true`. */
    allowJs?: boolean;
    /** Allow default imports from modules with no default export. This does not
     * affect code emit, just typechecking. Defaults to `false`. */
    allowSyntheticDefaultImports?: boolean;
    /** Allow accessing UMD globals from modules. Defaults to `false`. */
    allowUmdGlobalAccess?: boolean;
    /** Do not report errors on unreachable code. Defaults to `false`. */
    allowUnreachableCode?: boolean;
    /** Do not report errors on unused labels. Defaults to `false` */
    allowUnusedLabels?: boolean;
    /** Parse in strict mode and emit `"use strict"` for each source file.
     * Defaults to `true`. */
    alwaysStrict?: boolean;
    /** Base directory to resolve non-relative module names. Defaults to
     * `undefined`. */
    baseUrl?: string;
    /** The character set of the input files. Defaults to `"utf8"`. */
    charset?: string;
    /** Report errors in `.js` files. Use in conjunction with `allowJs`. Defaults
     * to `false`. */
    checkJs?: boolean;
    /** Generates corresponding `.d.ts` file. Defaults to `false`. */
    declaration?: boolean;
    /** Output directory for generated declaration files. */
    declarationDir?: string;
    /** Generates a source map for each corresponding `.d.ts` file. Defaults to
     * `false`. */
    declarationMap?: boolean;
    /** Provide full support for iterables in `for..of`, spread and
     * destructuring when targeting ES5 or ES3. Defaults to `false`. */
    downlevelIteration?: boolean;
    /** Only emit `.d.ts` declaration files. Defaults to `false`. */
    emitDeclarationOnly?: boolean;
    /** Emit design-type metadata for decorated declarations in source. See issue
     * [microsoft/TypeScript#2577](https://github.com/Microsoft/TypeScript/issues/2577)
     * for details. Defaults to `false`. */
    emitDecoratorMetadata?: boolean;
    /** Emit `__importStar` and `__importDefault` helpers for runtime babel
     * ecosystem compatibility and enable `allowSyntheticDefaultImports` for type
     * system compatibility. Defaults to `true`. */
    esModuleInterop?: boolean;
    /** Enables experimental support for ES decorators. Defaults to `true`. */
    experimentalDecorators?: boolean;
    /** Import emit helpers (e.g. `__extends`, `__rest`, etc..) from
     * [tslib](https://www.npmjs.com/package/tslib). */
    importHelpers?: boolean;
    /** This flag controls how `import` works, there are 3 different options:
     *
     * - `remove`: The default behavior of dropping import statements which only
     *   reference types.
     * - `preserve`: Preserves all `import` statements whose values or types are
     *   never used. This can cause imports/side-effects to be preserved.
     * - `error`: This preserves all imports (the same as the preserve option),
     *   but will error when a value import is only used as a type. This might
     *   be useful if you want to ensure no values are being accidentally
     *   imported, but still make side-effect imports explicit.
     *
     * This flag works because you can use `import type` to explicitly create an
     * `import` statement which should never be emitted into JavaScript. */
    importsNotUsedAsValues?: "remove" | "preserve" | "error";
    /** Emit a single file with source maps instead of having a separate file.
     * Defaults to `false`. */
    inlineSourceMap?: boolean;
    /** Emit the source alongside the source maps within a single file; requires
     * `inlineSourceMap` or `sourceMap` to be set. Defaults to `false`. */
    inlineSources?: boolean;
    /** Support JSX in `.tsx` files: `"react"`, `"preserve"`, `"react-native"`.
     * Defaults to `"react"`. */
    jsx?: "react" | "preserve" | "react-native";
    /** Specify the JSX factory function to use when targeting react JSX emit,
     * e.g. `React.createElement` or `h`. Defaults to `React.createElement`. */
    jsxFactory?: string;
    /** Specify the JSX fragment factory function to use when targeting react
     * JSX emit, e.g. `Fragment`. Defaults to `React.Fragment`. */
    jsxFragmentFactory?: string;
    /** Resolve keyof to string valued property names only (no numbers or
     * symbols). Defaults to `false`. */
    keyofStringsOnly?: string;
    /** List of library files to be included in the compilation. If omitted,
     * then the Deno main runtime libs are used. */
    lib?: string[];
    /** The locale to use to show error messages. */
    locale?: string;
    /** Specifies the location where debugger should locate map files instead of
     * generated locations. Use this flag if the `.map` files will be located at
     * run-time in a different location than the `.js` files. The location
     * specified will be embedded in the source map to direct the debugger where
     * the map files will be located. Defaults to `undefined`. */
    mapRoot?: string;
    /** Specify the module format for the emitted code. Defaults to
     * `"esnext"`. */
    module?:
      | "none"
      | "commonjs"
      | "amd"
      | "system"
      | "umd"
      | "es6"
      | "es2015"
      | "esnext";
    /** Do not generate custom helper functions like `__extends` in compiled
     * output. Defaults to `false`. */
    noEmitHelpers?: boolean;
    /** Report errors for fallthrough cases in switch statement. Defaults to
     * `false`. */
    noFallthroughCasesInSwitch?: boolean;
    /** Raise error on expressions and declarations with an implied any type.
     * Defaults to `true`. */
    noImplicitAny?: boolean;
    /** Report an error when not all code paths in function return a value.
     * Defaults to `false`. */
    noImplicitReturns?: boolean;
    /** Raise error on `this` expressions with an implied `any` type. Defaults to
     * `true`. */
    noImplicitThis?: boolean;
    /** Do not emit `"use strict"` directives in module output. Defaults to
     * `false`. */
    noImplicitUseStrict?: boolean;
    /** Do not include the default library file (`lib.d.ts`). Defaults to
     * `false`. */
    noLib?: boolean;
    /** Do not add triple-slash references or module import targets to the list of
     * compiled files. Defaults to `false`. */
    noResolve?: boolean;
    /** Disable strict checking of generic signatures in function types. Defaults
     * to `false`. */
    noStrictGenericChecks?: boolean;
    /** Include 'undefined' in index signature results. Defaults to `false`. */
    noUncheckedIndexedAccess?: boolean;
    /** Report errors on unused locals. Defaults to `false`. */
    noUnusedLocals?: boolean;
    /** Report errors on unused parameters. Defaults to `false`. */
    noUnusedParameters?: boolean;
    /** List of path mapping entries for module names to locations relative to the
     * `baseUrl`. Defaults to `undefined`. */
    paths?: Record<string, string[]>;
    /** Do not erase const enum declarations in generated code. Defaults to
     * `false`. */
    preserveConstEnums?: boolean;
    /** Remove all comments except copy-right header comments beginning with
     * `/*!`. Defaults to `true`. */
    removeComments?: boolean;
    /** Specifies the root directory of input files. Only use to control the
     * output directory structure with `outDir`. Defaults to `undefined`. */
    rootDir?: string;
    /** List of _root_ folders whose combined content represent the structure of
     * the project at runtime. Defaults to `undefined`. */
    rootDirs?: string[];
    /** Generates corresponding `.map` file. Defaults to `false`. */
    sourceMap?: boolean;
    /** Specifies the location where debugger should locate TypeScript files
     * instead of source locations. Use this flag if the sources will be located
     * at run-time in a different location than that at design-time. The location
     * specified will be embedded in the sourceMap to direct the debugger where
     * the source files will be located. Defaults to `undefined`. */
    sourceRoot?: string;
    /** Skip type checking of all declaration files (`*.d.ts`). */
    skipLibCheck?: boolean;
    /** Enable all strict type checking options. Enabling `strict` enables
     * `noImplicitAny`, `noImplicitThis`, `alwaysStrict`, `strictBindCallApply`,
     * `strictNullChecks`, `strictFunctionTypes` and
     * `strictPropertyInitialization`. Defaults to `true`. */
    strict?: boolean;
    /** Enable stricter checking of the `bind`, `call`, and `apply` methods on
     * functions. Defaults to `true`. */
    strictBindCallApply?: boolean;
    /** Disable bivariant parameter checking for function types. Defaults to
     * `true`. */
    strictFunctionTypes?: boolean;
    /** Ensure non-undefined class properties are initialized in the constructor.
     * This option requires `strictNullChecks` be enabled in order to take effect.
     * Defaults to `true`. */
    strictPropertyInitialization?: boolean;
    /** In strict null checking mode, the `null` and `undefined` values are not in
     * the domain of every type and are only assignable to themselves and `any`
     * (the one exception being that `undefined` is also assignable to `void`). */
    strictNullChecks?: boolean;
    /** Suppress excess property checks for object literals. Defaults to
     * `false`. */
    suppressExcessPropertyErrors?: boolean;
    /** Suppress `noImplicitAny` errors for indexing objects lacking index
     * signatures. */
    suppressImplicitAnyIndexErrors?: boolean;
    /** Specify ECMAScript target version. Defaults to `esnext`. */
    target?:
      | "es3"
      | "es5"
      | "es6"
      | "es2015"
      | "es2016"
      | "es2017"
      | "es2018"
      | "es2019"
      | "es2020"
      | "esnext";
    /** List of names of type definitions to include. Defaults to `undefined`.
     *
     * The type definitions are resolved according to the normal Deno resolution
     * irrespective of if sources are provided on the call. Like other Deno
     * modules, there is no "magical" resolution. For example:
     *
     * ```ts
     * Deno.compile(
     *   "./foo.js",
     *   undefined,
     *   {
     *     types: [ "./foo.d.ts", "https://deno.land/x/example/types.d.ts" ]
     *   }
     * );
     * ```
     */
    types?: string[];
    /** Emit class fields with ECMAScript-standard semantics. Defaults to
     * `false`. */
    useDefineForClassFields?: boolean;
  }

  interface ImportMap {
    imports: Record<string, string>;
    scopes?: Record<string, Record<string, string>>;
  }

  interface EmitOptions {
    /** Indicate that the source code should be emitted to a single file
     * JavaScript bundle that is an ES module (`"esm"`). */
    bundle?: "esm";
    /** If `true` then the sources will be typed checked, returning any
     * diagnostic errors in the result.  If `false` type checking will be
     * skipped.  Defaults to `true`.
     * 
     * *Note* by default, only TypeScript will be type checked, just like on
     * the command line.  Use the `compilerOptions` options of `checkJs` to
     * enable type checking of JavaScript. */
    check?: boolean;
    /** A set of options that are aligned to TypeScript compiler options that
     * are supported by Deno. */
    compilerOptions?: CompilerOptions;
    /** An [import-map](https://deno.land/manual/linking_to_external_code/import_maps#import-maps)
     * which will be applied to the imports. */
    importMap?: ImportMap;
    /** An absolute path to an [import-map](https://deno.land/manual/linking_to_external_code/import_maps#import-maps).
     * Required to be specified if an `importMap` is specified to be able to
     * determine resolution of relative paths. If a `importMap` is not
     * specified, then it will assumed the file path points to an import map on
     * disk and will be attempted to be loaded based on current runtime
     * permissions.
     */
    importMapPath?: string;
    /** A record of sources to use when doing the emit.  If provided, Deno will
     * use these sources instead of trying to resolve the modules externally. */
    sources?: Record<string, string>;
  }

  interface EmitResult {
    /** Diagnostic messages returned from the type checker (`tsc`). */
    diagnostics: Diagnostic[];
    /** Any emitted files.  If bundled, then the JavaScript will have the
     * key of `deno:///bundle.js` with an optional map (based on
     * `compilerOptions`) in `deno:///bundle.js.map`. */
    files: Record<string, string>;
    /** An optional array of any compiler options that were ignored by Deno. */
    ignoredOptions?: string[];
    /** An array of internal statistics related to the emit, for diagnostic
     * purposes. */
    stats: Array<[string, number]>;
  }

  /**
   * **UNSTABLE**: new API, yet to be vetted.
   * 
   * Similar to the command line functionality of `deno run` or `deno cache`,
   * `Deno.emit()` provides a way to provide Deno arbitrary JavaScript
   * or TypeScript and have it return JavaScript based on the options and
   * settings provided. The source code can either be provided or the modules
   * can be fetched and resolved in line with the behavior of the command line.
   * 
   * Requires `allow-read` and/or `allow-net` if sources are not provided.
   * 
   * @param rootSpecifier The specifier that will be used as the entry point.
   *                      If no sources are provided, then the specifier would
   *                      be the same as if you typed it on the command line for
   *                      `deno run`. If sources are provided, it should match
   *                      one of the names of the sources.
   * @param options  A set of options to be used with the emit.
   */
  export function emit(
    rootSpecifier: string | URL,
    options?: EmitOptions,
  ): Promise<EmitResult>;

  /** **UNSTABLE**: Should not have same name as `window.location` type. */
  interface Location {
    /** The full url for the module, e.g. `file://some/file.ts` or
     * `https://some/file.ts`. */
    fileName: string;
    /** The line number in the file. It is assumed to be 1-indexed. */
    lineNumber: number;
    /** The column number in the file. It is assumed to be 1-indexed. */
    columnNumber: number;
  }

  /** **UNSTABLE**: new API, yet to be vetted.
   *
   * Given a current location in a module, lookup the source location and return
   * it.
   *
   * When Deno transpiles code, it keep source maps of the transpiled code. This
   * function can be used to lookup the original location. This is
   * automatically done when accessing the `.stack` of an error, or when an
   * uncaught error is logged. This function can be used to perform the lookup
   * for creating better error handling.
   *
   * **Note:** `line` and `column` are 1 indexed, which matches display
   * expectations, but is not typical of most index numbers in Deno.
   *
   * An example:
   *
   * ```ts
   * const orig = Deno.applySourceMap({
   *   fileName: "file://my/module.ts",
   *   lineNumber: 5,
   *   columnNumber: 15
   * });
   * console.log(`${orig.filename}:${orig.line}:${orig.column}`);
   * ```
   */
  export function applySourceMap(location: Location): Location;

  enum LinuxSignal {
    SIGHUP = 1,
    SIGINT = 2,
    SIGQUIT = 3,
    SIGILL = 4,
    SIGTRAP = 5,
    SIGABRT = 6,
    SIGBUS = 7,
    SIGFPE = 8,
    SIGKILL = 9,
    SIGUSR1 = 10,
    SIGSEGV = 11,
    SIGUSR2 = 12,
    SIGPIPE = 13,
    SIGALRM = 14,
    SIGTERM = 15,
    SIGSTKFLT = 16,
    SIGCHLD = 17,
    SIGCONT = 18,
    SIGSTOP = 19,
    SIGTSTP = 20,
    SIGTTIN = 21,
    SIGTTOU = 22,
    SIGURG = 23,
    SIGXCPU = 24,
    SIGXFSZ = 25,
    SIGVTALRM = 26,
    SIGPROF = 27,
    SIGWINCH = 28,
    SIGIO = 29,
    SIGPWR = 30,
    SIGSYS = 31,
  }
  enum MacOSSignal {
    SIGHUP = 1,
    SIGINT = 2,
    SIGQUIT = 3,
    SIGILL = 4,
    SIGTRAP = 5,
    SIGABRT = 6,
    SIGEMT = 7,
    SIGFPE = 8,
    SIGKILL = 9,
    SIGBUS = 10,
    SIGSEGV = 11,
    SIGSYS = 12,
    SIGPIPE = 13,
    SIGALRM = 14,
    SIGTERM = 15,
    SIGURG = 16,
    SIGSTOP = 17,
    SIGTSTP = 18,
    SIGCONT = 19,
    SIGCHLD = 20,
    SIGTTIN = 21,
    SIGTTOU = 22,
    SIGIO = 23,
    SIGXCPU = 24,
    SIGXFSZ = 25,
    SIGVTALRM = 26,
    SIGPROF = 27,
    SIGWINCH = 28,
    SIGINFO = 29,
    SIGUSR1 = 30,
    SIGUSR2 = 31,
  }

  /** **UNSTABLE**: Further changes required to make platform independent.
   *
   * Signals numbers. This is platform dependent. */
  export const Signal: typeof MacOSSignal | typeof LinuxSignal;

  /** **UNSTABLE**: new API, yet to be vetted.
   *
   * Represents the stream of signals, implements both `AsyncIterator` and
   * `PromiseLike`. */
  export class SignalStream
    implements AsyncIterableIterator<void>, PromiseLike<void> {
    constructor(signal: typeof Deno.Signal);
    then<T, S>(
      f: (v: void) => T | Promise<T>,
      g?: (v: void) => S | Promise<S>,
    ): Promise<T | S>;
    next(): Promise<IteratorResult<void>>;
    [Symbol.asyncIterator](): AsyncIterableIterator<void>;
    dispose(): void;
  }

  /** **UNSTABLE**: new API, yet to be vetted.
   *
   * Returns the stream of the given signal number. You can use it as an async
   * iterator.
   *
   * ```ts
   * for await (const _ of Deno.signal(Deno.Signal.SIGTERM)) {
   *   console.log("got SIGTERM!");
   * }
   * ```
   *
   * You can also use it as a promise. In this case you can only receive the
   * first one.
   *
   * ```ts
   * await Deno.signal(Deno.Signal.SIGTERM);
   * console.log("SIGTERM received!")
   * ```
   *
   * If you want to stop receiving the signals, you can use `.dispose()` method
   * of the signal stream object.
   *
   * ```ts
   * const sig = Deno.signal(Deno.Signal.SIGTERM);
   * setTimeout(() => { sig.dispose(); }, 5000);
   * for await (const _ of sig) {
   *   console.log("SIGTERM!")
   * }
   * ```
   *
   * The above for-await loop exits after 5 seconds when `sig.dispose()` is
   * called.
   *
   * NOTE: This functionality is not yet implemented on Windows.
   */
  export function signal(signo: number): SignalStream;

  /** **UNSTABLE**: new API, yet to be vetted. */
  export const signals: {
    /** Returns the stream of SIGALRM signals.
     *
     * This method is the shorthand for `Deno.signal(Deno.Signal.SIGALRM)`. */
    alarm: () => SignalStream;
    /** Returns the stream of SIGCHLD signals.
     *
     * This method is the shorthand for `Deno.signal(Deno.Signal.SIGCHLD)`. */
    child: () => SignalStream;
    /** Returns the stream of SIGHUP signals.
     *
     * This method is the shorthand for `Deno.signal(Deno.Signal.SIGHUP)`. */
    hungup: () => SignalStream;
    /** Returns the stream of SIGINT signals.
     *
     * This method is the shorthand for `Deno.signal(Deno.Signal.SIGINT)`. */
    interrupt: () => SignalStream;
    /** Returns the stream of SIGIO signals.
     *
     * This method is the shorthand for `Deno.signal(Deno.Signal.SIGIO)`. */
    io: () => SignalStream;
    /** Returns the stream of SIGPIPE signals.
     *
     * This method is the shorthand for `Deno.signal(Deno.Signal.SIGPIPE)`. */
    pipe: () => SignalStream;
    /** Returns the stream of SIGQUIT signals.
     *
     * This method is the shorthand for `Deno.signal(Deno.Signal.SIGQUIT)`. */
    quit: () => SignalStream;
    /** Returns the stream of SIGTERM signals.
     *
     * This method is the shorthand for `Deno.signal(Deno.Signal.SIGTERM)`. */
    terminate: () => SignalStream;
    /** Returns the stream of SIGUSR1 signals.
     *
     * This method is the shorthand for `Deno.signal(Deno.Signal.SIGUSR1)`. */
    userDefined1: () => SignalStream;
    /** Returns the stream of SIGUSR2 signals.
     *
     * This method is the shorthand for `Deno.signal(Deno.Signal.SIGUSR2)`. */
    userDefined2: () => SignalStream;
    /** Returns the stream of SIGWINCH signals.
     *
     * This method is the shorthand for `Deno.signal(Deno.Signal.SIGWINCH)`. */
    windowChange: () => SignalStream;
  };

  export type SetRawOptions = {
    cbreak: boolean;
  };

  /** **UNSTABLE**: new API, yet to be vetted
   *
   * Set TTY to be under raw mode or not. In raw mode, characters are read and
   * returned as is, without being processed. All special processing of
   * characters by the terminal is disabled, including echoing input characters.
   * Reading from a TTY device in raw mode is faster than reading from a TTY
   * device in canonical mode.
   *
   * The `cbreak` option can be used to indicate that characters that correspond
   * to a signal should still be generated. When disabling raw mode, this option
   * is ignored. This functionality currently only works on Linux and Mac OS.
   *
   * ```ts
   * Deno.setRaw(myTTY.rid, true, { cbreak: true });
   * ```
   */
  export function setRaw(
    rid: number,
    mode: boolean,
    options?: SetRawOptions,
  ): void;

  /** **UNSTABLE**: needs investigation into high precision time.
   *
   * Synchronously changes the access (`atime`) and modification (`mtime`) times
   * of a file system object referenced by `path`. Given times are either in
   * seconds (UNIX epoch time) or as `Date` objects.
   *
   * ```ts
   * Deno.utimeSync("myfile.txt", 1556495550, new Date());
   * ```
   *
   * Requires `allow-write` permission. */
  export function utimeSync(
    path: string,
    atime: number | Date,
    mtime: number | Date,
  ): void;

  /** **UNSTABLE**: needs investigation into high precision time.
   *
   * Changes the access (`atime`) and modification (`mtime`) times of a file
   * system object referenced by `path`. Given times are either in seconds
   * (UNIX epoch time) or as `Date` objects.
   *
   * ```ts
   * await Deno.utime("myfile.txt", 1556495550, new Date());
   * ```
   *
   * Requires `allow-write` permission. */
  export function utime(
    path: string,
    atime: number | Date,
    mtime: number | Date,
  ): Promise<void>;

<<<<<<< HEAD
  /** **UNSTABLE**: Under consideration to remove `ShutdownMode` entirely.
   *
   * Corresponds to `SHUT_RD`, `SHUT_WR`, `SHUT_RDWR` on POSIX-like systems.
   *
   * See: http://man7.org/linux/man-pages/man2/shutdown.2.html */
  export enum ShutdownMode {
    Read = 0,
    Write,
    ReadWrite, // TODO(ry) panics on ReadWrite.
  }

  /** **UNSTABLE**: Both the `how` parameter and `ShutdownMode` enum are under
   * consideration for removal.
   *
   * Shutdown socket send and receive operations.
   *
   * Matches behavior of POSIX shutdown(3).
   *
   * ```ts
   * const listener = Deno.listen({ port: 80 });
   * const conn = await listener.accept();
   * Deno.shutdown(conn.rid, Deno.ShutdownMode.Write);
   * ```
   */
  export function shutdown(rid: number, how: ShutdownMode): Promise<void>;

  /** The type of the resource record.
   * Only the listed types are supported currently. */
  export type RecordType =
    | "A"
    | "AAAA"
    | "ANAME"
    | "CNAME"
    | "MX"
    | "PTR"
    | "SRV"
    | "TXT";

  export interface ResolveDnsOptions {
    /** The name server to be used for lookups. 
    * If not specified, defaults to the system configuration e.g. `/etc/resolve.conf` on Unix. */
    nameServer?: {
      /** The IP address of the name server */
      ipAddr: string;
      /** The port number the query will be sent to.
      * If not specified, defaults to 53. */
      port?: number;
    };
  }

  /** ** UNSTABLE**: new API, yet to be vetted.
   *
   * Performs DNS resolution against the given query, returning resolved records.
   * Fails in the cases including:
   * - the query is in invalid format
   * - the options have an invalid parameter, e.g. `nameServer.port` is beyond the range of 16-bit unsigned integer
   * - timeout
   *
   * ```ts
   * const a = await Deno.resolveDns("example.com", "A");
   *
   * const aaaa = await Deno.resolveDns("example.com", "AAAA", {
   *   nameServer: { ipAddr: "8.8.8.8", port: 1234 },
   * });
   * ```
   *
   * Requires `allow-net` permission.
   */
  export function resolveDns(
    query: string,
    recordType: RecordType,
    options?: ResolveDnsOptions,
  ): Promise<string[]>;

=======
>>>>>>> 1728b3ba
  /** **UNSTABLE**: new API, yet to be vetted.
   *
   * A generic transport listener for message-oriented protocols. */
  export interface DatagramConn extends AsyncIterable<[Uint8Array, Addr]> {
    /** **UNSTABLE**: new API, yet to be vetted.
     *
     * Waits for and resolves to the next message to the `UDPConn`. */
    receive(p?: Uint8Array): Promise<[Uint8Array, Addr]>;
    /** UNSTABLE: new API, yet to be vetted.
     *
     * Sends a message to the target. */
    send(p: Uint8Array, addr: Addr): Promise<number>;
    /** UNSTABLE: new API, yet to be vetted.
     *
     * Close closes the socket. Any pending message promises will be rejected
     * with errors. */
    close(): void;
    /** Return the address of the `UDPConn`. */
    readonly addr: Addr;
    [Symbol.asyncIterator](): AsyncIterableIterator<[Uint8Array, Addr]>;
  }

  export interface UnixListenOptions {
    /** A Path to the Unix Socket. */
    path: string;
  }

  /** **UNSTABLE**: new API, yet to be vetted.
   *
   * Listen announces on the local transport address.
   *
   * ```ts
   * const listener = Deno.listen({ path: "/foo/bar.sock", transport: "unix" })
   * ```
   *
   * Requires `allow-read` and `allow-write` permission. */
  export function listen(
    options: UnixListenOptions & { transport: "unix" },
  ): Listener;

  /** **UNSTABLE**: new API, yet to be vetted
   *
   * Listen announces on the local transport address.
   *
   * ```ts
   * const listener1 = Deno.listenDatagram({
   *   port: 80,
   *   transport: "udp"
   * });
   * const listener2 = Deno.listenDatagram({
   *   hostname: "golang.org",
   *   port: 80,
   *   transport: "udp"
   * });
   * ```
   *
   * Requires `allow-net` permission. */
  export function listenDatagram(
    options: ListenOptions & { transport: "udp" },
  ): DatagramConn;

  /** **UNSTABLE**: new API, yet to be vetted
   *
   * Listen announces on the local transport address.
   *
   * ```ts
   * const listener = Deno.listenDatagram({
   *   address: "/foo/bar.sock",
   *   transport: "unixpacket"
   * });
   * ```
   *
   * Requires `allow-read` and `allow-write` permission. */
  export function listenDatagram(
    options: UnixListenOptions & { transport: "unixpacket" },
  ): DatagramConn;

  export interface UnixConnectOptions {
    transport: "unix";
    path: string;
  }

  /** **UNSTABLE**:  The unix socket transport is unstable as a new API yet to
   * be vetted.  The TCP transport is considered stable.
   *
   * Connects to the hostname (default is "127.0.0.1") and port on the named
   * transport (default is "tcp"), and resolves to the connection (`Conn`).
   *
   * ```ts
   * const conn1 = await Deno.connect({ port: 80 });
   * const conn2 = await Deno.connect({ hostname: "192.0.2.1", port: 80 });
   * const conn3 = await Deno.connect({ hostname: "[2001:db8::1]", port: 80 });
   * const conn4 = await Deno.connect({ hostname: "golang.org", port: 80, transport: "tcp" });
   * const conn5 = await Deno.connect({ path: "/foo/bar.sock", transport: "unix" });
   * ```
   *
   * Requires `allow-net` permission for "tcp" and `allow-read` for "unix". */
  export function connect(
    options: ConnectOptions | UnixConnectOptions,
  ): Promise<Conn>;

  export interface StartTlsOptions {
    /** A literal IP address or host name that can be resolved to an IP address.
     * If not specified, defaults to `127.0.0.1`. */
    hostname?: string;
    /** Server certificate file. */
    certFile?: string;
  }

  /** **UNSTABLE**: new API, yet to be vetted.
   *
   * Start TLS handshake from an existing connection using
   * an optional cert file, hostname (default is "127.0.0.1").  The
   * cert file is optional and if not included Mozilla's root certificates will
   * be used (see also https://github.com/ctz/webpki-roots for specifics)
   * Using this function requires that the other end of the connection is
   * prepared for TLS handshake.
   *
   * ```ts
   * const conn = await Deno.connect({ port: 80, hostname: "127.0.0.1" });
   * const tlsConn = await Deno.startTls(conn, { certFile: "./certs/my_custom_root_CA.pem", hostname: "127.0.0.1", port: 80 });
   * ```
   *
   * Requires `allow-net` permission.
   */
  export function startTls(
    conn: Conn,
    options?: StartTlsOptions,
  ): Promise<Conn>;

  /** **UNSTABLE**: The `signo` argument may change to require the Deno.Signal
   * enum.
   *
   * Send a signal to process under given `pid`. This functionality currently
   * only works on Linux and Mac OS.
   *
   * If `pid` is negative, the signal will be sent to the process group
   * identified by `pid`.
   *
   *      const p = Deno.run({
   *        cmd: ["sleep", "10000"]
   *      });
   *
   *      Deno.kill(p.pid, Deno.Signal.SIGINT);
   *
   * Requires `allow-run` permission. */
  export function kill(pid: number, signo: number): void;

  /** The name of a "powerful feature" which needs permission.
   *
   * See: https://w3c.github.io/permissions/#permission-registry
   *
   * Note that the definition of `PermissionName` in the above spec is swapped
   * out for a set of Deno permissions which are not web-compatible. */
  export type PermissionName =
    | "run"
    | "read"
    | "write"
    | "net"
    | "env"
    | "plugin"
    | "hrtime";

  /** The current status of the permission.
   *
   * See: https://w3c.github.io/permissions/#status-of-a-permission */
  export type PermissionState = "granted" | "denied" | "prompt";

  export interface RunPermissionDescriptor {
    name: "run";
  }

  export interface ReadPermissionDescriptor {
    name: "read";
    path?: string;
  }

  export interface WritePermissionDescriptor {
    name: "write";
    path?: string;
  }

  export interface NetPermissionDescriptor {
    name: "net";
    /** Optional host string of the form `"<hostname>[:<port>]"`. Examples:
     *
     *      "github.com"
     *      "deno.land:8080"
     */
    host?: string;
  }

  export interface EnvPermissionDescriptor {
    name: "env";
  }

  export interface PluginPermissionDescriptor {
    name: "plugin";
  }

  export interface HrtimePermissionDescriptor {
    name: "hrtime";
  }

  /** Permission descriptors which define a permission and can be queried,
   * requested, or revoked.
   *
   * See: https://w3c.github.io/permissions/#permission-descriptor */
  export type PermissionDescriptor =
    | RunPermissionDescriptor
    | ReadPermissionDescriptor
    | WritePermissionDescriptor
    | NetPermissionDescriptor
    | EnvPermissionDescriptor
    | PluginPermissionDescriptor
    | HrtimePermissionDescriptor;

  export class Permissions {
    /** Resolves to the current status of a permission.
     *
     * ```ts
     * const status = await Deno.permissions.query({ name: "read", path: "/etc" });
     * if (status.state === "granted") {
     *   data = await Deno.readFile("/etc/passwd");
     * }
     * ```
     */
    query(desc: PermissionDescriptor): Promise<PermissionStatus>;

    /** Revokes a permission, and resolves to the state of the permission.
     *
     *       const status = await Deno.permissions.revoke({ name: "run" });
     *       assert(status.state !== "granted")
     */
    revoke(desc: PermissionDescriptor): Promise<PermissionStatus>;

    /** Requests the permission, and resolves to the state of the permission.
     *
     * ```ts
     * const status = await Deno.permissions.request({ name: "env" });
     * if (status.state === "granted") {
     *   console.log("'env' permission is granted.");
     * } else {
     *   console.log("'env' permission is denied.");
     * }
     * ```
     */
    request(desc: PermissionDescriptor): Promise<PermissionStatus>;
  }

  /** **UNSTABLE**: Under consideration to move to `navigator.permissions` to
   * match web API. It could look like `navigator.permissions.query({ name: Deno.symbols.read })`.
   */
  export const permissions: Permissions;

  /** see: https://w3c.github.io/permissions/#permissionstatus */
  export class PermissionStatus {
    state: PermissionState;
    constructor();
  }

  /**  **UNSTABLE**: New API, yet to be vetted.  Additional consideration is still
   * necessary around the permissions required.
   *
   * Get the `hostname` of the machine the Deno process is running on.
   *
   * ```ts
   * console.log(Deno.hostname());
   * ```
   *
   *  Requires `allow-env` permission.
   */
  export function hostname(): string;

  /** **UNSTABLE**: new API, yet to be vetted.
   * Synchronously truncates or extends the specified file stream, to reach the
   * specified `len`.  If `len` is not specified then the entire file contents
   * are truncated.
   *
   * ```ts
   * // truncate the entire file
   * const file = Deno.open("my_file.txt", { read: true, write: true, truncate: true, create: true });
   * Deno.ftruncateSync(file.rid);
   *
   * // truncate part of the file
   * const file = Deno.open("my_file.txt", { read: true, write: true, create: true });
   * Deno.write(file.rid, new TextEncoder().encode("Hello World"));
   * Deno.ftruncateSync(file.rid, 7);
   * const data = new Uint8Array(32);
   * Deno.readSync(file.rid, data);
   * console.log(new TextDecoder().decode(data)); // Hello W
   * ```
   */
  export function ftruncateSync(rid: number, len?: number): void;

  /** **UNSTABLE**: new API, yet to be vetted.
   * Truncates or extends the specified file stream, to reach the specified `len`. If
   * `len` is not specified then the entire file contents are truncated.
   *
   * ```ts
   * // truncate the entire file
   * const file = Deno.open("my_file.txt", { read: true, write: true, create: true });
   * await Deno.ftruncate(file.rid);
   *
   * // truncate part of the file
   * const file = Deno.open("my_file.txt", { read: true, write: true, create: true });
   * await Deno.write(file.rid, new TextEncoder().encode("Hello World"));
   * await Deno.ftruncate(file.rid, 7);
   * const data = new Uint8Array(32);
   * await Deno.read(file.rid, data);
   * console.log(new TextDecoder().decode(data)); // Hello W
   * ```
   */
  export function ftruncate(rid: number, len?: number): Promise<void>;

  /** **UNSTABLE**: New API, yet to be vetted.
   * Synchronously returns a `Deno.FileInfo` for the given file stream.
   *
   * ```ts
   * const file = Deno.openSync("file.txt", { read: true });
   * const fileInfo = Deno.fstatSync(file.rid);
   * assert(fileInfo.isFile);
   * ```
   */
  export function fstatSync(rid: number): FileInfo;

  /** **UNSTABLE**: New API, yet to be vetted.
   * Returns a `Deno.FileInfo` for the given file stream.
   *
   * ```ts
   * const file = await Deno.open("file.txt", { read: true });
   * const fileInfo = await Deno.fstat(file.rid);
   * assert(fileInfo.isFile);
   * ```
   */
  export function fstat(rid: number): Promise<FileInfo>;

  /** **UNSTABLE**: New API, yet to be vetted.
   * The pid of the current process's parent.
   */
  export const ppid: number;

  /** **UNSTABLE**: New API, yet to be vetted.
   * A custom HttpClient for use with `fetch`.
   *
   * ```ts
   * const client = new Deno.createHttpClient({ caFile: "./ca.pem" });
   * const req = await fetch("https://myserver.com", { client });
   * ```
   */
  export class HttpClient {
    rid: number;
    close(): void;
  }

  /** **UNSTABLE**: New API, yet to be vetted.
   * The options used when creating a [HttpClient].
   */
  interface CreateHttpClientOptions {
    /** A certificate authority to use when validating TLS certificates. Certificate data must be PEM encoded.
     */
    caData?: string;
  }

  /** **UNSTABLE**: New API, yet to be vetted.
   * Create a custom HttpClient for to use with `fetch`.
   *
   * ```ts
   * const client = new Deno.createHttpClient({ caFile: "./ca.pem" });
   * const req = await fetch("https://myserver.com", { client });
   * ```
   */
  export function createHttpClient(
    options: CreateHttpClientOptions,
  ): HttpClient;

  /** **UNSTABLE**: needs investigation into high precision time.
   *
   * Synchronously changes the access (`atime`) and modification (`mtime`) times
   * of a file stream resource referenced by `rid`. Given times are either in
   * seconds (UNIX epoch time) or as `Date` objects.
   *
   * ```ts
   * const file = Deno.openSync("file.txt", { create: true });
   * Deno.futimeSync(file.rid, 1556495550, new Date());
   * ```
   */
  export function futimeSync(
    rid: number,
    atime: number | Date,
    mtime: number | Date,
  ): void;

  /** **UNSTABLE**: needs investigation into high precision time.
   *
   * Changes the access (`atime`) and modification (`mtime`) times of a file
   * stream resource referenced by `rid`. Given times are either in seconds
   * (UNIX epoch time) or as `Date` objects.
   *
   * ```ts
   * const file = await Deno.open("file.txt", { create: true });
   * await Deno.futime(file.rid, 1556495550, new Date());
   * ```
   */
  export function futime(
    rid: number,
    atime: number | Date,
    mtime: number | Date,
  ): Promise<void>;

  /** *UNSTABLE**: new API, yet to be vetted.
   *
   * SleepSync puts the main thread to sleep synchronously for a given amount of
   * time in milliseconds.
   *
   * ```ts
   * Deno.sleepSync(10);
   * ```
   */
  export function sleepSync(millis: number): Promise<void>;
}

declare function fetch(
  input: Request | URL | string,
  init?: RequestInit & { client: Deno.HttpClient },
): Promise<Response>;<|MERGE_RESOLUTION|>--- conflicted
+++ resolved
@@ -835,33 +835,6 @@
     mtime: number | Date,
   ): Promise<void>;
 
-<<<<<<< HEAD
-  /** **UNSTABLE**: Under consideration to remove `ShutdownMode` entirely.
-   *
-   * Corresponds to `SHUT_RD`, `SHUT_WR`, `SHUT_RDWR` on POSIX-like systems.
-   *
-   * See: http://man7.org/linux/man-pages/man2/shutdown.2.html */
-  export enum ShutdownMode {
-    Read = 0,
-    Write,
-    ReadWrite, // TODO(ry) panics on ReadWrite.
-  }
-
-  /** **UNSTABLE**: Both the `how` parameter and `ShutdownMode` enum are under
-   * consideration for removal.
-   *
-   * Shutdown socket send and receive operations.
-   *
-   * Matches behavior of POSIX shutdown(3).
-   *
-   * ```ts
-   * const listener = Deno.listen({ port: 80 });
-   * const conn = await listener.accept();
-   * Deno.shutdown(conn.rid, Deno.ShutdownMode.Write);
-   * ```
-   */
-  export function shutdown(rid: number, how: ShutdownMode): Promise<void>;
-
   /** The type of the resource record.
    * Only the listed types are supported currently. */
   export type RecordType =
@@ -910,8 +883,6 @@
     options?: ResolveDnsOptions,
   ): Promise<string[]>;
 
-=======
->>>>>>> 1728b3ba
   /** **UNSTABLE**: new API, yet to be vetted.
    *
    * A generic transport listener for message-oriented protocols. */
