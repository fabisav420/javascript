// Copyright 2018-2021 the Deno authors. All rights reserved. MIT license.

/// <reference no-default-lib="true" />
/// <reference lib="deno.ns" />
/// <reference lib="deno.net_unstable" />
/// <reference lib="deno.http_unstable" />

declare namespace Deno {
  /**
   * **UNSTABLE**: New API, yet to be vetted.  This API is under consideration to
   * determine if permissions are required to call it.
   *
   * Retrieve the process umask.  If `mask` is provided, sets the process umask.
   * This call always returns what the umask was before the call.
   *
   * ```ts
   * console.log(Deno.umask());  // e.g. 18 (0o022)
   * const prevUmaskValue = Deno.umask(0o077);  // e.g. 18 (0o022)
   * console.log(Deno.umask());  // e.g. 63 (0o077)
   * ```
   *
   * NOTE:  This API is not implemented on Windows
   */
  export function umask(mask?: number): number;

  /** **UNSTABLE**: New API, yet to be vetted.
   *
   * Gets the size of the console as columns/rows.
   *
   * ```ts
   * const { columns, rows } = Deno.consoleSize(Deno.stdout.rid);
   * ```
   */
  export function consoleSize(
    rid: number,
  ): {
    columns: number;
    rows: number;
  };

  /** **Unstable**  There are questions around which permission this needs. And
   * maybe should be renamed (loadAverage?)
   *
   * Returns an array containing the 1, 5, and 15 minute load averages. The
   * load average is a measure of CPU and IO utilization of the last one, five,
   * and 15 minute periods expressed as a fractional number.  Zero means there
   * is no load. On Windows, the three values are always the same and represent
   * the current load, not the 1, 5 and 15 minute load averages.
   *
   * ```ts
   * console.log(Deno.loadavg());  // e.g. [ 0.71, 0.44, 0.44 ]
   * ```
   *
   * Requires `allow-env` permission.
   */
  export function loadavg(): number[];

  /** **Unstable** new API. yet to be vetted. Under consideration to possibly move to
   * Deno.build or Deno.versions and if it should depend sys-info, which may not
   * be desireable.
   *
   * Returns the release version of the Operating System.
   *
   * ```ts
   * console.log(Deno.osRelease());
   * ```
   *
   * Requires `allow-env` permission.
   *
   */
  export function osRelease(): string;

  /** **Unstable** new API. yet to be vetted.
   *
   * Displays the total amount of free and used physical and swap memory in the
   * system, as well as the buffers and caches used by the kernel.
   *
   * This is similar to the `free` command in Linux
   *
   * ```ts
   * console.log(Deno.systemMemoryInfo());
   * ```
   *
   * Requires `allow-env` permission.
   *
   */
  export function systemMemoryInfo(): SystemMemoryInfo;

  export interface SystemMemoryInfo {
    /** Total installed memory */
    total: number;
    /** Unused memory */
    free: number;
    /** Estimation of how much memory is available  for  starting  new
     * applications, without  swapping. Unlike the data provided by the cache or
     * free fields, this field takes into account page cache and also that not
     * all reclaimable memory slabs will be reclaimed due to items being in use
     */
    available: number;
    /** Memory used by kernel buffers */
    buffers: number;
    /** Memory  used  by  the  page  cache  and  slabs */
    cached: number;
    /** Total swap memory */
    swapTotal: number;
    /** Unused swap memory */
    swapFree: number;
  }

  /** All possible types for interfacing with foreign functions */
  export type NativeType =
    | "void"
    | "u8"
    | "i8"
    | "u16"
    | "i16"
    | "u32"
    | "i32"
    | "u64"
    | "i64"
    | "usize"
    | "isize"
    | "f32"
    | "f64";

  /** A foreign function as defined by its parameter and result types */
  export interface ForeignFunction {
    parameters: NativeType[];
    result: NativeType;
  }

  /** A dynamic library resource */
  export interface DynamicLibrary<S extends Record<string, ForeignFunction>> {
    /** All of the registered symbols along with functions for calling them */
    symbols: { [K in keyof S]: (...args: unknown[]) => unknown };

    close(): void;
  }

  /** **UNSTABLE**: new API
   *
   * Opens a dynamic library and registers symbols
   */
  export function dlopen<S extends Record<string, ForeignFunction>>(
    filename: string,
    symbols: S,
  ): DynamicLibrary<S>;

  /** The log category for a diagnostic message. */
  export enum DiagnosticCategory {
    Warning = 0,
    Error = 1,
    Suggestion = 2,
    Message = 3,
  }

  export interface DiagnosticMessageChain {
    message: string;
    category: DiagnosticCategory;
    code: number;
    next?: DiagnosticMessageChain[];
  }

  export interface Diagnostic {
    /** A string message summarizing the diagnostic. */
    messageText?: string;
    /** An ordered array of further diagnostics. */
    messageChain?: DiagnosticMessageChain;
    /** Information related to the diagnostic. This is present when there is a
     * suggestion or other additional diagnostic information */
    relatedInformation?: Diagnostic[];
    /** The text of the source line related to the diagnostic. */
    sourceLine?: string;
    source?: string;
    /** The start position of the error. Zero based index. */
    start?: {
      line: number;
      character: number;
    };
    /** The end position of the error.  Zero based index. */
    end?: {
      line: number;
      character: number;
    };
    /** The filename of the resource related to the diagnostic message. */
    fileName?: string;
    /** The category of the diagnostic. */
    category: DiagnosticCategory;
    /** A number identifier. */
    code: number;
  }

  /** **UNSTABLE**: new API, yet to be vetted.
   *
   * Format an array of diagnostic items and return them as a single string in a
   * user friendly format. If there are no diagnostics then it will return an
   * empty string.
   *
   * ```ts
   * const { diagnostics } = await Deno.emit("file_with_compile_issues.ts");
   * console.table(diagnostics);  // Prints raw diagnostic data
   * console.log(Deno.formatDiagnostics(diagnostics));  // User friendly output of diagnostics
   * console.log(Deno.formatDiagnostics([]));  // An empty string
   * ```
   *
   * @param diagnostics An array of diagnostic items to format
   */
  export function formatDiagnostics(diagnostics: Diagnostic[]): string;

  /** **UNSTABLE**: new API, yet to be vetted.
   *
   * A specific subset TypeScript compiler options that can be supported by the
   * Deno TypeScript compiler. */
  export interface CompilerOptions {
    /** Allow JavaScript files to be compiled. Defaults to `true`. */
    allowJs?: boolean;
    /** Allow default imports from modules with no default export. This does not
     * affect code emit, just typechecking. Defaults to `false`. */
    allowSyntheticDefaultImports?: boolean;
    /** Allow accessing UMD globals from modules. Defaults to `false`. */
    allowUmdGlobalAccess?: boolean;
    /** Do not report errors on unreachable code. Defaults to `false`. */
    allowUnreachableCode?: boolean;
    /** Do not report errors on unused labels. Defaults to `false` */
    allowUnusedLabels?: boolean;
    /** Parse in strict mode and emit `"use strict"` for each source file.
     * Defaults to `true`. */
    alwaysStrict?: boolean;
    /** Base directory to resolve non-relative module names. Defaults to
     * `undefined`. */
    baseUrl?: string;
    /** The character set of the input files. Defaults to `"utf8"`. */
    charset?: string;
    /** Report errors in `.js` files. Use in conjunction with `allowJs`. Defaults
     * to `false`. */
    checkJs?: boolean;
    /** Generates corresponding `.d.ts` file. Defaults to `false`. */
    declaration?: boolean;
    /** Output directory for generated declaration files. */
    declarationDir?: string;
    /** Generates a source map for each corresponding `.d.ts` file. Defaults to
     * `false`. */
    declarationMap?: boolean;
    /** Provide full support for iterables in `for..of`, spread and
     * destructuring when targeting ES5 or ES3. Defaults to `false`. */
    downlevelIteration?: boolean;
    /** Only emit `.d.ts` declaration files. Defaults to `false`. */
    emitDeclarationOnly?: boolean;
    /** Emit design-type metadata for decorated declarations in source. See issue
     * [microsoft/TypeScript#2577](https://github.com/Microsoft/TypeScript/issues/2577)
     * for details. Defaults to `false`. */
    emitDecoratorMetadata?: boolean;
    /** Emit `__importStar` and `__importDefault` helpers for runtime babel
     * ecosystem compatibility and enable `allowSyntheticDefaultImports` for type
     * system compatibility. Defaults to `true`. */
    esModuleInterop?: boolean;
    /** Enables experimental support for ES decorators. Defaults to `true`. */
    experimentalDecorators?: boolean;
    /** Import emit helpers (e.g. `__extends`, `__rest`, etc..) from
     * [tslib](https://www.npmjs.com/package/tslib). */
    importHelpers?: boolean;
    /** This flag controls how `import` works, there are 3 different options:
     *
     * - `remove`: The default behavior of dropping import statements which only
     *   reference types.
     * - `preserve`: Preserves all `import` statements whose values or types are
     *   never used. This can cause imports/side-effects to be preserved.
     * - `error`: This preserves all imports (the same as the preserve option),
     *   but will error when a value import is only used as a type. This might
     *   be useful if you want to ensure no values are being accidentally
     *   imported, but still make side-effect imports explicit.
     *
     * This flag works because you can use `import type` to explicitly create an
     * `import` statement which should never be emitted into JavaScript. */
    importsNotUsedAsValues?: "remove" | "preserve" | "error";
    /** Emit a single file with source maps instead of having a separate file.
     * Defaults to `false`. */
    inlineSourceMap?: boolean;
    /** Emit the source alongside the source maps within a single file; requires
     * `inlineSourceMap` or `sourceMap` to be set. Defaults to `false`. */
    inlineSources?: boolean;
    /** Support JSX in `.tsx` files: `"react"`, `"preserve"`, `"react-native"`.
     * Defaults to `"react"`. */
    jsx?: "react" | "preserve" | "react-native";
    /** Specify the JSX factory function to use when targeting react JSX emit,
     * e.g. `React.createElement` or `h`. Defaults to `React.createElement`. */
    jsxFactory?: string;
    /** Specify the JSX fragment factory function to use when targeting react
     * JSX emit, e.g. `Fragment`. Defaults to `React.Fragment`. */
    jsxFragmentFactory?: string;
    /** Resolve keyof to string valued property names only (no numbers or
     * symbols). Defaults to `false`. */
    keyofStringsOnly?: string;
    /** List of library files to be included in the compilation. If omitted,
     * then the Deno main runtime libs are used. */
    lib?: string[];
    /** The locale to use to show error messages. */
    locale?: string;
    /** Specifies the location where debugger should locate map files instead of
     * generated locations. Use this flag if the `.map` files will be located at
     * run-time in a different location than the `.js` files. The location
     * specified will be embedded in the source map to direct the debugger where
     * the map files will be located. Defaults to `undefined`. */
    mapRoot?: string;
    /** Specify the module format for the emitted code. Defaults to
     * `"esnext"`. */
    module?:
      | "none"
      | "commonjs"
      | "amd"
      | "system"
      | "umd"
      | "es6"
      | "es2015"
      | "es2020"
      | "esnext";
    /** Do not generate custom helper functions like `__extends` in compiled
     * output. Defaults to `false`. */
    noEmitHelpers?: boolean;
    /** Report errors for fallthrough cases in switch statement. Defaults to
     * `false`. */
    noFallthroughCasesInSwitch?: boolean;
    /** Raise error on expressions and declarations with an implied any type.
     * Defaults to `true`. */
    noImplicitAny?: boolean;
    /** Report an error when not all code paths in function return a value.
     * Defaults to `false`. */
    noImplicitReturns?: boolean;
    /** Raise error on `this` expressions with an implied `any` type. Defaults to
     * `true`. */
    noImplicitThis?: boolean;
    /** Do not emit `"use strict"` directives in module output. Defaults to
     * `false`. */
    noImplicitUseStrict?: boolean;
    /** Do not include the default library file (`lib.d.ts`). Defaults to
     * `false`. */
    noLib?: boolean;
    /** Do not add triple-slash references or module import targets to the list of
     * compiled files. Defaults to `false`. */
    noResolve?: boolean;
    /** Disable strict checking of generic signatures in function types. Defaults
     * to `false`. */
    noStrictGenericChecks?: boolean;
    /** Include 'undefined' in index signature results. Defaults to `false`. */
    noUncheckedIndexedAccess?: boolean;
    /** Report errors on unused locals. Defaults to `false`. */
    noUnusedLocals?: boolean;
    /** Report errors on unused parameters. Defaults to `false`. */
    noUnusedParameters?: boolean;
    /** List of path mapping entries for module names to locations relative to the
     * `baseUrl`. Defaults to `undefined`. */
    paths?: Record<string, string[]>;
    /** Do not erase const enum declarations in generated code. Defaults to
     * `false`. */
    preserveConstEnums?: boolean;
    /** Remove all comments except copy-right header comments beginning with
     * `/*!`. Defaults to `true`. */
    removeComments?: boolean;
    /** Specifies the root directory of input files. Only use to control the
     * output directory structure with `outDir`. Defaults to `undefined`. */
    rootDir?: string;
    /** List of _root_ folders whose combined content represent the structure of
     * the project at runtime. Defaults to `undefined`. */
    rootDirs?: string[];
    /** Generates corresponding `.map` file. Defaults to `false`. */
    sourceMap?: boolean;
    /** Specifies the location where debugger should locate TypeScript files
     * instead of source locations. Use this flag if the sources will be located
     * at run-time in a different location than that at design-time. The location
     * specified will be embedded in the sourceMap to direct the debugger where
     * the source files will be located. Defaults to `undefined`. */
    sourceRoot?: string;
    /** Skip type checking of all declaration files (`*.d.ts`). */
    skipLibCheck?: boolean;
    /** Enable all strict type checking options. Enabling `strict` enables
     * `noImplicitAny`, `noImplicitThis`, `alwaysStrict`, `strictBindCallApply`,
     * `strictNullChecks`, `strictFunctionTypes` and
     * `strictPropertyInitialization`. Defaults to `true`. */
    strict?: boolean;
    /** Enable stricter checking of the `bind`, `call`, and `apply` methods on
     * functions. Defaults to `true`. */
    strictBindCallApply?: boolean;
    /** Disable bivariant parameter checking for function types. Defaults to
     * `true`. */
    strictFunctionTypes?: boolean;
    /** Ensure non-undefined class properties are initialized in the constructor.
     * This option requires `strictNullChecks` be enabled in order to take effect.
     * Defaults to `true`. */
    strictPropertyInitialization?: boolean;
    /** In strict null checking mode, the `null` and `undefined` values are not in
     * the domain of every type and are only assignable to themselves and `any`
     * (the one exception being that `undefined` is also assignable to `void`). */
    strictNullChecks?: boolean;
    /** Suppress excess property checks for object literals. Defaults to
     * `false`. */
    suppressExcessPropertyErrors?: boolean;
    /** Suppress `noImplicitAny` errors for indexing objects lacking index
     * signatures. */
    suppressImplicitAnyIndexErrors?: boolean;
    /** Specify ECMAScript target version. Defaults to `esnext`. */
    target?:
      | "es3"
      | "es5"
      | "es6"
      | "es2015"
      | "es2016"
      | "es2017"
      | "es2018"
      | "es2019"
      | "es2020"
      | "esnext";
    /** List of names of type definitions to include when type checking.
     * Defaults to `undefined`.
     *
     * The type definitions are resolved according to the normal Deno resolution
     * irrespective of if sources are provided on the call. In addition, unlike
     * passing the `--config` option on startup, there is no base to resolve
     * relative specifiers, so the specifiers here have to be fully qualified
     * URLs or paths.  For example:
     *
     * ```ts
     * Deno.emit("./a.ts", {
     *   compilerOptions: {
     *     types: [
     *       "https://deno.land/x/pkg/types.d.ts",
     *       "/Users/me/pkg/types.d.ts",
     *     ]
     *   }
     * });
     * ```
     */
    types?: string[];
    /** Emit class fields with ECMAScript-standard semantics. Defaults to
     * `false`. */
    useDefineForClassFields?: boolean;
  }

  interface ImportMap {
    imports: Record<string, string>;
    scopes?: Record<string, Record<string, string>>;
  }

  /**
   * **UNSTABLE**: new API, yet to be vetted.
   *
   * The options for `Deno.emit()` API.
   */
  export interface EmitOptions {
    /** Indicate that the source code should be emitted to a single file
     * JavaScript bundle that is a single ES module (`"module"`) or a single
     * file self contained script we executes in an immediately invoked function
     * when loaded (`"classic"`). */
    bundle?: "module" | "classic";
    /** If `true` then the sources will be typed checked, returning any
     * diagnostic errors in the result.  If `false` type checking will be
     * skipped.  Defaults to `true`.
     *
     * *Note* by default, only TypeScript will be type checked, just like on
     * the command line.  Use the `compilerOptions` options of `checkJs` to
     * enable type checking of JavaScript. */
    check?: boolean;
    /** A set of options that are aligned to TypeScript compiler options that
     * are supported by Deno. */
    compilerOptions?: CompilerOptions;
    /** An [import-map](https://deno.land/manual/linking_to_external_code/import_maps#import-maps)
     * which will be applied to the imports. */
    importMap?: ImportMap;
    /** An absolute path to an [import-map](https://deno.land/manual/linking_to_external_code/import_maps#import-maps).
     * Required to be specified if an `importMap` is specified to be able to
     * determine resolution of relative paths. If a `importMap` is not
     * specified, then it will assumed the file path points to an import map on
     * disk and will be attempted to be loaded based on current runtime
     * permissions.
     */
    importMapPath?: string;
    /** A record of sources to use when doing the emit.  If provided, Deno will
     * use these sources instead of trying to resolve the modules externally. */
    sources?: Record<string, string>;
  }

  /**
   * **UNSTABLE**: new API, yet to be vetted.
   *
   * The result of `Deno.emit()` API.
   */
  export interface EmitResult {
    /** Diagnostic messages returned from the type checker (`tsc`).
     *
     * Can be used with `Deno.formatDiagnostics` to display a user
     * friendly string. */
    diagnostics: Diagnostic[];
    /** Any emitted files.  If bundled, then the JavaScript will have the
     * key of `deno:///bundle.js` with an optional map (based on
     * `compilerOptions`) in `deno:///bundle.js.map`. */
    files: Record<string, string>;
    /** An optional array of any compiler options that were ignored by Deno. */
    ignoredOptions?: string[];
    /** An array of internal statistics related to the emit, for diagnostic
     * purposes. */
    stats: Array<[string, number]>;
  }

  /**
   * **UNSTABLE**: new API, yet to be vetted.
   *
   * Similar to the command line functionality of `deno run` or `deno cache`,
   * `Deno.emit()` provides a way to provide Deno arbitrary JavaScript
   * or TypeScript and have it return JavaScript based on the options and
   * settings provided. The source code can either be provided or the modules
   * can be fetched and resolved in line with the behavior of the command line.
   *
   * Requires `allow-read` and/or `allow-net` if sources are not provided.
   *
   * @param rootSpecifier The specifier that will be used as the entry point.
   *                      If no sources are provided, then the specifier would
   *                      be the same as if you typed it on the command line for
   *                      `deno run`. If sources are provided, it should match
   *                      one of the names of the sources.
   * @param options  A set of options to be used with the emit.
   *
   * @returns The result of the emit. If diagnostics are found, they can be used
   * with `Deno.formatDiagnostics` to construct a user friendly string, which
   * has the same format as CLI diagnostics.
   */
  export function emit(
    rootSpecifier: string | URL,
    options?: EmitOptions,
  ): Promise<EmitResult>;

  /** **UNSTABLE**: Should not have same name as `window.location` type. */
  interface Location {
    /** The full url for the module, e.g. `file://some/file.ts` or
     * `https://some/file.ts`. */
    fileName: string;
    /** The line number in the file. It is assumed to be 1-indexed. */
    lineNumber: number;
    /** The column number in the file. It is assumed to be 1-indexed. */
    columnNumber: number;
  }

  /** **UNSTABLE**: new API, yet to be vetted.
   *
   * Given a current location in a module, lookup the source location and return
   * it.
   *
   * When Deno transpiles code, it keep source maps of the transpiled code. This
   * function can be used to lookup the original location. This is
   * automatically done when accessing the `.stack` of an error, or when an
   * uncaught error is logged. This function can be used to perform the lookup
   * for creating better error handling.
   *
   * **Note:** `lineNumber` and `columnNumber` are 1 indexed, which matches display
   * expectations, but is not typical of most index numbers in Deno.
   *
   * An example:
   *
   * ```ts
   * const origin = Deno.applySourceMap({
   *   fileName: "file://my/module.ts",
   *   lineNumber: 5,
   *   columnNumber: 15
   * });
   *
   * console.log(`${origin.fileName}:${origin.lineNumber}:${origin.columnNumber}`);
   * ```
   */
  export function applySourceMap(location: Location): Location;

  enum LinuxSignal {
    SIGHUP = 1,
    SIGINT = 2,
    SIGQUIT = 3,
    SIGILL = 4,
    SIGTRAP = 5,
    SIGABRT = 6,
    SIGBUS = 7,
    SIGFPE = 8,
    SIGKILL = 9,
    SIGUSR1 = 10,
    SIGSEGV = 11,
    SIGUSR2 = 12,
    SIGPIPE = 13,
    SIGALRM = 14,
    SIGTERM = 15,
    SIGSTKFLT = 16,
    SIGCHLD = 17,
    SIGCONT = 18,
    SIGSTOP = 19,
    SIGTSTP = 20,
    SIGTTIN = 21,
    SIGTTOU = 22,
    SIGURG = 23,
    SIGXCPU = 24,
    SIGXFSZ = 25,
    SIGVTALRM = 26,
    SIGPROF = 27,
    SIGWINCH = 28,
    SIGIO = 29,
    SIGPWR = 30,
    SIGSYS = 31,
  }
  enum MacOSSignal {
    SIGHUP = 1,
    SIGINT = 2,
    SIGQUIT = 3,
    SIGILL = 4,
    SIGTRAP = 5,
    SIGABRT = 6,
    SIGEMT = 7,
    SIGFPE = 8,
    SIGKILL = 9,
    SIGBUS = 10,
    SIGSEGV = 11,
    SIGSYS = 12,
    SIGPIPE = 13,
    SIGALRM = 14,
    SIGTERM = 15,
    SIGURG = 16,
    SIGSTOP = 17,
    SIGTSTP = 18,
    SIGCONT = 19,
    SIGCHLD = 20,
    SIGTTIN = 21,
    SIGTTOU = 22,
    SIGIO = 23,
    SIGXCPU = 24,
    SIGXFSZ = 25,
    SIGVTALRM = 26,
    SIGPROF = 27,
    SIGWINCH = 28,
    SIGINFO = 29,
    SIGUSR1 = 30,
    SIGUSR2 = 31,
  }

  /** **UNSTABLE**: Further changes required to make platform independent.
   *
   * Signals numbers. This is platform dependent. */
  export const Signal: typeof MacOSSignal | typeof LinuxSignal;

  /** **UNSTABLE**: new API, yet to be vetted.
   *
   * Represents the stream of signals, implements both `AsyncIterator` and
   * `PromiseLike`. */
  export class SignalStream
    implements AsyncIterableIterator<void>, PromiseLike<void> {
    constructor(signal: typeof Deno.Signal);
    then<T, S>(
      f: (v: void) => T | Promise<T>,
      g?: (v: void) => S | Promise<S>,
    ): Promise<T | S>;
    next(): Promise<IteratorResult<void>>;
    [Symbol.asyncIterator](): AsyncIterableIterator<void>;
    dispose(): void;
  }

  /** **UNSTABLE**: new API, yet to be vetted.
   *
   * Returns the stream of the given signal number. You can use it as an async
   * iterator.
   *
   * ```ts
   * for await (const _ of Deno.signal(Deno.Signal.SIGTERM)) {
   *   console.log("got SIGTERM!");
   * }
   * ```
   *
   * You can also use it as a promise. In this case you can only receive the
   * first one.
   *
   * ```ts
   * await Deno.signal(Deno.Signal.SIGTERM);
   * console.log("SIGTERM received!")
   * ```
   *
   * If you want to stop receiving the signals, you can use `.dispose()` method
   * of the signal stream object.
   *
   * ```ts
   * const sig = Deno.signal(Deno.Signal.SIGTERM);
   * setTimeout(() => { sig.dispose(); }, 5000);
   * for await (const _ of sig) {
   *   console.log("SIGTERM!")
   * }
   * ```
   *
   * The above for-await loop exits after 5 seconds when `sig.dispose()` is
   * called.
   *
   * NOTE: This functionality is not yet implemented on Windows.
   */
  export function signal(signo: number): SignalStream;

  /** **UNSTABLE**: new API, yet to be vetted. */
  export const signals: {
    /** Returns the stream of SIGALRM signals.
     *
     * This method is the shorthand for `Deno.signal(Deno.Signal.SIGALRM)`. */
    alarm: () => SignalStream;
    /** Returns the stream of SIGCHLD signals.
     *
     * This method is the shorthand for `Deno.signal(Deno.Signal.SIGCHLD)`. */
    child: () => SignalStream;
    /** Returns the stream of SIGHUP signals.
     *
     * This method is the shorthand for `Deno.signal(Deno.Signal.SIGHUP)`. */
    hungup: () => SignalStream;
    /** Returns the stream of SIGINT signals.
     *
     * This method is the shorthand for `Deno.signal(Deno.Signal.SIGINT)`. */
    interrupt: () => SignalStream;
    /** Returns the stream of SIGIO signals.
     *
     * This method is the shorthand for `Deno.signal(Deno.Signal.SIGIO)`. */
    io: () => SignalStream;
    /** Returns the stream of SIGPIPE signals.
     *
     * This method is the shorthand for `Deno.signal(Deno.Signal.SIGPIPE)`. */
    pipe: () => SignalStream;
    /** Returns the stream of SIGQUIT signals.
     *
     * This method is the shorthand for `Deno.signal(Deno.Signal.SIGQUIT)`. */
    quit: () => SignalStream;
    /** Returns the stream of SIGTERM signals.
     *
     * This method is the shorthand for `Deno.signal(Deno.Signal.SIGTERM)`. */
    terminate: () => SignalStream;
    /** Returns the stream of SIGUSR1 signals.
     *
     * This method is the shorthand for `Deno.signal(Deno.Signal.SIGUSR1)`. */
    userDefined1: () => SignalStream;
    /** Returns the stream of SIGUSR2 signals.
     *
     * This method is the shorthand for `Deno.signal(Deno.Signal.SIGUSR2)`. */
    userDefined2: () => SignalStream;
    /** Returns the stream of SIGWINCH signals.
     *
     * This method is the shorthand for `Deno.signal(Deno.Signal.SIGWINCH)`. */
    windowChange: () => SignalStream;
  };

  export type SetRawOptions = {
    cbreak: boolean;
  };

  /** **UNSTABLE**: new API, yet to be vetted
   *
   * Set TTY to be under raw mode or not. In raw mode, characters are read and
   * returned as is, without being processed. All special processing of
   * characters by the terminal is disabled, including echoing input characters.
   * Reading from a TTY device in raw mode is faster than reading from a TTY
   * device in canonical mode.
   *
   * The `cbreak` option can be used to indicate that characters that correspond
   * to a signal should still be generated. When disabling raw mode, this option
   * is ignored. This functionality currently only works on Linux and Mac OS.
   *
   * ```ts
   * Deno.setRaw(Deno.stdin.rid, true, { cbreak: true });
   * ```
   */
  export function setRaw(
    rid: number,
    mode: boolean,
    options?: SetRawOptions,
  ): void;

  /** **UNSTABLE**: needs investigation into high precision time.
   *
   * Synchronously changes the access (`atime`) and modification (`mtime`) times
   * of a file system object referenced by `path`. Given times are either in
   * seconds (UNIX epoch time) or as `Date` objects.
   *
   * ```ts
   * Deno.utimeSync("myfile.txt", 1556495550, new Date());
   * ```
   *
   * Requires `allow-write` permission. */
  export function utimeSync(
    path: string | URL,
    atime: number | Date,
    mtime: number | Date,
  ): void;

  /** **UNSTABLE**: needs investigation into high precision time.
   *
   * Changes the access (`atime`) and modification (`mtime`) times of a file
   * system object referenced by `path`. Given times are either in seconds
   * (UNIX epoch time) or as `Date` objects.
   *
   * ```ts
   * await Deno.utime("myfile.txt", 1556495550, new Date());
   * ```
   *
   * Requires `allow-write` permission. */
  export function utime(
    path: string | URL,
    atime: number | Date,
    mtime: number | Date,
  ): Promise<void>;

  export function run<
    T extends RunOptions & {
      clearEnv?: boolean;
    } = RunOptions & {
      clearEnv?: boolean;
    },
  >(opt: T): Process<T>;

  /** **UNSTABLE**: The `signo` argument may change to require the Deno.Signal
   * enum.
   *
   * Send a signal to process under given `pid`. This functionality currently
   * only works on Linux and Mac OS.
   *
   * If `pid` is negative, the signal will be sent to the process group
   * identified by `pid`.
   *
   *      const p = Deno.run({
   *        cmd: ["sleep", "10000"]
   *      });
   *
   *      Deno.kill(p.pid, Deno.Signal.SIGINT);
   *
   * Requires `allow-run` permission. */
  export function kill(pid: number, signo: number): void;

  /**  **UNSTABLE**: New API, yet to be vetted.  Additional consideration is still
   * necessary around the permissions required.
   *
   * Get the `hostname` of the machine the Deno process is running on.
   *
   * ```ts
   * console.log(Deno.hostname());
   * ```
   *
   *  Requires `allow-env` permission.
   */
  export function hostname(): string;

  /** **UNSTABLE**: New API, yet to be vetted.
   * A custom HttpClient for use with `fetch`.
   *
   * ```ts
   * const client = Deno.createHttpClient({ caData: await Deno.readTextFile("./ca.pem") });
   * const req = await fetch("https://myserver.com", { client });
   * ```
   */
  export class HttpClient {
    rid: number;
    close(): void;
  }

  /** **UNSTABLE**: New API, yet to be vetted.
   * The options used when creating a [HttpClient].
   */
  export interface CreateHttpClientOptions {
    /** A certificate authority to use when validating TLS certificates. Certificate data must be PEM encoded.
     */
    caData?: string;
    proxy?: Proxy;
  }

  export interface Proxy {
    url: string;
    basicAuth?: BasicAuth;
  }

  export interface BasicAuth {
    username: string;
    password: string;
  }

  /** **UNSTABLE**: New API, yet to be vetted.
   * Create a custom HttpClient for to use with `fetch`.
   *
   * ```ts
   * const client = Deno.createHttpClient({ caData: await Deno.readTextFile("./ca.pem") });
   * const response = await fetch("https://myserver.com", { client });
   * ```
   *
   * ```ts
   * const client = Deno.createHttpClient({ proxy: { url: "http://myproxy.com:8080" } });
   * const response = await fetch("https://myserver.com", { client });
   * ```
   */
  export function createHttpClient(
    options: CreateHttpClientOptions,
  ): HttpClient;

  /** **UNSTABLE**: needs investigation into high precision time.
   *
   * Synchronously changes the access (`atime`) and modification (`mtime`) times
   * of a file stream resource referenced by `rid`. Given times are either in
   * seconds (UNIX epoch time) or as `Date` objects.
   *
   * ```ts
   * const file = Deno.openSync("file.txt", { create: true, write: true });
   * Deno.futimeSync(file.rid, 1556495550, new Date());
   * ```
   */
  export function futimeSync(
    rid: number,
    atime: number | Date,
    mtime: number | Date,
  ): void;

  /** **UNSTABLE**: needs investigation into high precision time.
   *
   * Changes the access (`atime`) and modification (`mtime`) times of a file
   * stream resource referenced by `rid`. Given times are either in seconds
   * (UNIX epoch time) or as `Date` objects.
   *
   * ```ts
   * const file = await Deno.open("file.txt", { create: true, write: true });
   * await Deno.futime(file.rid, 1556495550, new Date());
   * ```
   */
  export function futime(
    rid: number,
    atime: number | Date,
    mtime: number | Date,
  ): Promise<void>;

  /** *UNSTABLE**: new API, yet to be vetted.
   *
   * SleepSync puts the main thread to sleep synchronously for a given amount of
   * time in milliseconds.
   *
   * ```ts
   * Deno.sleepSync(10);
   * ```
   */
  export function sleepSync(millis: number): void;

  export interface Metrics extends OpMetrics {
    ops: Record<string, OpMetrics>;
  }

  export interface OpMetrics {
    opsDispatched: number;
    opsDispatchedSync: number;
    opsDispatchedAsync: number;
    opsDispatchedAsyncUnref: number;
    opsCompleted: number;
    opsCompletedSync: number;
    opsCompletedAsync: number;
    opsCompletedAsyncUnref: number;
    bytesSentControl: number;
    bytesSentData: number;
    bytesReceived: number;
  }

  /** **UNSTABLE**: New option, yet to be vetted. */
  export interface TestDefinition {
    /** Specifies the permissions that should be used to run the test.
     * Set this to "inherit" to keep the calling thread's permissions.
     * Set this to "none" to revoke all permissions.
     *
     * Defaults to "inherit".
    */
    permissions?: "inherit" | "none" | {
      /** Specifies if the `net` permission should be requested or revoked.
      * If set to `"inherit"`, the current `env` permission will be inherited.
      * If set to `true`, the global `net` permission will be requested.
      * If set to `false`, the global `net` permission will be revoked.
      *
      * Defaults to "inherit".
      */
      env?: "inherit" | boolean | string[];

      /** Specifies if the `hrtime` permission should be requested or revoked.
      * If set to `"inherit"`, the current `hrtime` permission will be inherited.
      * If set to `true`, the global `hrtime` permission will be requested.
      * If set to `false`, the global `hrtime` permission will be revoked.
      *
      * Defaults to "inherit".
      */
      hrtime?: "inherit" | boolean;

      /** Specifies if the `net` permission should be requested or revoked.
      * if set to `"inherit"`, the current `net` permission will be inherited.
      * if set to `true`, the global `net` permission will be requested.
      * if set to `false`, the global `net` permission will be revoked.
      * if set to `string[]`, the `net` permission will be requested with the
      * specified host strings with the format `"<host>[:<port>]`.
      *
      * Defaults to "inherit".
      *
      * Examples:
      *
      * ```ts
      * import { assertEquals } from "https://deno.land/std/testing/asserts.ts";
      *
      * Deno.test({
      *   name: "inherit",
      *   permissions: {
      *     net: "inherit",
      *   },
      *   async fn() {
      *     const status = await Deno.permissions.query({ name: "net" })
      *     assertEquals(status.state, "granted");
      *   },
      * });
      * ```
      *
      * ```ts
      * import { assertEquals } from "https://deno.land/std/testing/asserts.ts";
      *
      * Deno.test({
      *   name: "true",
      *   permissions: {
      *     net: true,
      *   },
      *   async fn() {
      *     const status = await Deno.permissions.query({ name: "net" });
      *     assertEquals(status.state, "granted");
      *   },
      * });
      * ```
      *
      * ```ts
      * import { assertEquals } from "https://deno.land/std/testing/asserts.ts";
      *
      * Deno.test({
      *   name: "false",
      *   permissions: {
      *     net: false,
      *   },
      *   async fn() {
      *     const status = await Deno.permissions.query({ name: "net" });
      *     assertEquals(status.state, "denied");
      *   },
      * });
      * ```
      *
      * ```ts
      * import { assertEquals } from "https://deno.land/std/testing/asserts.ts";
      *
      * Deno.test({
      *   name: "localhost:8080",
      *   permissions: {
      *     net: ["localhost:8080"],
      *   },
      *   async fn() {
      *     const status = await Deno.permissions.query({ name: "net", host: "localhost:8080" });
      *     assertEquals(status.state, "granted");
      *   },
      * });
      * ```
      */
      net?: "inherit" | boolean | Array<string | URL>;

      /** Specifies if the `ffi` permission should be requested or revoked.
      * If set to `"inherit"`, the current `ffi` permission will be inherited.
      * If set to `true`, the global `ffi` permission will be requested.
      * If set to `false`, the global `ffi` permission will be revoked.
      *
      * Defaults to "inherit".
      */
      ffi?: "inherit" | boolean;

      /** Specifies if the `read` permission should be requested or revoked.
      * If set to `"inherit"`, the current `read` permission will be inherited.
      * If set to `true`, the global `read` permission will be requested.
      * If set to `false`, the global `read` permission will be revoked.
      * If set to `Array<string | URL>`, the `read` permission will be requested with the
      * specified file paths.
      *
      * Defaults to "inherit".
      */
      read?: "inherit" | boolean | Array<string | URL>;

      /** Specifies if the `run` permission should be requested or revoked.
      * If set to `"inherit"`, the current `run` permission will be inherited.
      * If set to `true`, the global `run` permission will be requested.
      * If set to `false`, the global `run` permission will be revoked.
      *
      * Defaults to "inherit".
      */
      run?: "inherit" | boolean | Array<string | URL>;

      /** Specifies if the `write` permission should be requested or revoked.
      * If set to `"inherit"`, the current `write` permission will be inherited.
      * If set to `true`, the global `write` permission will be requested.
      * If set to `false`, the global `write` permission will be revoked.
      * If set to `Array<string | URL>`, the `write` permission will be requested with the
      * specified file paths.
      *
      * Defaults to "inherit".
      */
      write?: "inherit" | boolean | Array<string | URL>;
    };
  }
}

declare function fetch(
  input: Request | URL | string,
  init?: RequestInit & { client: Deno.HttpClient },
): Promise<Response>;

declare interface WorkerOptions {
  /** UNSTABLE: New API.
   *
   * Set deno.namespace to `true` to make `Deno` namespace and all of its
   * methods available to the worker environment. Defaults to `false`.
   *
   * Configure deno.permissions options to change the level of access the worker will
   * have. By default it will inherit the permissions of its parent thread. The permissions
   * of a worker can't be extended beyond its parent's permissions reach.
   * - "inherit" will take the permissions of the thread the worker is created in
   * - You can disable/enable permissions all together by passing a boolean
   * - You can provide a list of routes relative to the file the worker
   *   is created in to limit the access of the worker (read/write permissions only)
   *
   * Example:
   *
   * ```ts
   * // mod.ts
   * const worker = new Worker(
   *   new URL("deno_worker.ts", import.meta.url).href, {
   *     type: "module",
   *     deno: {
   *       namespace: true,
   *       permissions: {
   *         read: true,
   *       },
   *     },
   *   }
   * );
   * ```
   */
  // TODO(Soremwar)
  // `deno: boolean` is kept for backwards compatibility with the previous
  // worker options implementation. Remove for 2.0.
  deno?: boolean | {
    namespace?: boolean;
    /** Set to `"none"` to disable all the permissions in the worker. */
    permissions?: "inherit" | "none" | {
      env?: "inherit" | boolean | string[];
      hrtime?: "inherit" | boolean;
      /** The format of the net access list must be `hostname[:port]`
       * in order to be resolved.
       *
       * For example: `["https://deno.land", "localhost:8080"]`.
       */
<<<<<<< HEAD
      net?: "inherit" | boolean | string[];
      ffi?: "inherit" | boolean;
=======
      net?: "inherit" | boolean | Array<string | URL>;
      plugin?: "inherit" | boolean;
>>>>>>> 2b53602d
      read?: "inherit" | boolean | Array<string | URL>;
      run?: "inherit" | boolean | Array<string | URL>;
      write?: "inherit" | boolean | Array<string | URL>;
    };
  };
}<|MERGE_RESOLUTION|>--- conflicted
+++ resolved
@@ -1144,13 +1144,8 @@
        *
        * For example: `["https://deno.land", "localhost:8080"]`.
        */
-<<<<<<< HEAD
-      net?: "inherit" | boolean | string[];
+      net?: "inherit" | boolean | Array<string | URL>;
       ffi?: "inherit" | boolean;
-=======
-      net?: "inherit" | boolean | Array<string | URL>;
-      plugin?: "inherit" | boolean;
->>>>>>> 2b53602d
       read?: "inherit" | boolean | Array<string | URL>;
       run?: "inherit" | boolean | Array<string | URL>;
       write?: "inherit" | boolean | Array<string | URL>;
