--- conflicted
+++ resolved
@@ -40,11 +40,7 @@
 use crate::resolver::CliGraphResolverOptions;
 use crate::standalone::DenoCompileBinaryWriter;
 use crate::tools::check::TypeChecker;
-<<<<<<< HEAD
-use crate::util::file_watcher::WatcherInterface;
-=======
 use crate::util::file_watcher::WatcherCommunicator;
->>>>>>> c065dd7e
 use crate::util::progress_bar::ProgressBar;
 use crate::util::progress_bar::ProgressBarStyle;
 use crate::worker::CliMainWorkerFactory;
@@ -68,22 +64,13 @@
 use std::sync::Arc;
 
 pub struct CliFactoryBuilder {
-<<<<<<< HEAD
-  // TODO(bartlomieju): this is a bad name; change it
-  watcher_interface: Option<WatcherInterface>,
-=======
   watcher_communicator: Option<WatcherCommunicator>,
->>>>>>> c065dd7e
 }
 
 impl CliFactoryBuilder {
   pub fn new() -> Self {
     Self {
-<<<<<<< HEAD
-      watcher_interface: None,
-=======
       watcher_communicator: None,
->>>>>>> c065dd7e
     }
   }
 
@@ -97,25 +84,15 @@
   pub async fn build_from_flags_for_watcher(
     mut self,
     flags: Flags,
-<<<<<<< HEAD
-    watcher_interface: WatcherInterface,
-  ) -> Result<CliFactory, AnyError> {
-    self.watcher_interface = Some(watcher_interface);
-=======
     watcher_communicator: WatcherCommunicator,
   ) -> Result<CliFactory, AnyError> {
     self.watcher_communicator = Some(watcher_communicator);
->>>>>>> c065dd7e
     self.build_from_flags(flags).await
   }
 
   pub fn build_from_cli_options(self, options: Arc<CliOptions>) -> CliFactory {
     CliFactory {
-<<<<<<< HEAD
-      watcher_interface: self.watcher_interface,
-=======
       watcher_communicator: self.watcher_communicator,
->>>>>>> c065dd7e
       options,
       services: Default::default(),
     }
@@ -191,11 +168,7 @@
 }
 
 pub struct CliFactory {
-<<<<<<< HEAD
-  watcher_interface: Option<WatcherInterface>,
-=======
   watcher_communicator: Option<WatcherCommunicator>,
->>>>>>> c065dd7e
   options: Arc<CliOptions>,
   services: CliFactoryServices,
 }
@@ -413,15 +386,9 @@
 
   pub fn maybe_file_watcher_reporter(&self) -> &Option<FileWatcherReporter> {
     let maybe_file_watcher_reporter = self
-<<<<<<< HEAD
-      .watcher_interface
-      .as_ref()
-      .map(|i| FileWatcherReporter::new(i.paths_to_watch_tx.clone()));
-=======
       .watcher_communicator
       .as_ref()
       .map(|i| FileWatcherReporter::new(i.clone()));
->>>>>>> c065dd7e
     self
       .services
       .maybe_file_watcher_reporter
@@ -632,14 +599,11 @@
     let npm_resolver = self.npm_resolver().await?;
     let fs = self.fs();
     let cli_node_resolver = self.cli_node_resolver().await?;
-<<<<<<< HEAD
     let maybe_file_watcher_interface = if self.options.has_hot_reload() {
       Some(self.watcher_interface.clone().unwrap())
     } else {
       None
     };
-=======
->>>>>>> c065dd7e
 
     Ok(CliMainWorkerFactory::new(
       StorageKeyResolver::from_options(&self.options),
