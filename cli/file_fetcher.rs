// Copyright 2018-2023 the Deno authors. All rights reserved. MIT license.

use crate::args::CacheSetting;
use crate::auth_tokens::AuthToken;
use crate::auth_tokens::AuthTokens;
use crate::cache::HttpCache;
use crate::colors;
use crate::http_util;
use crate::http_util::resolve_redirect_from_response;
use crate::http_util::CacheSemantics;
use crate::http_util::HeadersMap;
use crate::http_util::HttpClient;
use crate::util::progress_bar::ProgressBar;
use crate::util::progress_bar::UpdateGuard;
use crate::util::text_encoding;

use data_url::DataUrl;
use deno_ast::MediaType;
use deno_core::error::custom_error;
use deno_core::error::generic_error;
use deno_core::error::uri_error;
use deno_core::error::AnyError;
use deno_core::futures;
use deno_core::futures::future::FutureExt;
use deno_core::parking_lot::Mutex;
use deno_core::url::Url;
use deno_core::ModuleSpecifier;
use deno_runtime::deno_fetch::reqwest::header::HeaderValue;
use deno_runtime::deno_fetch::reqwest::header::ACCEPT;
use deno_runtime::deno_fetch::reqwest::header::AUTHORIZATION;
use deno_runtime::deno_fetch::reqwest::header::IF_NONE_MATCH;
use deno_runtime::deno_fetch::reqwest::StatusCode;
use deno_runtime::deno_web::BlobStore;
use deno_runtime::permissions::PermissionsContainer;
use log::debug;
use std::collections::HashMap;
use std::env;
use std::fs;
use std::future::Future;
use std::path::PathBuf;
use std::pin::Pin;
use std::sync::Arc;
use std::time::SystemTime;

pub const SUPPORTED_SCHEMES: [&str; 5] =
  ["data", "blob", "file", "http", "https"];

/// A structure representing a source file.
#[derive(Debug, Clone, Eq, PartialEq)]
pub struct File {
  /// For remote files, if there was an `X-TypeScript-Type` header, the parsed
  /// out value of that header.
  pub maybe_types: Option<String>,
  /// The resolved media type for the file.
  pub media_type: MediaType,
  /// The source of the file as a string.
  pub source: Arc<str>,
  /// The _final_ specifier for the file.  The requested specifier and the final
  /// specifier maybe different for remote files that have been redirected.
  pub specifier: ModuleSpecifier,

  pub maybe_headers: Option<HashMap<String, String>>,
}

/// Simple struct implementing in-process caching to prevent multiple
/// fs reads/net fetches for same file.
#[derive(Debug, Clone, Default)]
struct FileCache(Arc<Mutex<HashMap<ModuleSpecifier, File>>>);

impl FileCache {
  pub fn get(&self, specifier: &ModuleSpecifier) -> Option<File> {
    let cache = self.0.lock();
    cache.get(specifier).cloned()
  }

  pub fn insert(&self, specifier: ModuleSpecifier, file: File) -> Option<File> {
    let mut cache = self.0.lock();
    cache.insert(specifier, file)
  }
}

/// Fetch a source file from the local file system.
fn fetch_local(specifier: &ModuleSpecifier) -> Result<File, AnyError> {
  let local = specifier.to_file_path().map_err(|_| {
    uri_error(format!("Invalid file path.\n  Specifier: {specifier}"))
  })?;
  let bytes = fs::read(local)?;
  let charset = text_encoding::detect_charset(&bytes).to_string();
  let source = get_source_from_bytes(bytes, Some(charset))?;
  let media_type = MediaType::from_specifier(specifier);

  Ok(File {
    maybe_types: None,
    media_type,
    source: source.into(),
    specifier: specifier.clone(),
    maybe_headers: None,
  })
}

/// Returns the decoded body and content-type of a provided
/// data URL.
pub fn get_source_from_data_url(
  specifier: &ModuleSpecifier,
) -> Result<(String, String), AnyError> {
  let data_url = DataUrl::process(specifier.as_str())
    .map_err(|e| uri_error(format!("{e:?}")))?;
  let mime = data_url.mime_type();
  let charset = mime.get_parameter("charset").map(|v| v.to_string());
  let (bytes, _) = data_url
    .decode_to_vec()
    .map_err(|e| uri_error(format!("{e:?}")))?;
  Ok((get_source_from_bytes(bytes, charset)?, format!("{mime}")))
}

/// Given a vector of bytes and optionally a charset, decode the bytes to a
/// string.
pub fn get_source_from_bytes(
  bytes: Vec<u8>,
  maybe_charset: Option<String>,
) -> Result<String, AnyError> {
  let source = if let Some(charset) = maybe_charset {
    text_encoding::convert_to_utf8(&bytes, &charset)?.to_string()
  } else {
    String::from_utf8(bytes)?
  };

  Ok(source)
}

/// Return a validated scheme for a given module specifier.
fn get_validated_scheme(
  specifier: &ModuleSpecifier,
) -> Result<String, AnyError> {
  let scheme = specifier.scheme();
  if !SUPPORTED_SCHEMES.contains(&scheme) {
    Err(generic_error(format!(
      "Unsupported scheme \"{scheme}\" for module \"{specifier}\". Supported schemes: {SUPPORTED_SCHEMES:#?}"
    )))
  } else {
    Ok(scheme.to_string())
  }
}

/// Resolve a media type and optionally the charset from a module specifier and
/// the value of a content type header.
pub fn map_content_type(
  specifier: &ModuleSpecifier,
  maybe_content_type: Option<&String>,
) -> (MediaType, Option<String>) {
  if let Some(content_type) = maybe_content_type {
    let mut content_types = content_type.split(';');
    let content_type = content_types.next().unwrap();
    let media_type = MediaType::from_content_type(specifier, content_type);
    let charset = content_types
      .map(str::trim)
      .find_map(|s| s.strip_prefix("charset="))
      .map(String::from);

    (media_type, charset)
  } else {
    (MediaType::from_specifier(specifier), None)
  }
}

/// A structure for resolving, fetching and caching source files.
#[derive(Debug, Clone)]
pub struct FileFetcher {
  auth_tokens: AuthTokens,
  allow_remote: bool,
  cache: FileCache,
  cache_setting: CacheSetting,
  http_cache: Arc<dyn HttpCache>,
  http_client: Arc<HttpClient>,
  blob_store: Arc<BlobStore>,
  download_log_level: log::Level,
  progress_bar: Option<ProgressBar>,
}

impl FileFetcher {
  pub fn new(
    http_cache: Arc<dyn HttpCache>,
    cache_setting: CacheSetting,
    allow_remote: bool,
    http_client: Arc<HttpClient>,
    blob_store: Arc<BlobStore>,
    progress_bar: Option<ProgressBar>,
  ) -> Self {
    Self {
      auth_tokens: AuthTokens::new(env::var("DENO_AUTH_TOKENS").ok()),
      allow_remote,
      cache: Default::default(),
      cache_setting,
      http_cache,
      http_client,
      blob_store,
      download_log_level: log::Level::Info,
      progress_bar,
    }
  }

  /// Sets the log level to use when outputting the download message.
  pub fn set_download_log_level(&mut self, level: log::Level) {
    self.download_log_level = level;
  }

  /// Creates a `File` structure for a remote file.
  fn build_remote_file(
    &self,
    specifier: &ModuleSpecifier,
    bytes: Vec<u8>,
    headers: &HashMap<String, String>,
  ) -> Result<File, AnyError> {
    let maybe_content_type = headers.get("content-type");
    let (media_type, maybe_charset) =
      map_content_type(specifier, maybe_content_type);
    let source = get_source_from_bytes(bytes, maybe_charset)?;
    let maybe_types = match media_type {
      MediaType::JavaScript
      | MediaType::Cjs
      | MediaType::Mjs
      | MediaType::Jsx => headers.get("x-typescript-types").cloned(),
      _ => None,
    };

    Ok(File {
      maybe_types,
      media_type,
      source: source.into(),
      specifier: specifier.clone(),
      maybe_headers: Some(headers.clone()),
    })
  }

  /// Fetch cached remote file.
  ///
  /// This is a recursive operation if source file has redirections.
  pub fn fetch_cached(
    &self,
    specifier: &ModuleSpecifier,
    redirect_limit: i64,
  ) -> Result<Option<File>, AnyError> {
    debug!("FileFetcher::fetch_cached - specifier: {}", specifier);
    if redirect_limit < 0 {
      return Err(custom_error("Http", "Too many redirects."));
    }

    let cache_key = self.http_cache.cache_item_key(specifier)?; // compute this once
    let Some(metadata) = self.http_cache.read_metadata(&cache_key)? else {
      return Ok(None);
    };
    let headers = metadata.headers;
    if let Some(redirect_to) = headers.get("location") {
      let redirect =
        deno_core::resolve_import(redirect_to, specifier.as_str())?;
      return self.fetch_cached(&redirect, redirect_limit - 1);
    }
    let Some(bytes) = self.http_cache.read_file_bytes(&cache_key)? else {
      return Ok(None);
    };
    let file = self.build_remote_file(specifier, bytes, &headers)?;

    Ok(Some(file))
  }

  /// Convert a data URL into a file, resulting in an error if the URL is
  /// invalid.
  fn fetch_data_url(
    &self,
    specifier: &ModuleSpecifier,
  ) -> Result<File, AnyError> {
    debug!("FileFetcher::fetch_data_url() - specifier: {}", specifier);
    let (source, content_type) = get_source_from_data_url(specifier)?;
    let (media_type, _) = map_content_type(specifier, Some(&content_type));
    let mut headers = HashMap::new();
    headers.insert("content-type".to_string(), content_type);
    Ok(File {
      maybe_types: None,
      media_type,
      source: source.into(),
      specifier: specifier.clone(),
      maybe_headers: Some(headers),
    })
  }

  /// Get a blob URL.
  async fn fetch_blob_url(
    &self,
    specifier: &ModuleSpecifier,
  ) -> Result<File, AnyError> {
    debug!("FileFetcher::fetch_blob_url() - specifier: {}", specifier);
    let blob = self
      .blob_store
      .get_object_url(specifier.clone())
      .ok_or_else(|| {
        custom_error(
          "NotFound",
          format!("Blob URL not found: \"{specifier}\"."),
        )
      })?;

    let content_type = blob.media_type.clone();
    let bytes = blob.read_all().await?;

    let (media_type, maybe_charset) =
      map_content_type(specifier, Some(&content_type));
    let source = get_source_from_bytes(bytes, maybe_charset)?;
    let mut headers = HashMap::new();
    headers.insert("content-type".to_string(), content_type);

    Ok(File {
      maybe_types: None,
      media_type,
      source: source.into(),
      specifier: specifier.clone(),
      maybe_headers: Some(headers),
    })
  }

  /// Asynchronously fetch remote source file specified by the URL following
  /// redirects.
  ///
  /// **Note** this is a recursive method so it can't be "async", but needs to
  /// return a `Pin<Box<..>>`.
  fn fetch_remote(
    &self,
    specifier: &ModuleSpecifier,
    permissions: PermissionsContainer,
    redirect_limit: i64,
    maybe_accept: Option<String>,
  ) -> Pin<Box<dyn Future<Output = Result<File, AnyError>> + Send>> {
    debug!("FileFetcher::fetch_remote() - specifier: {}", specifier);
    if redirect_limit < 0 {
      return futures::future::err(custom_error("Http", "Too many redirects."))
        .boxed();
    }

    if let Err(err) = permissions.check_specifier(specifier) {
      return futures::future::err(err).boxed();
    }

    if self.should_use_cache(specifier) {
      match self.fetch_cached(specifier, redirect_limit) {
        Ok(Some(file)) => {
          return futures::future::ok(file).boxed();
        }
        Ok(None) => {}
        Err(err) => {
          return futures::future::err(err).boxed();
        }
      }
    }

    if self.cache_setting == CacheSetting::Only {
      return futures::future::err(custom_error(
        "NotCached",
        format!(
          "Specifier not found in cache: \"{specifier}\", --cached-only is specified."
        ),
      ))
      .boxed();
    }

    let mut maybe_progress_guard = None;
    if let Some(pb) = self.progress_bar.as_ref() {
      maybe_progress_guard = Some(pb.update(specifier.as_str()));
    } else {
      log::log!(
        self.download_log_level,
        "{} {}",
        colors::green("Download"),
        specifier
      );
    }

    let maybe_etag = self
      .http_cache
      .cache_item_key(specifier)
      .ok()
      .and_then(|key| self.http_cache.read_metadata(&key).ok().flatten())
      .and_then(|metadata| metadata.headers.get("etag").cloned());
    let maybe_auth_token = self.auth_tokens.get(specifier);
    let specifier = specifier.clone();
    let client = self.http_client.clone();
    let file_fetcher = self.clone();
    // A single pass of fetch either yields code or yields a redirect, server
    // error causes a single retry to avoid crashing hard on intermittent failures.

    async fn handle_request_or_server_error(
      retried: &mut bool,
      specifier: &Url,
      err_str: String,
    ) -> Result<(), AnyError> {
      // Retry once, and bail otherwise.
      if !*retried {
        *retried = true;
        log::debug!("Import '{}' failed: {}. Retrying...", specifier, err_str);
        tokio::time::sleep(std::time::Duration::from_millis(50)).await;
        Ok(())
      } else {
        Err(generic_error(format!(
          "Import '{}' failed: {}",
          specifier, err_str
        )))
      }
    }

    async move {
      let mut retried = false;
      let result = loop {
        let result = match fetch_once(
          &client,
          FetchOnceArgs {
            url: specifier.clone(),
            maybe_accept: maybe_accept.clone(),
            maybe_etag: maybe_etag.clone(),
            maybe_auth_token: maybe_auth_token.clone(),
            maybe_progress_guard: maybe_progress_guard.as_ref(),
          },
        )
        .await?
        {
          FetchOnceResult::NotModified => {
            let file = file_fetcher.fetch_cached(&specifier, 10)?.unwrap();
            Ok(file)
          }
          FetchOnceResult::Redirect(redirect_url, headers) => {
            file_fetcher.http_cache.set(&specifier, headers, &[])?;
            file_fetcher
              .fetch_remote(
                &redirect_url,
                permissions,
                redirect_limit - 1,
                maybe_accept,
              )
              .await
          }
          FetchOnceResult::Code(bytes, headers) => {
            file_fetcher
              .http_cache
              .set(&specifier, headers.clone(), &bytes)?;
            let file =
              file_fetcher.build_remote_file(&specifier, bytes, &headers)?;
            Ok(file)
          }
          FetchOnceResult::RequestError(err) => {
            handle_request_or_server_error(&mut retried, &specifier, err)
              .await?;
            continue;
          }
          FetchOnceResult::ServerError(status) => {
            handle_request_or_server_error(
              &mut retried,
              &specifier,
              status.to_string(),
            )
            .await?;
            continue;
          }
        };
        break result;
      };

      drop(maybe_progress_guard);
      result
    }
    .boxed()
  }

  /// Returns if the cache should be used for a given specifier.
  fn should_use_cache(&self, specifier: &ModuleSpecifier) -> bool {
    match &self.cache_setting {
      CacheSetting::ReloadAll => false,
      CacheSetting::Use | CacheSetting::Only => true,
      CacheSetting::RespectHeaders => {
        let Ok(cache_key) = self.http_cache.cache_item_key(specifier) else {
          return false;
        };
        let Ok(Some(metadata)) = self.http_cache.read_metadata(&cache_key) else {
          return false;
        };
        let cache_semantics = CacheSemantics::new(
          metadata.headers,
          metadata.time,
          SystemTime::now(),
        );
        cache_semantics.should_use()
      }
      CacheSetting::ReloadSome(list) => {
        let mut url = specifier.clone();
        url.set_fragment(None);
        if list.iter().any(|x| x == url.as_str()) {
          return false;
        }
        url.set_query(None);
        let mut path = PathBuf::from(url.as_str());
        loop {
          if list.contains(&path.to_str().unwrap().to_string()) {
            return false;
          }
          if !path.pop() {
            break;
          }
        }
        true
      }
    }
  }

  /// Fetch a source file and asynchronously return it.
  pub async fn fetch(
    &self,
    specifier: &ModuleSpecifier,
    permissions: PermissionsContainer,
  ) -> Result<File, AnyError> {
    debug!("FileFetcher::fetch() - specifier: {}", specifier);
    self.fetch_with_accept(specifier, permissions, None).await
  }

  pub async fn fetch_with_accept(
    &self,
    specifier: &ModuleSpecifier,
    permissions: PermissionsContainer,
    maybe_accept: Option<&str>,
  ) -> Result<File, AnyError> {
    let scheme = get_validated_scheme(specifier)?;
    permissions.check_specifier(specifier)?;
    if let Some(file) = self.cache.get(specifier) {
      Ok(file)
    } else if scheme == "file" {
      // we do not in memory cache files, as this would prevent files on the
      // disk changing effecting things like workers and dynamic imports.
      fetch_local(specifier)
    } else if scheme == "data" {
      self.fetch_data_url(specifier)
    } else if scheme == "blob" {
      self.fetch_blob_url(specifier).await
    } else if !self.allow_remote {
      Err(custom_error(
        "NoRemote",
        format!("A remote specifier was requested: \"{specifier}\", but --no-remote is specified."),
      ))
    } else {
      let result = self
        .fetch_remote(
          specifier,
          permissions,
          10,
          maybe_accept.map(String::from),
        )
        .await;
      if let Ok(file) = &result {
        self.cache.insert(specifier.clone(), file.clone());
      }
      result
    }
  }

  /// A synchronous way to retrieve a source file, where if the file has already
  /// been cached in memory it will be returned, otherwise for local files will
  /// be read from disk.
  pub fn get_source(&self, specifier: &ModuleSpecifier) -> Option<File> {
    let maybe_file = self.cache.get(specifier);
    if maybe_file.is_none() {
      let is_local = specifier.scheme() == "file";
      if is_local {
        if let Ok(file) = fetch_local(specifier) {
          return Some(file);
        }
      }
      None
    } else {
      maybe_file
    }
  }

  /// Insert a temporary module into the in memory cache for the file fetcher.
  pub fn insert_cached(&self, file: File) -> Option<File> {
    self.cache.insert(file.specifier.clone(), file)
  }
}

#[derive(Debug, Eq, PartialEq)]
enum FetchOnceResult {
  Code(Vec<u8>, HeadersMap),
  NotModified,
  Redirect(Url, HeadersMap),
  RequestError(String),
  ServerError(StatusCode),
}

#[derive(Debug)]
struct FetchOnceArgs<'a> {
  pub url: Url,
  pub maybe_accept: Option<String>,
  pub maybe_etag: Option<String>,
  pub maybe_auth_token: Option<AuthToken>,
  pub maybe_progress_guard: Option<&'a UpdateGuard>,
}

/// Asynchronously fetches the given HTTP URL one pass only.
/// If no redirect is present and no error occurs,
/// yields Code(ResultPayload).
/// If redirect occurs, does not follow and
/// yields Redirect(url).
async fn fetch_once<'a>(
  http_client: &HttpClient,
  args: FetchOnceArgs<'a>,
) -> Result<FetchOnceResult, AnyError> {
  let mut request = http_client.get_no_redirect(args.url.clone())?;

  if let Some(etag) = args.maybe_etag {
    let if_none_match_val = HeaderValue::from_str(&etag)?;
    request = request.header(IF_NONE_MATCH, if_none_match_val);
  }
  if let Some(auth_token) = args.maybe_auth_token {
    let authorization_val = HeaderValue::from_str(&auth_token.to_string())?;
    request = request.header(AUTHORIZATION, authorization_val);
  }
  if let Some(accept) = args.maybe_accept {
    let accepts_val = HeaderValue::from_str(&accept)?;
    request = request.header(ACCEPT, accepts_val);
  }
  let response = match request.send().await {
    Ok(resp) => resp,
    Err(err) => {
      if err.is_connect() || err.is_timeout() {
        return Ok(FetchOnceResult::RequestError(err.to_string()));
      }
      return Err(err.into());
    }
  };

  if response.status() == StatusCode::NOT_MODIFIED {
    return Ok(FetchOnceResult::NotModified);
  }

  let mut result_headers = HashMap::new();
  let response_headers = response.headers();

  if let Some(warning) = response_headers.get("X-Deno-Warning") {
    log::warn!(
      "{} {}",
      crate::colors::yellow("Warning"),
      warning.to_str().unwrap()
    );
  }

  for key in response_headers.keys() {
    let key_str = key.to_string();
    let values = response_headers.get_all(key);
    let values_str = values
      .iter()
      .map(|e| e.to_str().unwrap().to_string())
      .collect::<Vec<String>>()
      .join(",");
    result_headers.insert(key_str, values_str);
  }

  if response.status().is_redirection() {
    let new_url = resolve_redirect_from_response(&args.url, &response)?;
    return Ok(FetchOnceResult::Redirect(new_url, result_headers));
  }

  let status = response.status();

  if status.is_server_error() {
    return Ok(FetchOnceResult::ServerError(status));
  }

  if status.is_client_error() {
    let err = if response.status() == StatusCode::NOT_FOUND {
      custom_error(
        "NotFound",
        format!("Import '{}' failed, not found.", args.url),
      )
    } else {
      generic_error(format!(
        "Import '{}' failed: {}",
        args.url,
        response.status()
      ))
    };
    return Err(err);
  }

  let body = http_util::get_response_body_with_progress(
    response,
    args.maybe_progress_guard,
  )
  .await?;

  Ok(FetchOnceResult::Code(body, result_headers))
}

#[cfg(test)]
mod tests {
  use crate::cache::GlobalHttpCache;
  use crate::http_util::HttpClient;
  use crate::version;

  use super::*;
  use deno_core::error::get_custom_error_class;
  use deno_core::resolve_url;
  use deno_core::url::Url;
  use deno_runtime::deno_fetch::create_http_client;
  use deno_runtime::deno_fetch::CreateHttpClientOptions;
  use deno_runtime::deno_web::Blob;
  use deno_runtime::deno_web::InMemoryBlobPart;
  use std::fs::read;
  use test_util::TempDir;

  fn setup(
    cache_setting: CacheSetting,
    maybe_temp_dir: Option<TempDir>,
  ) -> (FileFetcher, TempDir) {
    let (file_fetcher, temp_dir, _) =
      setup_with_blob_store(cache_setting, maybe_temp_dir);
    (file_fetcher, temp_dir)
  }

  fn setup_with_blob_store(
    cache_setting: CacheSetting,
    maybe_temp_dir: Option<TempDir>,
  ) -> (FileFetcher, TempDir, Arc<BlobStore>) {
    let temp_dir = maybe_temp_dir.unwrap_or_default();
    let location = temp_dir.path().join("deps").to_path_buf();
    let blob_store: Arc<BlobStore> = Default::default();
    let file_fetcher = FileFetcher::new(
      Arc::new(GlobalHttpCache::new(location)),
      cache_setting,
      true,
      Arc::new(HttpClient::new(None, None)),
      blob_store.clone(),
      None,
    );
    (file_fetcher, temp_dir, blob_store)
  }

  macro_rules! file_url {
    ($path:expr) => {
      if cfg!(target_os = "windows") {
        concat!("file:///C:", $path)
      } else {
        concat!("file://", $path)
      }
    };
  }

  async fn test_fetch(specifier: &ModuleSpecifier) -> (File, FileFetcher) {
    let (file_fetcher, _) = setup(CacheSetting::ReloadAll, None);
    let result = file_fetcher
      .fetch(specifier, PermissionsContainer::allow_all())
      .await;
    assert!(result.is_ok());
    (result.unwrap(), file_fetcher)
  }

  async fn test_fetch_remote(
    specifier: &ModuleSpecifier,
  ) -> (File, HashMap<String, String>) {
    let _http_server_guard = test_util::http_server();
    let (file_fetcher, _) = setup(CacheSetting::ReloadAll, None);
    let result: Result<File, AnyError> = file_fetcher
      .fetch_remote(specifier, PermissionsContainer::allow_all(), 1, None)
      .await;
    let cache_key = file_fetcher.http_cache.cache_item_key(specifier).unwrap();
    (
      result.unwrap(),
      file_fetcher
        .http_cache
        .read_metadata(&cache_key)
        .unwrap()
        .unwrap()
        .headers,
    )
  }

  async fn test_fetch_remote_encoded(
    fixture: &str,
    charset: &str,
    expected: &str,
  ) {
    let url_str = format!("http://127.0.0.1:4545/encoding/{fixture}");
    let specifier = resolve_url(&url_str).unwrap();
    let (file, headers) = test_fetch_remote(&specifier).await;
    assert_eq!(&*file.source, expected);
    assert_eq!(file.media_type, MediaType::TypeScript);
    assert_eq!(
      headers.get("content-type").unwrap(),
      &format!("application/typescript;charset={charset}")
    );
  }

  async fn test_fetch_local_encoded(charset: &str, expected: String) {
    let p = test_util::testdata_path().join(format!("encoding/{charset}.ts"));
    let specifier = ModuleSpecifier::from_file_path(p).unwrap();
    let (file, _) = test_fetch(&specifier).await;
    assert_eq!(&*file.source, expected);
  }

  #[test]
  fn test_get_validated_scheme() {
    let fixtures = vec![
      ("https://deno.land/x/mod.ts", true, "https"),
      ("http://deno.land/x/mod.ts", true, "http"),
      ("file:///a/b/c.ts", true, "file"),
      ("file:///C:/a/b/c.ts", true, "file"),
      ("data:,some%20text", true, "data"),
      ("ftp://a/b/c.ts", false, ""),
      ("mailto:dino@deno.land", false, ""),
    ];

    for (specifier, is_ok, expected) in fixtures {
      let specifier = ModuleSpecifier::parse(specifier).unwrap();
      let actual = get_validated_scheme(&specifier);
      assert_eq!(actual.is_ok(), is_ok);
      if is_ok {
        assert_eq!(actual.unwrap(), expected);
      }
    }
  }

  #[test]
  fn test_map_content_type() {
    let fixtures = vec![
      // Extension only
      (file_url!("/foo/bar.ts"), None, MediaType::TypeScript, None),
      (file_url!("/foo/bar.tsx"), None, MediaType::Tsx, None),
      (file_url!("/foo/bar.d.cts"), None, MediaType::Dcts, None),
      (file_url!("/foo/bar.d.mts"), None, MediaType::Dmts, None),
      (file_url!("/foo/bar.d.ts"), None, MediaType::Dts, None),
      (file_url!("/foo/bar.js"), None, MediaType::JavaScript, None),
      (file_url!("/foo/bar.jsx"), None, MediaType::Jsx, None),
      (file_url!("/foo/bar.json"), None, MediaType::Json, None),
      (file_url!("/foo/bar.wasm"), None, MediaType::Wasm, None),
      (file_url!("/foo/bar.cjs"), None, MediaType::Cjs, None),
      (file_url!("/foo/bar.mjs"), None, MediaType::Mjs, None),
      (file_url!("/foo/bar.cts"), None, MediaType::Cts, None),
      (file_url!("/foo/bar.mts"), None, MediaType::Mts, None),
      (file_url!("/foo/bar"), None, MediaType::Unknown, None),
      // Media type no extension
      (
        "https://deno.land/x/mod",
        Some("application/typescript".to_string()),
        MediaType::TypeScript,
        None,
      ),
      (
        "https://deno.land/x/mod",
        Some("text/typescript".to_string()),
        MediaType::TypeScript,
        None,
      ),
      (
        "https://deno.land/x/mod",
        Some("video/vnd.dlna.mpeg-tts".to_string()),
        MediaType::TypeScript,
        None,
      ),
      (
        "https://deno.land/x/mod",
        Some("video/mp2t".to_string()),
        MediaType::TypeScript,
        None,
      ),
      (
        "https://deno.land/x/mod",
        Some("application/x-typescript".to_string()),
        MediaType::TypeScript,
        None,
      ),
      (
        "https://deno.land/x/mod",
        Some("application/javascript".to_string()),
        MediaType::JavaScript,
        None,
      ),
      (
        "https://deno.land/x/mod",
        Some("text/javascript".to_string()),
        MediaType::JavaScript,
        None,
      ),
      (
        "https://deno.land/x/mod",
        Some("application/ecmascript".to_string()),
        MediaType::JavaScript,
        None,
      ),
      (
        "https://deno.land/x/mod",
        Some("text/ecmascript".to_string()),
        MediaType::JavaScript,
        None,
      ),
      (
        "https://deno.land/x/mod",
        Some("application/x-javascript".to_string()),
        MediaType::JavaScript,
        None,
      ),
      (
        "https://deno.land/x/mod",
        Some("application/node".to_string()),
        MediaType::JavaScript,
        None,
      ),
      (
        "https://deno.land/x/mod",
        Some("text/jsx".to_string()),
        MediaType::Jsx,
        None,
      ),
      (
        "https://deno.land/x/mod",
        Some("text/tsx".to_string()),
        MediaType::Tsx,
        None,
      ),
      (
        "https://deno.land/x/mod",
        Some("text/json".to_string()),
        MediaType::Json,
        None,
      ),
      (
        "https://deno.land/x/mod",
        Some("text/json; charset=utf-8".to_string()),
        MediaType::Json,
        Some("utf-8".to_string()),
      ),
      // Extension with media type
      (
        "https://deno.land/x/mod.ts",
        Some("text/plain".to_string()),
        MediaType::TypeScript,
        None,
      ),
      (
        "https://deno.land/x/mod.ts",
        Some("foo/bar".to_string()),
        MediaType::Unknown,
        None,
      ),
      (
        "https://deno.land/x/mod.tsx",
        Some("application/typescript".to_string()),
        MediaType::Tsx,
        None,
      ),
      (
        "https://deno.land/x/mod.tsx",
        Some("application/javascript".to_string()),
        MediaType::Tsx,
        None,
      ),
      (
        "https://deno.land/x/mod.jsx",
        Some("application/javascript".to_string()),
        MediaType::Jsx,
        None,
      ),
      (
        "https://deno.land/x/mod.jsx",
        Some("application/x-typescript".to_string()),
        MediaType::Jsx,
        None,
      ),
      (
        "https://deno.land/x/mod.d.ts",
        Some("application/javascript".to_string()),
        MediaType::Dts,
        None,
      ),
      (
        "https://deno.land/x/mod.d.ts",
        Some("text/plain".to_string()),
        MediaType::Dts,
        None,
      ),
      (
        "https://deno.land/x/mod.d.ts",
        Some("application/x-typescript".to_string()),
        MediaType::Dts,
        None,
      ),
    ];

    for (specifier, maybe_content_type, media_type, maybe_charset) in fixtures {
      let specifier = ModuleSpecifier::parse(specifier).unwrap();
      assert_eq!(
        map_content_type(&specifier, maybe_content_type.as_ref()),
        (media_type, maybe_charset)
      );
    }
  }

  #[tokio::test]
  async fn test_insert_cached() {
    let (file_fetcher, temp_dir) = setup(CacheSetting::Use, None);
    let local = temp_dir.path().join("a.ts");
    let specifier = ModuleSpecifier::from_file_path(&local).unwrap();
    let file = File {
      maybe_types: None,
      media_type: MediaType::TypeScript,
      source: "some source code".into(),
      specifier: specifier.clone(),
      maybe_headers: None,
    };
    file_fetcher.insert_cached(file.clone());

    let result = file_fetcher
      .fetch(&specifier, PermissionsContainer::allow_all())
      .await;
    assert!(result.is_ok());
    let result_file = result.unwrap();
    assert_eq!(result_file, file);
  }

  #[tokio::test]
  async fn test_get_source() {
    let _http_server_guard = test_util::http_server();
    let (file_fetcher, _) = setup(CacheSetting::Use, None);
    let specifier =
      resolve_url("http://localhost:4548/subdir/redirects/redirect1.js")
        .unwrap();

    let result = file_fetcher
      .fetch(&specifier, PermissionsContainer::allow_all())
      .await;
    assert!(result.is_ok());

    let maybe_file = file_fetcher.get_source(&specifier);
    assert!(maybe_file.is_some());
    let file = maybe_file.unwrap();
    assert_eq!(&*file.source, "export const redirect = 1;\n");
    assert_eq!(
      file.specifier,
      resolve_url("http://localhost:4545/subdir/redirects/redirect1.js")
        .unwrap()
    );
  }

  #[tokio::test]
  async fn test_fetch_data_url() {
    let (file_fetcher, _) = setup(CacheSetting::Use, None);
    let specifier = resolve_url("data:application/typescript;base64,ZXhwb3J0IGNvbnN0IGEgPSAiYSI7CgpleHBvcnQgZW51bSBBIHsKICBBLAogIEIsCiAgQywKfQo=").unwrap();

    let result = file_fetcher
      .fetch(&specifier, PermissionsContainer::allow_all())
      .await;
    assert!(result.is_ok());
    let file = result.unwrap();
    assert_eq!(
      &*file.source,
      "export const a = \"a\";\n\nexport enum A {\n  A,\n  B,\n  C,\n}\n"
    );
    assert_eq!(file.media_type, MediaType::TypeScript);
    assert_eq!(file.maybe_types, None);
    assert_eq!(file.specifier, specifier);
  }

  #[tokio::test]
  async fn test_fetch_blob_url() {
    let (file_fetcher, _, blob_store) =
      setup_with_blob_store(CacheSetting::Use, None);

    let bytes =
      "export const a = \"a\";\n\nexport enum A {\n  A,\n  B,\n  C,\n}\n"
        .as_bytes()
        .to_vec();

    let specifier = blob_store.insert_object_url(
      Blob {
        media_type: "application/typescript".to_string(),
        parts: vec![Arc::new(InMemoryBlobPart::from(bytes))],
      },
      None,
    );

    let result = file_fetcher
      .fetch(&specifier, PermissionsContainer::allow_all())
      .await;
    assert!(result.is_ok());
    let file = result.unwrap();
    assert_eq!(
      &*file.source,
      "export const a = \"a\";\n\nexport enum A {\n  A,\n  B,\n  C,\n}\n"
    );
    assert_eq!(file.media_type, MediaType::TypeScript);
    assert_eq!(file.maybe_types, None);
    assert_eq!(file.specifier, specifier);
  }

  #[tokio::test]
  async fn test_fetch_complex() {
    let _http_server_guard = test_util::http_server();
    let (file_fetcher, temp_dir) = setup(CacheSetting::Use, None);
    let (file_fetcher_01, _) = setup(CacheSetting::Use, Some(temp_dir.clone()));
    let (file_fetcher_02, _) = setup(CacheSetting::Use, Some(temp_dir.clone()));
    let specifier =
      ModuleSpecifier::parse("http://localhost:4545/subdir/mod2.ts").unwrap();

    let result = file_fetcher
      .fetch(&specifier, PermissionsContainer::allow_all())
      .await;
    assert!(result.is_ok());
    let file = result.unwrap();
    assert_eq!(
      &*file.source,
      "export { printHello } from \"./print_hello.ts\";\n"
    );
    assert_eq!(file.media_type, MediaType::TypeScript);

    let cache_item_key =
      file_fetcher.http_cache.cache_item_key(&specifier).unwrap();
    let mut metadata = file_fetcher
      .http_cache
      .read_metadata(&cache_item_key)
      .unwrap()
      .unwrap();
    metadata.headers = HashMap::new();
    metadata
      .headers
      .insert("content-type".to_string(), "text/javascript".to_string());
    file_fetcher
      .http_cache
      .set(&specifier, metadata.headers.clone(), file.source.as_bytes())
      .unwrap();

    let result = file_fetcher_01
      .fetch(&specifier, PermissionsContainer::allow_all())
      .await;
    assert!(result.is_ok());
    let file = result.unwrap();
    assert_eq!(
      &*file.source,
      "export { printHello } from \"./print_hello.ts\";\n"
    );
    // This validates that when using the cached value, because we modified
    // the value above.
    assert_eq!(file.media_type, MediaType::JavaScript);

    let headers = file_fetcher_02
      .http_cache
      .read_metadata(&cache_item_key)
      .unwrap()
      .unwrap()
      .headers;
    assert_eq!(headers.get("content-type").unwrap(), "text/javascript");
    metadata.headers = HashMap::new();
    metadata
      .headers
      .insert("content-type".to_string(), "application/json".to_string());
    file_fetcher_02
      .http_cache
      .set(&specifier, metadata.headers.clone(), file.source.as_bytes())
      .unwrap();

    let result = file_fetcher_02
      .fetch(&specifier, PermissionsContainer::allow_all())
      .await;
    assert!(result.is_ok());
    let file = result.unwrap();
    assert_eq!(
      &*file.source,
      "export { printHello } from \"./print_hello.ts\";\n"
    );
    assert_eq!(file.media_type, MediaType::Json);

    // This creates a totally new instance, simulating another Deno process
    // invocation and indicates to "cache bust".
    let location = temp_dir.path().join("deps").to_path_buf();
    let file_fetcher = FileFetcher::new(
      Arc::new(GlobalHttpCache::new(location)),
      CacheSetting::ReloadAll,
      true,
      Arc::new(HttpClient::new(None, None)),
      Default::default(),
      None,
    );
    let result = file_fetcher
      .fetch(&specifier, PermissionsContainer::allow_all())
      .await;
    assert!(result.is_ok());
    let file = result.unwrap();
    assert_eq!(
      &*file.source,
      "export { printHello } from \"./print_hello.ts\";\n"
    );
    assert_eq!(file.media_type, MediaType::TypeScript);
  }

  #[tokio::test]
  async fn test_fetch_uses_cache() {
    let _http_server_guard = test_util::http_server();
    let temp_dir = TempDir::new();
    let location = temp_dir.path().join("deps").to_path_buf();
    let specifier =
      resolve_url("http://localhost:4545/subdir/mismatch_ext.ts").unwrap();

    let file_modified_01 = {
      let file_fetcher = FileFetcher::new(
        Arc::new(GlobalHttpCache::new(location.clone())),
        CacheSetting::Use,
        true,
        Arc::new(HttpClient::new(None, None)),
        Default::default(),
        None,
      );

      let result = file_fetcher
        .fetch(&specifier, PermissionsContainer::allow_all())
        .await;
      assert!(result.is_ok());
      let cache_key =
        file_fetcher.http_cache.cache_item_key(&specifier).unwrap();
      (
        file_fetcher
          .http_cache
          .read_modified_time(&cache_key)
          .unwrap(),
        file_fetcher
          .http_cache
          .read_metadata(&cache_key)
          .unwrap()
          .unwrap(),
      )
    };

    let file_modified_02 = {
      let file_fetcher = FileFetcher::new(
        Arc::new(GlobalHttpCache::new(location)),
        CacheSetting::Use,
        true,
        Arc::new(HttpClient::new(None, None)),
        Default::default(),
        None,
      );
      let result = file_fetcher
        .fetch(&specifier, PermissionsContainer::allow_all())
        .await;
      assert!(result.is_ok());

      let cache_key =
        file_fetcher.http_cache.cache_item_key(&specifier).unwrap();
      (
        file_fetcher
          .http_cache
          .read_modified_time(&cache_key)
          .unwrap(),
        file_fetcher
          .http_cache
          .read_metadata(&cache_key)
          .unwrap()
          .unwrap(),
      )
    };

    assert_eq!(file_modified_01, file_modified_02);
  }

  #[tokio::test]
  async fn test_fetch_redirected() {
    let _http_server_guard = test_util::http_server();
    let (file_fetcher, _) = setup(CacheSetting::Use, None);
    let specifier =
      resolve_url("http://localhost:4546/subdir/redirects/redirect1.js")
        .unwrap();
    let redirected_specifier =
      resolve_url("http://localhost:4545/subdir/redirects/redirect1.js")
        .unwrap();

    let result = file_fetcher
      .fetch(&specifier, PermissionsContainer::allow_all())
      .await;
    assert!(result.is_ok());
    let file = result.unwrap();
    assert_eq!(file.specifier, redirected_specifier);

    assert_eq!(
      get_text_from_cache(&file_fetcher, &specifier),
      "",
      "redirected files should have empty cached contents"
    );
    assert_eq!(
      get_location_header_from_cache(&file_fetcher, &specifier),
      Some("http://localhost:4545/subdir/redirects/redirect1.js".to_string()),
    );

    assert_eq!(
      get_text_from_cache(&file_fetcher, &redirected_specifier),
      "export const redirect = 1;\n"
    );
    assert_eq!(
      get_location_header_from_cache(&file_fetcher, &redirected_specifier),
      None,
    );
  }

  #[tokio::test]
  async fn test_fetch_multiple_redirects() {
    let _http_server_guard = test_util::http_server();
    let (file_fetcher, _) = setup(CacheSetting::Use, None);
    let specifier =
      resolve_url("http://localhost:4548/subdir/redirects/redirect1.js")
        .unwrap();
    let redirected_01_specifier =
      resolve_url("http://localhost:4546/subdir/redirects/redirect1.js")
        .unwrap();
    let redirected_02_specifier =
      resolve_url("http://localhost:4545/subdir/redirects/redirect1.js")
        .unwrap();

    let result = file_fetcher
      .fetch(&specifier, PermissionsContainer::allow_all())
      .await;
    assert!(result.is_ok());
    let file = result.unwrap();
    assert_eq!(file.specifier, redirected_02_specifier);

    assert_eq!(
      get_text_from_cache(&file_fetcher, &specifier),
      "",
      "redirected files should have empty cached contents"
    );
    assert_eq!(
      get_location_header_from_cache(&file_fetcher, &specifier),
      Some("http://localhost:4546/subdir/redirects/redirect1.js".to_string()),
    );

    assert_eq!(
      get_text_from_cache(&file_fetcher, &redirected_01_specifier),
      "",
      "redirected files should have empty cached contents"
    );
    assert_eq!(
      get_location_header_from_cache(&file_fetcher, &redirected_01_specifier),
      Some("http://localhost:4545/subdir/redirects/redirect1.js".to_string()),
    );

    assert_eq!(
      get_text_from_cache(&file_fetcher, &redirected_02_specifier),
      "export const redirect = 1;\n"
    );
    assert_eq!(
      get_location_header_from_cache(&file_fetcher, &redirected_02_specifier),
      None,
    );
  }

  #[tokio::test]
  async fn test_fetch_uses_cache_with_redirects() {
    let _http_server_guard = test_util::http_server();
    let temp_dir = TempDir::new();
    let location = temp_dir.path().join("deps").to_path_buf();
    let specifier =
      resolve_url("http://localhost:4548/subdir/mismatch_ext.ts").unwrap();
    let redirected_specifier =
      resolve_url("http://localhost:4546/subdir/mismatch_ext.ts").unwrap();

    let metadata_file_modified_01 = {
      let file_fetcher = FileFetcher::new(
        Arc::new(GlobalHttpCache::new(location.clone())),
        CacheSetting::Use,
        true,
        Arc::new(HttpClient::new(None, None)),
        Default::default(),
        None,
      );

      let result = file_fetcher
        .fetch(&specifier, PermissionsContainer::allow_all())
        .await;
      assert!(result.is_ok());

      let cache_key = file_fetcher
        .http_cache
        .cache_item_key(&redirected_specifier)
        .unwrap();
      (
        file_fetcher
          .http_cache
          .read_modified_time(&cache_key)
          .unwrap(),
        file_fetcher
          .http_cache
          .read_metadata(&cache_key)
          .unwrap()
          .unwrap(),
      )
    };

    let metadata_file_modified_02 = {
      let file_fetcher = FileFetcher::new(
        Arc::new(GlobalHttpCache::new(location)),
        CacheSetting::Use,
        true,
        Arc::new(HttpClient::new(None, None)),
        Default::default(),
        None,
      );
      let result = file_fetcher
        .fetch(&redirected_specifier, PermissionsContainer::allow_all())
        .await;
      assert!(result.is_ok());

      let cache_key = file_fetcher
        .http_cache
        .cache_item_key(&redirected_specifier)
        .unwrap();
      (
        file_fetcher
          .http_cache
          .read_modified_time(&cache_key)
          .unwrap(),
        file_fetcher
          .http_cache
          .read_metadata(&cache_key)
          .unwrap()
          .unwrap(),
      )
    };

    assert_eq!(metadata_file_modified_01, metadata_file_modified_02);
  }

  #[tokio::test]
  async fn test_fetcher_limits_redirects() {
    let _http_server_guard = test_util::http_server();
    let (file_fetcher, _) = setup(CacheSetting::Use, None);
    let specifier =
      resolve_url("http://localhost:4548/subdir/redirects/redirect1.js")
        .unwrap();

    let result = file_fetcher
      .fetch_remote(&specifier, PermissionsContainer::allow_all(), 2, None)
      .await;
    assert!(result.is_ok());

    let result = file_fetcher
      .fetch_remote(&specifier, PermissionsContainer::allow_all(), 1, None)
      .await;
    assert!(result.is_err());

    let result = file_fetcher.fetch_cached(&specifier, 2);
    assert!(result.is_ok());

    let result = file_fetcher.fetch_cached(&specifier, 1);
    assert!(result.is_err());
  }

  #[tokio::test]
  async fn test_fetch_same_host_redirect() {
    let _http_server_guard = test_util::http_server();
    let (file_fetcher, _) = setup(CacheSetting::Use, None);
    let specifier = resolve_url(
      "http://localhost:4550/REDIRECT/subdir/redirects/redirect1.js",
    )
    .unwrap();
    let redirected_specifier =
      resolve_url("http://localhost:4550/subdir/redirects/redirect1.js")
        .unwrap();

    let result = file_fetcher
      .fetch(&specifier, PermissionsContainer::allow_all())
      .await;
    assert!(result.is_ok());
    let file = result.unwrap();
    assert_eq!(file.specifier, redirected_specifier);

    assert_eq!(
      get_text_from_cache(&file_fetcher, &specifier),
      "",
      "redirected files should have empty cached contents"
    );
    assert_eq!(
      get_location_header_from_cache(&file_fetcher, &specifier),
      Some("/subdir/redirects/redirect1.js".to_string()),
    );

    assert_eq!(
      get_text_from_cache(&file_fetcher, &redirected_specifier),
      "export const redirect = 1;\n"
    );
    assert_eq!(
      get_location_header_from_cache(&file_fetcher, &redirected_specifier),
      None
    );
  }

  #[tokio::test]
  async fn test_fetch_no_remote() {
    let _http_server_guard = test_util::http_server();
    let temp_dir = TempDir::new();
    let location = temp_dir.path().join("deps").to_path_buf();
    let file_fetcher = FileFetcher::new(
      Arc::new(GlobalHttpCache::new(location)),
      CacheSetting::Use,
      false,
      Arc::new(HttpClient::new(None, None)),
      Default::default(),
      None,
    );
    let specifier =
      resolve_url("http://localhost:4545/run/002_hello.ts").unwrap();

    let result = file_fetcher
      .fetch(&specifier, PermissionsContainer::allow_all())
      .await;
    assert!(result.is_err());
    let err = result.unwrap_err();
    assert_eq!(get_custom_error_class(&err), Some("NoRemote"));
    assert_eq!(err.to_string(), "A remote specifier was requested: \"http://localhost:4545/run/002_hello.ts\", but --no-remote is specified.");
  }

  #[tokio::test]
  async fn test_fetch_cache_only() {
    let _http_server_guard = test_util::http_server();
    let temp_dir = TempDir::new();
    let location = temp_dir.path().join("deps").to_path_buf();
    let file_fetcher_01 = FileFetcher::new(
      Arc::new(GlobalHttpCache::new(location.clone())),
      CacheSetting::Only,
      true,
      Arc::new(HttpClient::new(None, None)),
      Default::default(),
      None,
    );
    let file_fetcher_02 = FileFetcher::new(
      Arc::new(GlobalHttpCache::new(location)),
      CacheSetting::Use,
      true,
      Arc::new(HttpClient::new(None, None)),
      Default::default(),
      None,
    );
    let specifier =
      resolve_url("http://localhost:4545/run/002_hello.ts").unwrap();

    let result = file_fetcher_01
      .fetch(&specifier, PermissionsContainer::allow_all())
      .await;
    assert!(result.is_err());
    let err = result.unwrap_err();
    assert_eq!(err.to_string(), "Specifier not found in cache: \"http://localhost:4545/run/002_hello.ts\", --cached-only is specified.");
    assert_eq!(get_custom_error_class(&err), Some("NotCached"));

    let result = file_fetcher_02
      .fetch(&specifier, PermissionsContainer::allow_all())
      .await;
    assert!(result.is_ok());

    let result = file_fetcher_01
      .fetch(&specifier, PermissionsContainer::allow_all())
      .await;
    assert!(result.is_ok());
  }

  #[tokio::test]
  async fn test_fetch_local_bypasses_file_cache() {
    let (file_fetcher, temp_dir) = setup(CacheSetting::Use, None);
    let fixture_path = temp_dir.path().join("mod.ts");
    let specifier = ModuleSpecifier::from_file_path(&fixture_path).unwrap();
    fs::write(fixture_path.clone(), r#"console.log("hello deno");"#).unwrap();
    let result = file_fetcher
      .fetch(&specifier, PermissionsContainer::allow_all())
      .await;
    assert!(result.is_ok());
    let file = result.unwrap();
    assert_eq!(&*file.source, r#"console.log("hello deno");"#);

    fs::write(fixture_path, r#"console.log("goodbye deno");"#).unwrap();
    let result = file_fetcher
      .fetch(&specifier, PermissionsContainer::allow_all())
      .await;
    assert!(result.is_ok());
    let file = result.unwrap();
    assert_eq!(&*file.source, r#"console.log("goodbye deno");"#);
  }

  #[tokio::test]
  async fn test_respect_cache_revalidates() {
    let _g = test_util::http_server();
    let temp_dir = TempDir::new();
    let (file_fetcher, _) =
      setup(CacheSetting::RespectHeaders, Some(temp_dir.clone()));
    let specifier =
      ModuleSpecifier::parse("http://localhost:4545/dynamic").unwrap();
    let result = file_fetcher
      .fetch(&specifier, PermissionsContainer::allow_all())
      .await;
    assert!(result.is_ok());
    let file = result.unwrap();
    let first = file.source;

    let (file_fetcher, _) =
      setup(CacheSetting::RespectHeaders, Some(temp_dir.clone()));
    let result = file_fetcher
      .fetch(&specifier, PermissionsContainer::allow_all())
      .await;
    assert!(result.is_ok());
    let file = result.unwrap();
    let second = file.source;

    assert_ne!(first, second);
  }

  #[tokio::test]
  async fn test_respect_cache_still_fresh() {
    let _g = test_util::http_server();
    let temp_dir = TempDir::new();
    let (file_fetcher, _) =
      setup(CacheSetting::RespectHeaders, Some(temp_dir.clone()));
    let specifier =
      ModuleSpecifier::parse("http://localhost:4545/dynamic_cache").unwrap();
    let result = file_fetcher
      .fetch(&specifier, PermissionsContainer::allow_all())
      .await;
    assert!(result.is_ok());
    let file = result.unwrap();
    let first = file.source;

    let (file_fetcher, _) =
      setup(CacheSetting::RespectHeaders, Some(temp_dir.clone()));
    let result = file_fetcher
      .fetch(&specifier, PermissionsContainer::allow_all())
      .await;
    assert!(result.is_ok());
    let file = result.unwrap();
    let second = file.source;

    assert_eq!(first, second);
  }

  #[tokio::test]
  async fn test_fetch_local_utf_16be() {
    let expected = String::from_utf8(
      b"\xEF\xBB\xBFconsole.log(\"Hello World\");\x0A".to_vec(),
    )
    .unwrap();
    test_fetch_local_encoded("utf-16be", expected).await;
  }

  #[tokio::test]
  async fn test_fetch_local_utf_16le() {
    let expected = String::from_utf8(
      b"\xEF\xBB\xBFconsole.log(\"Hello World\");\x0A".to_vec(),
    )
    .unwrap();
    test_fetch_local_encoded("utf-16le", expected).await;
  }

  #[tokio::test]
  async fn test_fetch_local_utf8_with_bom() {
    let expected = String::from_utf8(
      b"\xEF\xBB\xBFconsole.log(\"Hello World\");\x0A".to_vec(),
    )
    .unwrap();
    test_fetch_local_encoded("utf-8", expected).await;
  }

  #[tokio::test]
  async fn test_fetch_remote_javascript_with_types() {
    let specifier =
      ModuleSpecifier::parse("http://127.0.0.1:4545/xTypeScriptTypes.js")
        .unwrap();
    let (file, _) = test_fetch_remote(&specifier).await;
    assert_eq!(
      file.maybe_types,
      Some("./xTypeScriptTypes.d.ts".to_string())
    );
  }

  #[tokio::test]
  async fn test_fetch_remote_jsx_with_types() {
    let specifier =
      ModuleSpecifier::parse("http://127.0.0.1:4545/xTypeScriptTypes.jsx")
        .unwrap();
    let (file, _) = test_fetch_remote(&specifier).await;
    assert_eq!(file.media_type, MediaType::Jsx,);
    assert_eq!(
      file.maybe_types,
      Some("./xTypeScriptTypes.d.ts".to_string())
    );
  }

  #[tokio::test]
  async fn test_fetch_remote_typescript_with_types() {
    let specifier =
      ModuleSpecifier::parse("http://127.0.0.1:4545/xTypeScriptTypes.ts")
        .unwrap();
    let (file, _) = test_fetch_remote(&specifier).await;
    assert_eq!(file.maybe_types, None);
  }

  #[tokio::test]
  async fn test_fetch_remote_utf16_le() {
    let expected =
      std::str::from_utf8(b"\xEF\xBB\xBFconsole.log(\"Hello World\");\x0A")
        .unwrap();
    test_fetch_remote_encoded("utf-16le.ts", "utf-16le", expected).await;
  }

  #[tokio::test]
  async fn test_fetch_remote_utf16_be() {
    let expected =
      std::str::from_utf8(b"\xEF\xBB\xBFconsole.log(\"Hello World\");\x0A")
        .unwrap();
    test_fetch_remote_encoded("utf-16be.ts", "utf-16be", expected).await;
  }

  #[tokio::test]
  async fn test_fetch_remote_window_1255() {
    let expected = "console.log(\"\u{5E9}\u{5DC}\u{5D5}\u{5DD} \
                   \u{5E2}\u{5D5}\u{5DC}\u{5DD}\");\u{A}";
    test_fetch_remote_encoded("windows-1255", "windows-1255", expected).await;
  }

  fn create_test_client() -> HttpClient {
    HttpClient::from_client(
      create_http_client("test_client", CreateHttpClientOptions::default())
        .unwrap(),
    )
  }

  #[tokio::test]
  async fn test_fetch_string() {
    let _http_server_guard = test_util::http_server();
    // Relies on external http server. See target/debug/test_server
    let url = Url::parse("http://127.0.0.1:4545/assets/fixture.json").unwrap();
    let client = create_test_client();
    let result = fetch_once(
      &client,
      FetchOnceArgs {
        url,
        maybe_accept: None,
        maybe_etag: None,
        maybe_auth_token: None,
        maybe_progress_guard: None,
      },
    )
    .await;
    if let Ok(FetchOnceResult::Code(body, headers)) = result {
      assert!(!body.is_empty());
      assert_eq!(headers.get("content-type").unwrap(), "application/json");
      assert_eq!(headers.get("etag"), None);
      assert_eq!(headers.get("x-typescript-types"), None);
    } else {
      panic!();
    }
  }

  #[tokio::test]
  async fn test_fetch_gzip() {
    let _http_server_guard = test_util::http_server();
    // Relies on external http server. See target/debug/test_server
    let url = Url::parse("http://127.0.0.1:4545/run/import_compression/gziped")
      .unwrap();
    let client = create_test_client();
    let result = fetch_once(
      &client,
      FetchOnceArgs {
        url,
        maybe_accept: None,
        maybe_etag: None,
        maybe_auth_token: None,
        maybe_progress_guard: None,
      },
    )
    .await;
    if let Ok(FetchOnceResult::Code(body, headers)) = result {
      assert_eq!(String::from_utf8(body).unwrap(), "console.log('gzip')");
      assert_eq!(
        headers.get("content-type").unwrap(),
        "application/javascript"
      );
      assert_eq!(headers.get("etag"), None);
      assert_eq!(headers.get("x-typescript-types"), None);
    } else {
      panic!();
    }
  }

  #[tokio::test]
  async fn test_fetch_with_etag() {
    let _http_server_guard = test_util::http_server();
    let url = Url::parse("http://127.0.0.1:4545/etag_script.ts").unwrap();
    let client = create_test_client();
    let result = fetch_once(
      &client,
      FetchOnceArgs {
        url: url.clone(),
        maybe_accept: None,
        maybe_etag: None,
        maybe_auth_token: None,
        maybe_progress_guard: None,
      },
    )
    .await;
    if let Ok(FetchOnceResult::Code(body, headers)) = result {
      assert!(!body.is_empty());
      assert_eq!(String::from_utf8(body).unwrap(), "console.log('etag')");
      assert_eq!(
        headers.get("content-type").unwrap(),
        "application/typescript"
      );
      assert_eq!(headers.get("etag").unwrap(), "33a64df551425fcc55e");
    } else {
      panic!();
    }

    let res = fetch_once(
      &client,
      FetchOnceArgs {
        url,
        maybe_accept: None,
        maybe_etag: Some("33a64df551425fcc55e".to_string()),
        maybe_auth_token: None,
        maybe_progress_guard: None,
      },
    )
    .await;
    assert_eq!(res.unwrap(), FetchOnceResult::NotModified);
  }

  #[tokio::test]
  async fn test_fetch_brotli() {
    let _http_server_guard = test_util::http_server();
    // Relies on external http server. See target/debug/test_server
    let url = Url::parse("http://127.0.0.1:4545/run/import_compression/brotli")
      .unwrap();
    let client = create_test_client();
    let result = fetch_once(
      &client,
      FetchOnceArgs {
        url,
        maybe_accept: None,
        maybe_etag: None,
        maybe_auth_token: None,
        maybe_progress_guard: None,
      },
    )
    .await;
    if let Ok(FetchOnceResult::Code(body, headers)) = result {
      assert!(!body.is_empty());
      assert_eq!(String::from_utf8(body).unwrap(), "console.log('brotli');");
      assert_eq!(
        headers.get("content-type").unwrap(),
        "application/javascript"
      );
      assert_eq!(headers.get("etag"), None);
      assert_eq!(headers.get("x-typescript-types"), None);
    } else {
      panic!();
    }
  }

  #[tokio::test]
  async fn test_fetch_accept() {
    let _http_server_guard = test_util::http_server();
    // Relies on external http server. See target/debug/test_server
    let url = Url::parse("http://127.0.0.1:4545/echo_accept").unwrap();
    let client = create_test_client();
    let result = fetch_once(
      &client,
      FetchOnceArgs {
        url,
        maybe_accept: Some("application/json".to_string()),
        maybe_etag: None,
        maybe_auth_token: None,
        maybe_progress_guard: None,
      },
    )
    .await;
    if let Ok(FetchOnceResult::Code(body, _)) = result {
      assert_eq!(body, r#"{"accept":"application/json"}"#.as_bytes());
    } else {
      panic!();
    }
  }

  #[tokio::test]
  async fn test_fetch_once_with_redirect() {
    let _http_server_guard = test_util::http_server();
    // Relies on external http server. See target/debug/test_server
    let url = Url::parse("http://127.0.0.1:4546/assets/fixture.json").unwrap();
    // Dns resolver substitutes `127.0.0.1` with `localhost`
    let target_url =
      Url::parse("http://localhost:4545/assets/fixture.json").unwrap();
    let client = create_test_client();
    let result = fetch_once(
      &client,
      FetchOnceArgs {
        url,
        maybe_accept: None,
        maybe_etag: None,
        maybe_auth_token: None,
        maybe_progress_guard: None,
      },
    )
    .await;
    if let Ok(FetchOnceResult::Redirect(url, _)) = result {
      assert_eq!(url, target_url);
    } else {
      panic!();
    }
  }

  #[tokio::test]
  async fn test_fetch_with_cafile_string() {
    let _http_server_guard = test_util::http_server();
    // Relies on external http server. See target/debug/test_server
    let url = Url::parse("https://localhost:5545/assets/fixture.json").unwrap();

    let client = HttpClient::from_client(
      create_http_client(
        version::get_user_agent(),
        CreateHttpClientOptions {
          ca_certs: vec![read(
            test_util::testdata_path().join("tls/RootCA.pem"),
          )
          .unwrap()],
          ..Default::default()
        },
      )
      .unwrap(),
    );
    let result = fetch_once(
      &client,
      FetchOnceArgs {
        url,
        maybe_accept: None,
        maybe_etag: None,
        maybe_auth_token: None,
        maybe_progress_guard: None,
      },
    )
    .await;
    if let Ok(FetchOnceResult::Code(body, headers)) = result {
      assert!(!body.is_empty());
      assert_eq!(headers.get("content-type").unwrap(), "application/json");
      assert_eq!(headers.get("etag"), None);
      assert_eq!(headers.get("x-typescript-types"), None);
    } else {
      panic!();
    }
  }

  #[tokio::test]
  async fn test_fetch_with_default_certificate_store() {
    let _http_server_guard = test_util::http_server();
    // Relies on external http server with a valid mozilla root CA cert.
    let url = Url::parse("https://deno.land/x").unwrap();
    let client = HttpClient::from_client(
      create_http_client(
        version::get_user_agent(),
        CreateHttpClientOptions::default(),
      )
      .unwrap(),
    );

    let result = fetch_once(
      &client,
      FetchOnceArgs {
        url,
        maybe_accept: None,
        maybe_etag: None,
        maybe_auth_token: None,
        maybe_progress_guard: None,
      },
    )
    .await;

    println!("{result:?}");
    if let Ok(FetchOnceResult::Code(body, _headers)) = result {
      assert!(!body.is_empty());
    } else {
      panic!();
    }
  }

  // TODO(@justinmchase): Windows should verify certs too and fail to make this request without ca certs
  #[cfg(not(windows))]
  #[tokio::test]
  #[ignore] // https://github.com/denoland/deno/issues/12561
  async fn test_fetch_with_empty_certificate_store() {
    use deno_runtime::deno_tls::rustls::RootCertStore;
    use deno_runtime::deno_tls::RootCertStoreProvider;

    struct ValueRootCertStoreProvider(RootCertStore);

    impl RootCertStoreProvider for ValueRootCertStoreProvider {
      fn get_or_try_init(&self) -> Result<&RootCertStore, AnyError> {
        Ok(&self.0)
      }
    }

    let _http_server_guard = test_util::http_server();
    // Relies on external http server with a valid mozilla root CA cert.
    let url = Url::parse("https://deno.land").unwrap();
    let client = HttpClient::new(
      // no certs loaded at all
      Some(Arc::new(ValueRootCertStoreProvider(RootCertStore::empty()))),
      None,
    );

    let result = fetch_once(
      &client,
      FetchOnceArgs {
        url,
        maybe_accept: None,
        maybe_etag: None,
        maybe_auth_token: None,
        maybe_progress_guard: None,
      },
    )
    .await;

    if let Ok(FetchOnceResult::Code(_body, _headers)) = result {
      // This test is expected to fail since to CA certs have been loaded
      panic!();
    }
  }

  #[tokio::test]
  async fn test_fetch_with_cafile_gzip() {
    let _http_server_guard = test_util::http_server();
    // Relies on external http server. See target/debug/test_server
    let url =
      Url::parse("https://localhost:5545/run/import_compression/gziped")
        .unwrap();
    let client = HttpClient::from_client(
      create_http_client(
        version::get_user_agent(),
        CreateHttpClientOptions {
          ca_certs: vec![read(
            test_util::testdata_path()
              .join("tls/RootCA.pem")
              .to_string(),
          )
          .unwrap()],
          ..Default::default()
        },
      )
      .unwrap(),
    );
    let result = fetch_once(
      &client,
      FetchOnceArgs {
        url,
        maybe_accept: None,
        maybe_etag: None,
        maybe_auth_token: None,
        maybe_progress_guard: None,
      },
    )
    .await;
    if let Ok(FetchOnceResult::Code(body, headers)) = result {
      assert_eq!(String::from_utf8(body).unwrap(), "console.log('gzip')");
      assert_eq!(
        headers.get("content-type").unwrap(),
        "application/javascript"
      );
      assert_eq!(headers.get("etag"), None);
      assert_eq!(headers.get("x-typescript-types"), None);
    } else {
      panic!();
    }
  }

  #[tokio::test]
  async fn test_fetch_with_cafile_with_etag() {
    let _http_server_guard = test_util::http_server();
    let url = Url::parse("https://localhost:5545/etag_script.ts").unwrap();
    let client = HttpClient::from_client(
      create_http_client(
        version::get_user_agent(),
        CreateHttpClientOptions {
          ca_certs: vec![read(
            test_util::testdata_path()
              .join("tls/RootCA.pem")
              .to_string(),
          )
          .unwrap()],
          ..Default::default()
        },
      )
      .unwrap(),
    );
    let result = fetch_once(
      &client,
      FetchOnceArgs {
        url: url.clone(),
        maybe_accept: None,
        maybe_etag: None,
        maybe_auth_token: None,
        maybe_progress_guard: None,
      },
    )
    .await;
    if let Ok(FetchOnceResult::Code(body, headers)) = result {
      assert!(!body.is_empty());
      assert_eq!(String::from_utf8(body).unwrap(), "console.log('etag')");
      assert_eq!(
        headers.get("content-type").unwrap(),
        "application/typescript"
      );
      assert_eq!(headers.get("etag").unwrap(), "33a64df551425fcc55e");
      assert_eq!(headers.get("x-typescript-types"), None);
    } else {
      panic!();
    }

    let res = fetch_once(
      &client,
      FetchOnceArgs {
        url,
        maybe_accept: None,
        maybe_etag: Some("33a64df551425fcc55e".to_string()),
        maybe_auth_token: None,
        maybe_progress_guard: None,
      },
    )
    .await;
    assert_eq!(res.unwrap(), FetchOnceResult::NotModified);
  }

  #[tokio::test]
  async fn test_fetch_with_cafile_brotli() {
    let _http_server_guard = test_util::http_server();
    // Relies on external http server. See target/debug/test_server
    let url =
      Url::parse("https://localhost:5545/run/import_compression/brotli")
        .unwrap();
    let client = HttpClient::from_client(
      create_http_client(
        version::get_user_agent(),
        CreateHttpClientOptions {
          ca_certs: vec![read(
            test_util::testdata_path()
              .join("tls/RootCA.pem")
              .to_string(),
          )
          .unwrap()],
          ..Default::default()
        },
      )
      .unwrap(),
    );
    let result = fetch_once(
      &client,
      FetchOnceArgs {
        url,
        maybe_accept: None,
        maybe_etag: None,
        maybe_auth_token: None,
        maybe_progress_guard: None,
      },
    )
    .await;
    if let Ok(FetchOnceResult::Code(body, headers)) = result {
      assert!(!body.is_empty());
      assert_eq!(String::from_utf8(body).unwrap(), "console.log('brotli');");
      assert_eq!(
        headers.get("content-type").unwrap(),
        "application/javascript"
      );
      assert_eq!(headers.get("etag"), None);
      assert_eq!(headers.get("x-typescript-types"), None);
    } else {
      panic!();
    }
  }

  #[tokio::test]
  async fn bad_redirect() {
    let _g = test_util::http_server();
    let url_str = "http://127.0.0.1:4545/bad_redirect";
    let url = Url::parse(url_str).unwrap();
    let client = create_test_client();
    let result = fetch_once(
      &client,
      FetchOnceArgs {
        url,
        maybe_accept: None,
        maybe_etag: None,
        maybe_auth_token: None,
        maybe_progress_guard: None,
      },
    )
    .await;
    assert!(result.is_err());
    let err = result.unwrap_err();
    // Check that the error message contains the original URL
    assert!(err.to_string().contains(url_str));
  }

<<<<<<< HEAD
  #[track_caller]
  fn get_text_from_cache(
    file_fetcher: &FileFetcher,
    url: &ModuleSpecifier,
  ) -> String {
    let cache_key = file_fetcher.http_cache.cache_item_key(url).unwrap();
    let bytes = file_fetcher
      .http_cache
      .read_file_bytes(&cache_key)
      .unwrap()
      .unwrap();
    String::from_utf8(bytes).unwrap()
  }

  #[track_caller]
  fn get_location_header_from_cache(
    file_fetcher: &FileFetcher,
    url: &ModuleSpecifier,
  ) -> Option<String> {
    let cache_key = file_fetcher.http_cache.cache_item_key(url).unwrap();
    file_fetcher
      .http_cache
      .read_metadata(&cache_key)
      .unwrap()
      .unwrap()
      .headers
      .remove("location")
=======
  #[tokio::test]
  async fn server_error() {
    let _g = test_util::http_server();
    let url_str = "http://127.0.0.1:4545/server_error";
    let url = Url::parse(url_str).unwrap();
    let client = create_test_client();
    let result = fetch_once(
      &client,
      FetchOnceArgs {
        url,
        maybe_accept: None,
        maybe_etag: None,
        maybe_auth_token: None,
        maybe_progress_guard: None,
      },
    )
    .await;

    if let Ok(FetchOnceResult::ServerError(status)) = result {
      assert_eq!(status, 500);
    } else {
      panic!();
    }
  }

  #[tokio::test]
  async fn request_error() {
    let _g = test_util::http_server();
    let url_str = "http://127.0.0.1:9999/";
    let url = Url::parse(url_str).unwrap();
    let client = create_test_client();
    let result = fetch_once(
      &client,
      FetchOnceArgs {
        url,
        maybe_accept: None,
        maybe_etag: None,
        maybe_auth_token: None,
        maybe_progress_guard: None,
      },
    )
    .await;

    assert!(matches!(result, Ok(FetchOnceResult::RequestError(_))));
>>>>>>> b5637468
  }
}<|MERGE_RESOLUTION|>--- conflicted
+++ resolved
@@ -2197,35 +2197,6 @@
     assert!(err.to_string().contains(url_str));
   }
 
-<<<<<<< HEAD
-  #[track_caller]
-  fn get_text_from_cache(
-    file_fetcher: &FileFetcher,
-    url: &ModuleSpecifier,
-  ) -> String {
-    let cache_key = file_fetcher.http_cache.cache_item_key(url).unwrap();
-    let bytes = file_fetcher
-      .http_cache
-      .read_file_bytes(&cache_key)
-      .unwrap()
-      .unwrap();
-    String::from_utf8(bytes).unwrap()
-  }
-
-  #[track_caller]
-  fn get_location_header_from_cache(
-    file_fetcher: &FileFetcher,
-    url: &ModuleSpecifier,
-  ) -> Option<String> {
-    let cache_key = file_fetcher.http_cache.cache_item_key(url).unwrap();
-    file_fetcher
-      .http_cache
-      .read_metadata(&cache_key)
-      .unwrap()
-      .unwrap()
-      .headers
-      .remove("location")
-=======
   #[tokio::test]
   async fn server_error() {
     let _g = test_util::http_server();
@@ -2270,6 +2241,34 @@
     .await;
 
     assert!(matches!(result, Ok(FetchOnceResult::RequestError(_))));
->>>>>>> b5637468
+  }
+
+  #[track_caller]
+  fn get_text_from_cache(
+    file_fetcher: &FileFetcher,
+    url: &ModuleSpecifier,
+  ) -> String {
+    let cache_key = file_fetcher.http_cache.cache_item_key(url).unwrap();
+    let bytes = file_fetcher
+      .http_cache
+      .read_file_bytes(&cache_key)
+      .unwrap()
+      .unwrap();
+    String::from_utf8(bytes).unwrap()
+  }
+
+  #[track_caller]
+  fn get_location_header_from_cache(
+    file_fetcher: &FileFetcher,
+    url: &ModuleSpecifier,
+  ) -> Option<String> {
+    let cache_key = file_fetcher.http_cache.cache_item_key(url).unwrap();
+    file_fetcher
+      .http_cache
+      .read_metadata(&cache_key)
+      .unwrap()
+      .unwrap()
+      .headers
+      .remove("location")
   }
 }