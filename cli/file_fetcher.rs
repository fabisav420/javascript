// Copyright 2018-2020 the Deno authors. All rights reserved. MIT license.
use crate::colors;
use crate::http_cache::HttpCache;
use crate::http_util;
use crate::http_util::create_http_client;
use crate::http_util::FetchOnceResult;
use crate::msg;
use crate::op_error::OpError;
use crate::permissions::Permissions;
use deno_core::ErrBox;
use deno_core::ModuleSpecifier;
use futures::future::FutureExt;
use log::info;
use regex::Regex;
use std::collections::HashMap;
use std::fs;
use std::future::Future;
use std::io::Read;
use std::path::Path;
use std::path::PathBuf;
use std::pin::Pin;
use std::result::Result;
use std::str;
use std::sync::Arc;
use std::sync::Mutex;
use url::Url;

/// Structure representing local or remote file.
///
/// In case of remote file `url` might be different than originally requested URL, if so
/// `redirect_source_url` will contain original URL and `url` will be equal to final location.
#[derive(Debug, Clone)]
pub struct SourceFile {
  pub url: Url,
  pub filename: PathBuf,
  pub types_url: Option<Url>,
  pub types_header: Option<String>,
  pub media_type: msg::MediaType,
  pub source_code: Vec<u8>,
}

/// Simple struct implementing in-process caching to prevent multiple
/// fs reads/net fetches for same file.
#[derive(Clone, Default)]
pub struct SourceFileCache(Arc<Mutex<HashMap<String, SourceFile>>>);

impl SourceFileCache {
  pub fn set(&self, key: String, source_file: SourceFile) {
    let mut c = self.0.lock().unwrap();
    c.insert(key, source_file);
  }

  pub fn get(&self, key: String) -> Option<SourceFile> {
    let c = self.0.lock().unwrap();
    match c.get(&key) {
      Some(source_file) => Some(source_file.clone()),
      None => None,
    }
  }
}

const SUPPORTED_URL_SCHEMES: [&str; 4] = ["http", "https", "file", "data"];

#[derive(Clone)]
pub struct SourceFileFetcher {
  source_file_cache: SourceFileCache,
  cache_blacklist: Vec<String>,
  use_disk_cache: bool,
  no_remote: bool,
  cached_only: bool,
  http_client: reqwest::Client,
  // This field is public only to expose it's location
  pub http_cache: HttpCache,
}

impl SourceFileFetcher {
  pub fn new(
    http_cache: HttpCache,
    use_disk_cache: bool,
    cache_blacklist: Vec<String>,
    no_remote: bool,
    cached_only: bool,
    ca_file: Option<String>,
  ) -> Result<Self, ErrBox> {
    let file_fetcher = Self {
      http_cache,
      source_file_cache: SourceFileCache::default(),
      cache_blacklist,
      use_disk_cache,
      no_remote,
      cached_only,
      http_client: create_http_client(ca_file)?,
    };

    Ok(file_fetcher)
  }

  pub fn check_if_supported_scheme(url: &Url) -> Result<(), ErrBox> {
    if !SUPPORTED_URL_SCHEMES.contains(&url.scheme()) {
      return Err(
        OpError::other(
          format!("Unsupported scheme \"{}\" for module \"{}\". Supported schemes: {:#?}", url.scheme(), url, SUPPORTED_URL_SCHEMES),
        ).into()
      );
    }

    Ok(())
  }

  /// Required for TS compiler and source maps.
  pub fn fetch_cached_source_file(
    &self,
    specifier: &ModuleSpecifier,
    permissions: Permissions,
  ) -> Option<SourceFile> {
    let maybe_source_file = self.source_file_cache.get(specifier.to_string());

    if maybe_source_file.is_some() {
      return maybe_source_file;
    }

    // If file is not in memory cache check if it can be found
    // in local cache - which effectively means trying to fetch
    // using "--cached-only" flag.
    // It should be safe to for caller block on this
    // future, because it doesn't actually do any asynchronous
    // action in that path.
    if let Ok(maybe_source_file) =
      self.get_source_file_from_local_cache(specifier.as_url(), &permissions)
    {
      return maybe_source_file;
    }

    None
  }

  /// Save a given source file into cache.
  /// Allows injection of files that normally would not present
  /// in filesystem.
  /// This is useful when e.g. TS compiler retrieves a custom file
  /// under a dummy specifier.
  pub fn save_source_file_in_cache(
    &self,
    specifier: &ModuleSpecifier,
    file: SourceFile,
  ) {
    self.source_file_cache.set(specifier.to_string(), file);
  }

  pub async fn fetch_source_file(
    &self,
    specifier: &ModuleSpecifier,
    maybe_referrer: Option<ModuleSpecifier>,
    permissions: Permissions,
  ) -> Result<SourceFile, ErrBox> {
    let module_url = specifier.as_url().to_owned();
    debug!("fetch_source_file specifier: {} ", &module_url);

    // Check if this file was already fetched and can be retrieved from in-process cache.
    let maybe_cached_file = self.source_file_cache.get(specifier.to_string());
    if let Some(source_file) = maybe_cached_file {
      return Ok(source_file);
    }

    let source_file_cache = self.source_file_cache.clone();
    let specifier_ = specifier.clone();

    let result = self
      .get_source_file(
        &module_url,
        self.use_disk_cache,
        self.no_remote,
        self.cached_only,
        &permissions,
      )
      .await;

    match result {
      Ok(mut file) => {
        // TODO: move somewhere?
        if file.source_code.starts_with(b"#!") {
          file.source_code = filter_shebang(file.source_code);
        }

        // Cache in-process for subsequent access.
        source_file_cache.set(specifier_.to_string(), file.clone());

        Ok(file)
      }
      Err(err) => {
        // FIXME(bartlomieju): rewrite this whole block

        // FIXME(bartlomieju): very ugly
        let mut is_not_found = false;
        if let Some(e) = err.downcast_ref::<std::io::Error>() {
          if e.kind() == std::io::ErrorKind::NotFound {
            is_not_found = true;
          }
        }
        let referrer_suffix = if let Some(referrer) = maybe_referrer {
          format!(r#" from "{}""#, referrer)
        } else {
          "".to_owned()
        };
        // Hack: Check error message for "--cached-only" because the kind
        // conflicts with other errors.
        let err = if err.to_string().contains("--cached-only") {
          let msg = format!(
            r#"Cannot find module "{}"{} in cache, --cached-only is specified"#,
            module_url, referrer_suffix
          );
          OpError::not_found(msg).into()
        } else if is_not_found {
          let msg = format!(
            r#"Cannot resolve module "{}"{}"#,
            module_url, referrer_suffix
          );
          OpError::not_found(msg).into()
        } else {
          err
        };
        Err(err)
      }
    }
  }

  fn get_source_file_from_local_cache(
    &self,
    module_url: &Url,
    permissions: &Permissions,
  ) -> Result<Option<SourceFile>, ErrBox> {
    let url_scheme = module_url.scheme();
    let is_local_file = url_scheme == "file";
    let is_data_url = url_scheme == "data";
    SourceFileFetcher::check_if_supported_scheme(&module_url)?;

    // Local files are always fetched from disk bypassing cache entirely.
    if is_local_file {
      return self.fetch_local_file(&module_url, permissions).map(Some);
    }

    if is_data_url {
      return extract_data_url(module_url).map(Some);
    }

    self.fetch_cached_remote_source(&module_url)
  }

  /// This is main method that is responsible for fetching local or remote files.
  ///
  /// If this is a remote module, and it has not yet been cached, the resulting
  /// download will be cached on disk for subsequent access.
  ///
  /// If `use_disk_cache` is true then remote files are fetched from disk cache.
  ///
  /// If `no_remote` is true then this method will fail for remote files.
  ///
  /// If `cached_only` is true then this method will fail for remote files
  /// not already cached.
  async fn get_source_file(
    &self,
    module_url: &Url,
    use_disk_cache: bool,
    no_remote: bool,
    cached_only: bool,
    permissions: &Permissions,
  ) -> Result<SourceFile, ErrBox> {
    let url_scheme = module_url.scheme();
    let is_local_file = url_scheme == "file";
    let is_data_url = url_scheme == "data";
    SourceFileFetcher::check_if_supported_scheme(&module_url)?;

    // Local files are always fetched from disk bypassing cache entirely.
    if is_local_file {
      return self.fetch_local_file(&module_url, permissions);
    }

    if is_data_url {
      return extract_data_url(module_url);
    }

    // The file is remote, fail if `no_remote` is true.
    if no_remote {
      let e = std::io::Error::new(
        std::io::ErrorKind::NotFound,
        format!(
          "Not allowed to get remote file '{}'",
          module_url.to_string()
        ),
      );
      return Err(e.into());
    }

    // Fetch remote file and cache on-disk for subsequent access
    self
      .fetch_remote_source(
        &module_url,
        use_disk_cache,
        cached_only,
        10,
        permissions,
      )
      .await
  }

  /// Fetch local source file.
  fn fetch_local_file(
    &self,
    module_url: &Url,
    permissions: &Permissions,
  ) -> Result<SourceFile, ErrBox> {
    let filepath = module_url.to_file_path().map_err(|()| {
      ErrBox::from(OpError::uri_error(
        "File URL contains invalid path".to_owned(),
      ))
    })?;

    permissions.check_read(&filepath)?;
    let source_code = match fs::read(filepath.clone()) {
      Ok(c) => c,
      Err(e) => return Err(e.into()),
    };

    let media_type = map_content_type(&filepath, None);
    let types_url = match media_type {
      msg::MediaType::JavaScript | msg::MediaType::JSX => {
        get_types_url(&module_url, &source_code, None)
      }
      _ => None,
    };
    Ok(SourceFile {
      url: module_url.clone(),
      filename: filepath,
      media_type,
      source_code,
      types_url,
      types_header: None,
    })
  }

  /// Fetch cached remote file.
  ///
  /// This is a recursive operation if source file has redirections.
  ///
  /// It will keep reading <filename>.metadata.json for information about redirection.
  /// `module_initial_source_name` would be None on first call,
  /// and becomes the name of the very first module that initiates the call
  /// in subsequent recursions.
  ///
  /// AKA if redirection occurs, module_initial_source_name is the source path
  /// that user provides, and the final module_name is the resolved path
  /// after following all redirections.
  fn fetch_cached_remote_source(
    &self,
    module_url: &Url,
  ) -> Result<Option<SourceFile>, ErrBox> {
    let result = self.http_cache.get(&module_url);
    let result = match result {
      Err(e) => {
        if let Some(e) = e.downcast_ref::<std::io::Error>() {
          if e.kind() == std::io::ErrorKind::NotFound {
            return Ok(None);
          }
        }
        return Err(e);
      }
      Ok(c) => c,
    };

    let (mut source_file, headers) = result;
    if let Some(redirect_to) = headers.get("location") {
      let redirect_url = match Url::parse(redirect_to) {
        Ok(redirect_url) => redirect_url,
        Err(url::ParseError::RelativeUrlWithoutBase) => {
          let mut url = module_url.clone();
          url.set_path(redirect_to);
          url
        }
        Err(e) => {
          return Err(e.into());
        }
      };
      return self.fetch_cached_remote_source(&redirect_url);
    }

    let mut source_code = Vec::new();
    source_file.read_to_end(&mut source_code)?;

    let cache_filename = self.http_cache.get_cache_filename(module_url);
    let fake_filepath = PathBuf::from(module_url.path());
    let media_type = map_content_type(
      &fake_filepath,
      headers.get("content-type").map(|e| e.as_str()),
    );
    let types_header = headers.get("x-typescript-types").map(|e| e.to_string());
    let types_url = match media_type {
      msg::MediaType::JavaScript | msg::MediaType::JSX => get_types_url(
        &module_url,
        &source_code,
        headers.get("x-typescript-types").map(|e| e.as_str()),
      ),
      _ => None,
    };
    Ok(Some(SourceFile {
      url: module_url.clone(),
      filename: cache_filename,
      media_type,
      source_code,
      types_url,
      types_header,
    }))
  }

  /// Asynchronously fetch remote source file specified by the URL following redirects.
  ///
  /// Note that this is a recursive method so it can't be "async", but rather return
  /// Pin<Box<..>>.
  fn fetch_remote_source(
    &self,
    module_url: &Url,
    use_disk_cache: bool,
    cached_only: bool,
    redirect_limit: i64,
    permissions: &Permissions,
  ) -> Pin<Box<dyn Future<Output = Result<SourceFile, ErrBox>>>> {
    if redirect_limit < 0 {
      let e = OpError::http("too many redirects".to_string());
      return futures::future::err(e.into()).boxed_local();
    }

    if let Err(e) = permissions.check_net_url(&module_url) {
      return futures::future::err(e.into()).boxed_local();
    }

    let is_blacklisted =
      check_cache_blacklist(module_url, self.cache_blacklist.as_ref());
    // First try local cache
    if use_disk_cache && !is_blacklisted {
      match self.fetch_cached_remote_source(&module_url) {
        Ok(Some(source_file)) => {
          return futures::future::ok(source_file).boxed_local();
        }
        Ok(None) => {
          // there's no cached version
        }
        Err(err) => {
          return futures::future::err(err).boxed_local();
        }
      }
    }

    // If file wasn't found in cache check if we can fetch it
    if cached_only {
      // We can't fetch remote file - bail out
      return futures::future::err(
        std::io::Error::new(
          std::io::ErrorKind::NotFound,
          format!(
            "Cannot find remote file '{}' in cache, --cached-only is specified",
            module_url.to_string()
          ),
        )
        .into(),
      )
      .boxed_local();
    }

    info!(
      "{} {}",
      colors::green("Download".to_string()),
      module_url.to_string()
    );

    let dir = self.clone();
    let module_url = module_url.clone();
    let module_etag = match self.http_cache.get(&module_url) {
      Ok((_, headers)) => headers.get("etag").map(String::from),
      Err(_) => None,
    };
    let permissions = permissions.clone();
    let http_client = self.http_client.clone();
    // Single pass fetch, either yields code or yields redirect.
    let f = async move {
      match http_util::fetch_once(http_client, &module_url, module_etag).await?
      {
        FetchOnceResult::NotModified => {
          let source_file =
            dir.fetch_cached_remote_source(&module_url)?.unwrap();

          Ok(source_file)
        }
        FetchOnceResult::Redirect(new_module_url, headers) => {
          // If redirects, update module_name and filename for next looped call.
          dir.http_cache.set(&module_url, headers, &[])?;

          // Recurse
          dir
            .fetch_remote_source(
              &new_module_url,
              use_disk_cache,
              cached_only,
              redirect_limit - 1,
              &permissions,
            )
            .await
        }
        FetchOnceResult::Code(source, headers) => {
          // We land on the code.
          dir.http_cache.set(&module_url, headers.clone(), &source)?;

          let cache_filepath = dir.http_cache.get_cache_filename(&module_url);
          // Used to sniff out content type from file extension - probably to be removed
          let fake_filepath = PathBuf::from(module_url.path());
          let media_type = map_content_type(
            &fake_filepath,
            headers.get("content-type").map(String::as_str),
          );

          let types_header =
            headers.get("x-typescript-types").map(String::to_string);
          let types_url = match media_type {
            msg::MediaType::JavaScript | msg::MediaType::JSX => get_types_url(
              &module_url,
              &source,
              headers.get("x-typescript-types").map(String::as_str),
            ),
            _ => None,
          };

          let source_file = SourceFile {
            url: module_url.clone(),
            filename: cache_filepath,
            media_type,
            source_code: source,
            types_url,
            types_header,
          };

          Ok(source_file)
        }
      }
    };

    f.boxed_local()
  }
}

<<<<<<< HEAD
fn extract_data_url(url: &Url) -> Result<SourceFile, ErrBox> {
  assert_eq!(url.scheme(), "data");
  let url_content = &url.as_str()[5..];
  let mut part_iterator = url_content.splitn(2, ',');

  let media_type_str = part_iterator
    .next()
    .expect("Malformed data url, missing comma");
  let data = part_iterator
    .next()
    .expect("Malformed data url, missing data");

  let filename = PathBuf::new();
  let maybe_base64 = media_type_str.rsplit(';').next();
  let media_type = map_content_type(&filename, Some(media_type_str));
  let source_code = if maybe_base64 == Some("base64") {
    base64::decode(data)?
  } else {
    percent_encoding::percent_decode_str(data).collect::<Vec<u8>>()
  };

  Ok(SourceFile {
    url: url.clone(),
    filename,
    types_url: Option::None,
    media_type,
    source_code,
  })
}

fn map_file_extension(path: &Path) -> msg::MediaType {
=======
pub fn map_file_extension(path: &Path) -> msg::MediaType {
>>>>>>> fbf07599
  match path.extension() {
    None => msg::MediaType::Unknown,
    Some(os_str) => match os_str.to_str() {
      Some("ts") => msg::MediaType::TypeScript,
      Some("tsx") => msg::MediaType::TSX,
      Some("js") => msg::MediaType::JavaScript,
      Some("jsx") => msg::MediaType::JSX,
      Some("mjs") => msg::MediaType::JavaScript,
      Some("cjs") => msg::MediaType::JavaScript,
      Some("json") => msg::MediaType::Json,
      Some("wasm") => msg::MediaType::Wasm,
      _ => msg::MediaType::Unknown,
    },
  }
}

// convert a ContentType string into a enumerated MediaType
fn map_content_type(path: &Path, content_type: Option<&str>) -> msg::MediaType {
  match content_type {
    Some(content_type) => {
      // sometimes there is additional data after the media type in
      // Content-Type so we have to do a bit of manipulation so we are only
      // dealing with the actual media type
      let ct_vector: Vec<&str> = content_type.split(';').collect();
      let ct: &str = ct_vector.first().unwrap();
      match ct.to_lowercase().as_ref() {
        "application/typescript"
        | "text/typescript"
        | "video/vnd.dlna.mpeg-tts"
        | "video/mp2t"
        | "application/x-typescript" => {
          map_js_like_extension(path, msg::MediaType::TypeScript)
        }
        "application/javascript"
        | "text/javascript"
        | "application/ecmascript"
        | "text/ecmascript"
        | "application/x-javascript"
        | "application/node" => {
          map_js_like_extension(path, msg::MediaType::JavaScript)
        }
        "application/json" | "text/json" => msg::MediaType::Json,
        "application/wasm" => msg::MediaType::Wasm,
        // Handle plain and possibly webassembly
        "text/plain" | "application/octet-stream" => map_file_extension(path),
        _ => {
          debug!("unknown content type: {}", content_type);
          msg::MediaType::Unknown
        }
      }
    }
    None => map_file_extension(path),
  }
}

fn map_js_like_extension(
  path: &Path,
  default: msg::MediaType,
) -> msg::MediaType {
  match path.extension() {
    None => default,
    Some(os_str) => match os_str.to_str() {
      None => default,
      Some("jsx") => msg::MediaType::JSX,
      Some("tsx") => msg::MediaType::TSX,
      Some(_) => default,
    },
  }
}

/// Take a module URL and source code and determines if the source code contains
/// a type directive, and if so, returns the parsed URL for that type directive.
fn get_types_url(
  module_url: &Url,
  source_code: &[u8],
  maybe_types_header: Option<&str>,
) -> Option<Url> {
  lazy_static! {
    /// Matches reference type directives in strings, which provide
    /// type files that should be used by the compiler instead of the
    /// JavaScript file.
    static ref DIRECTIVE_TYPES: Regex = Regex::new(
      r#"(?m)^/{3}\s*<reference\s+types\s*=\s*["']([^"']+)["']\s*/>"#
    )
    .unwrap();
  }

  match maybe_types_header {
    Some(types_header) => match Url::parse(&types_header) {
      Ok(url) => Some(url),
      _ => Some(module_url.join(&types_header).unwrap()),
    },
    _ => match DIRECTIVE_TYPES.captures(str::from_utf8(source_code).unwrap()) {
      Some(cap) => {
        let val = cap.get(1).unwrap().as_str();
        match Url::parse(&val) {
          Ok(url) => Some(url),
          _ => Some(module_url.join(&val).unwrap()),
        }
      }
      _ => None,
    },
  }
}

fn filter_shebang(bytes: Vec<u8>) -> Vec<u8> {
  let string = str::from_utf8(&bytes).unwrap();
  if let Some(i) = string.find('\n') {
    let (_, rest) = string.split_at(i);
    rest.as_bytes().to_owned()
  } else {
    Vec::new()
  }
}

fn check_cache_blacklist(url: &Url, black_list: &[String]) -> bool {
  let mut url_without_fragmets = url.clone();
  url_without_fragmets.set_fragment(None);
  if black_list.contains(&String::from(url_without_fragmets.as_str())) {
    return true;
  }
  let mut url_without_query_strings = url_without_fragmets;
  url_without_query_strings.set_query(None);
  let mut path_buf = PathBuf::from(url_without_query_strings.as_str());
  loop {
    if black_list.contains(&String::from(path_buf.to_str().unwrap())) {
      return true;
    }
    if !path_buf.pop() {
      break;
    }
  }
  false
}

#[derive(Debug, Default)]
/// Header metadata associated with a particular "symbolic" source code file.
/// (the associated source code file might not be cached, while remaining
/// a user accessible entity through imports (due to redirects)).
pub struct SourceCodeHeaders {
  /// MIME type of the source code.
  pub mime_type: Option<String>,
  /// Where should we actually look for source code.
  /// This should be an absolute path!
  pub redirect_to: Option<String>,
  /// ETag of the remote source file
  pub etag: Option<String>,
  /// X-TypeScript-Types defines the location of a .d.ts file
  pub x_typescript_types: Option<String>,
}

#[cfg(test)]
mod tests {
  use super::*;
  use tempfile::TempDir;

  fn setup_file_fetcher(dir_path: &Path) -> SourceFileFetcher {
    SourceFileFetcher::new(
      HttpCache::new(&dir_path.to_path_buf().join("deps")),
      true,
      vec![],
      false,
      false,
      None,
    )
    .expect("setup fail")
  }

  fn test_setup() -> (TempDir, SourceFileFetcher) {
    let temp_dir = TempDir::new().expect("tempdir fail");
    let fetcher = setup_file_fetcher(temp_dir.path());
    (temp_dir, fetcher)
  }

  macro_rules! file_url {
    ($path:expr) => {
      if cfg!(target_os = "windows") {
        concat!("file:///C:", $path)
      } else {
        concat!("file://", $path)
      }
    };
  }

  #[test]
  fn test_cache_blacklist() {
    let args = crate::flags::resolve_urls(vec![
      String::from("http://deno.land/std"),
      String::from("http://github.com/example/mod.ts"),
      String::from("http://fragment.com/mod.ts#fragment"),
      String::from("http://query.com/mod.ts?foo=bar"),
      String::from("http://queryandfragment.com/mod.ts?foo=bar#fragment"),
    ]);

    let u: Url = "http://deno.land/std/fs/mod.ts".parse().unwrap();
    assert_eq!(check_cache_blacklist(&u, &args), true);

    let u: Url = "http://github.com/example/file.ts".parse().unwrap();
    assert_eq!(check_cache_blacklist(&u, &args), false);

    let u: Url = "http://github.com/example/mod.ts".parse().unwrap();
    assert_eq!(check_cache_blacklist(&u, &args), true);

    let u: Url = "http://github.com/example/mod.ts?foo=bar".parse().unwrap();
    assert_eq!(check_cache_blacklist(&u, &args), true);

    let u: Url = "http://github.com/example/mod.ts#fragment".parse().unwrap();
    assert_eq!(check_cache_blacklist(&u, &args), true);

    let u: Url = "http://fragment.com/mod.ts".parse().unwrap();
    assert_eq!(check_cache_blacklist(&u, &args), true);

    let u: Url = "http://query.com/mod.ts".parse().unwrap();
    assert_eq!(check_cache_blacklist(&u, &args), false);

    let u: Url = "http://fragment.com/mod.ts#fragment".parse().unwrap();
    assert_eq!(check_cache_blacklist(&u, &args), true);

    let u: Url = "http://query.com/mod.ts?foo=bar".parse().unwrap();
    assert_eq!(check_cache_blacklist(&u, &args), true);

    let u: Url = "http://queryandfragment.com/mod.ts".parse().unwrap();
    assert_eq!(check_cache_blacklist(&u, &args), false);

    let u: Url = "http://queryandfragment.com/mod.ts?foo=bar"
      .parse()
      .unwrap();
    assert_eq!(check_cache_blacklist(&u, &args), true);

    let u: Url = "http://queryandfragment.com/mod.ts#fragment"
      .parse()
      .unwrap();
    assert_eq!(check_cache_blacklist(&u, &args), false);

    let u: Url = "http://query.com/mod.ts?foo=bar#fragment".parse().unwrap();
    assert_eq!(check_cache_blacklist(&u, &args), true);

    let u: Url = "http://fragment.com/mod.ts?foo=bar#fragment"
      .parse()
      .unwrap();
    assert_eq!(check_cache_blacklist(&u, &args), true);
  }

  #[test]
  fn test_fetch_local_file_no_panic() {
    let (_temp_dir, fetcher) = test_setup();
    if cfg!(windows) {
      // Should fail: missing drive letter.
      let u = Url::parse("file:///etc/passwd").unwrap();
      fetcher
        .fetch_local_file(&u, &Permissions::allow_all())
        .unwrap_err();
    } else {
      // Should fail: local network paths are not supported on unix.
      let u = Url::parse("file://server/etc/passwd").unwrap();
      fetcher
        .fetch_local_file(&u, &Permissions::allow_all())
        .unwrap_err();
    }
  }

  #[tokio::test]
  async fn test_get_source_code_1() {
    let http_server_guard = crate::test_util::http_server();
    let (temp_dir, fetcher) = test_setup();
    let fetcher_1 = fetcher.clone();
    let fetcher_2 = fetcher.clone();
    let module_url =
      Url::parse("http://localhost:4545/cli/tests/subdir/mod2.ts").unwrap();
    let module_url_1 = module_url.clone();
    let module_url_2 = module_url.clone();

    let cache_filename = fetcher.http_cache.get_cache_filename(&module_url);

    let result = fetcher
      .get_source_file(
        &module_url,
        true,
        false,
        false,
        &Permissions::allow_all(),
      )
      .await;
    assert!(result.is_ok());
    let r = result.unwrap();
    assert_eq!(
      r.source_code,
      &b"export { printHello } from \"./print_hello.ts\";\n"[..]
    );
    assert_eq!(&(r.media_type), &msg::MediaType::TypeScript);

    let mut metadata =
      crate::http_cache::Metadata::read(&cache_filename).unwrap();

    // Modify .headers.json, write using fs write
    metadata.headers = HashMap::new();
    metadata
      .headers
      .insert("content-type".to_string(), "text/javascript".to_string());
    metadata.write(&cache_filename).unwrap();

    let result2 = fetcher_1
      .get_source_file(
        &module_url,
        true,
        false,
        false,
        &Permissions::allow_all(),
      )
      .await;
    assert!(result2.is_ok());
    let r2 = result2.unwrap();
    assert_eq!(
      r2.source_code,
      &b"export { printHello } from \"./print_hello.ts\";\n"[..]
    );
    // If get_source_file does not call remote, this should be JavaScript
    // as we modified before! (we do not overwrite .headers.json due to no http fetch)
    assert_eq!(&(r2.media_type), &msg::MediaType::JavaScript);
    let (_, headers) = fetcher_2.http_cache.get(&module_url_1).unwrap();

    assert_eq!(headers.get("content-type").unwrap(), "text/javascript");

    // Modify .headers.json again, but the other way around
    metadata.headers = HashMap::new();
    metadata
      .headers
      .insert("content-type".to_string(), "application/json".to_string());
    metadata.write(&cache_filename).unwrap();

    let result3 = fetcher_2
      .get_source_file(
        &module_url_1,
        true,
        false,
        false,
        &Permissions::allow_all(),
      )
      .await;
    assert!(result3.is_ok());
    let r3 = result3.unwrap();
    assert_eq!(
      r3.source_code,
      &b"export { printHello } from \"./print_hello.ts\";\n"[..]
    );
    // If get_source_file does not call remote, this should be JavaScript
    // as we modified before! (we do not overwrite .headers.json due to no http fetch)
    assert_eq!(&(r3.media_type), &msg::MediaType::Json);
    let metadata = crate::http_cache::Metadata::read(&cache_filename).unwrap();
    assert_eq!(
      metadata.headers.get("content-type").unwrap(),
      "application/json"
    );

    // let's create fresh instance of DenoDir (simulating another freshh Deno process)
    // and don't use cache
    let fetcher = setup_file_fetcher(temp_dir.path());
    let result4 = fetcher
      .get_source_file(
        &module_url_2,
        false,
        false,
        false,
        &Permissions::allow_all(),
      )
      .await;
    assert!(result4.is_ok());
    let r4 = result4.unwrap();
    let expected4 = &b"export { printHello } from \"./print_hello.ts\";\n"[..];
    assert_eq!(r4.source_code, expected4);
    // Resolved back to TypeScript
    assert_eq!(&(r4.media_type), &msg::MediaType::TypeScript);

    drop(http_server_guard);
  }

  #[tokio::test]
  async fn test_get_source_code_2() {
    let http_server_guard = crate::test_util::http_server();
    let (temp_dir, fetcher) = test_setup();
    let module_url =
      Url::parse("http://localhost:4545/cli/tests/subdir/mismatch_ext.ts")
        .unwrap();
    let module_url_1 = module_url.clone();

    let cache_filename = fetcher.http_cache.get_cache_filename(&module_url);

    let result = fetcher
      .get_source_file(
        &module_url,
        true,
        false,
        false,
        &Permissions::allow_all(),
      )
      .await;
    assert!(result.is_ok());
    let r = result.unwrap();
    let expected = b"export const loaded = true;\n";
    assert_eq!(r.source_code, expected);
    assert_eq!(&(r.media_type), &msg::MediaType::JavaScript);
    let (_, headers) = fetcher.http_cache.get(&module_url).unwrap();
    assert_eq!(headers.get("content-type").unwrap(), "text/javascript");

    // Modify .headers.json
    let mut metadata =
      crate::http_cache::Metadata::read(&cache_filename).unwrap();
    metadata.headers = HashMap::new();
    metadata
      .headers
      .insert("content-type".to_string(), "text/typescript".to_string());
    metadata.write(&cache_filename).unwrap();

    let result2 = fetcher
      .get_source_file(
        &module_url,
        true,
        false,
        false,
        &Permissions::allow_all(),
      )
      .await;
    assert!(result2.is_ok());
    let r2 = result2.unwrap();
    let expected2 = b"export const loaded = true;\n";
    assert_eq!(r2.source_code, expected2);
    // If get_source_file does not call remote, this should be TypeScript
    // as we modified before! (we do not overwrite .headers.json due to no http
    // fetch)
    assert_eq!(&(r2.media_type), &msg::MediaType::TypeScript);
    let metadata = crate::http_cache::Metadata::read(&cache_filename).unwrap();
    assert_eq!(
      metadata.headers.get("content-type").unwrap(),
      "text/typescript"
    );

    // let's create fresh instance of DenoDir (simulating another fresh Deno
    // process) and don't use cache
    let fetcher = setup_file_fetcher(temp_dir.path());
    let result3 = fetcher
      .get_source_file(
        &module_url_1,
        false,
        false,
        false,
        &Permissions::allow_all(),
      )
      .await;
    assert!(result3.is_ok());
    let r3 = result3.unwrap();
    let expected3 = b"export const loaded = true;\n";
    assert_eq!(r3.source_code, expected3);
    // Now the old .headers.json file should be overwritten back to JavaScript!
    // (due to http fetch)
    assert_eq!(&(r3.media_type), &msg::MediaType::JavaScript);
    let (_, headers) = fetcher.http_cache.get(&module_url).unwrap();
    assert_eq!(headers.get("content-type").unwrap(), "text/javascript");

    drop(http_server_guard);
  }

  #[tokio::test]
  async fn test_get_source_code_multiple_downloads_of_same_file() {
    let http_server_guard = crate::test_util::http_server();
    let (_temp_dir, fetcher) = test_setup();
    let specifier = ModuleSpecifier::resolve_url(
      "http://localhost:4545/cli/tests/subdir/mismatch_ext.ts",
    )
    .unwrap();
    let cache_filename =
      fetcher.http_cache.get_cache_filename(&specifier.as_url());

    // first download
    let r = fetcher
      .fetch_source_file(&specifier, None, Permissions::allow_all())
      .await;
    assert!(r.is_ok());

    let headers_file_name =
      crate::http_cache::Metadata::filename(&cache_filename);
    let result = fs::File::open(&headers_file_name);
    assert!(result.is_ok());
    let headers_file = result.unwrap();
    // save modified timestamp for headers file
    let headers_file_metadata = headers_file.metadata().unwrap();
    let headers_file_modified = headers_file_metadata.modified().unwrap();

    // download file again, it should use already fetched file even though
    // `use_disk_cache` is set to false, this can be verified using source
    // header file creation timestamp (should be the same as after first
    // download)
    let r = fetcher
      .fetch_source_file(&specifier, None, Permissions::allow_all())
      .await;
    assert!(r.is_ok());

    let result = fs::File::open(&headers_file_name);
    assert!(result.is_ok());
    let headers_file_2 = result.unwrap();
    // save modified timestamp for headers file
    let headers_file_metadata_2 = headers_file_2.metadata().unwrap();
    let headers_file_modified_2 = headers_file_metadata_2.modified().unwrap();

    assert_eq!(headers_file_modified, headers_file_modified_2);
    drop(http_server_guard);
  }

  #[tokio::test]
  async fn test_get_source_code_3() {
    let http_server_guard = crate::test_util::http_server();
    let (_temp_dir, fetcher) = test_setup();

    let redirect_module_url = Url::parse(
      "http://localhost:4546/cli/tests/subdir/redirects/redirect1.js",
    )
    .unwrap();
    let redirect_source_filepath =
      fetcher.http_cache.get_cache_filename(&redirect_module_url);
    let redirect_source_filename =
      redirect_source_filepath.to_str().unwrap().to_string();
    let target_module_url = Url::parse(
      "http://localhost:4545/cli/tests/subdir/redirects/redirect1.js",
    )
    .unwrap();
    let redirect_target_filepath =
      fetcher.http_cache.get_cache_filename(&target_module_url);
    let redirect_target_filename =
      redirect_target_filepath.to_str().unwrap().to_string();

    // Test basic follow and headers recording
    let result = fetcher
      .get_source_file(
        &redirect_module_url,
        true,
        false,
        false,
        &Permissions::allow_all(),
      )
      .await;
    assert!(result.is_ok());
    let mod_meta = result.unwrap();
    // File that requires redirection should be empty file.
    assert_eq!(fs::read_to_string(&redirect_source_filename).unwrap(), "");
    let (_, headers) = fetcher.http_cache.get(&redirect_module_url).unwrap();
    assert_eq!(
      headers.get("location").unwrap(),
      "http://localhost:4545/cli/tests/subdir/redirects/redirect1.js"
    );
    // The target of redirection is downloaded instead.
    assert_eq!(
      fs::read_to_string(&redirect_target_filename).unwrap(),
      "export const redirect = 1;\n"
    );
    let (_, headers) = fetcher.http_cache.get(&target_module_url).unwrap();
    assert!(headers.get("location").is_none());
    // Examine the meta result.
    assert_eq!(mod_meta.url, target_module_url);

    drop(http_server_guard);
  }

  #[tokio::test]
  async fn test_get_source_code_4() {
    let http_server_guard = crate::test_util::http_server();
    let (_temp_dir, fetcher) = test_setup();
    let double_redirect_url = Url::parse(
      "http://localhost:4548/cli/tests/subdir/redirects/redirect1.js",
    )
    .unwrap();
    let double_redirect_path =
      fetcher.http_cache.get_cache_filename(&double_redirect_url);

    let redirect_url = Url::parse(
      "http://localhost:4546/cli/tests/subdir/redirects/redirect1.js",
    )
    .unwrap();
    let redirect_path = fetcher.http_cache.get_cache_filename(&redirect_url);

    let target_url = Url::parse(
      "http://localhost:4545/cli/tests/subdir/redirects/redirect1.js",
    )
    .unwrap();
    let target_path = fetcher.http_cache.get_cache_filename(&target_url);

    // Test double redirects and headers recording
    let result = fetcher
      .get_source_file(
        &double_redirect_url,
        true,
        false,
        false,
        &Permissions::allow_all(),
      )
      .await;
    assert!(result.is_ok());
    let mod_meta = result.unwrap();
    assert_eq!(fs::read_to_string(&double_redirect_path).unwrap(), "");
    assert_eq!(fs::read_to_string(&redirect_path).unwrap(), "");

    let (_, headers) = fetcher.http_cache.get(&double_redirect_url).unwrap();
    assert_eq!(headers.get("location").unwrap(), &redirect_url.to_string());

    let (_, headers) = fetcher.http_cache.get(&redirect_url).unwrap();
    assert_eq!(headers.get("location").unwrap(), &target_url.to_string());

    // The target of redirection is downloaded instead.
    assert_eq!(
      fs::read_to_string(&target_path).unwrap(),
      "export const redirect = 1;\n"
    );
    let (_, headers) = fetcher.http_cache.get(&target_url).unwrap();
    assert!(headers.get("location").is_none());

    // Examine the meta result.
    assert_eq!(mod_meta.url, target_url);

    drop(http_server_guard);
  }

  #[tokio::test]
  async fn test_get_source_code_5() {
    let http_server_guard = crate::test_util::http_server();
    let (_temp_dir, fetcher) = test_setup();

    let double_redirect_url = Url::parse(
      "http://localhost:4548/cli/tests/subdir/redirects/redirect1.js",
    )
    .unwrap();

    let redirect_url = Url::parse(
      "http://localhost:4546/cli/tests/subdir/redirects/redirect1.js",
    )
    .unwrap();

    let target_path = fetcher.http_cache.get_cache_filename(&redirect_url);
    let target_path_ = target_path.clone();

    // Test that redirect target is not downloaded twice for different redirect source.
    let result = fetcher
      .get_source_file(
        &double_redirect_url,
        true,
        false,
        false,
        &Permissions::allow_all(),
      )
      .await;
    assert!(result.is_ok());
    let result = fs::File::open(&target_path);
    assert!(result.is_ok());
    let file = result.unwrap();
    // save modified timestamp for headers file of redirect target
    let file_metadata = file.metadata().unwrap();
    let file_modified = file_metadata.modified().unwrap();

    // When another file is fetched that also point to redirect target, then
    // redirect target shouldn't be downloaded again. It can be verified
    // using source header file creation timestamp (should be the same as
    // after first `get_source_file`)
    let result = fetcher
      .get_source_file(
        &redirect_url,
        true,
        false,
        false,
        &Permissions::allow_all(),
      )
      .await;
    assert!(result.is_ok());
    let result = fs::File::open(&target_path_);
    assert!(result.is_ok());
    let file_2 = result.unwrap();
    // save modified timestamp for headers file
    let file_metadata_2 = file_2.metadata().unwrap();
    let file_modified_2 = file_metadata_2.modified().unwrap();

    assert_eq!(file_modified, file_modified_2);

    drop(http_server_guard);
  }

  #[tokio::test]
  async fn test_get_source_code_6() {
    let http_server_guard = crate::test_util::http_server();
    let (_temp_dir, fetcher) = test_setup();
    let double_redirect_url = Url::parse(
      "http://localhost:4548/cli/tests/subdir/redirects/redirect1.js",
    )
    .unwrap();

    // Test that redirections can be limited
    let result = fetcher
      .fetch_remote_source(
        &double_redirect_url,
        false,
        false,
        2,
        &Permissions::allow_all(),
      )
      .await;
    assert!(result.is_ok());

    let result = fetcher
      .fetch_remote_source(
        &double_redirect_url,
        false,
        false,
        1,
        &Permissions::allow_all(),
      )
      .await;
    assert!(result.is_err());
    // FIXME(bartlomieju):
    // let err = result.err().unwrap();
    // assert_eq!(err.kind(), ErrorKind::Http);

    drop(http_server_guard);
  }

  #[tokio::test]
  async fn test_get_source_code_7() {
    let http_server_guard = crate::test_util::http_server();
    let (_temp_dir, fetcher) = test_setup();

    // Testing redirect with Location set to absolute url.
    let redirect_module_url = Url::parse(
      "http://localhost:4550/REDIRECT/cli/tests/subdir/redirects/redirect1.js",
    )
    .unwrap();
    let redirect_source_filepath =
      fetcher.http_cache.get_cache_filename(&redirect_module_url);
    let redirect_source_filename =
      redirect_source_filepath.to_str().unwrap().to_string();
    let target_module_url = Url::parse(
      "http://localhost:4550/cli/tests/subdir/redirects/redirect1.js",
    )
    .unwrap();
    let redirect_target_filepath =
      fetcher.http_cache.get_cache_filename(&target_module_url);
    let redirect_target_filename =
      redirect_target_filepath.to_str().unwrap().to_string();

    // Test basic follow and headers recording
    let result = fetcher
      .get_source_file(
        &redirect_module_url,
        true,
        false,
        false,
        &Permissions::allow_all(),
      )
      .await;
    assert!(result.is_ok());
    let mod_meta = result.unwrap();
    // File that requires redirection should be empty file.
    assert_eq!(fs::read_to_string(&redirect_source_filename).unwrap(), "");
    let (_, headers) = fetcher.http_cache.get(&redirect_module_url).unwrap();
    assert_eq!(
      headers.get("location").unwrap(),
      "/cli/tests/subdir/redirects/redirect1.js"
    );
    // The target of redirection is downloaded instead.
    assert_eq!(
      fs::read_to_string(&redirect_target_filename).unwrap(),
      "export const redirect = 1;\n"
    );
    let (_, headers) = fetcher.http_cache.get(&target_module_url).unwrap();
    assert!(headers.get("location").is_none());
    // Examine the meta result.
    assert_eq!(mod_meta.url, target_module_url);

    drop(http_server_guard);
  }

  #[tokio::test]
  async fn test_get_source_no_remote() {
    let http_server_guard = crate::test_util::http_server();
    let (_temp_dir, fetcher) = test_setup();
    let module_url =
      Url::parse("http://localhost:4545/cli/tests/002_hello.ts").unwrap();
    // Remote modules are not allowed
    let result = fetcher
      .get_source_file(
        &module_url,
        true,
        true,
        false,
        &Permissions::allow_all(),
      )
      .await;
    assert!(result.is_err());
    // FIXME(bartlomieju):
    // let err = result.err().unwrap();
    // assert_eq!(err.kind(), ErrorKind::NotFound);

    drop(http_server_guard);
  }

  #[tokio::test]
  async fn test_get_source_cached_only() {
    let http_server_guard = crate::test_util::http_server();
    let (_temp_dir, fetcher) = test_setup();
    let fetcher_1 = fetcher.clone();
    let fetcher_2 = fetcher.clone();
    let module_url =
      Url::parse("http://localhost:4545/cli/tests/002_hello.ts").unwrap();
    let module_url_1 = module_url.clone();
    let module_url_2 = module_url.clone();

    // file hasn't been cached before
    let result = fetcher
      .get_source_file(
        &module_url,
        true,
        false,
        true,
        &Permissions::allow_all(),
      )
      .await;
    assert!(result.is_err());
    // FIXME(bartlomieju):
    // let err = result.err().unwrap();
    // assert_eq!(err.kind(), ErrorKind::NotFound);

    // download and cache file
    let result = fetcher_1
      .get_source_file(
        &module_url_1,
        true,
        false,
        false,
        &Permissions::allow_all(),
      )
      .await;
    assert!(result.is_ok());
    // module is already cached, should be ok even with `cached_only`
    let result = fetcher_2
      .get_source_file(
        &module_url_2,
        true,
        false,
        true,
        &Permissions::allow_all(),
      )
      .await;
    assert!(result.is_ok());
    drop(http_server_guard);
  }

  #[tokio::test]
  async fn test_fetch_source_0() {
    let http_server_guard = crate::test_util::http_server();
    let (_temp_dir, fetcher) = test_setup();
    let module_url =
      Url::parse("http://127.0.0.1:4545/cli/tests/subdir/mt_video_mp2t.t3.ts")
        .unwrap();
    let result = fetcher
      .fetch_remote_source(
        &module_url,
        false,
        false,
        10,
        &Permissions::allow_all(),
      )
      .await;
    assert!(result.is_ok());
    let r = result.unwrap();
    assert_eq!(r.source_code, b"export const loaded = true;\n");
    assert_eq!(&(r.media_type), &msg::MediaType::TypeScript);

    // Modify .metadata.json, make sure read from local
    let cache_filename = fetcher.http_cache.get_cache_filename(&module_url);
    let mut metadata =
      crate::http_cache::Metadata::read(&cache_filename).unwrap();
    metadata.headers = HashMap::new();
    metadata
      .headers
      .insert("content-type".to_string(), "text/javascript".to_string());
    metadata.write(&cache_filename).unwrap();

    let result2 = fetcher.fetch_cached_remote_source(&module_url);
    assert!(result2.is_ok());
    let r2 = result2.unwrap().unwrap();
    assert_eq!(r2.source_code, b"export const loaded = true;\n");
    // Not MediaType::TypeScript due to .headers.json modification
    assert_eq!(&(r2.media_type), &msg::MediaType::JavaScript);

    drop(http_server_guard);
  }

  #[tokio::test]
  async fn test_fetch_source_2() {
    let http_server_guard = crate::test_util::http_server();
    let (_temp_dir, fetcher) = test_setup();
    let fetcher_1 = fetcher.clone();
    let fetcher_2 = fetcher.clone();
    let module_url =
      Url::parse("http://localhost:4545/cli/tests/subdir/no_ext").unwrap();
    let module_url_2 =
      Url::parse("http://localhost:4545/cli/tests/subdir/mismatch_ext.ts")
        .unwrap();
    let module_url_2_ = module_url_2.clone();
    let module_url_3 =
      Url::parse("http://localhost:4545/cli/tests/subdir/unknown_ext.deno")
        .unwrap();
    let module_url_3_ = module_url_3.clone();

    let result = fetcher
      .fetch_remote_source(
        &module_url,
        false,
        false,
        10,
        &Permissions::allow_all(),
      )
      .await;
    assert!(result.is_ok());
    let r = result.unwrap();
    assert_eq!(r.source_code, b"export const loaded = true;\n");
    assert_eq!(&(r.media_type), &msg::MediaType::TypeScript);
    let (_, headers) = fetcher.http_cache.get(&module_url).unwrap();
    assert_eq!(headers.get("content-type").unwrap(), "text/typescript");
    let result = fetcher_1
      .fetch_remote_source(
        &module_url_2,
        false,
        false,
        10,
        &Permissions::allow_all(),
      )
      .await;
    assert!(result.is_ok());
    let r2 = result.unwrap();
    assert_eq!(r2.source_code, b"export const loaded = true;\n");
    assert_eq!(&(r2.media_type), &msg::MediaType::JavaScript);
    let (_, headers) = fetcher.http_cache.get(&module_url_2_).unwrap();
    assert_eq!(headers.get("content-type").unwrap(), "text/javascript");

    // test unknown extension
    let result = fetcher_2
      .fetch_remote_source(
        &module_url_3,
        false,
        false,
        10,
        &Permissions::allow_all(),
      )
      .await;
    assert!(result.is_ok());
    let r3 = result.unwrap();
    assert_eq!(r3.source_code, b"export const loaded = true;\n");
    assert_eq!(&(r3.media_type), &msg::MediaType::TypeScript);
    let (_, headers) = fetcher.http_cache.get(&module_url_3_).unwrap();
    assert_eq!(headers.get("content-type").unwrap(), "text/typescript");

    drop(http_server_guard);
  }

  #[tokio::test]
  async fn test_fetch_source_file() {
    let (_temp_dir, fetcher) = test_setup();

    // Test failure case.
    let specifier =
      ModuleSpecifier::resolve_url(file_url!("/baddir/hello.ts")).unwrap();
    let r = fetcher
      .fetch_source_file(&specifier, None, Permissions::allow_all())
      .await;
    assert!(r.is_err());

    let p =
      std::path::PathBuf::from(env!("CARGO_MANIFEST_DIR")).join("js/main.ts");
    let specifier =
      ModuleSpecifier::resolve_url_or_path(p.to_str().unwrap()).unwrap();
    let r = fetcher
      .fetch_source_file(&specifier, None, Permissions::allow_all())
      .await;
    assert!(r.is_ok());
  }

  #[tokio::test]
  async fn test_fetch_source_file_1() {
    /*recompile ts file*/
    let (_temp_dir, fetcher) = test_setup();

    // Test failure case.
    let specifier =
      ModuleSpecifier::resolve_url(file_url!("/baddir/hello.ts")).unwrap();
    let r = fetcher
      .fetch_source_file(&specifier, None, Permissions::allow_all())
      .await;
    assert!(r.is_err());

    let p =
      std::path::PathBuf::from(env!("CARGO_MANIFEST_DIR")).join("js/main.ts");
    let specifier =
      ModuleSpecifier::resolve_url_or_path(p.to_str().unwrap()).unwrap();
    let r = fetcher
      .fetch_source_file(&specifier, None, Permissions::allow_all())
      .await;
    assert!(r.is_ok());
  }

  #[tokio::test]
  async fn test_fetch_source_file_2() {
    /*recompile ts file*/
    let (_temp_dir, fetcher) = test_setup();

    let p = std::path::PathBuf::from(env!("CARGO_MANIFEST_DIR"))
      .join("tests/001_hello.js");
    let specifier =
      ModuleSpecifier::resolve_url_or_path(p.to_str().unwrap()).unwrap();
    let r = fetcher
      .fetch_source_file(&specifier, None, Permissions::allow_all())
      .await;
    assert!(r.is_ok());
  }

  #[test]
  fn test_resolve_module_3() {
    // unsupported schemes
    let test_cases = [
      "ftp://localhost:4545/testdata/subdir/print_hello.ts",
      "blob:https://whatwg.org/d0360e2f-caee-469f-9a2f-87d5b0456f6f",
    ];

    for &test in test_cases.iter() {
      let url = Url::parse(test).unwrap();
      assert!(SourceFileFetcher::check_if_supported_scheme(&url).is_err());
    }
  }

  #[test]
  fn test_map_file_extension() {
    assert_eq!(
      map_file_extension(Path::new("foo/bar.ts")),
      msg::MediaType::TypeScript
    );
    assert_eq!(
      map_file_extension(Path::new("foo/bar.tsx")),
      msg::MediaType::TSX
    );
    assert_eq!(
      map_file_extension(Path::new("foo/bar.d.ts")),
      msg::MediaType::TypeScript
    );
    assert_eq!(
      map_file_extension(Path::new("foo/bar.js")),
      msg::MediaType::JavaScript
    );
    assert_eq!(
      map_file_extension(Path::new("foo/bar.jsx")),
      msg::MediaType::JSX
    );
    assert_eq!(
      map_file_extension(Path::new("foo/bar.json")),
      msg::MediaType::Json
    );
    assert_eq!(
      map_file_extension(Path::new("foo/bar.wasm")),
      msg::MediaType::Wasm
    );
    assert_eq!(
      map_file_extension(Path::new("foo/bar.cjs")),
      msg::MediaType::JavaScript
    );
    assert_eq!(
      map_file_extension(Path::new("foo/bar.txt")),
      msg::MediaType::Unknown
    );
    assert_eq!(
      map_file_extension(Path::new("foo/bar")),
      msg::MediaType::Unknown
    );
  }

  #[test]
  fn test_map_content_type_extension_only() {
    // Extension only
    assert_eq!(
      map_content_type(Path::new("foo/bar.ts"), None),
      msg::MediaType::TypeScript
    );
    assert_eq!(
      map_content_type(Path::new("foo/bar.tsx"), None),
      msg::MediaType::TSX
    );
    assert_eq!(
      map_content_type(Path::new("foo/bar.d.ts"), None),
      msg::MediaType::TypeScript
    );
    assert_eq!(
      map_content_type(Path::new("foo/bar.js"), None),
      msg::MediaType::JavaScript
    );
    assert_eq!(
      map_content_type(Path::new("foo/bar.txt"), None),
      msg::MediaType::Unknown
    );
    assert_eq!(
      map_content_type(Path::new("foo/bar.jsx"), None),
      msg::MediaType::JSX
    );
    assert_eq!(
      map_content_type(Path::new("foo/bar.json"), None),
      msg::MediaType::Json
    );
    assert_eq!(
      map_content_type(Path::new("foo/bar.wasm"), None),
      msg::MediaType::Wasm
    );
    assert_eq!(
      map_content_type(Path::new("foo/bar.cjs"), None),
      msg::MediaType::JavaScript
    );
    assert_eq!(
      map_content_type(Path::new("foo/bar"), None),
      msg::MediaType::Unknown
    );
  }

  #[test]
  fn test_map_content_type_media_type_with_no_extension() {
    // Media Type
    assert_eq!(
      map_content_type(Path::new("foo/bar"), Some("application/typescript")),
      msg::MediaType::TypeScript
    );
    assert_eq!(
      map_content_type(Path::new("foo/bar"), Some("text/typescript")),
      msg::MediaType::TypeScript
    );
    assert_eq!(
      map_content_type(Path::new("foo/bar"), Some("video/vnd.dlna.mpeg-tts")),
      msg::MediaType::TypeScript
    );
    assert_eq!(
      map_content_type(Path::new("foo/bar"), Some("video/mp2t")),
      msg::MediaType::TypeScript
    );
    assert_eq!(
      map_content_type(Path::new("foo/bar"), Some("application/x-typescript")),
      msg::MediaType::TypeScript
    );
    assert_eq!(
      map_content_type(Path::new("foo/bar"), Some("application/javascript")),
      msg::MediaType::JavaScript
    );
    assert_eq!(
      map_content_type(Path::new("foo/bar"), Some("text/javascript")),
      msg::MediaType::JavaScript
    );
    assert_eq!(
      map_content_type(Path::new("foo/bar"), Some("application/ecmascript")),
      msg::MediaType::JavaScript
    );
    assert_eq!(
      map_content_type(Path::new("foo/bar"), Some("text/ecmascript")),
      msg::MediaType::JavaScript
    );
    assert_eq!(
      map_content_type(Path::new("foo/bar"), Some("application/x-javascript")),
      msg::MediaType::JavaScript
    );
    assert_eq!(
      map_content_type(Path::new("foo/bar"), Some("application/json")),
      msg::MediaType::Json
    );
    assert_eq!(
      map_content_type(Path::new("foo/bar"), Some("application/node")),
      msg::MediaType::JavaScript
    );
    assert_eq!(
      map_content_type(Path::new("foo/bar"), Some("text/json")),
      msg::MediaType::Json
    );
  }

  #[test]
  fn test_map_file_extension_media_type_with_extension() {
    assert_eq!(
      map_content_type(Path::new("foo/bar.ts"), Some("text/plain")),
      msg::MediaType::TypeScript
    );
    assert_eq!(
      map_content_type(Path::new("foo/bar.ts"), Some("foo/bar")),
      msg::MediaType::Unknown
    );
    assert_eq!(
      map_content_type(
        Path::new("foo/bar.tsx"),
        Some("application/typescript"),
      ),
      msg::MediaType::TSX
    );
    assert_eq!(
      map_content_type(
        Path::new("foo/bar.tsx"),
        Some("application/javascript"),
      ),
      msg::MediaType::TSX
    );
    assert_eq!(
      map_content_type(
        Path::new("foo/bar.tsx"),
        Some("application/x-typescript"),
      ),
      msg::MediaType::TSX
    );
    assert_eq!(
      map_content_type(
        Path::new("foo/bar.tsx"),
        Some("video/vnd.dlna.mpeg-tts"),
      ),
      msg::MediaType::TSX
    );
    assert_eq!(
      map_content_type(Path::new("foo/bar.tsx"), Some("video/mp2t")),
      msg::MediaType::TSX
    );
    assert_eq!(
      map_content_type(
        Path::new("foo/bar.jsx"),
        Some("application/javascript"),
      ),
      msg::MediaType::JSX
    );
    assert_eq!(
      map_content_type(
        Path::new("foo/bar.jsx"),
        Some("application/x-typescript"),
      ),
      msg::MediaType::JSX
    );
    assert_eq!(
      map_content_type(
        Path::new("foo/bar.jsx"),
        Some("application/ecmascript"),
      ),
      msg::MediaType::JSX
    );
    assert_eq!(
      map_content_type(Path::new("foo/bar.jsx"), Some("text/ecmascript")),
      msg::MediaType::JSX
    );
    assert_eq!(
      map_content_type(
        Path::new("foo/bar.jsx"),
        Some("application/x-javascript"),
      ),
      msg::MediaType::JSX
    );
  }

  #[test]
  fn test_filter_shebang() {
    assert_eq!(filter_shebang(b"#!"[..].to_owned()), b"");
    assert_eq!(filter_shebang(b"#!\n\n"[..].to_owned()), b"\n\n");
    let code = b"#!/usr/bin/env deno\nconsole.log('hello');\n"[..].to_owned();
    assert_eq!(filter_shebang(code), b"\nconsole.log('hello');\n");
  }

  #[tokio::test]
  async fn test_fetch_with_etag() {
    let http_server_guard = crate::test_util::http_server();
    let (_temp_dir, fetcher) = test_setup();
    let module_url =
      Url::parse("http://127.0.0.1:4545/etag_script.ts").unwrap();

    let source = fetcher
      .fetch_remote_source(
        &module_url,
        false,
        false,
        1,
        &Permissions::allow_all(),
      )
      .await;
    assert!(source.is_ok());
    let source = source.unwrap();
    assert_eq!(source.source_code, b"console.log('etag')");
    assert_eq!(&(source.media_type), &msg::MediaType::TypeScript);

    let (_, headers) = fetcher.http_cache.get(&module_url).unwrap();
    assert_eq!(headers.get("etag").unwrap(), "33a64df551425fcc55e");

    let metadata_path = crate::http_cache::Metadata::filename(
      &fetcher.http_cache.get_cache_filename(&module_url),
    );

    let modified1 = metadata_path.metadata().unwrap().modified().unwrap();

    // Forcibly change the contents of the cache file and request
    // it again with the cache parameters turned off.
    // If the fetched content changes, the cached content is used.
    let file_name = fetcher.http_cache.get_cache_filename(&module_url);
    let _ = fs::write(&file_name, "changed content");
    let cached_source = fetcher
      .fetch_remote_source(
        &module_url,
        false,
        false,
        1,
        &Permissions::allow_all(),
      )
      .await
      .unwrap();
    assert_eq!(cached_source.source_code, b"changed content");

    let modified2 = metadata_path.metadata().unwrap().modified().unwrap();

    // Assert that the file has not been modified
    assert_eq!(modified1, modified2);

    drop(http_server_guard);
  }

  #[test]
  fn test_get_types_url_1() {
    let module_url = Url::parse("https://example.com/mod.js").unwrap();
    let source_code = b"console.log(\"foo\");".to_owned();
    let result = get_types_url(&module_url, &source_code, None);
    assert_eq!(result, None);
  }

  #[test]
  fn test_get_types_url_2() {
    let module_url = Url::parse("https://example.com/mod.js").unwrap();
    let source_code = r#"/// <reference types="./mod.d.ts" />
    console.log("foo");"#
      .as_bytes()
      .to_owned();
    let result = get_types_url(&module_url, &source_code, None);
    assert_eq!(
      result,
      Some(Url::parse("https://example.com/mod.d.ts").unwrap())
    );
  }

  #[test]
  fn test_get_types_url_3() {
    let module_url = Url::parse("https://example.com/mod.js").unwrap();
    let source_code = r#"/// <reference types="https://deno.land/mod.d.ts" />
    console.log("foo");"#
      .as_bytes()
      .to_owned();
    let result = get_types_url(&module_url, &source_code, None);
    assert_eq!(
      result,
      Some(Url::parse("https://deno.land/mod.d.ts").unwrap())
    );
  }

  #[test]
  fn test_get_types_url_4() {
    let module_url = Url::parse("file:///foo/bar/baz.js").unwrap();
    let source_code = r#"/// <reference types="../qat/baz.d.ts" />
    console.log("foo");"#
      .as_bytes()
      .to_owned();
    let result = get_types_url(&module_url, &source_code, None);
    assert_eq!(
      result,
      Some(Url::parse("file:///foo/qat/baz.d.ts").unwrap())
    );
  }

  #[test]
  fn test_get_types_url_5() {
    let module_url = Url::parse("https://example.com/mod.js").unwrap();
    let source_code = b"console.log(\"foo\");".to_owned();
    let result = get_types_url(&module_url, &source_code, Some("./mod.d.ts"));
    assert_eq!(
      result,
      Some(Url::parse("https://example.com/mod.d.ts").unwrap())
    );
  }

  #[test]
  fn test_get_types_url_6() {
    let module_url = Url::parse("https://example.com/mod.js").unwrap();
    let source_code = r#"/// <reference types="./mod.d.ts" />
    console.log("foo");"#
      .as_bytes()
      .to_owned();
    let result = get_types_url(
      &module_url,
      &source_code,
      Some("https://deno.land/mod.d.ts"),
    );
    assert_eq!(
      result,
      Some(Url::parse("https://deno.land/mod.d.ts").unwrap())
    );
  }

  #[tokio::test]
  async fn test_fetch_with_types_header() {
    let http_server_guard = crate::test_util::http_server();
    let (_temp_dir, fetcher) = test_setup();
    let module_url =
      Url::parse("http://127.0.0.1:4545/xTypeScriptTypes.js").unwrap();
    let source = fetcher
      .fetch_remote_source(
        &module_url,
        false,
        false,
        1,
        &Permissions::allow_all(),
      )
      .await;
    assert!(source.is_ok());
    let source = source.unwrap();
    assert_eq!(source.source_code, b"export const foo = 'foo';");
    assert_eq!(&(source.media_type), &msg::MediaType::JavaScript);
    assert_eq!(
      source.types_url,
      Some(Url::parse("http://127.0.0.1:4545/xTypeScriptTypes.d.ts").unwrap())
    );
    drop(http_server_guard);
  }

  #[tokio::test]
  async fn test_fetch_with_types_reference() {
    let http_server_guard = crate::test_util::http_server();
    let (_temp_dir, fetcher) = test_setup();
    let module_url =
      Url::parse("http://127.0.0.1:4545/referenceTypes.js").unwrap();
    let source = fetcher
      .fetch_remote_source(
        &module_url,
        false,
        false,
        1,
        &Permissions::allow_all(),
      )
      .await;
    assert!(source.is_ok());
    let source = source.unwrap();
    assert_eq!(&(source.media_type), &msg::MediaType::JavaScript);
    assert_eq!(
      source.types_url,
      Some(Url::parse("http://127.0.0.1:4545/xTypeScriptTypes.d.ts").unwrap())
    );
    drop(http_server_guard);
  }
}<|MERGE_RESOLUTION|>--- conflicted
+++ resolved
@@ -545,7 +545,6 @@
   }
 }
 
-<<<<<<< HEAD
 fn extract_data_url(url: &Url) -> Result<SourceFile, ErrBox> {
   assert_eq!(url.scheme(), "data");
   let url_content = &url.as_str()[5..];
@@ -576,10 +575,7 @@
   })
 }
 
-fn map_file_extension(path: &Path) -> msg::MediaType {
-=======
 pub fn map_file_extension(path: &Path) -> msg::MediaType {
->>>>>>> fbf07599
   match path.extension() {
     None => msg::MediaType::Unknown,
     Some(os_str) => match os_str.to_str() {
