// Copyright 2018-2023 the Deno authors. All rights reserved. MIT license.

use crate::args::CacheSetting;
use crate::auth_tokens::AuthToken;
use crate::auth_tokens::AuthTokens;
use crate::cache::HttpCache;
use crate::colors;
use crate::http_util;
use crate::http_util::resolve_redirect_from_response;
use crate::http_util::CacheSemantics;
use crate::http_util::HeadersMap;
use crate::http_util::HttpClient;
use crate::util::progress_bar::ProgressBar;
use crate::util::progress_bar::UpdateGuard;
use crate::util::text_encoding;

use data_url::DataUrl;
use deno_ast::MediaType;
use deno_core::anyhow::anyhow;
use deno_core::error::custom_error;
use deno_core::error::generic_error;
use deno_core::error::uri_error;
use deno_core::error::AnyError;
use deno_core::futures;
use deno_core::futures::future::FutureExt;
use deno_core::parking_lot::Mutex;
use deno_core::url::Url;
use deno_core::ModuleSpecifier;
use deno_runtime::deno_fetch::reqwest::header::HeaderValue;
use deno_runtime::deno_fetch::reqwest::header::ACCEPT;
use deno_runtime::deno_fetch::reqwest::header::AUTHORIZATION;
use deno_runtime::deno_fetch::reqwest::header::IF_NONE_MATCH;
use deno_runtime::deno_fetch::reqwest::StatusCode;
use deno_runtime::deno_web::BlobStore;
use deno_runtime::permissions::PermissionsContainer;
use log::debug;
use std::collections::HashMap;
use std::env;
use std::fs;
use std::future::Future;
use std::path::PathBuf;
use std::pin::Pin;
use std::sync::Arc;
use std::time::SystemTime;

pub const SUPPORTED_SCHEMES: [&str; 5] =
  ["data", "blob", "file", "http", "https"];

/// A structure representing a source file.
#[derive(Debug, Clone, Eq, PartialEq)]
pub struct File {
  /// For remote files, if there was an `X-TypeScript-Type` header, the parsed
  /// out value of that header.
  pub maybe_types: Option<String>,
  /// The resolved media type for the file.
  pub media_type: MediaType,
  /// The source of the file as a string.
  pub source: Arc<str>,
  /// The _final_ specifier for the file.  The requested specifier and the final
  /// specifier maybe different for remote files that have been redirected.
  pub specifier: ModuleSpecifier,

  pub maybe_headers: Option<HashMap<String, String>>,
}

/// Simple struct implementing in-process caching to prevent multiple
/// fs reads/net fetches for same file.
#[derive(Debug, Clone, Default)]
struct FileCache(Arc<Mutex<HashMap<ModuleSpecifier, File>>>);

impl FileCache {
  pub fn get(&self, specifier: &ModuleSpecifier) -> Option<File> {
    let cache = self.0.lock();
    cache.get(specifier).cloned()
  }

  pub fn insert(&self, specifier: ModuleSpecifier, file: File) -> Option<File> {
    let mut cache = self.0.lock();
    cache.insert(specifier, file)
  }
}

/// Fetch a source file from the local file system.
fn fetch_local(specifier: &ModuleSpecifier) -> Result<File, AnyError> {
  let local = specifier.to_file_path().map_err(|_| {
    uri_error(format!("Invalid file path.\n  Specifier: {specifier}"))
  })?;
<<<<<<< HEAD
  let bytes = fs::read(&local).map_err(|e| {
    anyhow!("Unable to read {:?} because of: {}", local, e.to_string())
  })?;
=======
  let bytes = fs::read(local)?;
>>>>>>> 12f6ad32
  let charset = text_encoding::detect_charset(&bytes).to_string();
  let source = get_source_from_bytes(bytes, Some(charset))?;
  let media_type = MediaType::from_specifier(specifier);

  Ok(File {
    maybe_types: None,
    media_type,
    source: source.into(),
    specifier: specifier.clone(),
    maybe_headers: None,
  })
}

/// Returns the decoded body and content-type of a provided
/// data URL.
pub fn get_source_from_data_url(
  specifier: &ModuleSpecifier,
) -> Result<(String, String), AnyError> {
  let data_url = DataUrl::process(specifier.as_str())
    .map_err(|e| uri_error(format!("{e:?}")))?;
  let mime = data_url.mime_type();
  let charset = mime.get_parameter("charset").map(|v| v.to_string());
  let (bytes, _) = data_url
    .decode_to_vec()
    .map_err(|e| uri_error(format!("{e:?}")))?;
  Ok((get_source_from_bytes(bytes, charset)?, format!("{mime}")))
}

/// Given a vector of bytes and optionally a charset, decode the bytes to a
/// string.
pub fn get_source_from_bytes(
  bytes: Vec<u8>,
  maybe_charset: Option<String>,
) -> Result<String, AnyError> {
  let source = if let Some(charset) = maybe_charset {
    text_encoding::convert_to_utf8(&bytes, &charset)?.to_string()
  } else {
    String::from_utf8(bytes)?
  };

  Ok(source)
}

/// Return a validated scheme for a given module specifier.
fn get_validated_scheme(
  specifier: &ModuleSpecifier,
) -> Result<String, AnyError> {
  let scheme = specifier.scheme();
  if !SUPPORTED_SCHEMES.contains(&scheme) {
    Err(generic_error(format!(
      "Unsupported scheme \"{scheme}\" for module \"{specifier}\". Supported schemes: {SUPPORTED_SCHEMES:#?}"
    )))
  } else {
    Ok(scheme.to_string())
  }
}

/// Resolve a media type and optionally the charset from a module specifier and
/// the value of a content type header.
pub fn map_content_type(
  specifier: &ModuleSpecifier,
  maybe_content_type: Option<&String>,
) -> (MediaType, Option<String>) {
  if let Some(content_type) = maybe_content_type {
    let mut content_types = content_type.split(';');
    let content_type = content_types.next().unwrap();
    let media_type = MediaType::from_content_type(specifier, content_type);
    let charset = content_types
      .map(str::trim)
      .find_map(|s| s.strip_prefix("charset="))
      .map(String::from);

    (media_type, charset)
  } else {
    (MediaType::from_specifier(specifier), None)
  }
}

/// A structure for resolving, fetching and caching source files.
#[derive(Debug, Clone)]
pub struct FileFetcher {
  auth_tokens: AuthTokens,
  allow_remote: bool,
  cache: FileCache,
  cache_setting: CacheSetting,
  http_cache: Arc<dyn HttpCache>,
  http_client: Arc<HttpClient>,
  blob_store: Arc<BlobStore>,
  download_log_level: log::Level,
  progress_bar: Option<ProgressBar>,
}

impl FileFetcher {
  pub fn new(
    http_cache: Arc<dyn HttpCache>,
    cache_setting: CacheSetting,
    allow_remote: bool,
    http_client: Arc<HttpClient>,
    blob_store: Arc<BlobStore>,
    progress_bar: Option<ProgressBar>,
  ) -> Self {
    Self {
      auth_tokens: AuthTokens::new(env::var("DENO_AUTH_TOKENS").ok()),
      allow_remote,
      cache: Default::default(),
      cache_setting,
      http_cache,
      http_client,
      blob_store,
      download_log_level: log::Level::Info,
      progress_bar,
    }
  }

  /// Sets the log level to use when outputting the download message.
  pub fn set_download_log_level(&mut self, level: log::Level) {
    self.download_log_level = level;
  }

  /// Creates a `File` structure for a remote file.
  fn build_remote_file(
    &self,
    specifier: &ModuleSpecifier,
    bytes: Vec<u8>,
    headers: &HashMap<String, String>,
  ) -> Result<File, AnyError> {
    let maybe_content_type = headers.get("content-type");
    let (media_type, maybe_charset) =
      map_content_type(specifier, maybe_content_type);
    let source = get_source_from_bytes(bytes, maybe_charset)?;
    let maybe_types = match media_type {
      MediaType::JavaScript
      | MediaType::Cjs
      | MediaType::Mjs
      | MediaType::Jsx => headers.get("x-typescript-types").cloned(),
      _ => None,
    };

    Ok(File {
      maybe_types,
      media_type,
      source: source.into(),
      specifier: specifier.clone(),
      maybe_headers: Some(headers.clone()),
    })
  }

  /// Fetch cached remote file.
  ///
  /// This is a recursive operation if source file has redirections.
  pub fn fetch_cached(
    &self,
    specifier: &ModuleSpecifier,
    redirect_limit: i64,
  ) -> Result<Option<File>, AnyError> {
    debug!("FileFetcher::fetch_cached - specifier: {}", specifier);
    if redirect_limit < 0 {
      return Err(custom_error("Http", "Too many redirects."));
    }

    let cache_key = self.http_cache.cache_item_key(specifier)?; // compute this once
    let Some(metadata) = self.http_cache.read_metadata(&cache_key)? else {
      return Ok(None);
    };
    let headers = metadata.headers;
    if let Some(redirect_to) = headers.get("location") {
      let redirect =
        deno_core::resolve_import(redirect_to, specifier.as_str())?;
      return self.fetch_cached(&redirect, redirect_limit - 1);
    }
    let Some(bytes) = self.http_cache.read_file_bytes(&cache_key)? else {
      return Ok(None);
    };
    let file = self.build_remote_file(specifier, bytes, &headers)?;

    Ok(Some(file))
  }

  /// Convert a data URL into a file, resulting in an error if the URL is
  /// invalid.
  fn fetch_data_url(
    &self,
    specifier: &ModuleSpecifier,
  ) -> Result<File, AnyError> {
    debug!("FileFetcher::fetch_data_url() - specifier: {}", specifier);
    let (source, content_type) = get_source_from_data_url(specifier)?;
    let (media_type, _) = map_content_type(specifier, Some(&content_type));
    let mut headers = HashMap::new();
    headers.insert("content-type".to_string(), content_type);
    Ok(File {
      maybe_types: None,
      media_type,
      source: source.into(),
      specifier: specifier.clone(),
      maybe_headers: Some(headers),
    })
  }

  /// Get a blob URL.
  async fn fetch_blob_url(
    &self,
    specifier: &ModuleSpecifier,
  ) -> Result<File, AnyError> {
    debug!("FileFetcher::fetch_blob_url() - specifier: {}", specifier);
    let blob = self
      .blob_store
      .get_object_url(specifier.clone())
      .ok_or_else(|| {
        custom_error(
          "NotFound",
          format!("Blob URL not found: \"{specifier}\"."),
        )
      })?;

    let content_type = blob.media_type.clone();
    let bytes = blob.read_all().await?;

    let (media_type, maybe_charset) =
      map_content_type(specifier, Some(&content_type));
    let source = get_source_from_bytes(bytes, maybe_charset)?;
    let mut headers = HashMap::new();
    headers.insert("content-type".to_string(), content_type);

    Ok(File {
      maybe_types: None,
      media_type,
      source: source.into(),
      specifier: specifier.clone(),
      maybe_headers: Some(headers),
    })
  }

  /// Asynchronously fetch remote source file specified by the URL following
  /// redirects.
  ///
  /// **Note** this is a recursive method so it can't be "async", but needs to
  /// return a `Pin<Box<..>>`.
  fn fetch_remote(
    &self,
    specifier: &ModuleSpecifier,
    permissions: PermissionsContainer,
    redirect_limit: i64,
    maybe_accept: Option<String>,
  ) -> Pin<Box<dyn Future<Output = Result<File, AnyError>> + Send>> {
    debug!("FileFetcher::fetch_remote() - specifier: {}", specifier);
    if redirect_limit < 0 {
      return futures::future::err(custom_error("Http", "Too many redirects."))
        .boxed();
    }

    if let Err(err) = permissions.check_specifier(specifier) {
      return futures::future::err(err).boxed();
    }

    if self.should_use_cache(specifier) {
      match self.fetch_cached(specifier, redirect_limit) {
        Ok(Some(file)) => {
          return futures::future::ok(file).boxed();
        }
        Ok(None) => {}
        Err(err) => {
          return futures::future::err(err).boxed();
        }
      }
    }

    if self.cache_setting == CacheSetting::Only {
      return futures::future::err(custom_error(
        "NotCached",
        format!(
          "Specifier not found in cache: \"{specifier}\", --cached-only is specified."
        ),
      ))
      .boxed();
    }

    let mut maybe_progress_guard = None;
    if let Some(pb) = self.progress_bar.as_ref() {
      maybe_progress_guard = Some(pb.update(specifier.as_str()));
    } else {
      log::log!(
        self.download_log_level,
        "{} {}",
        colors::green("Download"),
        specifier
      );
    }

    let maybe_etag = self
      .http_cache
      .cache_item_key(specifier)
      .ok()
      .and_then(|key| self.http_cache.read_metadata(&key).ok().flatten())
      .and_then(|metadata| metadata.headers.get("etag").cloned());
    let maybe_auth_token = self.auth_tokens.get(specifier);
    let specifier = specifier.clone();
    let client = self.http_client.clone();
    let file_fetcher = self.clone();
    // A single pass of fetch either yields code or yields a redirect, server
    // error causes a single retry to avoid crashing hard on intermittent failures.

    async fn handle_request_or_server_error(
      retried: &mut bool,
      specifier: &Url,
      err_str: String,
    ) -> Result<(), AnyError> {
      // Retry once, and bail otherwise.
      if !*retried {
        *retried = true;
        log::debug!("Import '{}' failed: {}. Retrying...", specifier, err_str);
        tokio::time::sleep(std::time::Duration::from_millis(50)).await;
        Ok(())
      } else {
        Err(generic_error(format!(
          "Import '{}' failed: {}",
          specifier, err_str
        )))
      }
    }

    async move {
      let mut retried = false;
      let result = loop {
        let result = match fetch_once(
          &client,
          FetchOnceArgs {
            url: specifier.clone(),
            maybe_accept: maybe_accept.clone(),
            maybe_etag: maybe_etag.clone(),
            maybe_auth_token: maybe_auth_token.clone(),
            maybe_progress_guard: maybe_progress_guard.as_ref(),
          },
        )
        .await?
        {
          FetchOnceResult::NotModified => {
            let file = file_fetcher.fetch_cached(&specifier, 10)?.unwrap();
            Ok(file)
          }
          FetchOnceResult::Redirect(redirect_url, headers) => {
            file_fetcher.http_cache.set(&specifier, headers, &[])?;
            file_fetcher
              .fetch_remote(
                &redirect_url,
                permissions,
                redirect_limit - 1,
                maybe_accept,
              )
              .await
          }
          FetchOnceResult::Code(bytes, headers) => {
            file_fetcher
              .http_cache
              .set(&specifier, headers.clone(), &bytes)?;
            let file =
              file_fetcher.build_remote_file(&specifier, bytes, &headers)?;
            Ok(file)
          }
          FetchOnceResult::RequestError(err) => {
            handle_request_or_server_error(&mut retried, &specifier, err)
              .await?;
            continue;
          }
          FetchOnceResult::ServerError(status) => {
            handle_request_or_server_error(
              &mut retried,
              &specifier,
              status.to_string(),
            )
            .await?;
            continue;
          }
        };
        break result;
      };

      drop(maybe_progress_guard);
      result
    }
    .boxed()
  }

  /// Returns if the cache should be used for a given specifier.
  fn should_use_cache(&self, specifier: &ModuleSpecifier) -> bool {
    match &self.cache_setting {
      CacheSetting::ReloadAll => false,
      CacheSetting::Use | CacheSetting::Only => true,
      CacheSetting::RespectHeaders => {
        let Ok(cache_key) = self.http_cache.cache_item_key(specifier) else {
          return false;
        };
        let Ok(Some(metadata)) = self.http_cache.read_metadata(&cache_key)
        else {
          return false;
        };
        let cache_semantics = CacheSemantics::new(
          metadata.headers,
          metadata.time,
          SystemTime::now(),
        );
        cache_semantics.should_use()
      }
      CacheSetting::ReloadSome(list) => {
        let mut url = specifier.clone();
        url.set_fragment(None);
        if list.iter().any(|x| x == url.as_str()) {
          return false;
        }
        url.set_query(None);
        let mut path = PathBuf::from(url.as_str());
        loop {
          if list.contains(&path.to_str().unwrap().to_string()) {
            return false;
          }
          if !path.pop() {
            break;
          }
        }
        true
      }
    }
  }

  /// Fetch a source file and asynchronously return it.
  pub async fn fetch(
    &self,
    specifier: &ModuleSpecifier,
    permissions: PermissionsContainer,
  ) -> Result<File, AnyError> {
    debug!("FileFetcher::fetch() - specifier: {}", specifier);
    self.fetch_with_accept(specifier, permissions, None).await
  }

  pub async fn fetch_with_accept(
    &self,
    specifier: &ModuleSpecifier,
    permissions: PermissionsContainer,
    maybe_accept: Option<&str>,
  ) -> Result<File, AnyError> {
    let scheme = get_validated_scheme(specifier)?;
    permissions.check_specifier(specifier)?;
    if let Some(file) = self.cache.get(specifier) {
      Ok(file)
    } else if scheme == "file" {
      // we do not in memory cache files, as this would prevent files on the
      // disk changing effecting things like workers and dynamic imports.
      fetch_local(specifier)
    } else if scheme == "data" {
      self.fetch_data_url(specifier)
    } else if scheme == "blob" {
      self.fetch_blob_url(specifier).await
    } else if !self.allow_remote {
      Err(custom_error(
        "NoRemote",
        format!("A remote specifier was requested: \"{specifier}\", but --no-remote is specified."),
      ))
    } else {
      let result = self
        .fetch_remote(
          specifier,
          permissions,
          10,
          maybe_accept.map(String::from),
        )
        .await;
      if let Ok(file) = &result {
        self.cache.insert(specifier.clone(), file.clone());
      }
      result
    }
  }

  /// A synchronous way to retrieve a source file, where if the file has already
  /// been cached in memory it will be returned, otherwise for local files will
  /// be read from disk.
  pub fn get_source(&self, specifier: &ModuleSpecifier) -> Option<File> {
    let maybe_file = self.cache.get(specifier);
    if maybe_file.is_none() {
      let is_local = specifier.scheme() == "file";
      if is_local {
        if let Ok(file) = fetch_local(specifier) {
          return Some(file);
        }
      }
      None
    } else {
      maybe_file
    }
  }

  /// Insert a temporary module into the in memory cache for the file fetcher.
  pub fn insert_cached(&self, file: File) -> Option<File> {
    self.cache.insert(file.specifier.clone(), file)
  }
}

#[derive(Debug, Eq, PartialEq)]
enum FetchOnceResult {
  Code(Vec<u8>, HeadersMap),
  NotModified,
  Redirect(Url, HeadersMap),
  RequestError(String),
  ServerError(StatusCode),
}

#[derive(Debug)]
struct FetchOnceArgs<'a> {
  pub url: Url,
  pub maybe_accept: Option<String>,
  pub maybe_etag: Option<String>,
  pub maybe_auth_token: Option<AuthToken>,
  pub maybe_progress_guard: Option<&'a UpdateGuard>,
}

/// Asynchronously fetches the given HTTP URL one pass only.
/// If no redirect is present and no error occurs,
/// yields Code(ResultPayload).
/// If redirect occurs, does not follow and
/// yields Redirect(url).
async fn fetch_once<'a>(
  http_client: &HttpClient,
  args: FetchOnceArgs<'a>,
) -> Result<FetchOnceResult, AnyError> {
  let mut request = http_client.get_no_redirect(args.url.clone())?;

  if let Some(etag) = args.maybe_etag {
    let if_none_match_val = HeaderValue::from_str(&etag)?;
    request = request.header(IF_NONE_MATCH, if_none_match_val);
  }
  if let Some(auth_token) = args.maybe_auth_token {
    let authorization_val = HeaderValue::from_str(&auth_token.to_string())?;
    request = request.header(AUTHORIZATION, authorization_val);
  }
  if let Some(accept) = args.maybe_accept {
    let accepts_val = HeaderValue::from_str(&accept)?;
    request = request.header(ACCEPT, accepts_val);
  }
  let response = match request.send().await {
    Ok(resp) => resp,
    Err(err) => {
      if err.is_connect() || err.is_timeout() {
        return Ok(FetchOnceResult::RequestError(err.to_string()));
      }
      return Err(err.into());
    }
  };

  if response.status() == StatusCode::NOT_MODIFIED {
    return Ok(FetchOnceResult::NotModified);
  }

  let mut result_headers = HashMap::new();
  let response_headers = response.headers();

  if let Some(warning) = response_headers.get("X-Deno-Warning") {
    log::warn!(
      "{} {}",
      crate::colors::yellow("Warning"),
      warning.to_str().unwrap()
    );
  }

  for key in response_headers.keys() {
    let key_str = key.to_string();
    let values = response_headers.get_all(key);
    let values_str = values
      .iter()
      .map(|e| e.to_str().unwrap().to_string())
      .collect::<Vec<String>>()
      .join(",");
    result_headers.insert(key_str, values_str);
  }

  if response.status().is_redirection() {
    let new_url = resolve_redirect_from_response(&args.url, &response)?;
    return Ok(FetchOnceResult::Redirect(new_url, result_headers));
  }

  let status = response.status();

  if status.is_server_error() {
    return Ok(FetchOnceResult::ServerError(status));
  }

  if status.is_client_error() {
    let err = if response.status() == StatusCode::NOT_FOUND {
      custom_error(
        "NotFound",
        format!("Import '{}' failed, not found.", args.url),
      )
    } else {
      generic_error(format!(
        "Import '{}' failed: {}",
        args.url,
        response.status()
      ))
    };
    return Err(err);
  }

  let body = http_util::get_response_body_with_progress(
    response,
    args.maybe_progress_guard,
  )
  .await?;

  Ok(FetchOnceResult::Code(body, result_headers))
}

#[cfg(test)]
mod tests {
  use crate::cache::GlobalHttpCache;
  use crate::cache::RealDenoCacheEnv;
  use crate::http_util::HttpClient;
  use crate::version;

  use super::*;
  use deno_core::error::get_custom_error_class;
  use deno_core::resolve_url;
  use deno_core::url::Url;
  use deno_runtime::deno_fetch::create_http_client;
  use deno_runtime::deno_fetch::CreateHttpClientOptions;
  use deno_runtime::deno_web::Blob;
  use deno_runtime::deno_web::InMemoryBlobPart;
  use std::fs::read;
  use test_util::TempDir;

  fn setup(
    cache_setting: CacheSetting,
    maybe_temp_dir: Option<TempDir>,
  ) -> (FileFetcher, TempDir) {
    let (file_fetcher, temp_dir, _) =
      setup_with_blob_store(cache_setting, maybe_temp_dir);
    (file_fetcher, temp_dir)
  }

  fn setup_with_blob_store(
    cache_setting: CacheSetting,
    maybe_temp_dir: Option<TempDir>,
  ) -> (FileFetcher, TempDir, Arc<BlobStore>) {
    let temp_dir = maybe_temp_dir.unwrap_or_default();
    let location = temp_dir.path().join("deps").to_path_buf();
    let blob_store: Arc<BlobStore> = Default::default();
    let file_fetcher = FileFetcher::new(
      Arc::new(GlobalHttpCache::new(location, RealDenoCacheEnv)),
      cache_setting,
      true,
      Arc::new(HttpClient::new(None, None)),
      blob_store.clone(),
      None,
    );
    (file_fetcher, temp_dir, blob_store)
  }

  macro_rules! file_url {
    ($path:expr) => {
      if cfg!(target_os = "windows") {
        concat!("file:///C:", $path)
      } else {
        concat!("file://", $path)
      }
    };
  }

  async fn test_fetch(specifier: &ModuleSpecifier) -> (File, FileFetcher) {
    let (file_fetcher, _) = setup(CacheSetting::ReloadAll, None);
    let result = file_fetcher
      .fetch(specifier, PermissionsContainer::allow_all())
      .await;
    assert!(result.is_ok());
    (result.unwrap(), file_fetcher)
  }

  async fn test_fetch_remote(
    specifier: &ModuleSpecifier,
  ) -> (File, HashMap<String, String>) {
    let _http_server_guard = test_util::http_server();
    let (file_fetcher, _) = setup(CacheSetting::ReloadAll, None);
    let result: Result<File, AnyError> = file_fetcher
      .fetch_remote(specifier, PermissionsContainer::allow_all(), 1, None)
      .await;
    let cache_key = file_fetcher.http_cache.cache_item_key(specifier).unwrap();
    (
      result.unwrap(),
      file_fetcher
        .http_cache
        .read_metadata(&cache_key)
        .unwrap()
        .unwrap()
        .headers,
    )
  }

  async fn test_fetch_remote_encoded(
    fixture: &str,
    charset: &str,
    expected: &str,
  ) {
    let url_str = format!("http://127.0.0.1:4545/encoding/{fixture}");
    let specifier = resolve_url(&url_str).unwrap();
    let (file, headers) = test_fetch_remote(&specifier).await;
    assert_eq!(&*file.source, expected);
    assert_eq!(file.media_type, MediaType::TypeScript);
    assert_eq!(
      headers.get("content-type").unwrap(),
      &format!("application/typescript;charset={charset}")
    );
  }

  async fn test_fetch_local_encoded(charset: &str, expected: String) {
    let p = test_util::testdata_path().join(format!("encoding/{charset}.ts"));
    let specifier = ModuleSpecifier::from_file_path(p).unwrap();
    let (file, _) = test_fetch(&specifier).await;
    assert_eq!(&*file.source, expected);
  }

  #[test]
  fn test_get_validated_scheme() {
    let fixtures = vec![
      ("https://deno.land/x/mod.ts", true, "https"),
      ("http://deno.land/x/mod.ts", true, "http"),
      ("file:///a/b/c.ts", true, "file"),
      ("file:///C:/a/b/c.ts", true, "file"),
      ("data:,some%20text", true, "data"),
      ("ftp://a/b/c.ts", false, ""),
      ("mailto:dino@deno.land", false, ""),
    ];

    for (specifier, is_ok, expected) in fixtures {
      let specifier = ModuleSpecifier::parse(specifier).unwrap();
      let actual = get_validated_scheme(&specifier);
      assert_eq!(actual.is_ok(), is_ok);
      if is_ok {
        assert_eq!(actual.unwrap(), expected);
      }
    }
  }

  #[test]
  fn test_map_content_type() {
    let fixtures = vec![
      // Extension only
      (file_url!("/foo/bar.ts"), None, MediaType::TypeScript, None),
      (file_url!("/foo/bar.tsx"), None, MediaType::Tsx, None),
      (file_url!("/foo/bar.d.cts"), None, MediaType::Dcts, None),
      (file_url!("/foo/bar.d.mts"), None, MediaType::Dmts, None),
      (file_url!("/foo/bar.d.ts"), None, MediaType::Dts, None),
      (file_url!("/foo/bar.js"), None, MediaType::JavaScript, None),
      (file_url!("/foo/bar.jsx"), None, MediaType::Jsx, None),
      (file_url!("/foo/bar.json"), None, MediaType::Json, None),
      (file_url!("/foo/bar.wasm"), None, MediaType::Wasm, None),
      (file_url!("/foo/bar.cjs"), None, MediaType::Cjs, None),
      (file_url!("/foo/bar.mjs"), None, MediaType::Mjs, None),
      (file_url!("/foo/bar.cts"), None, MediaType::Cts, None),
      (file_url!("/foo/bar.mts"), None, MediaType::Mts, None),
      (file_url!("/foo/bar"), None, MediaType::Unknown, None),
      // Media type no extension
      (
        "https://deno.land/x/mod",
        Some("application/typescript".to_string()),
        MediaType::TypeScript,
        None,
      ),
      (
        "https://deno.land/x/mod",
        Some("text/typescript".to_string()),
        MediaType::TypeScript,
        None,
      ),
      (
        "https://deno.land/x/mod",
        Some("video/vnd.dlna.mpeg-tts".to_string()),
        MediaType::TypeScript,
        None,
      ),
      (
        "https://deno.land/x/mod",
        Some("video/mp2t".to_string()),
        MediaType::TypeScript,
        None,
      ),
      (
        "https://deno.land/x/mod",
        Some("application/x-typescript".to_string()),
        MediaType::TypeScript,
        None,
      ),
      (
        "https://deno.land/x/mod",
        Some("application/javascript".to_string()),
        MediaType::JavaScript,
        None,
      ),
      (
        "https://deno.land/x/mod",
        Some("text/javascript".to_string()),
        MediaType::JavaScript,
        None,
      ),
      (
        "https://deno.land/x/mod",
        Some("application/ecmascript".to_string()),
        MediaType::JavaScript,
        None,
      ),
      (
        "https://deno.land/x/mod",
        Some("text/ecmascript".to_string()),
        MediaType::JavaScript,
        None,
      ),
      (
        "https://deno.land/x/mod",
        Some("application/x-javascript".to_string()),
        MediaType::JavaScript,
        None,
      ),
      (
        "https://deno.land/x/mod",
        Some("application/node".to_string()),
        MediaType::JavaScript,
        None,
      ),
      (
        "https://deno.land/x/mod",
        Some("text/jsx".to_string()),
        MediaType::Jsx,
        None,
      ),
      (
        "https://deno.land/x/mod",
        Some("text/tsx".to_string()),
        MediaType::Tsx,
        None,
      ),
      (
        "https://deno.land/x/mod",
        Some("text/json".to_string()),
        MediaType::Json,
        None,
      ),
      (
        "https://deno.land/x/mod",
        Some("text/json; charset=utf-8".to_string()),
        MediaType::Json,
        Some("utf-8".to_string()),
      ),
      // Extension with media type
      (
        "https://deno.land/x/mod.ts",
        Some("text/plain".to_string()),
        MediaType::TypeScript,
        None,
      ),
      (
        "https://deno.land/x/mod.ts",
        Some("foo/bar".to_string()),
        MediaType::Unknown,
        None,
      ),
      (
        "https://deno.land/x/mod.tsx",
        Some("application/typescript".to_string()),
        MediaType::Tsx,
        None,
      ),
      (
        "https://deno.land/x/mod.tsx",
        Some("application/javascript".to_string()),
        MediaType::Tsx,
        None,
      ),
      (
        "https://deno.land/x/mod.jsx",
        Some("application/javascript".to_string()),
        MediaType::Jsx,
        None,
      ),
      (
        "https://deno.land/x/mod.jsx",
        Some("application/x-typescript".to_string()),
        MediaType::Jsx,
        None,
      ),
      (
        "https://deno.land/x/mod.d.ts",
        Some("application/javascript".to_string()),
        MediaType::Dts,
        None,
      ),
      (
        "https://deno.land/x/mod.d.ts",
        Some("text/plain".to_string()),
        MediaType::Dts,
        None,
      ),
      (
        "https://deno.land/x/mod.d.ts",
        Some("application/x-typescript".to_string()),
        MediaType::Dts,
        None,
      ),
    ];

    for (specifier, maybe_content_type, media_type, maybe_charset) in fixtures {
      let specifier = ModuleSpecifier::parse(specifier).unwrap();
      assert_eq!(
        map_content_type(&specifier, maybe_content_type.as_ref()),
        (media_type, maybe_charset)
      );
    }
  }

  #[tokio::test]
  async fn test_insert_cached() {
    let (file_fetcher, temp_dir) = setup(CacheSetting::Use, None);
    let local = temp_dir.path().join("a.ts");
    let specifier = ModuleSpecifier::from_file_path(&local).unwrap();
    let file = File {
      maybe_types: None,
      media_type: MediaType::TypeScript,
      source: "some source code".into(),
      specifier: specifier.clone(),
      maybe_headers: None,
    };
    file_fetcher.insert_cached(file.clone());

    let result = file_fetcher
      .fetch(&specifier, PermissionsContainer::allow_all())
      .await;
    assert!(result.is_ok());
    let result_file = result.unwrap();
    assert_eq!(result_file, file);
  }

  #[tokio::test]
  async fn test_get_source() {
    let _http_server_guard = test_util::http_server();
    let (file_fetcher, _) = setup(CacheSetting::Use, None);
    let specifier =
      resolve_url("http://localhost:4548/subdir/redirects/redirect1.js")
        .unwrap();

    let result = file_fetcher
      .fetch(&specifier, PermissionsContainer::allow_all())
      .await;
    assert!(result.is_ok());

    let maybe_file = file_fetcher.get_source(&specifier);
    assert!(maybe_file.is_some());
    let file = maybe_file.unwrap();
    assert_eq!(&*file.source, "export const redirect = 1;\n");
    assert_eq!(
      file.specifier,
      resolve_url("http://localhost:4545/subdir/redirects/redirect1.js")
        .unwrap()
    );
  }

  #[tokio::test]
  async fn test_fetch_data_url() {
    let (file_fetcher, _) = setup(CacheSetting::Use, None);
    let specifier = resolve_url("data:application/typescript;base64,ZXhwb3J0IGNvbnN0IGEgPSAiYSI7CgpleHBvcnQgZW51bSBBIHsKICBBLAogIEIsCiAgQywKfQo=").unwrap();

    let result = file_fetcher
      .fetch(&specifier, PermissionsContainer::allow_all())
      .await;
    assert!(result.is_ok());
    let file = result.unwrap();
    assert_eq!(
      &*file.source,
      "export const a = \"a\";\n\nexport enum A {\n  A,\n  B,\n  C,\n}\n"
    );
    assert_eq!(file.media_type, MediaType::TypeScript);
    assert_eq!(file.maybe_types, None);
    assert_eq!(file.specifier, specifier);
  }

  #[tokio::test]
  async fn test_fetch_blob_url() {
    let (file_fetcher, _, blob_store) =
      setup_with_blob_store(CacheSetting::Use, None);

    let bytes =
      "export const a = \"a\";\n\nexport enum A {\n  A,\n  B,\n  C,\n}\n"
        .as_bytes()
        .to_vec();

    let specifier = blob_store.insert_object_url(
      Blob {
        media_type: "application/typescript".to_string(),
        parts: vec![Arc::new(InMemoryBlobPart::from(bytes))],
      },
      None,
    );

    let result = file_fetcher
      .fetch(&specifier, PermissionsContainer::allow_all())
      .await;
    assert!(result.is_ok());
    let file = result.unwrap();
    assert_eq!(
      &*file.source,
      "export const a = \"a\";\n\nexport enum A {\n  A,\n  B,\n  C,\n}\n"
    );
    assert_eq!(file.media_type, MediaType::TypeScript);
    assert_eq!(file.maybe_types, None);
    assert_eq!(file.specifier, specifier);
  }

  #[tokio::test]
  async fn test_fetch_complex() {
    let _http_server_guard = test_util::http_server();
    let (file_fetcher, temp_dir) = setup(CacheSetting::Use, None);
    let (file_fetcher_01, _) = setup(CacheSetting::Use, Some(temp_dir.clone()));
    let (file_fetcher_02, _) = setup(CacheSetting::Use, Some(temp_dir.clone()));
    let specifier =
      ModuleSpecifier::parse("http://localhost:4545/subdir/mod2.ts").unwrap();

    let result = file_fetcher
      .fetch(&specifier, PermissionsContainer::allow_all())
      .await;
    assert!(result.is_ok());
    let file = result.unwrap();
    assert_eq!(
      &*file.source,
      "export { printHello } from \"./print_hello.ts\";\n"
    );
    assert_eq!(file.media_type, MediaType::TypeScript);

    let cache_item_key =
      file_fetcher.http_cache.cache_item_key(&specifier).unwrap();
    let mut metadata = file_fetcher
      .http_cache
      .read_metadata(&cache_item_key)
      .unwrap()
      .unwrap();
    metadata.headers = HashMap::new();
    metadata
      .headers
      .insert("content-type".to_string(), "text/javascript".to_string());
    file_fetcher
      .http_cache
      .set(&specifier, metadata.headers.clone(), file.source.as_bytes())
      .unwrap();

    let result = file_fetcher_01
      .fetch(&specifier, PermissionsContainer::allow_all())
      .await;
    assert!(result.is_ok());
    let file = result.unwrap();
    assert_eq!(
      &*file.source,
      "export { printHello } from \"./print_hello.ts\";\n"
    );
    // This validates that when using the cached value, because we modified
    // the value above.
    assert_eq!(file.media_type, MediaType::JavaScript);

    let headers = file_fetcher_02
      .http_cache
      .read_metadata(&cache_item_key)
      .unwrap()
      .unwrap()
      .headers;
    assert_eq!(headers.get("content-type").unwrap(), "text/javascript");
    metadata.headers = HashMap::new();
    metadata
      .headers
      .insert("content-type".to_string(), "application/json".to_string());
    file_fetcher_02
      .http_cache
      .set(&specifier, metadata.headers.clone(), file.source.as_bytes())
      .unwrap();

    let result = file_fetcher_02
      .fetch(&specifier, PermissionsContainer::allow_all())
      .await;
    assert!(result.is_ok());
    let file = result.unwrap();
    assert_eq!(
      &*file.source,
      "export { printHello } from \"./print_hello.ts\";\n"
    );
    assert_eq!(file.media_type, MediaType::Json);

    // This creates a totally new instance, simulating another Deno process
    // invocation and indicates to "cache bust".
    let location = temp_dir.path().join("deps").to_path_buf();
    let file_fetcher = FileFetcher::new(
      Arc::new(GlobalHttpCache::new(
        location,
        crate::cache::RealDenoCacheEnv,
      )),
      CacheSetting::ReloadAll,
      true,
      Arc::new(HttpClient::new(None, None)),
      Default::default(),
      None,
    );
    let result = file_fetcher
      .fetch(&specifier, PermissionsContainer::allow_all())
      .await;
    assert!(result.is_ok());
    let file = result.unwrap();
    assert_eq!(
      &*file.source,
      "export { printHello } from \"./print_hello.ts\";\n"
    );
    assert_eq!(file.media_type, MediaType::TypeScript);
  }

  #[tokio::test]
  async fn test_fetch_uses_cache() {
    let _http_server_guard = test_util::http_server();
    let temp_dir = TempDir::new();
    let location = temp_dir.path().join("deps").to_path_buf();
    let specifier =
      resolve_url("http://localhost:4545/subdir/mismatch_ext.ts").unwrap();

    let file_modified_01 = {
      let file_fetcher = FileFetcher::new(
        Arc::new(GlobalHttpCache::new(
          location.clone(),
          crate::cache::RealDenoCacheEnv,
        )),
        CacheSetting::Use,
        true,
        Arc::new(HttpClient::new(None, None)),
        Default::default(),
        None,
      );

      let result = file_fetcher
        .fetch(&specifier, PermissionsContainer::allow_all())
        .await;
      assert!(result.is_ok());
      let cache_key =
        file_fetcher.http_cache.cache_item_key(&specifier).unwrap();
      (
        file_fetcher
          .http_cache
          .read_modified_time(&cache_key)
          .unwrap(),
        file_fetcher
          .http_cache
          .read_metadata(&cache_key)
          .unwrap()
          .unwrap(),
      )
    };

    let file_modified_02 = {
      let file_fetcher = FileFetcher::new(
        Arc::new(GlobalHttpCache::new(
          location,
          crate::cache::RealDenoCacheEnv,
        )),
        CacheSetting::Use,
        true,
        Arc::new(HttpClient::new(None, None)),
        Default::default(),
        None,
      );
      let result = file_fetcher
        .fetch(&specifier, PermissionsContainer::allow_all())
        .await;
      assert!(result.is_ok());

      let cache_key =
        file_fetcher.http_cache.cache_item_key(&specifier).unwrap();
      (
        file_fetcher
          .http_cache
          .read_modified_time(&cache_key)
          .unwrap(),
        file_fetcher
          .http_cache
          .read_metadata(&cache_key)
          .unwrap()
          .unwrap(),
      )
    };

    assert_eq!(file_modified_01, file_modified_02);
  }

  #[tokio::test]
  async fn test_fetch_redirected() {
    let _http_server_guard = test_util::http_server();
    let (file_fetcher, _) = setup(CacheSetting::Use, None);
    let specifier =
      resolve_url("http://localhost:4546/subdir/redirects/redirect1.js")
        .unwrap();
    let redirected_specifier =
      resolve_url("http://localhost:4545/subdir/redirects/redirect1.js")
        .unwrap();

    let result = file_fetcher
      .fetch(&specifier, PermissionsContainer::allow_all())
      .await;
    assert!(result.is_ok());
    let file = result.unwrap();
    assert_eq!(file.specifier, redirected_specifier);

    assert_eq!(
      get_text_from_cache(&file_fetcher, &specifier),
      "",
      "redirected files should have empty cached contents"
    );
    assert_eq!(
      get_location_header_from_cache(&file_fetcher, &specifier),
      Some("http://localhost:4545/subdir/redirects/redirect1.js".to_string()),
    );

    assert_eq!(
      get_text_from_cache(&file_fetcher, &redirected_specifier),
      "export const redirect = 1;\n"
    );
    assert_eq!(
      get_location_header_from_cache(&file_fetcher, &redirected_specifier),
      None,
    );
  }

  #[tokio::test]
  async fn test_fetch_multiple_redirects() {
    let _http_server_guard = test_util::http_server();
    let (file_fetcher, _) = setup(CacheSetting::Use, None);
    let specifier =
      resolve_url("http://localhost:4548/subdir/redirects/redirect1.js")
        .unwrap();
    let redirected_01_specifier =
      resolve_url("http://localhost:4546/subdir/redirects/redirect1.js")
        .unwrap();
    let redirected_02_specifier =
      resolve_url("http://localhost:4545/subdir/redirects/redirect1.js")
        .unwrap();

    let result = file_fetcher
      .fetch(&specifier, PermissionsContainer::allow_all())
      .await;
    assert!(result.is_ok());
    let file = result.unwrap();
    assert_eq!(file.specifier, redirected_02_specifier);

    assert_eq!(
      get_text_from_cache(&file_fetcher, &specifier),
      "",
      "redirected files should have empty cached contents"
    );
    assert_eq!(
      get_location_header_from_cache(&file_fetcher, &specifier),
      Some("http://localhost:4546/subdir/redirects/redirect1.js".to_string()),
    );

    assert_eq!(
      get_text_from_cache(&file_fetcher, &redirected_01_specifier),
      "",
      "redirected files should have empty cached contents"
    );
    assert_eq!(
      get_location_header_from_cache(&file_fetcher, &redirected_01_specifier),
      Some("http://localhost:4545/subdir/redirects/redirect1.js".to_string()),
    );

    assert_eq!(
      get_text_from_cache(&file_fetcher, &redirected_02_specifier),
      "export const redirect = 1;\n"
    );
    assert_eq!(
      get_location_header_from_cache(&file_fetcher, &redirected_02_specifier),
      None,
    );
  }

  #[tokio::test]
  async fn test_fetch_uses_cache_with_redirects() {
    let _http_server_guard = test_util::http_server();
    let temp_dir = TempDir::new();
    let location = temp_dir.path().join("deps").to_path_buf();
    let specifier =
      resolve_url("http://localhost:4548/subdir/mismatch_ext.ts").unwrap();
    let redirected_specifier =
      resolve_url("http://localhost:4546/subdir/mismatch_ext.ts").unwrap();

    let metadata_file_modified_01 = {
      let file_fetcher = FileFetcher::new(
        Arc::new(GlobalHttpCache::new(
          location.clone(),
          crate::cache::RealDenoCacheEnv,
        )),
        CacheSetting::Use,
        true,
        Arc::new(HttpClient::new(None, None)),
        Default::default(),
        None,
      );

      let result = file_fetcher
        .fetch(&specifier, PermissionsContainer::allow_all())
        .await;
      assert!(result.is_ok());

      let cache_key = file_fetcher
        .http_cache
        .cache_item_key(&redirected_specifier)
        .unwrap();
      (
        file_fetcher
          .http_cache
          .read_modified_time(&cache_key)
          .unwrap(),
        file_fetcher
          .http_cache
          .read_metadata(&cache_key)
          .unwrap()
          .unwrap(),
      )
    };

    let metadata_file_modified_02 = {
      let file_fetcher = FileFetcher::new(
        Arc::new(GlobalHttpCache::new(
          location,
          crate::cache::RealDenoCacheEnv,
        )),
        CacheSetting::Use,
        true,
        Arc::new(HttpClient::new(None, None)),
        Default::default(),
        None,
      );
      let result = file_fetcher
        .fetch(&redirected_specifier, PermissionsContainer::allow_all())
        .await;
      assert!(result.is_ok());

      let cache_key = file_fetcher
        .http_cache
        .cache_item_key(&redirected_specifier)
        .unwrap();
      (
        file_fetcher
          .http_cache
          .read_modified_time(&cache_key)
          .unwrap(),
        file_fetcher
          .http_cache
          .read_metadata(&cache_key)
          .unwrap()
          .unwrap(),
      )
    };

    assert_eq!(metadata_file_modified_01, metadata_file_modified_02);
  }

  #[tokio::test]
  async fn test_fetcher_limits_redirects() {
    let _http_server_guard = test_util::http_server();
    let (file_fetcher, _) = setup(CacheSetting::Use, None);
    let specifier =
      resolve_url("http://localhost:4548/subdir/redirects/redirect1.js")
        .unwrap();

    let result = file_fetcher
      .fetch_remote(&specifier, PermissionsContainer::allow_all(), 2, None)
      .await;
    assert!(result.is_ok());

    let result = file_fetcher
      .fetch_remote(&specifier, PermissionsContainer::allow_all(), 1, None)
      .await;
    assert!(result.is_err());

    let result = file_fetcher.fetch_cached(&specifier, 2);
    assert!(result.is_ok());

    let result = file_fetcher.fetch_cached(&specifier, 1);
    assert!(result.is_err());
  }

  #[tokio::test]
  async fn test_fetch_same_host_redirect() {
    let _http_server_guard = test_util::http_server();
    let (file_fetcher, _) = setup(CacheSetting::Use, None);
    let specifier = resolve_url(
      "http://localhost:4550/REDIRECT/subdir/redirects/redirect1.js",
    )
    .unwrap();
    let redirected_specifier =
      resolve_url("http://localhost:4550/subdir/redirects/redirect1.js")
        .unwrap();

    let result = file_fetcher
      .fetch(&specifier, PermissionsContainer::allow_all())
      .await;
    assert!(result.is_ok());
    let file = result.unwrap();
    assert_eq!(file.specifier, redirected_specifier);

    assert_eq!(
      get_text_from_cache(&file_fetcher, &specifier),
      "",
      "redirected files should have empty cached contents"
    );
    assert_eq!(
      get_location_header_from_cache(&file_fetcher, &specifier),
      Some("/subdir/redirects/redirect1.js".to_string()),
    );

    assert_eq!(
      get_text_from_cache(&file_fetcher, &redirected_specifier),
      "export const redirect = 1;\n"
    );
    assert_eq!(
      get_location_header_from_cache(&file_fetcher, &redirected_specifier),
      None
    );
  }

  #[tokio::test]
  async fn test_fetch_no_remote() {
    let _http_server_guard = test_util::http_server();
    let temp_dir = TempDir::new();
    let location = temp_dir.path().join("deps").to_path_buf();
    let file_fetcher = FileFetcher::new(
      Arc::new(GlobalHttpCache::new(
        location,
        crate::cache::RealDenoCacheEnv,
      )),
      CacheSetting::Use,
      false,
      Arc::new(HttpClient::new(None, None)),
      Default::default(),
      None,
    );
    let specifier =
      resolve_url("http://localhost:4545/run/002_hello.ts").unwrap();

    let result = file_fetcher
      .fetch(&specifier, PermissionsContainer::allow_all())
      .await;
    assert!(result.is_err());
    let err = result.unwrap_err();
    assert_eq!(get_custom_error_class(&err), Some("NoRemote"));
    assert_eq!(err.to_string(), "A remote specifier was requested: \"http://localhost:4545/run/002_hello.ts\", but --no-remote is specified.");
  }

  #[tokio::test]
  async fn test_fetch_cache_only() {
    let _http_server_guard = test_util::http_server();
    let temp_dir = TempDir::new();
    let location = temp_dir.path().join("deps").to_path_buf();
    let file_fetcher_01 = FileFetcher::new(
      Arc::new(GlobalHttpCache::new(location.clone(), RealDenoCacheEnv)),
      CacheSetting::Only,
      true,
      Arc::new(HttpClient::new(None, None)),
      Default::default(),
      None,
    );
    let file_fetcher_02 = FileFetcher::new(
      Arc::new(GlobalHttpCache::new(location, RealDenoCacheEnv)),
      CacheSetting::Use,
      true,
      Arc::new(HttpClient::new(None, None)),
      Default::default(),
      None,
    );
    let specifier =
      resolve_url("http://localhost:4545/run/002_hello.ts").unwrap();

    let result = file_fetcher_01
      .fetch(&specifier, PermissionsContainer::allow_all())
      .await;
    assert!(result.is_err());
    let err = result.unwrap_err();
    assert_eq!(err.to_string(), "Specifier not found in cache: \"http://localhost:4545/run/002_hello.ts\", --cached-only is specified.");
    assert_eq!(get_custom_error_class(&err), Some("NotCached"));

    let result = file_fetcher_02
      .fetch(&specifier, PermissionsContainer::allow_all())
      .await;
    assert!(result.is_ok());

    let result = file_fetcher_01
      .fetch(&specifier, PermissionsContainer::allow_all())
      .await;
    assert!(result.is_ok());
  }

  #[tokio::test]
  async fn test_fetch_local_bypasses_file_cache() {
    let (file_fetcher, temp_dir) = setup(CacheSetting::Use, None);
    let fixture_path = temp_dir.path().join("mod.ts");
    let specifier = ModuleSpecifier::from_file_path(&fixture_path).unwrap();
    fs::write(fixture_path.clone(), r#"console.log("hello deno");"#).unwrap();
    let result = file_fetcher
      .fetch(&specifier, PermissionsContainer::allow_all())
      .await;
    assert!(result.is_ok());
    let file = result.unwrap();
    assert_eq!(&*file.source, r#"console.log("hello deno");"#);

    fs::write(fixture_path, r#"console.log("goodbye deno");"#).unwrap();
    let result = file_fetcher
      .fetch(&specifier, PermissionsContainer::allow_all())
      .await;
    assert!(result.is_ok());
    let file = result.unwrap();
    assert_eq!(&*file.source, r#"console.log("goodbye deno");"#);
  }

  #[tokio::test]
  async fn test_respect_cache_revalidates() {
    let _g = test_util::http_server();
    let temp_dir = TempDir::new();
    let (file_fetcher, _) =
      setup(CacheSetting::RespectHeaders, Some(temp_dir.clone()));
    let specifier =
      ModuleSpecifier::parse("http://localhost:4545/dynamic").unwrap();
    let result = file_fetcher
      .fetch(&specifier, PermissionsContainer::allow_all())
      .await;
    assert!(result.is_ok());
    let file = result.unwrap();
    let first = file.source;

    let (file_fetcher, _) =
      setup(CacheSetting::RespectHeaders, Some(temp_dir.clone()));
    let result = file_fetcher
      .fetch(&specifier, PermissionsContainer::allow_all())
      .await;
    assert!(result.is_ok());
    let file = result.unwrap();
    let second = file.source;

    assert_ne!(first, second);
  }

  #[tokio::test]
  async fn test_respect_cache_still_fresh() {
    let _g = test_util::http_server();
    let temp_dir = TempDir::new();
    let (file_fetcher, _) =
      setup(CacheSetting::RespectHeaders, Some(temp_dir.clone()));
    let specifier =
      ModuleSpecifier::parse("http://localhost:4545/dynamic_cache").unwrap();
    let result = file_fetcher
      .fetch(&specifier, PermissionsContainer::allow_all())
      .await;
    assert!(result.is_ok());
    let file = result.unwrap();
    let first = file.source;

    let (file_fetcher, _) =
      setup(CacheSetting::RespectHeaders, Some(temp_dir.clone()));
    let result = file_fetcher
      .fetch(&specifier, PermissionsContainer::allow_all())
      .await;
    assert!(result.is_ok());
    let file = result.unwrap();
    let second = file.source;

    assert_eq!(first, second);
  }

  #[tokio::test]
  async fn test_fetch_local_utf_16be() {
    let expected = String::from_utf8(
      b"\xEF\xBB\xBFconsole.log(\"Hello World\");\x0A".to_vec(),
    )
    .unwrap();
    test_fetch_local_encoded("utf-16be", expected).await;
  }

  #[tokio::test]
  async fn test_fetch_local_utf_16le() {
    let expected = String::from_utf8(
      b"\xEF\xBB\xBFconsole.log(\"Hello World\");\x0A".to_vec(),
    )
    .unwrap();
    test_fetch_local_encoded("utf-16le", expected).await;
  }

  #[tokio::test]
  async fn test_fetch_local_utf8_with_bom() {
    let expected = String::from_utf8(
      b"\xEF\xBB\xBFconsole.log(\"Hello World\");\x0A".to_vec(),
    )
    .unwrap();
    test_fetch_local_encoded("utf-8", expected).await;
  }

  #[tokio::test]
  async fn test_fetch_remote_javascript_with_types() {
    let specifier =
      ModuleSpecifier::parse("http://127.0.0.1:4545/xTypeScriptTypes.js")
        .unwrap();
    let (file, _) = test_fetch_remote(&specifier).await;
    assert_eq!(
      file.maybe_types,
      Some("./xTypeScriptTypes.d.ts".to_string())
    );
  }

  #[tokio::test]
  async fn test_fetch_remote_jsx_with_types() {
    let specifier =
      ModuleSpecifier::parse("http://127.0.0.1:4545/xTypeScriptTypes.jsx")
        .unwrap();
    let (file, _) = test_fetch_remote(&specifier).await;
    assert_eq!(file.media_type, MediaType::Jsx,);
    assert_eq!(
      file.maybe_types,
      Some("./xTypeScriptTypes.d.ts".to_string())
    );
  }

  #[tokio::test]
  async fn test_fetch_remote_typescript_with_types() {
    let specifier =
      ModuleSpecifier::parse("http://127.0.0.1:4545/xTypeScriptTypes.ts")
        .unwrap();
    let (file, _) = test_fetch_remote(&specifier).await;
    assert_eq!(file.maybe_types, None);
  }

  #[tokio::test]
  async fn test_fetch_remote_utf16_le() {
    let expected =
      std::str::from_utf8(b"\xEF\xBB\xBFconsole.log(\"Hello World\");\x0A")
        .unwrap();
    test_fetch_remote_encoded("utf-16le.ts", "utf-16le", expected).await;
  }

  #[tokio::test]
  async fn test_fetch_remote_utf16_be() {
    let expected =
      std::str::from_utf8(b"\xEF\xBB\xBFconsole.log(\"Hello World\");\x0A")
        .unwrap();
    test_fetch_remote_encoded("utf-16be.ts", "utf-16be", expected).await;
  }

  #[tokio::test]
  async fn test_fetch_remote_window_1255() {
    let expected = "console.log(\"\u{5E9}\u{5DC}\u{5D5}\u{5DD} \
                   \u{5E2}\u{5D5}\u{5DC}\u{5DD}\");\u{A}";
    test_fetch_remote_encoded("windows-1255", "windows-1255", expected).await;
  }

  fn create_test_client() -> HttpClient {
    HttpClient::from_client(
      create_http_client("test_client", CreateHttpClientOptions::default())
        .unwrap(),
    )
  }

  #[tokio::test]
  async fn test_fetch_string() {
    let _http_server_guard = test_util::http_server();
    // Relies on external http server. See target/debug/test_server
    let url = Url::parse("http://127.0.0.1:4545/assets/fixture.json").unwrap();
    let client = create_test_client();
    let result = fetch_once(
      &client,
      FetchOnceArgs {
        url,
        maybe_accept: None,
        maybe_etag: None,
        maybe_auth_token: None,
        maybe_progress_guard: None,
      },
    )
    .await;
    if let Ok(FetchOnceResult::Code(body, headers)) = result {
      assert!(!body.is_empty());
      assert_eq!(headers.get("content-type").unwrap(), "application/json");
      assert_eq!(headers.get("etag"), None);
      assert_eq!(headers.get("x-typescript-types"), None);
    } else {
      panic!();
    }
  }

  #[tokio::test]
  async fn test_fetch_gzip() {
    let _http_server_guard = test_util::http_server();
    // Relies on external http server. See target/debug/test_server
    let url = Url::parse("http://127.0.0.1:4545/run/import_compression/gziped")
      .unwrap();
    let client = create_test_client();
    let result = fetch_once(
      &client,
      FetchOnceArgs {
        url,
        maybe_accept: None,
        maybe_etag: None,
        maybe_auth_token: None,
        maybe_progress_guard: None,
      },
    )
    .await;
    if let Ok(FetchOnceResult::Code(body, headers)) = result {
      assert_eq!(String::from_utf8(body).unwrap(), "console.log('gzip')");
      assert_eq!(
        headers.get("content-type").unwrap(),
        "application/javascript"
      );
      assert_eq!(headers.get("etag"), None);
      assert_eq!(headers.get("x-typescript-types"), None);
    } else {
      panic!();
    }
  }

  #[tokio::test]
  async fn test_fetch_with_etag() {
    let _http_server_guard = test_util::http_server();
    let url = Url::parse("http://127.0.0.1:4545/etag_script.ts").unwrap();
    let client = create_test_client();
    let result = fetch_once(
      &client,
      FetchOnceArgs {
        url: url.clone(),
        maybe_accept: None,
        maybe_etag: None,
        maybe_auth_token: None,
        maybe_progress_guard: None,
      },
    )
    .await;
    if let Ok(FetchOnceResult::Code(body, headers)) = result {
      assert!(!body.is_empty());
      assert_eq!(String::from_utf8(body).unwrap(), "console.log('etag')");
      assert_eq!(
        headers.get("content-type").unwrap(),
        "application/typescript"
      );
      assert_eq!(headers.get("etag").unwrap(), "33a64df551425fcc55e");
    } else {
      panic!();
    }

    let res = fetch_once(
      &client,
      FetchOnceArgs {
        url,
        maybe_accept: None,
        maybe_etag: Some("33a64df551425fcc55e".to_string()),
        maybe_auth_token: None,
        maybe_progress_guard: None,
      },
    )
    .await;
    assert_eq!(res.unwrap(), FetchOnceResult::NotModified);
  }

  #[tokio::test]
  async fn test_fetch_brotli() {
    let _http_server_guard = test_util::http_server();
    // Relies on external http server. See target/debug/test_server
    let url = Url::parse("http://127.0.0.1:4545/run/import_compression/brotli")
      .unwrap();
    let client = create_test_client();
    let result = fetch_once(
      &client,
      FetchOnceArgs {
        url,
        maybe_accept: None,
        maybe_etag: None,
        maybe_auth_token: None,
        maybe_progress_guard: None,
      },
    )
    .await;
    if let Ok(FetchOnceResult::Code(body, headers)) = result {
      assert!(!body.is_empty());
      assert_eq!(String::from_utf8(body).unwrap(), "console.log('brotli');");
      assert_eq!(
        headers.get("content-type").unwrap(),
        "application/javascript"
      );
      assert_eq!(headers.get("etag"), None);
      assert_eq!(headers.get("x-typescript-types"), None);
    } else {
      panic!();
    }
  }

  #[tokio::test]
  async fn test_fetch_accept() {
    let _http_server_guard = test_util::http_server();
    // Relies on external http server. See target/debug/test_server
    let url = Url::parse("http://127.0.0.1:4545/echo_accept").unwrap();
    let client = create_test_client();
    let result = fetch_once(
      &client,
      FetchOnceArgs {
        url,
        maybe_accept: Some("application/json".to_string()),
        maybe_etag: None,
        maybe_auth_token: None,
        maybe_progress_guard: None,
      },
    )
    .await;
    if let Ok(FetchOnceResult::Code(body, _)) = result {
      assert_eq!(body, r#"{"accept":"application/json"}"#.as_bytes());
    } else {
      panic!();
    }
  }

  #[tokio::test]
  async fn test_fetch_once_with_redirect() {
    let _http_server_guard = test_util::http_server();
    // Relies on external http server. See target/debug/test_server
    let url = Url::parse("http://127.0.0.1:4546/assets/fixture.json").unwrap();
    // Dns resolver substitutes `127.0.0.1` with `localhost`
    let target_url =
      Url::parse("http://localhost:4545/assets/fixture.json").unwrap();
    let client = create_test_client();
    let result = fetch_once(
      &client,
      FetchOnceArgs {
        url,
        maybe_accept: None,
        maybe_etag: None,
        maybe_auth_token: None,
        maybe_progress_guard: None,
      },
    )
    .await;
    if let Ok(FetchOnceResult::Redirect(url, _)) = result {
      assert_eq!(url, target_url);
    } else {
      panic!();
    }
  }

  #[tokio::test]
  async fn test_fetch_with_cafile_string() {
    let _http_server_guard = test_util::http_server();
    // Relies on external http server. See target/debug/test_server
    let url = Url::parse("https://localhost:5545/assets/fixture.json").unwrap();

    let client = HttpClient::from_client(
      create_http_client(
        version::get_user_agent(),
        CreateHttpClientOptions {
          ca_certs: vec![read(
            test_util::testdata_path().join("tls/RootCA.pem"),
          )
          .unwrap()],
          ..Default::default()
        },
      )
      .unwrap(),
    );
    let result = fetch_once(
      &client,
      FetchOnceArgs {
        url,
        maybe_accept: None,
        maybe_etag: None,
        maybe_auth_token: None,
        maybe_progress_guard: None,
      },
    )
    .await;
    if let Ok(FetchOnceResult::Code(body, headers)) = result {
      assert!(!body.is_empty());
      assert_eq!(headers.get("content-type").unwrap(), "application/json");
      assert_eq!(headers.get("etag"), None);
      assert_eq!(headers.get("x-typescript-types"), None);
    } else {
      panic!();
    }
  }

  #[tokio::test]
  async fn test_fetch_with_default_certificate_store() {
    let _http_server_guard = test_util::http_server();
    // Relies on external http server with a valid mozilla root CA cert.
    let url = Url::parse("https://deno.land/x").unwrap();
    let client = HttpClient::from_client(
      create_http_client(
        version::get_user_agent(),
        CreateHttpClientOptions::default(),
      )
      .unwrap(),
    );

    let result = fetch_once(
      &client,
      FetchOnceArgs {
        url,
        maybe_accept: None,
        maybe_etag: None,
        maybe_auth_token: None,
        maybe_progress_guard: None,
      },
    )
    .await;

    println!("{result:?}");
    if let Ok(FetchOnceResult::Code(body, _headers)) = result {
      assert!(!body.is_empty());
    } else {
      panic!();
    }
  }

  // TODO(@justinmchase): Windows should verify certs too and fail to make this request without ca certs
  #[cfg(not(windows))]
  #[tokio::test]
  #[ignore] // https://github.com/denoland/deno/issues/12561
  async fn test_fetch_with_empty_certificate_store() {
    use deno_runtime::deno_tls::rustls::RootCertStore;
    use deno_runtime::deno_tls::RootCertStoreProvider;

    struct ValueRootCertStoreProvider(RootCertStore);

    impl RootCertStoreProvider for ValueRootCertStoreProvider {
      fn get_or_try_init(&self) -> Result<&RootCertStore, AnyError> {
        Ok(&self.0)
      }
    }

    let _http_server_guard = test_util::http_server();
    // Relies on external http server with a valid mozilla root CA cert.
    let url = Url::parse("https://deno.land").unwrap();
    let client = HttpClient::new(
      // no certs loaded at all
      Some(Arc::new(ValueRootCertStoreProvider(RootCertStore::empty()))),
      None,
    );

    let result = fetch_once(
      &client,
      FetchOnceArgs {
        url,
        maybe_accept: None,
        maybe_etag: None,
        maybe_auth_token: None,
        maybe_progress_guard: None,
      },
    )
    .await;

    if let Ok(FetchOnceResult::Code(_body, _headers)) = result {
      // This test is expected to fail since to CA certs have been loaded
      panic!();
    }
  }

  #[tokio::test]
  async fn test_fetch_with_cafile_gzip() {
    let _http_server_guard = test_util::http_server();
    // Relies on external http server. See target/debug/test_server
    let url =
      Url::parse("https://localhost:5545/run/import_compression/gziped")
        .unwrap();
    let client = HttpClient::from_client(
      create_http_client(
        version::get_user_agent(),
        CreateHttpClientOptions {
          ca_certs: vec![read(
            test_util::testdata_path()
              .join("tls/RootCA.pem")
              .to_string(),
          )
          .unwrap()],
          ..Default::default()
        },
      )
      .unwrap(),
    );
    let result = fetch_once(
      &client,
      FetchOnceArgs {
        url,
        maybe_accept: None,
        maybe_etag: None,
        maybe_auth_token: None,
        maybe_progress_guard: None,
      },
    )
    .await;
    if let Ok(FetchOnceResult::Code(body, headers)) = result {
      assert_eq!(String::from_utf8(body).unwrap(), "console.log('gzip')");
      assert_eq!(
        headers.get("content-type").unwrap(),
        "application/javascript"
      );
      assert_eq!(headers.get("etag"), None);
      assert_eq!(headers.get("x-typescript-types"), None);
    } else {
      panic!();
    }
  }

  #[tokio::test]
  async fn test_fetch_with_cafile_with_etag() {
    let _http_server_guard = test_util::http_server();
    let url = Url::parse("https://localhost:5545/etag_script.ts").unwrap();
    let client = HttpClient::from_client(
      create_http_client(
        version::get_user_agent(),
        CreateHttpClientOptions {
          ca_certs: vec![read(
            test_util::testdata_path()
              .join("tls/RootCA.pem")
              .to_string(),
          )
          .unwrap()],
          ..Default::default()
        },
      )
      .unwrap(),
    );
    let result = fetch_once(
      &client,
      FetchOnceArgs {
        url: url.clone(),
        maybe_accept: None,
        maybe_etag: None,
        maybe_auth_token: None,
        maybe_progress_guard: None,
      },
    )
    .await;
    if let Ok(FetchOnceResult::Code(body, headers)) = result {
      assert!(!body.is_empty());
      assert_eq!(String::from_utf8(body).unwrap(), "console.log('etag')");
      assert_eq!(
        headers.get("content-type").unwrap(),
        "application/typescript"
      );
      assert_eq!(headers.get("etag").unwrap(), "33a64df551425fcc55e");
      assert_eq!(headers.get("x-typescript-types"), None);
    } else {
      panic!();
    }

    let res = fetch_once(
      &client,
      FetchOnceArgs {
        url,
        maybe_accept: None,
        maybe_etag: Some("33a64df551425fcc55e".to_string()),
        maybe_auth_token: None,
        maybe_progress_guard: None,
      },
    )
    .await;
    assert_eq!(res.unwrap(), FetchOnceResult::NotModified);
  }

  #[tokio::test]
  async fn test_fetch_with_cafile_brotli() {
    let _http_server_guard = test_util::http_server();
    // Relies on external http server. See target/debug/test_server
    let url =
      Url::parse("https://localhost:5545/run/import_compression/brotli")
        .unwrap();
    let client = HttpClient::from_client(
      create_http_client(
        version::get_user_agent(),
        CreateHttpClientOptions {
          ca_certs: vec![read(
            test_util::testdata_path()
              .join("tls/RootCA.pem")
              .to_string(),
          )
          .unwrap()],
          ..Default::default()
        },
      )
      .unwrap(),
    );
    let result = fetch_once(
      &client,
      FetchOnceArgs {
        url,
        maybe_accept: None,
        maybe_etag: None,
        maybe_auth_token: None,
        maybe_progress_guard: None,
      },
    )
    .await;
    if let Ok(FetchOnceResult::Code(body, headers)) = result {
      assert!(!body.is_empty());
      assert_eq!(String::from_utf8(body).unwrap(), "console.log('brotli');");
      assert_eq!(
        headers.get("content-type").unwrap(),
        "application/javascript"
      );
      assert_eq!(headers.get("etag"), None);
      assert_eq!(headers.get("x-typescript-types"), None);
    } else {
      panic!();
    }
  }

  #[tokio::test]
  async fn bad_redirect() {
    let _g = test_util::http_server();
    let url_str = "http://127.0.0.1:4545/bad_redirect";
    let url = Url::parse(url_str).unwrap();
    let client = create_test_client();
    let result = fetch_once(
      &client,
      FetchOnceArgs {
        url,
        maybe_accept: None,
        maybe_etag: None,
        maybe_auth_token: None,
        maybe_progress_guard: None,
      },
    )
    .await;
    assert!(result.is_err());
    let err = result.unwrap_err();
    // Check that the error message contains the original URL
    assert!(err.to_string().contains(url_str));
  }

  #[tokio::test]
  async fn server_error() {
    let _g = test_util::http_server();
    let url_str = "http://127.0.0.1:4545/server_error";
    let url = Url::parse(url_str).unwrap();
    let client = create_test_client();
    let result = fetch_once(
      &client,
      FetchOnceArgs {
        url,
        maybe_accept: None,
        maybe_etag: None,
        maybe_auth_token: None,
        maybe_progress_guard: None,
      },
    )
    .await;

    if let Ok(FetchOnceResult::ServerError(status)) = result {
      assert_eq!(status, 500);
    } else {
      panic!();
    }
  }

  #[tokio::test]
  async fn request_error() {
    let _g = test_util::http_server();
    let url_str = "http://127.0.0.1:9999/";
    let url = Url::parse(url_str).unwrap();
    let client = create_test_client();
    let result = fetch_once(
      &client,
      FetchOnceArgs {
        url,
        maybe_accept: None,
        maybe_etag: None,
        maybe_auth_token: None,
        maybe_progress_guard: None,
      },
    )
    .await;

    assert!(matches!(result, Ok(FetchOnceResult::RequestError(_))));
  }

  #[track_caller]
  fn get_text_from_cache(
    file_fetcher: &FileFetcher,
    url: &ModuleSpecifier,
  ) -> String {
    let cache_key = file_fetcher.http_cache.cache_item_key(url).unwrap();
    let bytes = file_fetcher
      .http_cache
      .read_file_bytes(&cache_key)
      .unwrap()
      .unwrap();
    String::from_utf8(bytes).unwrap()
  }

  #[track_caller]
  fn get_location_header_from_cache(
    file_fetcher: &FileFetcher,
    url: &ModuleSpecifier,
  ) -> Option<String> {
    let cache_key = file_fetcher.http_cache.cache_item_key(url).unwrap();
    file_fetcher
      .http_cache
      .read_metadata(&cache_key)
      .unwrap()
      .unwrap()
      .headers
      .remove("location")
  }
}<|MERGE_RESOLUTION|>--- conflicted
+++ resolved
@@ -85,13 +85,9 @@
   let local = specifier.to_file_path().map_err(|_| {
     uri_error(format!("Invalid file path.\n  Specifier: {specifier}"))
   })?;
-<<<<<<< HEAD
-  let bytes = fs::read(&local).map_err(|e| {
+  let bytes = fs::read(local).map_err(|e| {
     anyhow!("Unable to read {:?} because of: {}", local, e.to_string())
   })?;
-=======
-  let bytes = fs::read(local)?;
->>>>>>> 12f6ad32
   let charset = text_encoding::detect_charset(&bytes).to_string();
   let source = get_source_from_bytes(bytes, Some(charset))?;
   let media_type = MediaType::from_specifier(specifier);
