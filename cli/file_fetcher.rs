--- conflicted
+++ resolved
@@ -286,15 +286,11 @@
       return self.fetch_local_file(&module_url, permissions).map(Some);
     }
 
-<<<<<<< HEAD
     if is_data_url {
       return extract_data_url(module_url).map(Some);
     }
 
-    self.fetch_cached_remote_source(&module_url)
-=======
     self.fetch_cached_remote_source(&module_url, 10)
->>>>>>> c821e8f2
   }
 
   /// This is main method that is responsible for fetching local or remote files.
@@ -577,9 +573,9 @@
     .expect("Malformed data url, missing comma");
 
   let filename = PathBuf::new();
-  let maybe_base64 = media_type_str.rsplit(';').next();
-  let media_type = map_content_type(&filename, Some(media_type_str));
-  let source_code = if maybe_base64 == Some("base64") {
+  let (media_type, charset) = map_content_type(&filename, Some(media_type_str));
+  let is_base64 = media_type_str.rsplit(';').any(|v| v == "base64");
+  let bytes = if is_base64 {
     base64::decode(data)?
   } else {
     percent_encoding::percent_decode_str(data).collect::<Vec<u8>>()
@@ -588,10 +584,9 @@
   Ok(SourceFile {
     url: url.clone(),
     filename,
-    types_url: None,
     types_header: None,
     media_type,
-    source_code,
+    source_code: TextDocument::new(bytes, charset),
   })
 }
 
