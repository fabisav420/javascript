--- conflicted
+++ resolved
@@ -1,8 +1,6 @@
 // Copyright 2018-2021 the Deno authors. All rights reserved. MIT license.
 
 use crate::colors;
-use crate::program_state::ProgramState;
-use deno_core::error::AnyError;
 use deno_core::futures::stream::{Stream, StreamExt};
 use deno_core::futures::Future;
 use log::info;
@@ -116,24 +114,7 @@
   }
 }
 
-<<<<<<< HEAD
-pub enum ModuleResolutionResult<T> {
-  Success {
-    paths_to_watch: Vec<PathBuf>,
-    module_info: T,
-    program_state: Arc<ProgramState>,
-  },
-  Fail {
-    source_path: PathBuf,
-    error: AnyError,
-  },
-}
-
-/// This function adds watcher functionality to subcommands like `run` or `bundle`.
-/// The difference from [`watch_func`] is that this does depend on [`ModuleGraph`].
-=======
 /// Creates a file watcher, which will call `resolver` with every file change.
->>>>>>> ba09ce07
 ///
 /// - `resolver` is used for resolving file paths to be watched at every restarting
 /// of the watcher, and can also return a value to be passed to `operation`.
@@ -151,43 +132,16 @@
   job_name: &str,
 ) -> Result<(), AnyError>
 where
-<<<<<<< HEAD
-  F: Fn() -> FileWatcherFuture<ModuleResolutionResult<T>>,
-  G: Fn(Arc<ProgramState>, T) -> FileWatcherFuture<Result<(), AnyError>>,
-  T: Clone,
-=======
   R: FnMut(Option<Vec<PathBuf>>) -> F1,
   O: FnMut(T) -> F2,
   F1: Future<Output = ResolutionResult<T>>,
   F2: Future<Output = Result<(), AnyError>>,
->>>>>>> ba09ce07
 {
   let debounce = Debounce::new();
   pin!(debounce);
 
   // Store previous data. If module resolution fails at some point, the watcher will try to
   // continue watching files using these data.
-<<<<<<< HEAD
-  let mut paths = Vec::new();
-  let mut module = None;
-  let mut pstate = None;
-
-  loop {
-    match module_resolver().await {
-      ModuleResolutionResult::Success {
-        paths_to_watch,
-        module_info,
-        program_state,
-      } => {
-        paths = paths_to_watch;
-        module = Some(module_info);
-        pstate = Some(program_state);
-      }
-      ModuleResolutionResult::Fail { source_path, error } => {
-        if paths.is_empty() {
-          paths = vec![source_path];
-        }
-=======
   let mut paths_to_watch;
   let mut resolution_result;
 
@@ -203,7 +157,6 @@
         "{} Waiting for file changes...",
         colors::intense_blue("Watcher"),
       );
->>>>>>> ba09ce07
 
       let (paths, result) = next_restart(&mut resolver, &mut debounce).await;
       paths_to_watch = paths;
@@ -218,22 +171,6 @@
     }
   };
 
-<<<<<<< HEAD
-    if let Some(module) = &module {
-      let func =
-        error_handler(operation(pstate.clone().unwrap(), module.clone()));
-      let mut is_file_changed = false;
-      select! {
-        _ = debounce.next() => {
-          is_file_changed = true;
-          info!(
-            "{} File change detected! Restarting!",
-            colors::intense_blue("Watcher"),
-          );
-        },
-        _ = func => {},
-      };
-=======
   loop {
     let watcher = new_watcher(&paths_to_watch, &debounce)?;
 
@@ -250,7 +187,6 @@
           },
           _ = fut => {},
         };
->>>>>>> ba09ce07
 
         info!(
           "{} {} finished. Restarting on file change...",
