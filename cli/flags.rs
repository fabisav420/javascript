// Copyright 2018-2019 the Deno authors. All rights reserved. MIT license.
use clap::{App, AppSettings, Arg, ArgMatches, SubCommand};
use crate::deno_dir;

// Creates vector of strings, Vec<String>
macro_rules! svec {
    ($($x:expr),*) => (vec![$($x.to_string()),*]);
}

#[derive(Clone, Debug, PartialEq, Default)]
pub struct DenoFlags {
  pub log_debug: bool,
  pub version: bool,
  pub reload: bool,
  /// When the `--config`/`-c` flag is used to pass the name, this will be set
  /// the path passed on the command line, otherwise `None`.
  pub config_path: Option<String>,
  /// When the `--importmap` flag is used to pass the name, this will be set
  /// the path passed on the command line, otherwise `None`.
  pub import_map_path: Option<String>,
  pub allow_read: bool,
  pub read_whitelist: Vec<String>,
  pub allow_write: bool,
  pub write_whitelist: Vec<String>,
  pub allow_net: bool,
  pub net_whitelist: Vec<String>,
  pub allow_env: bool,
  pub allow_run: bool,
  pub allow_hrtime: bool,
  pub no_prompts: bool,
  pub no_fetch: bool,
  pub v8_flags: Option<Vec<String>>,
  pub xeval_replvar: Option<String>,
  pub xeval_delim: Option<String>,
}

static ENV_VARIABLES_HELP: &str = "ENVIRONMENT VARIABLES:
    DENO_DIR        Set deno's base directory
    NO_COLOR        Set to disable color";

fn add_run_args<'a, 'b>(app: App<'a, 'b>) -> App<'a, 'b> {
  app
    .arg(
      Arg::with_name("allow-read")
        .long("allow-read")
        .min_values(0)
        .takes_value(true)
        .use_delimiter(true)
        .require_equals(true)
        .help("Allow file system read access"),
    ).arg(
      Arg::with_name("allow-write")
        .long("allow-write")
        .min_values(0)
        .takes_value(true)
        .use_delimiter(true)
        .require_equals(true)
        .help("Allow file system write access"),
    ).arg(
      Arg::with_name("allow-net")
        .long("allow-net")
        .min_values(0)
        .takes_value(true)
        .use_delimiter(true)
        .require_equals(true)
        .help("Allow network access"),
    ).arg(
      Arg::with_name("allow-env")
        .long("allow-env")
        .help("Allow environment access"),
    ).arg(
      Arg::with_name("allow-run")
        .long("allow-run")
        .help("Allow running subprocesses"),
    ).arg(
      Arg::with_name("allow-hrtime")
        .long("allow-hrtime")
        .help("Allow high resolution time measurement"),
    ).arg(
      Arg::with_name("allow-all")
        .short("A")
        .long("allow-all")
        .help("Allow all permissions"),
    ).arg(
      Arg::with_name("no-prompt")
        .long("no-prompt")
        .help("Do not use prompts"),
    ).arg(
      Arg::with_name("importmap")
        .long("importmap")
        .value_name("FILE")
        .help("Load import map file")
        .long_help(
          "Load import map file
Specification: https://wicg.github.io/import-maps/
Examples: https://github.com/WICG/import-maps#the-import-map",
        ).takes_value(true),
    )
}

pub fn create_cli_app<'a, 'b>() -> App<'a, 'b> {
  add_run_args(App::new("deno"))
    .bin_name("deno")
    .global_settings(&[AppSettings::ColorNever])
    .settings(&[AppSettings::DisableVersion, AppSettings::AllowExternalSubcommands])
    .after_help(ENV_VARIABLES_HELP)
    .long_about("A secure runtime for JavaScript and TypeScript built with V8, Rust, and Tokio.

Docs: https://deno.land/manual.html
Modules: https://github.com/denoland/deno_std
Bugs: https://github.com/denoland/deno/issues

To run the REPL:

  deno

To execute a sandboxed script:

  deno https://deno.land/welcome.ts

To evaluate code from the command line:

  deno eval \"console.log(30933 + 404)\"

To get help on the another subcommands (run in this case):

  deno help run")
    .arg(
      Arg::with_name("log-debug")
        .short("D")
        .long("log-debug")
        .help("Log debug output")
        .global(true),
    ).arg(
      Arg::with_name("reload")
        .short("r")
        .long("reload")
        .help("Reload source code cache (recompile TypeScript)")
        .global(true),
    ).arg(
      Arg::with_name("config")
        .short("c")
        .long("config")
        .value_name("FILE")
        .help("Load compiler configuration file")
        .takes_value(true)
        .global(true),
    ).arg(
      Arg::with_name("v8-options")
        .long("v8-options")
        .help("Print V8 command line options")
        .global(true),
    ).arg(
      Arg::with_name("v8-flags")
        .long("v8-flags")
        .takes_value(true)
        .use_delimiter(true)
        .require_equals(true)
        .help("Set V8 command line options")
        .global(true),
    ).subcommand(
      SubCommand::with_name("version")
        .setting(AppSettings::DisableVersion)
        .about("Print the version")
        .long_about("Print current version of Deno.

Includes versions of Deno, V8 JavaScript Engine, and the TypeScript
compiler.",
        ),
    ).subcommand(
      SubCommand::with_name("bundle")
        .setting(AppSettings::DisableVersion)
        .about("Bundle module and dependnecies into single file")
        .long_about(
          "Fetch, compile, and output to a single file a module and its dependencies.
"
        )
          .arg(Arg::with_name("source_file").takes_value(true).required(true))
          .arg(Arg::with_name("out_file").takes_value(true).required(true)),
    ).subcommand(
      SubCommand::with_name("fetch")
        .setting(AppSettings::DisableVersion)
        .about("Fetch the dependencies")
        .long_about(
          "Fetch and compile remote dependencies recursively.

Downloads all statically imported scripts and save them in local
cache, without running the code. No future import network requests
would be made unless --reload is specified.

  # Downloads all dependencies
  deno fetch https://deno.land/std/http/file_server.ts

  # Once cached, static imports no longer send network requests
  deno run -A https://deno.land/std/http/file_server.ts",
        ).arg(Arg::with_name("file").takes_value(true).required(true)),
    ).subcommand(
      SubCommand::with_name("types")
        .setting(AppSettings::DisableVersion)
        .about("Print runtime TypeScript declarations")
        .long_about("Print runtime TypeScript declarations.

  deno types > lib.deno_runtime.d.ts

The declaration file could be saved and used for typing information.",
        ),
    ).subcommand(
      SubCommand::with_name("info")
        .setting(AppSettings::DisableVersion)
        .about("Show source file related info")
        .long_about("Show source file related info.

  deno info https://deno.land/std@v0.6/http/file_server.ts

The following information is shown:

  local:    Local path of the file.
  type:     JavaScript, TypeScript, or JSON.
  compiled: TypeScript only. shown local path of compiled source code.
  map:      TypeScript only. shown local path of source map.
  deps:     Dependency tree of the source file.",
        ).arg(Arg::with_name("file").takes_value(true).required(true)),
    ).subcommand(
      SubCommand::with_name("eval")
        .setting(AppSettings::DisableVersion)
        .about("Eval script")
        .long_about(
          "Evaluate provided script.

This command has implicit access to all permissions (equivalent to deno run --allow-all)

  deno eval \"console.log('hello world')\"",
        ).arg(Arg::with_name("code").takes_value(true).required(true)),
    ).subcommand(
      SubCommand::with_name("fmt")
        .setting(AppSettings::DisableVersion)
        .about("Format files")
        .long_about(
"Auto-format JavaScript/TypeScript source code using Prettier

Automatically downloads Prettier dependencies on first run.

  deno fmt myfile1.ts myfile2.ts",
        ).arg(
          Arg::with_name("stdout")
            .long("stdout")
            .help("Output formated code to stdout")
            .takes_value(false),
        ).arg(
          Arg::with_name("files")
            .takes_value(true)
            .multiple(true)
            .required(true),
        ),
    ).subcommand(
      add_run_args(SubCommand::with_name("run"))
        .settings(&[
          AppSettings::AllowExternalSubcommands,
          AppSettings::DisableHelpSubcommand,
          AppSettings::DisableVersion,
          AppSettings::SubcommandRequired,
        ]).about("Run a program given a filename or url to the source code")
        .long_about(
          "Run a program given a filename or url to the source code.

By default all programs are run in sandbox without access to disk, network or
ability to spawn subprocesses.

  deno run https://deno.land/welcome.ts

  # run program with permission to read from disk and listen to network
  deno run --allow-net --allow-read https://deno.land/std/http/file_server.ts

  # run program with permission to read whitelist files from disk and listen to network
  deno run --allow-net --allow-read=$(pwd) https://deno.land/std/http/file_server.ts

  # run program with all permissions
  deno run -A https://deno.land/std/http/file_server.ts",
        ).subcommand(
          // this is a fake subcommand - it's used in conjunction with
          // AppSettings:AllowExternalSubcommand to treat it as an
          // entry point script
          SubCommand::with_name("<script>").about("Script to run"),
        ),
    ).subcommand(
    SubCommand::with_name("xeval")
        .setting(AppSettings::DisableVersion)
        .about("Eval a script on text segments from stdin")
        .long_about(
          "Eval a script on lines from stdin

Read from standard input and eval code on each whitespace-delimited
string chunks.

-I/--replvar optionally sets variable name for input to be used in eval.
Otherwise '$' will be used as default variable name.

This command has implicit access to all permissions (equivalent to deno run --allow-all)

Print all the usernames in /etc/passwd:

  cat /etc/passwd | deno xeval \"a = $.split(':'); if (a) console.log(a[0])\"

A complicated way to print the current git branch:

  git branch | deno xeval -I 'line' \"if (line.startsWith('*')) console.log(line.slice(2))\"

Demonstrates breaking the input up by space delimiter instead of by lines:

  cat LICENSE | deno xeval -d \" \" \"if ($ === 'MIT') console.log('MIT licensed')\"",
        ).arg(
          Arg::with_name("replvar")
            .long("replvar")
            .short("I")
            .help("Set variable name to be used in eval, defaults to $")
            .takes_value(true),
        ).arg(
          Arg::with_name("delim")
            .long("delim")
            .short("d")
            .help("Set delimiter, defaults to newline")
            .takes_value(true),
        ).arg(Arg::with_name("code").takes_value(true).required(true)),
    ).subcommand(
      // this is a fake subcommand - it's used in conjunction with
      // AppSettings:AllowExternalSubcommand to treat it as an
      // entry point script
      SubCommand::with_name("<script>").about("Script to run"),
    )
}

/// Convert paths supplied into full path.
/// If a path is invalid, we print out a warning
/// and ignore this path in the output.
fn resolve_paths(paths: Vec<String>) -> Vec<String> {
  let mut out: Vec<String> = vec![];
  for pathstr in paths.iter() {
    let result = deno_dir::resolve_path(pathstr);
    if result.is_err() {
      eprintln!("Unrecognized path to whitelist: {}", pathstr);
      continue;
    }
    let mut full_path = result.unwrap().1;
    // Remove trailing slash.
    if full_path.len() > 1 && full_path.ends_with('/') {
      full_path.pop();
    }
    out.push(full_path);
  }
  out
}

/// Parse ArgMatches into internal DenoFlags structure.
/// This method should not make any side effects.
pub fn parse_flags(matches: &ArgMatches) -> DenoFlags {
  let mut flags = DenoFlags::default();

  if matches.is_present("log-debug") {
    flags.log_debug = true;
  }
  if matches.is_present("version") {
    flags.version = true;
  }
  if matches.is_present("reload") {
    flags.reload = true;
  }
  flags.config_path = matches.value_of("config").map(ToOwned::to_owned);
  if matches.is_present("v8-options") {
    let v8_flags = svec!["deno", "--help"];
    flags.v8_flags = Some(v8_flags);
  }
  if matches.is_present("v8-flags") {
    let mut v8_flags: Vec<String> = matches
      .values_of("v8-flags")
      .unwrap()
      .map(String::from)
      .collect();

    v8_flags.insert(0, "deno".to_string());
    flags.v8_flags = Some(v8_flags);
  }

  flags = parse_run_args(flags, matches);
  // flags specific to "run" subcommand
  if let Some(run_matches) = matches.subcommand_matches("run") {
    flags = parse_run_args(flags.clone(), run_matches);
  }

  flags
}

/// Parse permission specific matches Args and assign to DenoFlags.
/// This method is required because multiple subcommands use permission args.
fn parse_run_args(mut flags: DenoFlags, matches: &ArgMatches) -> DenoFlags {
  if matches.is_present("allow-read") {
    if matches.value_of("allow-read").is_some() {
      let read_wl = matches.values_of("allow-read").unwrap();
      let raw_read_whitelist: Vec<String> =
        read_wl.map(std::string::ToString::to_string).collect();
      flags.read_whitelist = resolve_paths(raw_read_whitelist);
      debug!("read whitelist: {:#?}", &flags.read_whitelist);
    } else {
      flags.allow_read = true;
    }
  }
  if matches.is_present("allow-write") {
    if matches.value_of("allow-write").is_some() {
      let write_wl = matches.values_of("allow-write").unwrap();
      let raw_write_whitelist =
        write_wl.map(std::string::ToString::to_string).collect();
      flags.write_whitelist = resolve_paths(raw_write_whitelist);
      debug!("write whitelist: {:#?}", &flags.write_whitelist);
    } else {
      flags.allow_write = true;
    }
  }
  if matches.is_present("allow-net") {
    if matches.value_of("allow-net").is_some() {
      let net_wl = matches.values_of("allow-net").unwrap();
      flags.net_whitelist =
        net_wl.map(std::string::ToString::to_string).collect();
      debug!("net whitelist: {:#?}", &flags.net_whitelist);
    } else {
      flags.allow_net = true;
    }
  }
  if matches.is_present("allow-env") {
    flags.allow_env = true;
  }
  if matches.is_present("allow-run") {
    flags.allow_run = true;
  }
  if matches.is_present("allow-hrtime") {
    flags.allow_hrtime = true;
  }
  if matches.is_present("allow-all") {
    flags.allow_read = true;
    flags.allow_env = true;
    flags.allow_net = true;
    flags.allow_run = true;
    flags.allow_read = true;
    flags.allow_write = true;
    flags.allow_hrtime = true;
  }
  if matches.is_present("no-prompt") {
    flags.no_prompts = true;
  }
  flags.import_map_path = matches.value_of("importmap").map(ToOwned::to_owned);

  flags
}

/// Used for `deno fmt <files>...` subcommand
const PRETTIER_URL: &str = "https://deno.land/std@v0.7.0/prettier/main.ts";

/// These are currently handled subcommands.
/// There is no "Help" subcommand because it's handled by `clap::App` itself.
#[derive(Debug, PartialEq)]
pub enum DenoSubcommand {
  Bundle,
  Eval,
  Fetch,
  Info,
  Repl,
  Run,
  Types,
  Version,
  Xeval,
}

pub fn flags_from_vec(
  args: Vec<String>,
) -> (DenoFlags, DenoSubcommand, Vec<String>) {
  let cli_app = create_cli_app();
  let matches = cli_app.get_matches_from(args);
  let mut argv: Vec<String> = vec!["deno".to_string()];
  let mut flags = parse_flags(&matches.clone());

  let subcommand = match matches.subcommand() {
    ("bundle", Some(bundle_match)) => {
      flags.allow_write = true;
      let source_file: &str = bundle_match.value_of("source_file").unwrap();
      let out_file: &str = bundle_match.value_of("out_file").unwrap();
      argv.extend(vec![source_file.to_string(), out_file.to_string()]);
      DenoSubcommand::Bundle
    }
    ("eval", Some(eval_match)) => {
      flags.allow_net = true;
      flags.allow_env = true;
      flags.allow_run = true;
      flags.allow_read = true;
      flags.allow_write = true;
      flags.allow_hrtime = true;
      let code: &str = eval_match.value_of("code").unwrap();
      argv.extend(vec![code.to_string()]);
      DenoSubcommand::Eval
    }
    ("fetch", Some(fetch_match)) => {
      let file: &str = fetch_match.value_of("file").unwrap();
      argv.extend(vec![file.to_string()]);
      DenoSubcommand::Fetch
    }
    ("fmt", Some(fmt_match)) => {
      flags.allow_read = true;
      flags.allow_write = true;
      argv.push(PRETTIER_URL.to_string());

      let files: Vec<String> = fmt_match
        .values_of("files")
        .unwrap()
        .map(String::from)
        .collect();
      argv.extend(files);

      if !fmt_match.is_present("stdout") {
        // `deno fmt` writes to the files by default
        argv.push("--write".to_string());
      }

      DenoSubcommand::Run
    }
    ("info", Some(info_match)) => {
      let file: &str = info_match.value_of("file").unwrap();
      argv.extend(vec![file.to_string()]);
      DenoSubcommand::Info
    }
    ("types", Some(_)) => DenoSubcommand::Types,
    ("run", Some(run_match)) => {
      match run_match.subcommand() {
        (script, Some(script_match)) => {
          argv.extend(vec![script.to_string()]);
          // check if there are any extra arguments that should
          // be passed to script
          if script_match.is_present("") {
            let script_args: Vec<String> = script_match
              .values_of("")
              .unwrap()
              .map(String::from)
              .collect();
            argv.extend(script_args);
          }
          DenoSubcommand::Run
        }
        _ => unreachable!(),
      }
    }
    ("xeval", Some(eval_match)) => {
      flags.allow_net = true;
      flags.allow_env = true;
      flags.allow_run = true;
      flags.allow_read = true;
      flags.allow_write = true;
      flags.allow_hrtime = true;
      let code: &str = eval_match.value_of("code").unwrap();
      flags.xeval_replvar =
        Some(eval_match.value_of("replvar").unwrap_or("$").to_owned());
      // Currently clap never escapes string,
      // So -d "\n" won't expand to newline.
      // Instead, do -d $'\n'
      flags.xeval_delim = eval_match.value_of("delim").map(String::from);
      argv.extend(vec![code.to_string()]);
      DenoSubcommand::Xeval
    }
    ("version", Some(_)) => DenoSubcommand::Version,
    (script, Some(script_match)) => {
      argv.extend(vec![script.to_string()]);
      // check if there are any extra arguments that should
      // be passed to script
      if script_match.is_present("") {
        let script_args: Vec<String> = script_match
          .values_of("")
          .unwrap()
          .map(String::from)
          .collect();
        argv.extend(script_args);
      }
      DenoSubcommand::Run
    }
    _ => {
      flags.allow_net = true;
      flags.allow_env = true;
      flags.allow_run = true;
      flags.allow_read = true;
      flags.allow_write = true;
      flags.allow_hrtime = true;
      DenoSubcommand::Repl
    }
  };

  (flags, subcommand, argv)
}

#[cfg(test)]
mod tests {
  use super::*;

  #[test]
  fn test_flags_from_vec_1() {
    let (flags, subcommand, argv) = flags_from_vec(svec!["deno", "version"]);
    assert_eq!(
      flags,
      DenoFlags {
        version: true,
        ..DenoFlags::default()
      }
    );
    assert_eq!(subcommand, DenoSubcommand::Version);
    assert_eq!(argv, svec!["deno"]);
  }

  #[test]
  fn test_flags_from_vec_2() {
    let (flags, subcommand, argv) =
      flags_from_vec(svec!["deno", "-r", "-D", "run", "script.ts"]);
    assert_eq!(
      flags,
      DenoFlags {
        log_debug: true,
        reload: true,
        ..DenoFlags::default()
      }
    );
    assert_eq!(subcommand, DenoSubcommand::Run);
    assert_eq!(argv, svec!["deno", "script.ts"]);
  }

  #[test]
  fn test_flags_from_vec_3() {
    let (flags, subcommand, argv) = flags_from_vec(svec![
      "deno",
      "run",
      "-r",
      "-D",
      "--allow-write",
      "script.ts"
    ]);
    assert_eq!(
      flags,
      DenoFlags {
        reload: true,
        log_debug: true,
        allow_write: true,
        ..DenoFlags::default()
      }
    );
    assert_eq!(subcommand, DenoSubcommand::Run);
    assert_eq!(argv, svec!["deno", "script.ts"]);
  }

  #[test]
  fn test_flags_from_vec_4() {
    let (flags, subcommand, argv) =
      flags_from_vec(svec!["deno", "-Dr", "run", "--allow-write", "script.ts"]);
    assert_eq!(
      flags,
      DenoFlags {
        log_debug: true,
        reload: true,
        allow_write: true,
        ..DenoFlags::default()
      }
    );
    assert_eq!(subcommand, DenoSubcommand::Run);
    assert_eq!(argv, svec!["deno", "script.ts"]);
  }

  #[test]
  fn test_flags_from_vec_5() {
    let (flags, subcommand, argv) =
      flags_from_vec(svec!["deno", "--v8-options", "run", "script.ts"]);
    assert_eq!(
      flags,
      DenoFlags {
        v8_flags: Some(svec!["deno", "--help"]),
        ..DenoFlags::default()
      }
    );
    assert_eq!(subcommand, DenoSubcommand::Run);
    assert_eq!(argv, svec!["deno", "script.ts"]);

    let (flags, subcommand, argv) = flags_from_vec(svec![
      "deno",
      "--v8-flags=--expose-gc,--gc-stats=1",
      "run",
      "script.ts"
    ]);
    assert_eq!(
      flags,
      DenoFlags {
        v8_flags: Some(svec!["deno", "--expose-gc", "--gc-stats=1"]),
        ..DenoFlags::default()
      }
    );
    assert_eq!(subcommand, DenoSubcommand::Run);
    assert_eq!(argv, svec!["deno", "script.ts"]);
  }

  #[test]
  fn test_flags_from_vec_6() {
    let (flags, subcommand, argv) = flags_from_vec(svec![
      "deno",
      "run",
      "--allow-net",
      "gist.ts",
      "--title",
      "X"
    ]);
    assert_eq!(
      flags,
      DenoFlags {
        allow_net: true,
        ..DenoFlags::default()
      }
    );
    assert_eq!(subcommand, DenoSubcommand::Run);
    assert_eq!(argv, svec!["deno", "gist.ts", "--title", "X"]);
  }

  #[test]
  fn test_flags_from_vec_7() {
    let (flags, subcommand, argv) =
      flags_from_vec(svec!["deno", "run", "--allow-all", "gist.ts"]);
    assert_eq!(
      flags,
      DenoFlags {
        allow_net: true,
        allow_env: true,
        allow_run: true,
        allow_read: true,
        allow_write: true,
        allow_hrtime: true,
        ..DenoFlags::default()
      }
    );
    assert_eq!(subcommand, DenoSubcommand::Run);
    assert_eq!(argv, svec!["deno", "gist.ts"]);
  }

  #[test]
  fn test_flags_from_vec_8() {
    let (flags, subcommand, argv) =
      flags_from_vec(svec!["deno", "run", "--allow-read", "gist.ts"]);
    assert_eq!(
      flags,
      DenoFlags {
        allow_read: true,
        ..DenoFlags::default()
      }
    );
    assert_eq!(subcommand, DenoSubcommand::Run);
    assert_eq!(argv, svec!["deno", "gist.ts"]);
  }

  #[test]
  fn test_flags_from_vec_9() {
    let (flags, subcommand, argv) =
      flags_from_vec(svec!["deno", "run", "--allow-hrtime", "script.ts"]);
    assert_eq!(
      flags,
      DenoFlags {
        allow_hrtime: true,
        ..DenoFlags::default()
      }
    );
    assert_eq!(subcommand, DenoSubcommand::Run);
    assert_eq!(argv, svec!["deno", "script.ts"]);
  }

  #[test]
  fn test_flags_from_vec_10() {
    // notice that flags passed after script name will not
    // be parsed to DenoFlags but instead forwarded to
    // script args as Deno.args
    let (flags, subcommand, argv) = flags_from_vec(svec![
      "deno",
      "run",
      "--allow-write",
      "script.ts",
      "-D",
      "--allow-net"
    ]);
    assert_eq!(
      flags,
      DenoFlags {
        allow_write: true,
        ..DenoFlags::default()
      }
    );
    assert_eq!(subcommand, DenoSubcommand::Run);
    assert_eq!(argv, svec!["deno", "script.ts", "-D", "--allow-net"]);
  }

  #[test]
  fn test_flags_from_vec_11() {
    let (flags, subcommand, argv) =
      flags_from_vec(svec!["deno", "fmt", "script_1.ts", "script_2.ts"]);
    assert_eq!(
      flags,
      DenoFlags {
        allow_write: true,
        allow_read: true,
        ..DenoFlags::default()
      }
    );
    assert_eq!(subcommand, DenoSubcommand::Run);
    assert_eq!(
      argv,
      svec![
        "deno",
        PRETTIER_URL,
        "script_1.ts",
        "script_2.ts",
        "--write"
      ]
    );
  }

  #[test]
  fn test_flags_from_vec_12() {
    let (flags, subcommand, argv) = flags_from_vec(svec!["deno", "types"]);
    assert_eq!(flags, DenoFlags::default());
    assert_eq!(subcommand, DenoSubcommand::Types);
    assert_eq!(argv, svec!["deno"]);
  }

  #[test]
  fn test_flags_from_vec_13() {
    let (flags, subcommand, argv) =
      flags_from_vec(svec!["deno", "fetch", "script.ts"]);
    assert_eq!(flags, DenoFlags::default());
    assert_eq!(subcommand, DenoSubcommand::Fetch);
    assert_eq!(argv, svec!["deno", "script.ts"]);
  }

  #[test]
  fn test_flags_from_vec_14() {
    let (flags, subcommand, argv) =
      flags_from_vec(svec!["deno", "info", "script.ts"]);
    assert_eq!(flags, DenoFlags::default());
    assert_eq!(subcommand, DenoSubcommand::Info);
    assert_eq!(argv, svec!["deno", "script.ts"]);
  }

  #[test]
  fn test_flags_from_vec_15() {
    let (flags, subcommand, argv) =
      flags_from_vec(svec!["deno", "run", "-c", "tsconfig.json", "script.ts"]);
    assert_eq!(
      flags,
      DenoFlags {
        config_path: Some("tsconfig.json".to_owned()),
        ..DenoFlags::default()
      }
    );
    assert_eq!(subcommand, DenoSubcommand::Run);
    assert_eq!(argv, svec!["deno", "script.ts"]);
  }

  #[test]
  fn test_flags_from_vec_16() {
    let (flags, subcommand, argv) =
      flags_from_vec(svec!["deno", "eval", "'console.log(\"hello\")'"]);
    assert_eq!(
      flags,
      DenoFlags {
        allow_net: true,
        allow_env: true,
        allow_run: true,
        allow_read: true,
        allow_write: true,
        allow_hrtime: true,
        ..DenoFlags::default()
      }
    );
    assert_eq!(subcommand, DenoSubcommand::Eval);
    assert_eq!(argv, svec!["deno", "'console.log(\"hello\")'"]);
  }

  #[test]
  fn test_flags_from_vec_17() {
    let (flags, subcommand, argv) = flags_from_vec(svec!["deno"]);
    assert_eq!(
      flags,
      DenoFlags {
        allow_net: true,
        allow_env: true,
        allow_run: true,
        allow_read: true,
        allow_write: true,
        allow_hrtime: true,
        ..DenoFlags::default()
      }
    );
    assert_eq!(subcommand, DenoSubcommand::Repl);
    assert_eq!(argv, svec!["deno"]);
  }

  #[test]
  fn test_flags_from_vec_18() {
    let (flags, subcommand, argv) = flags_from_vec(svec![
      "deno",
      "xeval",
      "-I",
      "val",
      "-d",
      " ",
      "console.log(val)"
    ]);
    assert_eq!(
      flags,
      DenoFlags {
        allow_net: true,
        allow_env: true,
        allow_run: true,
        allow_read: true,
        allow_write: true,
        allow_hrtime: true,
        xeval_replvar: Some("val".to_owned()),
        xeval_delim: Some(" ".to_owned()),
        ..DenoFlags::default()
      }
    );
    assert_eq!(subcommand, DenoSubcommand::Xeval);
    assert_eq!(argv, svec!["deno", "console.log(val)"]);
  }

  #[test]
  fn test_flags_from_vec_19() {
    use tempfile::TempDir;
    let temp_dir = TempDir::new().expect("tempdir fail");
    let (_, temp_dir_path) =
      deno_dir::resolve_path(temp_dir.path().to_str().unwrap()).unwrap();

    let (flags, subcommand, argv) = flags_from_vec(svec![
      "deno",
      "run",
      format!("--allow-read={}", &temp_dir_path),
      "script.ts"
    ]);
    assert_eq!(
      flags,
      DenoFlags {
        allow_read: false,
        read_whitelist: svec![&temp_dir_path],
        ..DenoFlags::default()
      }
    );
    assert_eq!(subcommand, DenoSubcommand::Run);
    assert_eq!(argv, svec!["deno", "script.ts"]);
  }

  #[test]
  fn test_flags_from_vec_20() {
    use tempfile::TempDir;
    let temp_dir = TempDir::new().expect("tempdir fail");
    let (_, temp_dir_path) =
      deno_dir::resolve_path(temp_dir.path().to_str().unwrap()).unwrap();

    let (flags, subcommand, argv) = flags_from_vec(svec![
      "deno",
      "run",
      format!("--allow-write={}", &temp_dir_path),
      "script.ts"
    ]);
    assert_eq!(
      flags,
      DenoFlags {
        allow_write: false,
        write_whitelist: svec![&temp_dir_path],
        ..DenoFlags::default()
      }
    );
    assert_eq!(subcommand, DenoSubcommand::Run);
    assert_eq!(argv, svec!["deno", "script.ts"]);
  }

  #[test]
  fn test_flags_from_vec_21() {
    let (flags, subcommand, argv) = flags_from_vec(svec![
      "deno",
      "run",
      "--allow-net=127.0.0.1",
      "script.ts"
    ]);
    assert_eq!(
      flags,
      DenoFlags {
        allow_net: false,
        net_whitelist: svec!["127.0.0.1"],
        ..DenoFlags::default()
      }
    );
    assert_eq!(subcommand, DenoSubcommand::Run);
    assert_eq!(argv, svec!["deno", "script.ts"]);
  }

  #[test]
  fn test_flags_from_vec_22() {
    let (flags, subcommand, argv) = flags_from_vec(svec![
      "deno",
      "fmt",
      "--stdout",
      "script_1.ts",
      "script_2.ts"
    ]);
    assert_eq!(
      flags,
      DenoFlags {
        allow_write: true,
        allow_read: true,
        ..DenoFlags::default()
      }
    );
    assert_eq!(subcommand, DenoSubcommand::Run);
    assert_eq!(
      argv,
      svec!["deno", PRETTIER_URL, "script_1.ts", "script_2.ts"]
    );
  }

  #[test]
  fn test_flags_from_vec_23() {
    let (flags, subcommand, argv) = flags_from_vec(svec!["deno", "script.ts"]);
    assert_eq!(flags, DenoFlags::default());
    assert_eq!(subcommand, DenoSubcommand::Run);
    assert_eq!(argv, svec!["deno", "script.ts"]);
  }

  #[test]
  fn test_flags_from_vec_24() {
    let (flags, subcommand, argv) =
      flags_from_vec(svec!["deno", "--allow-net", "--allow-read", "script.ts"]);
    assert_eq!(
      flags,
      DenoFlags {
        allow_net: true,
        allow_read: true,
        ..DenoFlags::default()
      }
    );
    assert_eq!(subcommand, DenoSubcommand::Run);
    assert_eq!(argv, svec!["deno", "script.ts"]);
  }

  #[test]
  fn test_flags_from_vec_25() {
    let (flags, subcommand, argv) = flags_from_vec(svec![
      "deno",
      "-r",
      "-D",
      "--allow-net",
      "run",
      "--allow-read",
      "script.ts"
    ]);
    assert_eq!(
      flags,
      DenoFlags {
        reload: true,
        log_debug: true,
        allow_net: true,
        allow_read: true,
        ..DenoFlags::default()
      }
    );
    assert_eq!(subcommand, DenoSubcommand::Run);
    assert_eq!(argv, svec!["deno", "script.ts"]);
  }

  #[test]
  fn test_flags_from_vec_26() {
<<<<<<< HEAD
    let (flags, subcommand, argv) = flags_from_vec(svec![
      "deno",
      "run",
      "--importmap=importmap.json",
      "script.ts"
    ]);
    assert_eq!(
      flags,
      DenoFlags {
        import_map_path: Some("importmap.json".to_owned()),
        ..DenoFlags::default()
      }
    );
    assert_eq!(subcommand, DenoSubcommand::Run);
    assert_eq!(argv, svec!["deno", "script.ts"]);

    let (flags, subcommand, argv) =
      flags_from_vec(svec!["deno", "--importmap=importmap.json", "script.ts"]);
    assert_eq!(
      flags,
      DenoFlags {
        import_map_path: Some("importmap.json".to_owned()),
        ..DenoFlags::default()
      }
    );
    assert_eq!(subcommand, DenoSubcommand::Run);
    assert_eq!(argv, svec!["deno", "script.ts"]);
=======
    let (flags, subcommand, argv) =
      flags_from_vec(svec!["deno", "bundle", "source.ts", "bundle.js"]);
    assert_eq!(
      flags,
      DenoFlags {
        allow_write: true,
        ..DenoFlags::default()
      }
    );
    assert_eq!(subcommand, DenoSubcommand::Bundle);
    assert_eq!(argv, svec!["deno", "source.ts", "bundle.js"])
>>>>>>> 8ec5276d
  }
}<|MERGE_RESOLUTION|>--- conflicted
+++ resolved
@@ -1069,7 +1069,21 @@
 
   #[test]
   fn test_flags_from_vec_26() {
-<<<<<<< HEAD
+    let (flags, subcommand, argv) =
+      flags_from_vec(svec!["deno", "bundle", "source.ts", "bundle.js"]);
+    assert_eq!(
+      flags,
+      DenoFlags {
+        allow_write: true,
+        ..DenoFlags::default()
+      }
+    );
+    assert_eq!(subcommand, DenoSubcommand::Bundle);
+    assert_eq!(argv, svec!["deno", "source.ts", "bundle.js"])
+  }
+
+  #[test]
+  fn test_flags_from_vec_27() {
     let (flags, subcommand, argv) = flags_from_vec(svec![
       "deno",
       "run",
@@ -1097,18 +1111,5 @@
     );
     assert_eq!(subcommand, DenoSubcommand::Run);
     assert_eq!(argv, svec!["deno", "script.ts"]);
-=======
-    let (flags, subcommand, argv) =
-      flags_from_vec(svec!["deno", "bundle", "source.ts", "bundle.js"]);
-    assert_eq!(
-      flags,
-      DenoFlags {
-        allow_write: true,
-        ..DenoFlags::default()
-      }
-    );
-    assert_eq!(subcommand, DenoSubcommand::Bundle);
-    assert_eq!(argv, svec!["deno", "source.ts", "bundle.js"])
->>>>>>> 8ec5276d
   }
 }