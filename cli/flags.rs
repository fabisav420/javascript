--- conflicted
+++ resolved
@@ -979,17 +979,13 @@
         .takes_value(false),
     )
     .arg(
-<<<<<<< HEAD
-      Arg::new("fail-fast")
-=======
       Arg::with_name("doc")
         .long("doc")
         .help("UNSTABLE: type check code blocks")
         .takes_value(false),
     )
     .arg(
-      Arg::with_name("fail-fast")
->>>>>>> ac8ea823
+      Arg::new("fail-fast")
         .long("fail-fast")
         .alias("failfast")
         .about("Stop on first error")
