// Copyright 2018-2021 the Deno authors. All rights reserved. MIT license.

use clap::App;
use clap::AppSettings;
use clap::Arg;
use clap::ArgMatches;
use clap::ArgSettings;
use clap::SubCommand;
use deno_core::serde::Deserialize;
use deno_core::serde::Serialize;
use deno_core::url::Url;
use deno_runtime::permissions::PermissionsOptions;
use log::debug;
use log::Level;
use std::net::SocketAddr;
use std::num::NonZeroU32;
use std::num::NonZeroU8;
use std::num::NonZeroUsize;
use std::path::PathBuf;
use std::str::FromStr;

lazy_static::lazy_static! {
  static ref LONG_VERSION: String = format!(
    "{} ({}, {})\nv8 {}\ntypescript {}",
    crate::version::deno(),
    if crate::version::is_canary() {
      "canary"
    } else {
      env!("PROFILE")
    },
    env!("TARGET"),
    deno_core::v8_version(),
    crate::version::TYPESCRIPT
  );
}

#[derive(Clone, Debug, PartialEq, Deserialize, Serialize)]
pub struct BundleFlags {
  pub source_file: String,
  pub out_file: Option<PathBuf>,
}

#[derive(Clone, Debug, PartialEq, Deserialize, Serialize)]
pub struct CacheFlags {
  pub files: Vec<String>,
}

#[derive(Clone, Debug, PartialEq, Deserialize, Serialize)]
pub struct CompileFlags {
  pub source_file: String,
  pub output: Option<PathBuf>,
  pub args: Vec<String>,
  pub target: Option<String>,
}

#[derive(Clone, Debug, PartialEq, Deserialize, Serialize)]
pub struct CompletionsFlags {
  pub buf: Box<[u8]>,
}

#[derive(Clone, Debug, PartialEq, Deserialize, Serialize)]
pub struct CoverageFlags {
  pub files: Vec<PathBuf>,
  pub ignore: Vec<PathBuf>,
  pub include: Vec<String>,
  pub exclude: Vec<String>,
  pub lcov: bool,
}

#[derive(Clone, Debug, PartialEq, Deserialize, Serialize)]
pub struct DocFlags {
  pub private: bool,
  pub json: bool,
  pub source_file: Option<String>,
  pub filter: Option<String>,
}

#[derive(Clone, Debug, PartialEq, Deserialize, Serialize)]
pub struct EvalFlags {
  pub print: bool,
  pub code: String,
  pub ext: String,
}

#[derive(Clone, Debug, PartialEq, Deserialize, Serialize)]
pub struct FmtFlags {
  pub check: bool,
  pub files: Vec<PathBuf>,
  pub ignore: Vec<PathBuf>,
  pub ext: String,
  pub use_tabs: Option<bool>,
  pub line_width: Option<NonZeroU32>,
  pub indent_width: Option<NonZeroU8>,
  pub single_quote: Option<bool>,
  pub prose_wrap: Option<String>,
}

#[derive(Clone, Debug, PartialEq, Deserialize, Serialize)]
pub struct InfoFlags {
  pub json: bool,
  pub file: Option<String>,
}

#[derive(Clone, Debug, PartialEq, Deserialize, Serialize)]
pub struct InstallFlags {
  pub module_url: String,
  pub args: Vec<String>,
  pub name: Option<String>,
  pub root: Option<PathBuf>,
  pub force: bool,
}

#[derive(Clone, Debug, PartialEq, Deserialize, Serialize)]
pub struct LintFlags {
  pub files: Vec<PathBuf>,
  pub ignore: Vec<PathBuf>,
  pub rules: bool,
  pub rules_tags: Vec<String>,
  pub rules_include: Vec<String>,
  pub rules_exclude: Vec<String>,
  pub json: bool,
}

#[derive(Clone, Debug, PartialEq, Deserialize, Serialize)]
pub struct ReplFlags {
  pub eval: Option<String>,
}

#[derive(Clone, Debug, PartialEq, Deserialize, Serialize)]
pub struct RunFlags {
  pub script: String,
}

#[derive(Clone, Debug, PartialEq, Deserialize, Serialize)]
pub struct TestFlags {
  pub ignore: Vec<PathBuf>,
  pub doc: bool,
  pub no_run: bool,
  pub fail_fast: Option<NonZeroUsize>,
  pub allow_none: bool,
  pub include: Option<Vec<String>>,
  pub filter: Option<String>,
  pub shuffle: Option<u64>,
  pub concurrent_jobs: NonZeroUsize,
}

#[derive(Clone, Debug, PartialEq, Deserialize, Serialize)]
pub struct UpgradeFlags {
  pub dry_run: bool,
  pub force: bool,
  pub canary: bool,
  pub version: Option<String>,
  pub output: Option<PathBuf>,
  pub ca_file: Option<String>,
}

#[derive(Clone, Debug, PartialEq, Deserialize, Serialize)]
pub enum DenoSubcommand {
  Bundle(BundleFlags),
  Cache(CacheFlags),
  Compile(CompileFlags),
  Completions(CompletionsFlags),
  Coverage(CoverageFlags),
  Doc(DocFlags),
  Eval(EvalFlags),
  Fmt(FmtFlags),
  Info(InfoFlags),
  Install(InstallFlags),
  Lsp,
  Lint(LintFlags),
  Repl(ReplFlags),
  Run(RunFlags),
  Test(TestFlags),
  Types,
  Upgrade(UpgradeFlags),
}

impl Default for DenoSubcommand {
  fn default() -> DenoSubcommand {
    DenoSubcommand::Repl(ReplFlags { eval: None })
  }
}

#[derive(Clone, Debug, PartialEq, Default)]
pub struct Flags {
  /// Vector of CLI arguments - these are user script arguments, all Deno
  /// specific flags are removed.
  pub argv: Vec<String>,
  pub subcommand: DenoSubcommand,

  pub allow_env: Option<Vec<String>>,
  pub allow_hrtime: bool,
  pub allow_net: Option<Vec<String>>,
  pub allow_ffi: Option<Vec<String>>,
  pub allow_read: Option<Vec<PathBuf>>,
  pub allow_run: Option<Vec<String>>,
  pub allow_write: Option<Vec<PathBuf>>,
<<<<<<< HEAD
  pub allow_usb: Option<Vec<u16>>,
  pub location: Option<Url>,
  pub cache_blocklist: Vec<String>,
=======
  pub ca_stores: Option<Vec<String>>,
>>>>>>> 4c8ab33d
  pub ca_file: Option<String>,
  pub cache_blocklist: Vec<String>,
  /// This is not exposed as an option in the CLI, it is used internally when
  /// the language server is configured with an explicit cache option.
  pub cache_path: Option<PathBuf>,
  pub cached_only: bool,
  pub config_path: Option<String>,
  pub coverage_dir: Option<String>,
  pub enable_testing_features: bool,
  pub ignore: Vec<PathBuf>,
  pub import_map_path: Option<String>,
  pub inspect_brk: Option<SocketAddr>,
  pub inspect: Option<SocketAddr>,
  pub location: Option<Url>,
  pub lock_write: bool,
  pub lock: Option<PathBuf>,
  pub log_level: Option<Level>,
  pub no_check: bool,
  pub no_remote: bool,
  pub prompt: bool,
  pub reload: bool,
  pub repl: bool,
  pub seed: Option<u64>,
  pub unstable: bool,
  pub unsafely_ignore_certificate_errors: Option<Vec<String>>,
  pub v8_flags: Vec<String>,
  pub version: bool,
  pub watch: bool,
}

fn join_paths(allowlist: &[PathBuf], d: &str) -> String {
  allowlist
    .iter()
    .map(|path| path.to_str().unwrap().to_string())
    .collect::<Vec<String>>()
    .join(d)
}

impl Flags {
  /// Return list of permission arguments that are equivalent
  /// to the ones used to create `self`.
  pub fn to_permission_args(&self) -> Vec<String> {
    let mut args = vec![];

    match &self.allow_read {
      Some(read_allowlist) if read_allowlist.is_empty() => {
        args.push("--allow-read".to_string());
      }
      Some(read_allowlist) => {
        let s = format!("--allow-read={}", join_paths(read_allowlist, ","));
        args.push(s);
      }
      _ => {}
    }

    match &self.allow_write {
      Some(write_allowlist) if write_allowlist.is_empty() => {
        args.push("--allow-write".to_string());
      }
      Some(write_allowlist) => {
        let s = format!("--allow-write={}", join_paths(write_allowlist, ","));
        args.push(s);
      }
      _ => {}
    }

    match &self.allow_net {
      Some(net_allowlist) if net_allowlist.is_empty() => {
        args.push("--allow-net".to_string());
      }
      Some(net_allowlist) => {
        let s = format!("--allow-net={}", net_allowlist.join(","));
        args.push(s);
      }
      _ => {}
    }

<<<<<<< HEAD
    match &self.allow_usb {
      Some(usb_allowlist) if usb_allowlist.is_empty() => {
        args.push("--allow-usb".to_string());
      }
      Some(usb_allowlist) => {
        let s = format!(
          "--allow-usb={}",
          usb_allowlist
            .iter()
            .map(|i| i.to_string())
            .collect::<Vec<String>>()
            .join(",")
=======
    match &self.unsafely_ignore_certificate_errors {
      Some(ic_allowlist) if ic_allowlist.is_empty() => {
        args.push("--unsafely-ignore-certificate-errors".to_string());
      }
      Some(ic_allowlist) => {
        let s = format!(
          "--unsafely-ignore-certificate-errors={}",
          ic_allowlist.join(",")
>>>>>>> 4c8ab33d
        );
        args.push(s);
      }
      _ => {}
    }

    match &self.allow_env {
      Some(env_allowlist) if env_allowlist.is_empty() => {
        args.push("--allow-env".to_string());
      }
      Some(env_allowlist) => {
        let s = format!("--allow-env={}", env_allowlist.join(","));
        args.push(s);
      }
      _ => {}
    }

    match &self.allow_run {
      Some(run_allowlist) if run_allowlist.is_empty() => {
        args.push("--allow-run".to_string());
      }
      Some(run_allowlist) => {
        let s = format!("--allow-run={}", run_allowlist.join(","));
        args.push(s);
      }
      _ => {}
    }

    match &self.allow_ffi {
      Some(ffi_allowlist) if ffi_allowlist.is_empty() => {
        args.push("--allow-ffi".to_string());
      }
      Some(ffi_allowlist) => {
        let s = format!("--allow-ffi={}", ffi_allowlist.join(","));
        args.push(s);
      }
      _ => {}
    }

    if self.allow_hrtime {
      args.push("--allow-hrtime".to_string());
    }

    args
  }
}

impl From<Flags> for PermissionsOptions {
  fn from(flags: Flags) -> Self {
    Self {
      allow_env: flags.allow_env,
      allow_hrtime: flags.allow_hrtime,
      allow_net: flags.allow_net,
      allow_ffi: flags.allow_ffi,
      allow_read: flags.allow_read,
      allow_run: flags.allow_run,
      allow_write: flags.allow_write,
      allow_usb: flags.allow_usb,
      prompt: flags.prompt,
    }
  }
}

static ENV_VARIABLES_HELP: &str = r#"ENVIRONMENT VARIABLES:
    DENO_AUTH_TOKENS     A semi-colon separated list of bearer tokens and
                         hostnames to use when fetching remote modules from
                         private repositories
                         (e.g. "abcde12345@deno.land;54321edcba@github.com")
    DENO_TLS_CA_STORE    Comma-seperated list of order dependent certificate stores
                         (system, mozilla)
                         (defaults to mozilla)
    DENO_CERT            Load certificate authority from PEM encoded file
    DENO_DIR             Set the cache directory
    DENO_INSTALL_ROOT    Set deno install's output directory
                         (defaults to $HOME/.deno/bin)
    DENO_WEBGPU_TRACE    Directory to use for wgpu traces
    HTTP_PROXY           Proxy address for HTTP requests
                         (module downloads, fetch)
    HTTPS_PROXY          Proxy address for HTTPS requests
                         (module downloads, fetch)
    NO_COLOR             Set to disable color
    NO_PROXY             Comma-separated list of hosts which do not use a proxy
                         (module downloads, fetch)"#;

static DENO_HELP: &str = "A modern JavaScript and TypeScript runtime

Docs: https://deno.land/manual
Modules: https://deno.land/std/ https://deno.land/x/
Bugs: https://github.com/denoland/deno/issues

To start the REPL:

  deno

To execute a script:

  deno run https://deno.land/std/examples/welcome.ts

To evaluate code in the shell:

  deno eval \"console.log(30933 + 404)\"
";

/// Main entry point for parsing deno's command line flags.
pub fn flags_from_vec(args: Vec<String>) -> clap::Result<Flags> {
  let version = crate::version::deno();
  let app = clap_root(&*version);
  let matches = app.get_matches_from_safe(args).map_err(|e| clap::Error {
    message: e.message.trim_start_matches("error: ").to_string(),
    ..e
  })?;

  let mut flags = Flags::default();

  if matches.is_present("unstable") {
    flags.unstable = true;
  }
  if matches.is_present("log-level") {
    flags.log_level = match matches.value_of("log-level").unwrap() {
      "debug" => Some(Level::Debug),
      "info" => Some(Level::Info),
      _ => unreachable!(),
    };
  }
  if matches.is_present("quiet") {
    flags.log_level = Some(Level::Error);
  }

  if let Some(m) = matches.subcommand_matches("run") {
    run_parse(&mut flags, m);
  } else if let Some(m) = matches.subcommand_matches("fmt") {
    fmt_parse(&mut flags, m);
  } else if let Some(m) = matches.subcommand_matches("types") {
    types_parse(&mut flags, m);
  } else if let Some(m) = matches.subcommand_matches("cache") {
    cache_parse(&mut flags, m);
  } else if let Some(m) = matches.subcommand_matches("coverage") {
    coverage_parse(&mut flags, m);
  } else if let Some(m) = matches.subcommand_matches("info") {
    info_parse(&mut flags, m);
  } else if let Some(m) = matches.subcommand_matches("eval") {
    eval_parse(&mut flags, m);
  } else if let Some(m) = matches.subcommand_matches("repl") {
    repl_parse(&mut flags, m);
  } else if let Some(m) = matches.subcommand_matches("bundle") {
    bundle_parse(&mut flags, m);
  } else if let Some(m) = matches.subcommand_matches("install") {
    install_parse(&mut flags, m);
  } else if let Some(m) = matches.subcommand_matches("completions") {
    completions_parse(&mut flags, m);
  } else if let Some(m) = matches.subcommand_matches("test") {
    test_parse(&mut flags, m);
  } else if let Some(m) = matches.subcommand_matches("upgrade") {
    upgrade_parse(&mut flags, m);
  } else if let Some(m) = matches.subcommand_matches("doc") {
    doc_parse(&mut flags, m);
  } else if let Some(m) = matches.subcommand_matches("lint") {
    lint_parse(&mut flags, m);
  } else if let Some(m) = matches.subcommand_matches("compile") {
    compile_parse(&mut flags, m);
  } else if let Some(m) = matches.subcommand_matches("lsp") {
    lsp_parse(&mut flags, m);
  } else {
    repl_parse(&mut flags, &matches);
  }

  Ok(flags)
}

fn clap_root<'a, 'b>(version: &'b str) -> App<'a, 'b> {
  clap::App::new("deno")
    .bin_name("deno")
    .global_settings(&[
      AppSettings::UnifiedHelpMessage,
      AppSettings::ColorNever,
      AppSettings::VersionlessSubcommands,
    ])
    // Disable clap's auto-detection of terminal width
    .set_term_width(0)
    // Disable each subcommand having its own version.
    .version(version)
    .long_version(LONG_VERSION.as_str())
    .arg(
      Arg::with_name("unstable")
        .long("unstable")
        .help("Enable unstable features and APIs")
        .global(true),
    )
    .arg(
      Arg::with_name("log-level")
        .short("L")
        .long("log-level")
        .help("Set log level")
        .takes_value(true)
        .possible_values(&["debug", "info"])
        .global(true),
    )
    .arg(
      Arg::with_name("quiet")
        .short("q")
        .long("quiet")
        .help("Suppress diagnostic output")
        .long_help(
          "Suppress diagnostic output
By default, subcommands print human-readable diagnostic messages to stderr.
If the flag is set, restrict these messages to errors.",
        )
        .global(true),
    )
    .subcommand(bundle_subcommand())
    .subcommand(cache_subcommand())
    .subcommand(compile_subcommand())
    .subcommand(completions_subcommand())
    .subcommand(coverage_subcommand())
    .subcommand(doc_subcommand())
    .subcommand(eval_subcommand())
    .subcommand(fmt_subcommand())
    .subcommand(info_subcommand())
    .subcommand(install_subcommand())
    .subcommand(lsp_subcommand())
    .subcommand(lint_subcommand())
    .subcommand(repl_subcommand())
    .subcommand(run_subcommand())
    .subcommand(test_subcommand())
    .subcommand(types_subcommand())
    .subcommand(upgrade_subcommand())
    .long_about(DENO_HELP)
    .after_help(ENV_VARIABLES_HELP)
}

fn bundle_subcommand<'a, 'b>() -> App<'a, 'b> {
  compile_args(SubCommand::with_name("bundle"))
    .arg(
      Arg::with_name("source_file")
        .takes_value(true)
        .required(true),
    )
    .arg(Arg::with_name("out_file").takes_value(true).required(false))
    .arg(watch_arg())
    .about("Bundle module and dependencies into single file")
    .long_about(
      "Output a single JavaScript file with all dependencies.

  deno bundle https://deno.land/std/examples/colors.ts colors.bundle.js

If no output file is given, the output is written to standard output:

  deno bundle https://deno.land/std/examples/colors.ts",
    )
}

fn cache_subcommand<'a, 'b>() -> App<'a, 'b> {
  compile_args(SubCommand::with_name("cache"))
    .arg(
      Arg::with_name("file")
        .takes_value(true)
        .required(true)
        .min_values(1),
    )
    .about("Cache the dependencies")
    .long_about(
      "Cache and compile remote dependencies recursively.

Download and compile a module with all of its static dependencies and save them
in the local cache, without running any code:

  deno cache https://deno.land/std/http/file_server.ts

Future runs of this module will trigger no downloads or compilation unless
--reload is specified.",
    )
}

fn compile_subcommand<'a, 'b>() -> App<'a, 'b> {
  runtime_args(SubCommand::with_name("compile"), true, false)
    .setting(AppSettings::TrailingVarArg)
    .arg(
      script_arg().required(true),
    )
    .arg(
      Arg::with_name("output")
        .long("output")
        .short("o")
        .help("Output file (defaults to $PWD/<inferred-name>)")
        .takes_value(true)
    )
    .arg(
      Arg::with_name("target")
        .long("target")
        .help("Target OS architecture")
        .takes_value(true)
        .possible_values(&["x86_64-unknown-linux-gnu", "x86_64-pc-windows-msvc", "x86_64-apple-darwin", "aarch64-apple-darwin"])
    )
    .about("UNSTABLE: Compile the script into a self contained executable")
    .long_about(
      "UNSTABLE: Compiles the given script into a self contained executable.

  deno compile -A https://deno.land/std/http/file_server.ts
  deno compile --output /usr/local/bin/color_util https://deno.land/std/examples/colors.ts

Any flags passed which affect runtime behavior, such as '--unstable',
'--allow-*', '--v8-flags', etc. are encoded into the output executable and used
at runtime as if they were passed to a similar 'deno run' command.

The executable name is inferred by default:
  - Attempt to take the file stem of the URL path. The above example would
    become 'file_server'.
  - If the file stem is something generic like 'main', 'mod', 'index' or 'cli',
    and the path has no parent, take the file name of the parent path. Otherwise
    settle with the generic name.
  - If the resulting name has an '@...' suffix, strip it.

This commands supports cross-compiling to different target architectures using `--target` flag.
On the first invocation with deno will download proper binary and cache it in $DENO_DIR. The
aarch64-apple-darwin target is not supported in canary.
",
    )
}

fn completions_subcommand<'a, 'b>() -> App<'a, 'b> {
  SubCommand::with_name("completions")
    .setting(AppSettings::DisableHelpSubcommand)
    .arg(
      Arg::with_name("shell")
        .possible_values(&clap::Shell::variants())
        .required(true),
    )
    .about("Generate shell completions")
    .long_about(
      "Output shell completion script to standard output.

  deno completions bash > /usr/local/etc/bash_completion.d/deno.bash
  source /usr/local/etc/bash_completion.d/deno.bash",
    )
}

fn coverage_subcommand<'a, 'b>() -> App<'a, 'b> {
  SubCommand::with_name("coverage")
    .about("Print coverage reports")
    .long_about(
      "Print coverage reports from coverage profiles.

Collect a coverage profile with deno test:

  deno test --coverage=cov_profile

Print a report to stdout:

  deno coverage cov_profile

Include urls that start with the file schema:

  deno coverage --include=\"^file:\" cov_profile

Exclude urls ending with test.ts and test.js:

  deno coverage --exclude=\"test\\.(ts|js)\" cov_profile

Include urls that start with the file schema and exclude files ending with test.ts and test.js, for
an url to match it must match the include pattern and not match the exclude pattern:

  deno coverage --include=\"^file:\" --exclude=\"test\\.(ts|js)\" cov_profile

Write a report using the lcov format:

  deno coverage --lcov cov_profile > cov.lcov

Generate html reports from lcov:

  genhtml -o html_cov cov.lcov
",
    )
    .arg(
      Arg::with_name("ignore")
        .long("ignore")
        .takes_value(true)
        .use_delimiter(true)
        .require_equals(true)
        .help("Ignore coverage files"),
    )
    .arg(
      Arg::with_name("include")
        .long("include")
        .takes_value(true)
        .value_name("regex")
        .multiple(true)
        .require_equals(true)
        .default_value(r"^file:")
        .help("Include source files in the report"),
    )
    .arg(
      Arg::with_name("exclude")
        .long("exclude")
        .takes_value(true)
        .value_name("regex")
        .multiple(true)
        .require_equals(true)
        .default_value(r"test\.(js|mjs|ts|jsx|tsx)$")
        .help("Exclude source files from the report"),
    )
    .arg(
      Arg::with_name("lcov")
        .long("lcov")
        .help("Output coverage report in lcov format")
        .takes_value(false),
    )
    .arg(
      Arg::with_name("files")
        .takes_value(true)
        .multiple(true)
        .required(true),
    )
}

fn doc_subcommand<'a, 'b>() -> App<'a, 'b> {
  SubCommand::with_name("doc")
    .about("Show documentation for a module")
    .long_about(
      "Show documentation for a module.

Output documentation to standard output:

    deno doc ./path/to/module.ts

Output private documentation to standard output:

    deno doc --private ./path/to/module.ts

Output documentation in JSON format:

    deno doc --json ./path/to/module.ts

Target a specific symbol:

    deno doc ./path/to/module.ts MyClass.someField

Show documentation for runtime built-ins:

    deno doc
    deno doc --builtin Deno.Listener",
    )
    .arg(import_map_arg())
    .arg(reload_arg())
    .arg(
      Arg::with_name("json")
        .long("json")
        .help("Output documentation in JSON format")
        .takes_value(false),
    )
    .arg(
      Arg::with_name("private")
        .long("private")
        .help("Output private documentation")
        .takes_value(false),
    )
    // TODO(nayeemrmn): Make `--builtin` a proper option. Blocked by
    // https://github.com/clap-rs/clap/issues/1794. Currently `--builtin` is
    // just a possible value of `source_file` so leading hyphens must be
    // enabled.
    .setting(clap::AppSettings::AllowLeadingHyphen)
    .arg(Arg::with_name("source_file").takes_value(true))
    .arg(
      Arg::with_name("filter")
        .help("Dot separated path to symbol")
        .takes_value(true)
        .required(false)
        .conflicts_with("json")
        .conflicts_with("pretty"),
    )
}

fn eval_subcommand<'a, 'b>() -> App<'a, 'b> {
  runtime_args(SubCommand::with_name("eval"), false, true)
    .about("Eval script")
    .long_about(
      "Evaluate JavaScript from the command line.

  deno eval \"console.log('hello world')\"

To evaluate as TypeScript:

  deno eval --ext=ts \"const v: string = 'hello'; console.log(v)\"

This command has implicit access to all permissions (--allow-all).",
    )
    .arg(
      // TODO(@satyarohith): remove this argument in 2.0.
      Arg::with_name("ts")
        .long("ts")
        .short("T")
        .help("Treat eval input as TypeScript")
        .takes_value(false)
        .multiple(false)
        .hidden(true),
    )
    .arg(
      Arg::with_name("ext")
        .long("ext")
        .help("Set standard input (stdin) content type")
        .takes_value(true)
        .default_value("js")
        .possible_values(&["ts", "tsx", "js", "jsx"]),
    )
    .arg(
      Arg::with_name("print")
        .long("print")
        .short("p")
        .help("print result to stdout")
        .takes_value(false)
        .multiple(false),
    )
    .arg(
      Arg::with_name("code_arg")
        .multiple(true)
        .help("Code arg")
        .value_name("CODE_ARG")
        .required(true),
    )
}

fn fmt_subcommand<'a, 'b>() -> App<'a, 'b> {
  SubCommand::with_name("fmt")
    .about("Format source files")
    .long_about(
      "Auto-format JavaScript, TypeScript, Markdown, and JSON files.

  deno fmt
  deno fmt myfile1.ts myfile2.ts
  deno fmt --check

Format stdin and write to stdout:

  cat file.ts | deno fmt -

Ignore formatting code by preceding it with an ignore comment:

  // deno-fmt-ignore

Ignore formatting a file by adding an ignore comment at the top of the file:

  // deno-fmt-ignore-file",
    )
    .arg(config_arg())
    .arg(
      Arg::with_name("check")
        .long("check")
        .help("Check if the source files are formatted")
        .takes_value(false),
    )
    .arg(
      Arg::with_name("ext")
        .long("ext")
        .help("Set standard input (stdin) content type")
        .takes_value(true)
        .default_value("ts")
        .possible_values(&["ts", "tsx", "js", "jsx", "md", "json", "jsonc"]),
    )
    .arg(
      Arg::with_name("ignore")
        .long("ignore")
        .takes_value(true)
        .use_delimiter(true)
        .require_equals(true)
        .help("Ignore formatting particular source files"),
    )
    .arg(
      Arg::with_name("files")
        .takes_value(true)
        .multiple(true)
        .required(false),
    )
    .arg(watch_arg())
    .arg(
      Arg::with_name("options-use-tabs")
        .long("options-use-tabs")
        .help("Use tabs instead of spaces for indentation. Defaults to false."),
    )
    .arg(
      Arg::with_name("options-line-width")
        .long("options-line-width")
        .help("Define maximum line width. Defaults to 80.")
        .takes_value(true)
        .validator(|val: String| match val.parse::<NonZeroUsize>() {
          Ok(_) => Ok(()),
          Err(_) => {
            Err("options-line-width should be a non zero integer".to_string())
          }
        }),
    )
    .arg(
      Arg::with_name("options-indent-width")
        .long("options-indent-width")
        .help("Define indentation width. Defaults to 2.")
        .takes_value(true)
        .validator(|val: String| match val.parse::<NonZeroUsize>() {
          Ok(_) => Ok(()),
          Err(_) => {
            Err("options-indent-width should be a non zero integer".to_string())
          }
        }),
    )
    .arg(
      Arg::with_name("options-single-quote")
        .long("options-single-quote")
        .help("Use single quotes. Defaults to false."),
    )
    .arg(
      Arg::with_name("options-prose-wrap")
        .long("options-prose-wrap")
        .takes_value(true)
        .possible_values(&["always", "never", "preserve"])
        .help("Define how prose should be wrapped. Defaults to always."),
    )
}

fn info_subcommand<'a, 'b>() -> App<'a, 'b> {
  SubCommand::with_name("info")
    .about("Show info about cache or info related to source file")
    .long_about(
      "Information about a module or the cache directories.

Get information about a module:

  deno info https://deno.land/std/http/file_server.ts

The following information is shown:

local: Local path of the file.
type: JavaScript, TypeScript, or JSON.
emit: Local path of compiled source code. (TypeScript only.)
dependencies: Dependency tree of the source file.

Without any additional arguments, 'deno info' shows:

DENO_DIR: Directory containing Deno-managed files.
Remote modules cache: Subdirectory containing downloaded remote modules.
TypeScript compiler cache: Subdirectory containing TS compiler output.",
    )
    .arg(Arg::with_name("file").takes_value(true).required(false))
    .arg(reload_arg().requires("file"))
    .arg(ca_file_arg())
    .arg(
      location_arg()
        .conflicts_with("file")
        .help("Show files used for origin bound APIs like the Web Storage API when running a script with '--location=<HREF>'")
    )
    // TODO(lucacasonato): remove for 2.0
    .arg(no_check_arg().hidden(true))
    .arg(import_map_arg())
    .arg(
      Arg::with_name("json")
        .long("json")
        .help("UNSTABLE: Outputs the information in JSON format")
        .takes_value(false),
    )
}

fn install_subcommand<'a, 'b>() -> App<'a, 'b> {
  runtime_args(SubCommand::with_name("install"), true, true)
    .setting(AppSettings::TrailingVarArg)
    .arg(
      Arg::with_name("cmd")
        .required(true)
        .multiple(true)
        .allow_hyphen_values(true))
    .arg(
      Arg::with_name("name")
        .long("name")
        .short("n")
        .help("Executable file name")
        .takes_value(true)
        .required(false))
    .arg(
      Arg::with_name("root")
        .long("root")
        .help("Installation root")
        .takes_value(true)
        .multiple(false))
    .arg(
      Arg::with_name("force")
        .long("force")
        .short("f")
        .help("Forcefully overwrite existing installation")
        .takes_value(false))
    .about("Install script as an executable")
    .long_about(
      "Installs a script as an executable in the installation root's bin directory.

  deno install --allow-net --allow-read https://deno.land/std/http/file_server.ts
  deno install https://deno.land/std/examples/colors.ts

To change the executable name, use -n/--name:

  deno install --allow-net --allow-read -n serve https://deno.land/std/http/file_server.ts

The executable name is inferred by default:
  - Attempt to take the file stem of the URL path. The above example would
    become 'file_server'.
  - If the file stem is something generic like 'main', 'mod', 'index' or 'cli',
    and the path has no parent, take the file name of the parent path. Otherwise
    settle with the generic name.
  - If the resulting name has an '@...' suffix, strip it.

To change the installation root, use --root:

  deno install --allow-net --allow-read --root /usr/local https://deno.land/std/http/file_server.ts

The installation root is determined, in order of precedence:
  - --root option
  - DENO_INSTALL_ROOT environment variable
  - $HOME/.deno

These must be added to the path manually if required.")
}

fn lsp_subcommand<'a, 'b>() -> App<'a, 'b> {
  SubCommand::with_name("lsp")
    .about("Start the language server")
    .long_about(
      "The 'deno lsp' subcommand provides a way for code editors and IDEs to
interact with Deno using the Language Server Protocol. Usually humans do not
use this subcommand directly. For example, 'deno lsp' can provide IDEs with
go-to-definition support and automatic code formatting.

How to connect various editors and IDEs to 'deno lsp':
https://deno.land/manual/getting_started/setup_your_environment#editors-and-ides")
}

fn lint_subcommand<'a, 'b>() -> App<'a, 'b> {
  SubCommand::with_name("lint")
    .about("Lint source files")
    .long_about(
      "Lint JavaScript/TypeScript source code.

  deno lint
  deno lint myfile1.ts myfile2.js

Print result as JSON:

  deno lint --json

Read from stdin:

  cat file.ts | deno lint -
  cat file.ts | deno lint --json -

List available rules:

  deno lint --rules

Ignore diagnostics on the next line by preceding it with an ignore comment and
rule name:

  // deno-lint-ignore no-explicit-any
  // deno-lint-ignore require-await no-empty

Names of rules to ignore must be specified after ignore comment.

Ignore linting a file by adding an ignore comment at the top of the file:

  // deno-lint-ignore-file
",
    )
    .arg(
      Arg::with_name("rules")
        .long("rules")
        .help("List available rules"),
    )
    .arg(
      Arg::with_name("rules-tags")
        .long("rules-tags")
        .require_equals(true)
        .takes_value(true)
        .use_delimiter(true)
        .empty_values(true)
        .conflicts_with("rules")
        .help("Use set of rules with a tag"),
    )
    .arg(
      Arg::with_name("rules-include")
        .long("rules-include")
        .require_equals(true)
        .takes_value(true)
        .use_delimiter(true)
        .conflicts_with("rules")
        .help("Include lint rules"),
    )
    .arg(
      Arg::with_name("rules-exclude")
        .long("rules-exclude")
        .require_equals(true)
        .takes_value(true)
        .use_delimiter(true)
        .conflicts_with("rules")
        .help("Exclude lint rules"),
    )
    .arg(config_arg())
    .arg(
      Arg::with_name("ignore")
        .long("ignore")
        .takes_value(true)
        .use_delimiter(true)
        .require_equals(true)
        .help("Ignore linting particular source files"),
    )
    .arg(
      Arg::with_name("json")
        .long("json")
        .help("Output lint result in JSON format")
        .takes_value(false),
    )
    .arg(
      Arg::with_name("files")
        .takes_value(true)
        .multiple(true)
        .required(false),
    )
}

fn repl_subcommand<'a, 'b>() -> App<'a, 'b> {
  runtime_args(SubCommand::with_name("repl"), false, true)
    .about("Read Eval Print Loop")
    .arg(
      Arg::with_name("eval")
        .long("eval")
        .help("Evaluates the provided code when the REPL starts.")
        .takes_value(true)
        .value_name("code"),
    )
}

fn run_subcommand<'a, 'b>() -> App<'a, 'b> {
  runtime_args(SubCommand::with_name("run"), true, true)
    .arg(
      watch_arg()
        .conflicts_with("inspect")
        .conflicts_with("inspect-brk"),
    )
    .setting(AppSettings::TrailingVarArg)
    .arg(script_arg().required(true))
    .about("Run a JavaScript or TypeScript program")
    .long_about(
      "Run a JavaScript or TypeScript program

By default all programs are run in sandbox without access to disk, network or
ability to spawn subprocesses.

  deno run https://deno.land/std/examples/welcome.ts

Grant all permissions:

  deno run -A https://deno.land/std/http/file_server.ts

Grant permission to read from disk and listen to network:

  deno run --allow-read --allow-net https://deno.land/std/http/file_server.ts

Grant permission to read allow-listed files from disk:

  deno run --allow-read=/etc https://deno.land/std/http/file_server.ts

Deno allows specifying the filename '-' to read the file from stdin.

  curl https://deno.land/std/examples/welcome.ts | deno run -",
    )
}

fn test_subcommand<'a, 'b>() -> App<'a, 'b> {
  runtime_args(SubCommand::with_name("test"), true, true)
    .setting(AppSettings::TrailingVarArg)
    .arg(
      Arg::with_name("ignore")
        .long("ignore")
        .takes_value(true)
        .use_delimiter(true)
        .require_equals(true)
        .help("Ignore files"),
    )
    .arg(
      Arg::with_name("no-run")
        .long("no-run")
        .help("Cache test modules, but don't run tests")
        .takes_value(false),
    )
    .arg(
      Arg::with_name("doc")
        .long("doc")
        .help("UNSTABLE: type check code blocks")
        .takes_value(false),
    )
    .arg(
      Arg::with_name("fail-fast")
        .long("fail-fast")
        .alias("failfast")
        .help("Stop after N errors. Defaults to stopping after first failure.")
        .min_values(0)
        .required(false)
        .takes_value(true)
        .require_equals(true)
        .value_name("N")
        .validator(|val: String| match val.parse::<NonZeroUsize>() {
          Ok(_) => Ok(()),
          Err(_) => Err("fail-fast should be a non zero integer".to_string()),
        }),
    )
    .arg(
      Arg::with_name("allow-none")
        .long("allow-none")
        .help("Don't return error code if no test files are found")
        .takes_value(false),
    )
    .arg(
      Arg::with_name("filter")
        .set(ArgSettings::AllowLeadingHyphen)
        .long("filter")
        .takes_value(true)
        .help("Run tests with this string or pattern in the test name"),
    )
    .arg(
      Arg::with_name("shuffle")
        .long("shuffle")
        .value_name("NUMBER")
        .help("(UNSTABLE): Shuffle the order in which the tests are run")
        .min_values(0)
        .max_values(1)
        .require_equals(true)
        .takes_value(true)
        .validator(|val: String| match val.parse::<u64>() {
          Ok(_) => Ok(()),
          Err(_) => Err("Shuffle seed should be a number".to_string()),
        }),
    )
    .arg(
      Arg::with_name("coverage")
        .long("coverage")
        .require_equals(true)
        .takes_value(true)
        .value_name("DIR")
        .conflicts_with("inspect")
        .conflicts_with("inspect-brk")
        .help("UNSTABLE: Collect coverage profile data into DIR"),
    )
    .arg(
      Arg::with_name("jobs")
        .short("j")
        .long("jobs")
        .help("Number of parallel workers, defaults to # of CPUs when no value is provided. Defaults to 1 when the option is not present.")
        .min_values(0)
        .max_values(1)
        .takes_value(true)
        .validator(|val: String| match val.parse::<NonZeroUsize>() {
          Ok(_) => Ok(()),
          Err(_) => Err("jobs should be a non zero unsigned integer".to_string()),
        }),
    )
    .arg(
      Arg::with_name("files")
        .help("List of file names to run")
        .takes_value(true)
        .multiple(true),
    )
    .arg(
      watch_arg()
        .conflicts_with("no-run")
        .conflicts_with("coverage"),
    )
    .arg(script_arg().last(true))
    .about("Run tests")
    .long_about(
      "Run tests using Deno's built-in test runner.

Evaluate the given modules, run all tests declared with 'Deno.test()' and
report results to standard output:

  deno test src/fetch_test.ts src/signal_test.ts

Directory arguments are expanded to all contained files matching the glob
{*_,*.,}test.{js,mjs,ts,jsx,tsx}:

  deno test src/",
    )
}

fn types_subcommand<'a, 'b>() -> App<'a, 'b> {
  SubCommand::with_name("types")
    .about("Print runtime TypeScript declarations")
    .long_about(
      "Print runtime TypeScript declarations.

  deno types > lib.deno.d.ts

The declaration file could be saved and used for typing information.",
    )
}

fn upgrade_subcommand<'a, 'b>() -> App<'a, 'b> {
  SubCommand::with_name("upgrade")
    .about("Upgrade deno executable to given version")
    .long_about(
      "Upgrade deno executable to the given version.
Defaults to latest.

The version is downloaded from
https://github.com/denoland/deno/releases
and is used to replace the current executable.

If you want to not replace the current Deno executable but instead download an
update to a different location, use the --output flag

  deno upgrade --output $HOME/my_deno",
    )
    .arg(
      Arg::with_name("version")
        .long("version")
        .help("The version to upgrade to")
        .takes_value(true),
    )
    .arg(
      Arg::with_name("output")
        .long("output")
        .help("The path to output the updated version to")
        .takes_value(true),
    )
    .arg(
      Arg::with_name("dry-run")
        .long("dry-run")
        .help("Perform all checks without replacing old exe"),
    )
    .arg(
      Arg::with_name("force")
        .long("force")
        .short("f")
        .help("Replace current exe even if not out-of-date"),
    )
    .arg(
      Arg::with_name("canary")
        .long("canary")
        .help("Upgrade to canary builds"),
    )
    .arg(ca_file_arg())
}

fn compile_args<'a, 'b>(app: App<'a, 'b>) -> App<'a, 'b> {
  app
    .arg(import_map_arg())
    .arg(no_remote_arg())
    .arg(config_arg())
    .arg(no_check_arg())
    .arg(reload_arg())
    .arg(lock_arg())
    .arg(lock_write_arg())
    .arg(ca_file_arg())
}

fn permission_args<'a, 'b>(app: App<'a, 'b>) -> App<'a, 'b> {
  app
    .arg(
      Arg::with_name("allow-read")
        .long("allow-read")
        .min_values(0)
        .takes_value(true)
        .use_delimiter(true)
        .require_equals(true)
        .help("Allow file system read access"),
    )
    .arg(
      Arg::with_name("allow-write")
        .long("allow-write")
        .min_values(0)
        .takes_value(true)
        .use_delimiter(true)
        .require_equals(true)
        .help("Allow file system write access"),
    )
    .arg(
      Arg::with_name("allow-net")
        .long("allow-net")
        .min_values(0)
        .takes_value(true)
        .use_delimiter(true)
        .require_equals(true)
        .help("Allow network access")
        .validator(crate::flags_allow_net::validator),
    )
    .arg(
      Arg::with_name("unsafely-ignore-certificate-errors")
        .long("unsafely-ignore-certificate-errors")
        .min_values(0)
        .takes_value(true)
        .use_delimiter(true)
        .require_equals(true)
        .value_name("HOSTNAMES")
        .help("DANGER: Disables verification of TLS certificates")
        .validator(crate::flags_allow_net::validator),
    )
    .arg(
      Arg::with_name("allow-env")
        .long("allow-env")
        .min_values(0)
        .takes_value(true)
        .use_delimiter(true)
        .require_equals(true)
        .help("Allow environment access")
        .validator(|keys| {
          for key in keys.split(',') {
            if key.is_empty() || key.contains(&['=', '\0'] as &[char]) {
              return Err(format!("invalid key \"{}\"", key));
            }
          }
          Ok(())
        }),
    )
    .arg(
      Arg::with_name("allow-run")
        .long("allow-run")
        .min_values(0)
        .takes_value(true)
        .use_delimiter(true)
        .require_equals(true)
        .help("Allow running subprocesses"),
    )
    .arg(
      Arg::with_name("allow-ffi")
        .long("allow-ffi")
        .min_values(0)
        .takes_value(true)
        .use_delimiter(true)
        .require_equals(true)
        .help("Allow loading dynamic libraries"),
    )
    .arg(
      Arg::with_name("allow-hrtime")
        .long("allow-hrtime")
        .help("Allow high resolution time measurement"),
    )
    .arg(
      Arg::with_name("allow-usb")
        .long("allow-usb")
        .min_values(0)
        .takes_value(true)
        .use_delimiter(true)
        .require_equals(true)
        .help("Allow access to USB devices"),
    )
    .arg(
      Arg::with_name("allow-all")
        .short("A")
        .long("allow-all")
        .help("Allow all permissions"),
    )
    .arg(
      Arg::with_name("prompt")
        .long("prompt")
        .help("Fallback to prompt if required permission wasn't passed"),
    )
}

fn runtime_args<'a, 'b>(
  app: App<'a, 'b>,
  include_perms: bool,
  include_inspector: bool,
) -> App<'a, 'b> {
  let app = compile_args(app);
  let app = if include_perms {
    permission_args(app)
  } else {
    app
  };
  let app = if include_inspector {
    inspect_args(app)
  } else {
    app
  };
  app
    .arg(cached_only_arg())
    .arg(location_arg())
    .arg(v8_flags_arg())
    .arg(seed_arg())
    .arg(enable_testing_features_arg())
}

fn inspect_args<'a, 'b>(app: App<'a, 'b>) -> App<'a, 'b> {
  app
    .arg(
      Arg::with_name("inspect")
        .long("inspect")
        .value_name("HOST:PORT")
        .help("Activate inspector on host:port (default: 127.0.0.1:9229)")
        .min_values(0)
        .max_values(1)
        .require_equals(true)
        .takes_value(true)
        .validator(inspect_arg_validate),
    )
    .arg(
      Arg::with_name("inspect-brk")
        .long("inspect-brk")
        .value_name("HOST:PORT")
        .help(
          "Activate inspector on host:port and break at start of user script",
        )
        .min_values(0)
        .max_values(1)
        .require_equals(true)
        .takes_value(true)
        .validator(inspect_arg_validate),
    )
}

fn import_map_arg<'a, 'b>() -> Arg<'a, 'b> {
  Arg::with_name("import-map")
    .long("import-map")
    .alias("importmap")
    .value_name("FILE")
    .help("Load import map file")
    .long_help(
      "Load import map file from local file or remote URL.
Docs: https://deno.land/manual/linking_to_external_code/import_maps
Specification: https://wicg.github.io/import-maps/
Examples: https://github.com/WICG/import-maps#the-import-map",
    )
    .takes_value(true)
}

fn reload_arg<'a, 'b>() -> Arg<'a, 'b> {
  Arg::with_name("reload")
    .short("r")
    .min_values(0)
    .takes_value(true)
    .use_delimiter(true)
    .require_equals(true)
    .long("reload")
    .help("Reload source code cache (recompile TypeScript)")
    .value_name("CACHE_BLOCKLIST")
    .long_help(
      "Reload source code cache (recompile TypeScript)
--reload
  Reload everything
--reload=https://deno.land/std
  Reload only standard modules
--reload=https://deno.land/std/fs/utils.ts,https://deno.land/std/fmt/colors.ts
  Reloads specific modules",
    )
}

fn ca_file_arg<'a, 'b>() -> Arg<'a, 'b> {
  Arg::with_name("cert")
    .long("cert")
    .value_name("FILE")
    .help("Load certificate authority from PEM encoded file")
    .takes_value(true)
}

fn cached_only_arg<'a, 'b>() -> Arg<'a, 'b> {
  Arg::with_name("cached-only")
    .long("cached-only")
    .help("Require that remote dependencies are already cached")
}

fn location_arg<'a, 'b>() -> Arg<'a, 'b> {
  Arg::with_name("location")
    .long("location")
    .takes_value(true)
    .value_name("HREF")
    .validator(|href| {
      let url = Url::parse(&href);
      if url.is_err() {
        return Err("Failed to parse URL".to_string());
      }
      let mut url = url.unwrap();
      if !["http", "https"].contains(&url.scheme()) {
        return Err("Expected protocol \"http\" or \"https\"".to_string());
      }
      url.set_username("").unwrap();
      url.set_password(None).unwrap();
      Ok(())
    })
    .help("Value of 'globalThis.location' used by some web APIs")
}

fn enable_testing_features_arg<'a, 'b>() -> Arg<'a, 'b> {
  Arg::with_name("enable-testing-features-do-not-use")
    .long("enable-testing-features-do-not-use")
    .help("INTERNAL: Enable internal features used during integration testing")
    .hidden(true)
}

fn v8_flags_arg<'a, 'b>() -> Arg<'a, 'b> {
  Arg::with_name("v8-flags")
    .long("v8-flags")
    .takes_value(true)
    .use_delimiter(true)
    .require_equals(true)
    .help("Set V8 command line options (for help: --v8-flags=--help)")
}

fn seed_arg<'a, 'b>() -> Arg<'a, 'b> {
  Arg::with_name("seed")
    .long("seed")
    .value_name("NUMBER")
    .help("Seed Math.random()")
    .takes_value(true)
    .validator(|val: String| match val.parse::<u64>() {
      Ok(_) => Ok(()),
      Err(_) => Err("Seed should be a number".to_string()),
    })
}

fn watch_arg<'a, 'b>() -> Arg<'a, 'b> {
  Arg::with_name("watch")
    .long("watch")
    .help("UNSTABLE: Watch for file changes and restart process automatically")
    .long_help(
      "UNSTABLE: Watch for file changes and restart process automatically.
Only local files from entry point module graph are watched.",
    )
}

fn no_check_arg<'a, 'b>() -> Arg<'a, 'b> {
  Arg::with_name("no-check")
    .long("no-check")
    .help("Skip type checking modules")
}

fn script_arg<'a, 'b>() -> Arg<'a, 'b> {
  Arg::with_name("script_arg")
    .multiple(true)
    // NOTE: these defaults are provided
    // so `deno run --v8-flags=--help` works
    // without specifying file to run.
    .default_value_ifs(&[
      ("v8-flags", Some("--help"), "_"),
      ("v8-flags", Some("-help"), "_"),
    ])
    .help("Script arg")
    .value_name("SCRIPT_ARG")
}

fn lock_arg<'a, 'b>() -> Arg<'a, 'b> {
  Arg::with_name("lock")
    .long("lock")
    .value_name("FILE")
    .help("Check the specified lock file")
    .takes_value(true)
}

fn lock_write_arg<'a, 'b>() -> Arg<'a, 'b> {
  Arg::with_name("lock-write")
    .long("lock-write")
    .requires("lock")
    .help("Write lock file (use with --lock)")
}

fn config_arg<'a, 'b>() -> Arg<'a, 'b> {
  Arg::with_name("config")
    .short("c")
    .long("config")
    .value_name("FILE")
    .help("Load configuration file")
    .long_help(
      "Load configuration file.
Before 1.14 Deno only supported loading tsconfig.json that allowed
to customise TypeScript compiler settings. 

Starting with 1.14 configuration file can be used to configure different 
subcommands like `deno lint` or `deno fmt`. 

It's recommended to use `deno.json` or `deno.jsonc` as a filename.",
    )
    .takes_value(true)
}

fn no_remote_arg<'a, 'b>() -> Arg<'a, 'b> {
  Arg::with_name("no-remote")
    .long("no-remote")
    .help("Do not resolve remote modules")
}

fn bundle_parse(flags: &mut Flags, matches: &clap::ArgMatches) {
  compile_args_parse(flags, matches);

  let source_file = matches.value_of("source_file").unwrap().to_string();

  let out_file = if let Some(out_file) = matches.value_of("out_file") {
    flags.allow_write = Some(vec![]);
    Some(PathBuf::from(out_file))
  } else {
    None
  };

  flags.watch = matches.is_present("watch");

  flags.subcommand = DenoSubcommand::Bundle(BundleFlags {
    source_file,
    out_file,
  });
}

fn cache_parse(flags: &mut Flags, matches: &clap::ArgMatches) {
  compile_args_parse(flags, matches);
  let files = matches
    .values_of("file")
    .unwrap()
    .map(String::from)
    .collect();
  flags.subcommand = DenoSubcommand::Cache(CacheFlags { files });
}

fn compile_parse(flags: &mut Flags, matches: &clap::ArgMatches) {
  runtime_args_parse(flags, matches, true, false);

  let mut script: Vec<String> = matches
    .values_of("script_arg")
    .unwrap()
    .map(String::from)
    .collect();
  assert!(!script.is_empty());
  let args = script.split_off(1);
  let source_file = script[0].to_string();
  let output = matches.value_of("output").map(PathBuf::from);
  let target = matches.value_of("target").map(String::from);

  flags.subcommand = DenoSubcommand::Compile(CompileFlags {
    source_file,
    output,
    args,
    target,
  });
}

fn completions_parse(flags: &mut Flags, matches: &clap::ArgMatches) {
  let shell: &str = matches.value_of("shell").unwrap();
  let mut buf: Vec<u8> = vec![];
  clap_root(&*crate::version::deno()).gen_completions_to(
    "deno",
    clap::Shell::from_str(shell).unwrap(),
    &mut buf,
  );

  flags.subcommand = DenoSubcommand::Completions(CompletionsFlags {
    buf: buf.into_boxed_slice(),
  });
}

fn coverage_parse(flags: &mut Flags, matches: &clap::ArgMatches) {
  let files = match matches.values_of("files") {
    Some(f) => f.map(PathBuf::from).collect(),
    None => vec![],
  };
  let ignore = match matches.values_of("ignore") {
    Some(f) => f.map(PathBuf::from).collect(),
    None => vec![],
  };
  let include = match matches.values_of("include") {
    Some(f) => f.map(String::from).collect(),
    None => vec![],
  };
  let exclude = match matches.values_of("exclude") {
    Some(f) => f.map(String::from).collect(),
    None => vec![],
  };
  let lcov = matches.is_present("lcov");
  flags.subcommand = DenoSubcommand::Coverage(CoverageFlags {
    files,
    ignore,
    include,
    exclude,
    lcov,
  });
}

fn doc_parse(flags: &mut Flags, matches: &clap::ArgMatches) {
  import_map_arg_parse(flags, matches);
  reload_arg_parse(flags, matches);

  let source_file = matches.value_of("source_file").map(String::from);
  let private = matches.is_present("private");
  let json = matches.is_present("json");
  let filter = matches.value_of("filter").map(String::from);
  flags.subcommand = DenoSubcommand::Doc(DocFlags {
    source_file,
    json,
    filter,
    private,
  });
}

fn eval_parse(flags: &mut Flags, matches: &clap::ArgMatches) {
  runtime_args_parse(flags, matches, false, true);
  flags.allow_net = Some(vec![]);
  flags.allow_env = Some(vec![]);
  flags.allow_run = Some(vec![]);
  flags.allow_read = Some(vec![]);
  flags.allow_write = Some(vec![]);
  flags.allow_ffi = Some(vec![]);
  flags.allow_hrtime = true;
  // TODO(@satyarohith): remove this flag in 2.0.
  let as_typescript = matches.is_present("ts");
  let ext = if as_typescript {
    "ts".to_string()
  } else {
    matches.value_of("ext").unwrap().to_string()
  };

  let print = matches.is_present("print");
  let mut code: Vec<String> = matches
    .values_of("code_arg")
    .unwrap()
    .map(String::from)
    .collect();
  assert!(!code.is_empty());
  let code_args = code.split_off(1);
  let code = code[0].to_string();
  for v in code_args {
    flags.argv.push(v);
  }
  flags.subcommand = DenoSubcommand::Eval(EvalFlags { print, code, ext });
}

fn fmt_parse(flags: &mut Flags, matches: &clap::ArgMatches) {
  config_arg_parse(flags, matches);
  flags.watch = matches.is_present("watch");
  let files = match matches.values_of("files") {
    Some(f) => f.map(PathBuf::from).collect(),
    None => vec![],
  };
  let ignore = match matches.values_of("ignore") {
    Some(f) => f.map(PathBuf::from).collect(),
    None => vec![],
  };
  let ext = matches.value_of("ext").unwrap().to_string();

  let use_tabs = if matches.is_present("options-use-tabs") {
    Some(true)
  } else {
    None
  };
  let line_width = if matches.is_present("options-line-width") {
    Some(
      matches
        .value_of("options-line-width")
        .unwrap()
        .parse()
        .unwrap(),
    )
  } else {
    None
  };
  let indent_width = if matches.is_present("options-indent-width") {
    Some(
      matches
        .value_of("options-indent-width")
        .unwrap()
        .parse()
        .unwrap(),
    )
  } else {
    None
  };
  let single_quote = if matches.is_present("options-single-quote") {
    Some(true)
  } else {
    None
  };
  let prose_wrap = if matches.is_present("options-prose-wrap") {
    Some(matches.value_of("options-prose-wrap").unwrap().to_string())
  } else {
    None
  };

  flags.subcommand = DenoSubcommand::Fmt(FmtFlags {
    check: matches.is_present("check"),
    ext,
    files,
    ignore,
    use_tabs,
    line_width,
    indent_width,
    single_quote,
    prose_wrap,
  });
}

fn info_parse(flags: &mut Flags, matches: &clap::ArgMatches) {
  reload_arg_parse(flags, matches);
  import_map_arg_parse(flags, matches);
  location_arg_parse(flags, matches);
  ca_file_arg_parse(flags, matches);
  let json = matches.is_present("json");
  flags.subcommand = DenoSubcommand::Info(InfoFlags {
    file: matches.value_of("file").map(|f| f.to_string()),
    json,
  });
}

fn install_parse(flags: &mut Flags, matches: &clap::ArgMatches) {
  runtime_args_parse(flags, matches, true, true);

  let root = if matches.is_present("root") {
    let install_root = matches.value_of("root").unwrap();
    Some(PathBuf::from(install_root))
  } else {
    None
  };

  let force = matches.is_present("force");
  let name = matches.value_of("name").map(|s| s.to_string());
  let cmd_values = matches.values_of("cmd").unwrap();
  let mut cmd = vec![];
  for value in cmd_values {
    cmd.push(value.to_string());
  }

  let module_url = cmd[0].to_string();
  let args = cmd[1..].to_vec();

  flags.subcommand = DenoSubcommand::Install(InstallFlags {
    name,
    module_url,
    args,
    root,
    force,
  });
}

fn lsp_parse(flags: &mut Flags, _matches: &clap::ArgMatches) {
  flags.subcommand = DenoSubcommand::Lsp;
}

fn lint_parse(flags: &mut Flags, matches: &clap::ArgMatches) {
  config_arg_parse(flags, matches);
  let files = match matches.values_of("files") {
    Some(f) => f.map(PathBuf::from).collect(),
    None => vec![],
  };
  let ignore = match matches.values_of("ignore") {
    Some(f) => f.map(PathBuf::from).collect(),
    None => vec![],
  };
  let rules = matches.is_present("rules");
  let rules_tags = match matches.values_of("rules-tags") {
    Some(f) => f.map(String::from).collect(),
    None => vec![],
  };
  let rules_include = match matches.values_of("rules-include") {
    Some(f) => f.map(String::from).collect(),
    None => vec![],
  };
  let rules_exclude = match matches.values_of("rules-exclude") {
    Some(f) => f.map(String::from).collect(),
    None => vec![],
  };
  let json = matches.is_present("json");
  flags.subcommand = DenoSubcommand::Lint(LintFlags {
    files,
    rules,
    rules_tags,
    rules_include,
    rules_exclude,
    ignore,
    json,
  });
}

fn repl_parse(flags: &mut Flags, matches: &clap::ArgMatches) {
  runtime_args_parse(flags, matches, false, true);
  flags.repl = true;
  flags.subcommand = DenoSubcommand::Repl(ReplFlags {
    eval: matches.value_of("eval").map(ToOwned::to_owned),
  });
  flags.allow_net = Some(vec![]);
  flags.allow_env = Some(vec![]);
  flags.allow_run = Some(vec![]);
  flags.allow_read = Some(vec![]);
  flags.allow_write = Some(vec![]);
  flags.allow_ffi = Some(vec![]);
  flags.allow_hrtime = true;
}

fn run_parse(flags: &mut Flags, matches: &clap::ArgMatches) {
  runtime_args_parse(flags, matches, true, true);

  let mut script: Vec<String> = matches
    .values_of("script_arg")
    .unwrap()
    .map(String::from)
    .collect();
  assert!(!script.is_empty());
  let script_args = script.split_off(1);
  let script = script[0].to_string();
  for v in script_args {
    flags.argv.push(v);
  }

  flags.watch = matches.is_present("watch");
  flags.subcommand = DenoSubcommand::Run(RunFlags { script });
}

fn test_parse(flags: &mut Flags, matches: &clap::ArgMatches) {
  runtime_args_parse(flags, matches, true, true);

  let ignore = match matches.values_of("ignore") {
    Some(f) => f.map(PathBuf::from).collect(),
    None => vec![],
  };

  let no_run = matches.is_present("no-run");
  let doc = matches.is_present("doc");
  let allow_none = matches.is_present("allow-none");
  let filter = matches.value_of("filter").map(String::from);

  let fail_fast = if matches.is_present("fail-fast") {
    if let Some(value) = matches.value_of("fail-fast") {
      Some(value.parse().unwrap())
    } else {
      Some(NonZeroUsize::new(1).unwrap())
    }
  } else {
    None
  };

  let shuffle = if matches.is_present("shuffle") {
    let value = if let Some(value) = matches.value_of("shuffle") {
      value.parse::<u64>().unwrap()
    } else {
      rand::random::<u64>()
    };

    Some(value)
  } else {
    None
  };

  if matches.is_present("script_arg") {
    let script_arg: Vec<String> = matches
      .values_of("script_arg")
      .unwrap()
      .map(String::from)
      .collect();

    for v in script_arg {
      flags.argv.push(v);
    }
  }

  let concurrent_jobs = if matches.is_present("jobs") {
    if let Some(value) = matches.value_of("jobs") {
      value.parse().unwrap()
    } else {
      // TODO(caspervonb) drop the dependency on num_cpus when https://doc.rust-lang.org/std/thread/fn.available_concurrency.html becomes stable.
      NonZeroUsize::new(num_cpus::get()).unwrap()
    }
  } else {
    NonZeroUsize::new(1).unwrap()
  };

  let include = if matches.is_present("files") {
    let files: Vec<String> = matches
      .values_of("files")
      .unwrap()
      .map(String::from)
      .collect();
    Some(files)
  } else {
    None
  };

  flags.coverage_dir = matches.value_of("coverage").map(String::from);
  flags.watch = matches.is_present("watch");
  flags.subcommand = DenoSubcommand::Test(TestFlags {
    no_run,
    doc,
    fail_fast,
    include,
    ignore,
    filter,
    shuffle,
    allow_none,
    concurrent_jobs,
  });
}

fn types_parse(flags: &mut Flags, _matches: &clap::ArgMatches) {
  flags.subcommand = DenoSubcommand::Types;
}

fn upgrade_parse(flags: &mut Flags, matches: &clap::ArgMatches) {
  ca_file_arg_parse(flags, matches);

  let dry_run = matches.is_present("dry-run");
  let force = matches.is_present("force");
  let canary = matches.is_present("canary");
  let version = matches.value_of("version").map(|s| s.to_string());
  let output = if matches.is_present("output") {
    let install_root = matches.value_of("output").unwrap();
    Some(PathBuf::from(install_root))
  } else {
    None
  };
  let ca_file = matches.value_of("cert").map(|s| s.to_string());
  flags.subcommand = DenoSubcommand::Upgrade(UpgradeFlags {
    dry_run,
    force,
    canary,
    version,
    output,
    ca_file,
  });
}

fn compile_args_parse(flags: &mut Flags, matches: &clap::ArgMatches) {
  import_map_arg_parse(flags, matches);
  no_remote_arg_parse(flags, matches);
  config_arg_parse(flags, matches);
  no_check_arg_parse(flags, matches);
  reload_arg_parse(flags, matches);
  lock_args_parse(flags, matches);
  ca_file_arg_parse(flags, matches);
}

fn permission_args_parse(flags: &mut Flags, matches: &clap::ArgMatches) {
  if let Some(read_wl) = matches.values_of("allow-read") {
    let read_allowlist: Vec<PathBuf> = read_wl.map(PathBuf::from).collect();
    flags.allow_read = Some(read_allowlist);
  }

  if let Some(write_wl) = matches.values_of("allow-write") {
    let write_allowlist: Vec<PathBuf> = write_wl.map(PathBuf::from).collect();
    flags.allow_write = Some(write_allowlist);
  }

  if let Some(net_wl) = matches.values_of("allow-net") {
    let net_allowlist: Vec<String> =
      crate::flags_allow_net::parse(net_wl.map(ToString::to_string).collect())
        .unwrap();
    flags.allow_net = Some(net_allowlist);
  }

  if let Some(ic_wl) = matches.values_of("unsafely-ignore-certificate-errors") {
    let ic_allowlist: Vec<String> =
      crate::flags_allow_net::parse(ic_wl.map(ToString::to_string).collect())
        .unwrap();
    flags.unsafely_ignore_certificate_errors = Some(ic_allowlist);
  }

  if let Some(env_wl) = matches.values_of("allow-env") {
    let env_allowlist: Vec<String> = env_wl
      .map(|env: &str| {
        if cfg!(windows) {
          env.to_uppercase()
        } else {
          env.to_string()
        }
      })
      .collect();
    flags.allow_env = Some(env_allowlist);
    debug!("env allowlist: {:#?}", &flags.allow_env);
  }

  if let Some(run_wl) = matches.values_of("allow-run") {
    let run_allowlist: Vec<String> = run_wl.map(ToString::to_string).collect();
    flags.allow_run = Some(run_allowlist);
    debug!("run allowlist: {:#?}", &flags.allow_run);
  }

  if let Some(ffi_wl) = matches.values_of("allow-ffi") {
    let ffi_allowlist: Vec<String> = ffi_wl.map(ToString::to_string).collect();
    flags.allow_ffi = Some(ffi_allowlist);
    debug!("ffi allowlist: {:#?}", &flags.allow_ffi);
  }

  if matches.is_present("allow-hrtime") {
    flags.allow_hrtime = true;
  }
  if matches.is_present("allow-all") {
    flags.allow_read = Some(vec![]);
    flags.allow_env = Some(vec![]);
    flags.allow_net = Some(vec![]);
    flags.allow_run = Some(vec![]);
    flags.allow_write = Some(vec![]);
    flags.allow_ffi = Some(vec![]);
    flags.allow_hrtime = true;
  }
  if matches.is_present("prompt") {
    flags.prompt = true;
  }
}

fn runtime_args_parse(
  flags: &mut Flags,
  matches: &clap::ArgMatches,
  include_perms: bool,
  include_inspector: bool,
) {
  compile_args_parse(flags, matches);
  cached_only_arg_parse(flags, matches);
  if include_perms {
    permission_args_parse(flags, matches);
  }
  if include_inspector {
    inspect_arg_parse(flags, matches);
  }
  location_arg_parse(flags, matches);
  v8_flags_arg_parse(flags, matches);
  seed_arg_parse(flags, matches);
  inspect_arg_parse(flags, matches);
  enable_testing_features_arg_parse(flags, matches);
}

fn inspect_arg_parse(flags: &mut Flags, matches: &clap::ArgMatches) {
  let default = || "127.0.0.1:9229".parse::<SocketAddr>().unwrap();
  flags.inspect = if matches.is_present("inspect") {
    if let Some(host) = matches.value_of("inspect") {
      Some(host.parse().unwrap())
    } else {
      Some(default())
    }
  } else {
    None
  };
  flags.inspect_brk = if matches.is_present("inspect-brk") {
    if let Some(host) = matches.value_of("inspect-brk") {
      Some(host.parse().unwrap())
    } else {
      Some(default())
    }
  } else {
    None
  };
}

fn import_map_arg_parse(flags: &mut Flags, matches: &clap::ArgMatches) {
  flags.import_map_path = matches.value_of("import-map").map(ToOwned::to_owned);
}

fn reload_arg_parse(flags: &mut Flags, matches: &ArgMatches) {
  if let Some(cache_bl) = matches.values_of("reload") {
    let raw_cache_blocklist: Vec<String> =
      cache_bl.map(ToString::to_string).collect();
    if raw_cache_blocklist.is_empty() {
      flags.reload = true;
    } else {
      flags.cache_blocklist = resolve_urls(raw_cache_blocklist);
      debug!("cache blocklist: {:#?}", &flags.cache_blocklist);
      flags.reload = false;
    }
  }
}

fn ca_file_arg_parse(flags: &mut Flags, matches: &clap::ArgMatches) {
  flags.ca_file = matches.value_of("cert").map(ToOwned::to_owned);
}

fn enable_testing_features_arg_parse(
  flags: &mut Flags,
  matches: &clap::ArgMatches,
) {
  if matches.is_present("enable-testing-features-do-not-use") {
    flags.enable_testing_features = true
  }
}

fn cached_only_arg_parse(flags: &mut Flags, matches: &ArgMatches) {
  if matches.is_present("cached-only") {
    flags.cached_only = true;
  }
}

fn location_arg_parse(flags: &mut Flags, matches: &clap::ArgMatches) {
  flags.location = matches
    .value_of("location")
    .map(|href| Url::parse(href).unwrap());
}

fn v8_flags_arg_parse(flags: &mut Flags, matches: &ArgMatches) {
  if let Some(v8_flags) = matches.values_of("v8-flags") {
    flags.v8_flags = v8_flags.map(String::from).collect();
  }
}

fn seed_arg_parse(flags: &mut Flags, matches: &ArgMatches) {
  if matches.is_present("seed") {
    let seed_string = matches.value_of("seed").unwrap();
    let seed = seed_string.parse::<u64>().unwrap();
    flags.seed = Some(seed);

    flags.v8_flags.push(format!("--random-seed={}", seed));
  }
}

fn no_check_arg_parse(flags: &mut Flags, matches: &clap::ArgMatches) {
  if matches.is_present("no-check") {
    flags.no_check = true;
  }
}

fn lock_args_parse(flags: &mut Flags, matches: &clap::ArgMatches) {
  if matches.is_present("lock") {
    let lockfile = matches.value_of("lock").unwrap();
    flags.lock = Some(PathBuf::from(lockfile));
  }
  if matches.is_present("lock-write") {
    flags.lock_write = true;
  }
}

fn config_arg_parse(flags: &mut Flags, matches: &ArgMatches) {
  flags.config_path = matches.value_of("config").map(ToOwned::to_owned);
}

fn no_remote_arg_parse(flags: &mut Flags, matches: &clap::ArgMatches) {
  if matches.is_present("no-remote") {
    flags.no_remote = true;
  }
}

fn inspect_arg_validate(val: String) -> Result<(), String> {
  match val.parse::<SocketAddr>() {
    Ok(_) => Ok(()),
    Err(e) => Err(e.to_string()),
  }
}

// TODO(ry) move this to utility module and add test.
/// Strips fragment part of URL. Panics on bad URL.
pub fn resolve_urls(urls: Vec<String>) -> Vec<String> {
  let mut out: Vec<String> = vec![];
  for urlstr in urls.iter() {
    if let Ok(mut url) = Url::from_str(urlstr) {
      url.set_fragment(None);
      let mut full_url = String::from(url.as_str());
      if full_url.len() > 1 && full_url.ends_with('/') {
        full_url.pop();
      }
      out.push(full_url);
    } else {
      panic!("Bad Url: {}", urlstr);
    }
  }
  out
}

#[cfg(test)]
mod tests {
  use super::*;

  /// Creates vector of strings, Vec<String>
  macro_rules! svec {
    ($($x:expr),*) => (vec![$($x.to_string()),*]);
}

  #[test]
  fn global_flags() {
    #[rustfmt::skip]
    let r = flags_from_vec(svec!["deno", "--unstable", "--log-level", "debug", "--quiet", "run", "script.ts"]);
    let flags = r.unwrap();
    assert_eq!(
      flags,
      Flags {
        subcommand: DenoSubcommand::Run(RunFlags {
          script: "script.ts".to_string(),
        }),
        unstable: true,
        log_level: Some(Level::Error),
        ..Flags::default()
      }
    );
    #[rustfmt::skip]
    let r2 = flags_from_vec(svec!["deno", "run", "--unstable", "--log-level", "debug", "--quiet", "script.ts"]);
    let flags2 = r2.unwrap();
    assert_eq!(flags2, flags);
  }

  #[test]
  fn upgrade() {
    let r = flags_from_vec(svec!["deno", "upgrade", "--dry-run", "--force"]);
    let flags = r.unwrap();
    assert_eq!(
      flags,
      Flags {
        subcommand: DenoSubcommand::Upgrade(UpgradeFlags {
          force: true,
          dry_run: true,
          canary: false,
          version: None,
          output: None,
          ca_file: None,
        }),
        ..Flags::default()
      }
    );
  }

  #[test]
  fn version() {
    let r = flags_from_vec(svec!["deno", "--version"]);
    assert_eq!(r.unwrap_err().kind, clap::ErrorKind::VersionDisplayed);
    let r = flags_from_vec(svec!["deno", "-V"]);
    assert_eq!(r.unwrap_err().kind, clap::ErrorKind::VersionDisplayed);
  }

  #[test]
  fn run_reload() {
    let r = flags_from_vec(svec!["deno", "run", "-r", "script.ts"]);
    let flags = r.unwrap();
    assert_eq!(
      flags,
      Flags {
        subcommand: DenoSubcommand::Run(RunFlags {
          script: "script.ts".to_string(),
        }),
        reload: true,
        ..Flags::default()
      }
    );
  }

  #[test]
  fn run_watch() {
    let r = flags_from_vec(svec!["deno", "run", "--watch", "script.ts"]);
    let flags = r.unwrap();
    assert_eq!(
      flags,
      Flags {
        subcommand: DenoSubcommand::Run(RunFlags {
          script: "script.ts".to_string(),
        }),
        watch: true,
        ..Flags::default()
      }
    );
  }

  #[test]
  fn run_reload_allow_write() {
    let r =
      flags_from_vec(svec!["deno", "run", "-r", "--allow-write", "script.ts"]);
    assert_eq!(
      r.unwrap(),
      Flags {
        reload: true,
        subcommand: DenoSubcommand::Run(RunFlags {
          script: "script.ts".to_string(),
        }),
        allow_write: Some(vec![]),
        ..Flags::default()
      }
    );
  }

  #[test]
  fn run_v8_flags() {
    let r = flags_from_vec(svec!["deno", "run", "--v8-flags=--help"]);
    assert_eq!(
      r.unwrap(),
      Flags {
        subcommand: DenoSubcommand::Run(RunFlags {
          script: "_".to_string(),
        }),
        v8_flags: svec!["--help"],
        ..Flags::default()
      }
    );

    let r = flags_from_vec(svec![
      "deno",
      "run",
      "--v8-flags=--expose-gc,--gc-stats=1",
      "script.ts"
    ]);
    assert_eq!(
      r.unwrap(),
      Flags {
        subcommand: DenoSubcommand::Run(RunFlags {
          script: "script.ts".to_string(),
        }),
        v8_flags: svec!["--expose-gc", "--gc-stats=1"],
        ..Flags::default()
      }
    );
  }

  #[test]
  fn script_args() {
    let r = flags_from_vec(svec![
      "deno",
      "run",
      "--allow-net",
      "gist.ts",
      "--title",
      "X"
    ]);
    assert_eq!(
      r.unwrap(),
      Flags {
        subcommand: DenoSubcommand::Run(RunFlags {
          script: "gist.ts".to_string(),
        }),
        argv: svec!["--title", "X"],
        allow_net: Some(vec![]),
        ..Flags::default()
      }
    );
  }

  #[test]
  fn allow_all() {
    let r = flags_from_vec(svec!["deno", "run", "--allow-all", "gist.ts"]);
    assert_eq!(
      r.unwrap(),
      Flags {
        subcommand: DenoSubcommand::Run(RunFlags {
          script: "gist.ts".to_string(),
        }),
        allow_net: Some(vec![]),
        allow_env: Some(vec![]),
        allow_run: Some(vec![]),
        allow_read: Some(vec![]),
        allow_write: Some(vec![]),
        allow_ffi: Some(vec![]),
        allow_hrtime: true,
        allow_usb: Some(vec![]),
        ..Flags::default()
      }
    );
  }

  #[test]
  fn allow_read() {
    let r = flags_from_vec(svec!["deno", "run", "--allow-read", "gist.ts"]);
    assert_eq!(
      r.unwrap(),
      Flags {
        subcommand: DenoSubcommand::Run(RunFlags {
          script: "gist.ts".to_string(),
        }),
        allow_read: Some(vec![]),
        ..Flags::default()
      }
    );
  }

  #[test]
  fn allow_hrtime() {
    let r = flags_from_vec(svec!["deno", "run", "--allow-hrtime", "gist.ts"]);
    assert_eq!(
      r.unwrap(),
      Flags {
        subcommand: DenoSubcommand::Run(RunFlags {
          script: "gist.ts".to_string(),
        }),
        allow_hrtime: true,
        ..Flags::default()
      }
    );
  }

  #[test]
  fn double_hyphen() {
    // notice that flags passed after double dash will not
    // be parsed to Flags but instead forwarded to
    // script args as Deno.args
    let r = flags_from_vec(svec![
      "deno",
      "run",
      "--allow-write",
      "script.ts",
      "--",
      "-D",
      "--allow-net"
    ]);
    assert_eq!(
      r.unwrap(),
      Flags {
        subcommand: DenoSubcommand::Run(RunFlags {
          script: "script.ts".to_string(),
        }),
        argv: svec!["--", "-D", "--allow-net"],
        allow_write: Some(vec![]),
        ..Flags::default()
      }
    );
  }

  #[test]
  fn fmt() {
    let r = flags_from_vec(svec!["deno", "fmt", "script_1.ts", "script_2.ts"]);
    assert_eq!(
      r.unwrap(),
      Flags {
        subcommand: DenoSubcommand::Fmt(FmtFlags {
          ignore: vec![],
          check: false,
          files: vec![
            PathBuf::from("script_1.ts"),
            PathBuf::from("script_2.ts")
          ],
          ext: "ts".to_string(),
          use_tabs: None,
          line_width: None,
          indent_width: None,
          single_quote: None,
          prose_wrap: None,
        }),
        ..Flags::default()
      }
    );

    let r = flags_from_vec(svec!["deno", "fmt", "--check"]);
    assert_eq!(
      r.unwrap(),
      Flags {
        subcommand: DenoSubcommand::Fmt(FmtFlags {
          ignore: vec![],
          check: true,
          files: vec![],
          ext: "ts".to_string(),
          use_tabs: None,
          line_width: None,
          indent_width: None,
          single_quote: None,
          prose_wrap: None,
        }),
        ..Flags::default()
      }
    );

    let r = flags_from_vec(svec!["deno", "fmt"]);
    assert_eq!(
      r.unwrap(),
      Flags {
        subcommand: DenoSubcommand::Fmt(FmtFlags {
          ignore: vec![],
          check: false,
          files: vec![],
          ext: "ts".to_string(),
          use_tabs: None,
          line_width: None,
          indent_width: None,
          single_quote: None,
          prose_wrap: None,
        }),
        ..Flags::default()
      }
    );

    let r = flags_from_vec(svec!["deno", "fmt", "--watch"]);
    assert_eq!(
      r.unwrap(),
      Flags {
        subcommand: DenoSubcommand::Fmt(FmtFlags {
          ignore: vec![],
          check: false,
          files: vec![],
          ext: "ts".to_string(),
          use_tabs: None,
          line_width: None,
          indent_width: None,
          single_quote: None,
          prose_wrap: None,
        }),
        watch: true,
        ..Flags::default()
      }
    );

    let r = flags_from_vec(svec![
      "deno",
      "fmt",
      "--check",
      "--watch",
      "foo.ts",
      "--ignore=bar.js"
    ]);
    assert_eq!(
      r.unwrap(),
      Flags {
        subcommand: DenoSubcommand::Fmt(FmtFlags {
          ignore: vec![PathBuf::from("bar.js")],
          check: true,
          files: vec![PathBuf::from("foo.ts")],
          ext: "ts".to_string(),
          use_tabs: None,
          line_width: None,
          indent_width: None,
          single_quote: None,
          prose_wrap: None,
        }),
        watch: true,
        ..Flags::default()
      }
    );

    let r = flags_from_vec(svec!["deno", "fmt", "--config", "deno.jsonc"]);
    assert_eq!(
      r.unwrap(),
      Flags {
        subcommand: DenoSubcommand::Fmt(FmtFlags {
          ignore: vec![],
          check: false,
          files: vec![],
          ext: "ts".to_string(),
          use_tabs: None,
          line_width: None,
          indent_width: None,
          single_quote: None,
          prose_wrap: None,
        }),
        config_path: Some("deno.jsonc".to_string()),
        ..Flags::default()
      }
    );

    let r = flags_from_vec(svec![
      "deno",
      "fmt",
      "--config",
      "deno.jsonc",
      "--watch",
      "foo.ts"
    ]);
    assert_eq!(
      r.unwrap(),
      Flags {
        subcommand: DenoSubcommand::Fmt(FmtFlags {
          ignore: vec![],
          check: false,
          files: vec![PathBuf::from("foo.ts")],
          ext: "ts".to_string(),
          use_tabs: None,
          line_width: None,
          indent_width: None,
          single_quote: None,
          prose_wrap: None,
        }),
        config_path: Some("deno.jsonc".to_string()),
        watch: true,
        ..Flags::default()
      }
    );

    let r = flags_from_vec(svec![
      "deno",
      "fmt",
      "--options-use-tabs",
      "--options-line-width",
      "60",
      "--options-indent-width",
      "4",
      "--options-single-quote",
      "--options-prose-wrap",
      "never"
    ]);
    assert_eq!(
      r.unwrap(),
      Flags {
        subcommand: DenoSubcommand::Fmt(FmtFlags {
          ignore: vec![],
          check: false,
          files: vec![],
          ext: "ts".to_string(),
          use_tabs: Some(true),
          line_width: Some(NonZeroU32::new(60).unwrap()),
          indent_width: Some(NonZeroU8::new(4).unwrap()),
          single_quote: Some(true),
          prose_wrap: Some("never".to_string()),
        }),
        ..Flags::default()
      }
    );
  }

  #[test]
  fn lint() {
    let r = flags_from_vec(svec!["deno", "lint", "script_1.ts", "script_2.ts"]);
    assert_eq!(
      r.unwrap(),
      Flags {
        subcommand: DenoSubcommand::Lint(LintFlags {
          files: vec![
            PathBuf::from("script_1.ts"),
            PathBuf::from("script_2.ts")
          ],
          rules: false,
          rules_tags: vec![],
          rules_include: vec![],
          rules_exclude: vec![],
          json: false,
          ignore: vec![],
        }),
        ..Flags::default()
      }
    );

    let r =
      flags_from_vec(svec!["deno", "lint", "--ignore=script_1.ts,script_2.ts"]);
    assert_eq!(
      r.unwrap(),
      Flags {
        subcommand: DenoSubcommand::Lint(LintFlags {
          files: vec![],
          rules: false,
          rules_tags: vec![],
          rules_include: vec![],
          rules_exclude: vec![],
          json: false,
          ignore: vec![
            PathBuf::from("script_1.ts"),
            PathBuf::from("script_2.ts")
          ],
        }),
        ..Flags::default()
      }
    );

    let r = flags_from_vec(svec!["deno", "lint", "--rules"]);
    assert_eq!(
      r.unwrap(),
      Flags {
        subcommand: DenoSubcommand::Lint(LintFlags {
          files: vec![],
          rules: true,
          rules_tags: vec![],
          rules_include: vec![],
          rules_exclude: vec![],
          json: false,
          ignore: vec![],
        }),
        ..Flags::default()
      }
    );

    let r = flags_from_vec(svec![
      "deno",
      "lint",
      "--rules-tags=",
      "--rules-include=ban-untagged-todo,no-undef",
      "--rules-exclude=no-const-assign"
    ]);
    assert_eq!(
      r.unwrap(),
      Flags {
        subcommand: DenoSubcommand::Lint(LintFlags {
          files: vec![],
          rules: false,
          rules_tags: svec![""],
          rules_include: svec!["ban-untagged-todo", "no-undef"],
          rules_exclude: svec!["no-const-assign"],
          json: false,
          ignore: vec![],
        }),
        ..Flags::default()
      }
    );

    let r = flags_from_vec(svec!["deno", "lint", "--json", "script_1.ts"]);
    assert_eq!(
      r.unwrap(),
      Flags {
        subcommand: DenoSubcommand::Lint(LintFlags {
          files: vec![PathBuf::from("script_1.ts")],
          rules: false,
          rules_tags: vec![],
          rules_include: vec![],
          rules_exclude: vec![],
          json: true,
          ignore: vec![],
        }),
        ..Flags::default()
      }
    );

    let r = flags_from_vec(svec![
      "deno",
      "lint",
      "--config",
      "Deno.jsonc",
      "--json",
      "script_1.ts"
    ]);
    assert_eq!(
      r.unwrap(),
      Flags {
        subcommand: DenoSubcommand::Lint(LintFlags {
          files: vec![PathBuf::from("script_1.ts")],
          rules: false,
          rules_tags: vec![],
          rules_include: vec![],
          rules_exclude: vec![],
          json: true,
          ignore: vec![],
        }),
        config_path: Some("Deno.jsonc".to_string()),
        ..Flags::default()
      }
    );
  }

  #[test]
  fn types() {
    let r = flags_from_vec(svec!["deno", "types"]);
    assert_eq!(
      r.unwrap(),
      Flags {
        subcommand: DenoSubcommand::Types,
        ..Flags::default()
      }
    );
  }

  #[test]
  fn cache() {
    let r = flags_from_vec(svec!["deno", "cache", "script.ts"]);
    assert_eq!(
      r.unwrap(),
      Flags {
        subcommand: DenoSubcommand::Cache(CacheFlags {
          files: svec!["script.ts"],
        }),
        ..Flags::default()
      }
    );
  }

  #[test]
  fn info() {
    let r = flags_from_vec(svec!["deno", "info", "script.ts"]);
    assert_eq!(
      r.unwrap(),
      Flags {
        subcommand: DenoSubcommand::Info(InfoFlags {
          json: false,
          file: Some("script.ts".to_string()),
        }),
        ..Flags::default()
      }
    );

    let r = flags_from_vec(svec!["deno", "info", "--reload", "script.ts"]);
    assert_eq!(
      r.unwrap(),
      Flags {
        subcommand: DenoSubcommand::Info(InfoFlags {
          json: false,
          file: Some("script.ts".to_string()),
        }),
        reload: true,
        ..Flags::default()
      }
    );

    let r = flags_from_vec(svec!["deno", "info", "--json", "script.ts"]);
    assert_eq!(
      r.unwrap(),
      Flags {
        subcommand: DenoSubcommand::Info(InfoFlags {
          json: true,
          file: Some("script.ts".to_string()),
        }),
        ..Flags::default()
      }
    );

    let r = flags_from_vec(svec!["deno", "info"]);
    assert_eq!(
      r.unwrap(),
      Flags {
        subcommand: DenoSubcommand::Info(InfoFlags {
          json: false,
          file: None
        }),
        ..Flags::default()
      }
    );

    let r = flags_from_vec(svec!["deno", "info", "--json"]);
    assert_eq!(
      r.unwrap(),
      Flags {
        subcommand: DenoSubcommand::Info(InfoFlags {
          json: true,
          file: None
        }),
        ..Flags::default()
      }
    );
  }

  #[test]
  fn tsconfig() {
    let r =
      flags_from_vec(svec!["deno", "run", "-c", "tsconfig.json", "script.ts"]);
    assert_eq!(
      r.unwrap(),
      Flags {
        subcommand: DenoSubcommand::Run(RunFlags {
          script: "script.ts".to_string(),
        }),
        config_path: Some("tsconfig.json".to_owned()),
        ..Flags::default()
      }
    );
  }

  #[test]
  fn eval() {
    let r = flags_from_vec(svec!["deno", "eval", "'console.log(\"hello\")'"]);
    assert_eq!(
      r.unwrap(),
      Flags {
        subcommand: DenoSubcommand::Eval(EvalFlags {
          print: false,
          code: "'console.log(\"hello\")'".to_string(),
          ext: "js".to_string(),
        }),
        allow_net: Some(vec![]),
        allow_env: Some(vec![]),
        allow_run: Some(vec![]),
        allow_read: Some(vec![]),
        allow_write: Some(vec![]),
        allow_ffi: Some(vec![]),
        allow_hrtime: true,
        allow_usb: Some(vec![]),
        ..Flags::default()
      }
    );
  }

  #[test]
  fn eval_p() {
    let r = flags_from_vec(svec!["deno", "eval", "-p", "1+2"]);
    assert_eq!(
      r.unwrap(),
      Flags {
        subcommand: DenoSubcommand::Eval(EvalFlags {
          print: true,
          code: "1+2".to_string(),
          ext: "js".to_string(),
        }),
        allow_net: Some(vec![]),
        allow_env: Some(vec![]),
        allow_run: Some(vec![]),
        allow_read: Some(vec![]),
        allow_write: Some(vec![]),
        allow_ffi: Some(vec![]),
        allow_hrtime: true,
        allow_usb: Some(vec![]),
        ..Flags::default()
      }
    );
  }

  #[test]
  fn eval_typescript() {
    let r =
      flags_from_vec(svec!["deno", "eval", "-T", "'console.log(\"hello\")'"]);
    assert_eq!(
      r.unwrap(),
      Flags {
        subcommand: DenoSubcommand::Eval(EvalFlags {
          print: false,
          code: "'console.log(\"hello\")'".to_string(),
          ext: "ts".to_string(),
        }),
        allow_net: Some(vec![]),
        allow_env: Some(vec![]),
        allow_run: Some(vec![]),
        allow_read: Some(vec![]),
        allow_write: Some(vec![]),
        allow_ffi: Some(vec![]),
        allow_hrtime: true,
        allow_usb: Some(vec![]),
        ..Flags::default()
      }
    );
  }

  #[test]
  fn eval_with_flags() {
    #[rustfmt::skip]
    let r = flags_from_vec(svec!["deno", "eval", "--import-map", "import_map.json", "--no-remote", "--config", "tsconfig.json", "--no-check", "--reload", "--lock", "lock.json", "--lock-write", "--cert", "example.crt", "--cached-only", "--location", "https:foo", "--v8-flags=--help", "--seed", "1", "--inspect=127.0.0.1:9229", "42"]);
    assert_eq!(
      r.unwrap(),
      Flags {
        subcommand: DenoSubcommand::Eval(EvalFlags {
          print: false,
          code: "42".to_string(),
          ext: "js".to_string(),
        }),
        import_map_path: Some("import_map.json".to_string()),
        no_remote: true,
        config_path: Some("tsconfig.json".to_string()),
        no_check: true,
        reload: true,
        lock: Some(PathBuf::from("lock.json")),
        lock_write: true,
        ca_file: Some("example.crt".to_string()),
        cached_only: true,
        location: Some(Url::parse("https://foo/").unwrap()),
        v8_flags: svec!["--help", "--random-seed=1"],
        seed: Some(1),
        inspect: Some("127.0.0.1:9229".parse().unwrap()),
        allow_net: Some(vec![]),
        allow_env: Some(vec![]),
        allow_run: Some(vec![]),
        allow_read: Some(vec![]),
        allow_write: Some(vec![]),
        allow_ffi: Some(vec![]),
        allow_hrtime: true,
        allow_usb: Some(vec![]),
        ..Flags::default()
      }
    );
  }

  #[test]
  fn eval_args() {
    let r = flags_from_vec(svec![
      "deno",
      "eval",
      "console.log(Deno.args)",
      "arg1",
      "arg2"
    ]);
    assert_eq!(
      r.unwrap(),
      Flags {
        subcommand: DenoSubcommand::Eval(EvalFlags {
          print: false,
          code: "console.log(Deno.args)".to_string(),
          ext: "js".to_string(),
        }),
        argv: svec!["arg1", "arg2"],
        allow_net: Some(vec![]),
        allow_env: Some(vec![]),
        allow_run: Some(vec![]),
        allow_read: Some(vec![]),
        allow_write: Some(vec![]),
<<<<<<< HEAD
        allow_usb: Some(vec![]),
        allow_plugin: true,
=======
        allow_ffi: Some(vec![]),
>>>>>>> 4c8ab33d
        allow_hrtime: true,
        ..Flags::default()
      }
    );
  }

  #[test]
  fn repl() {
    let r = flags_from_vec(svec!["deno"]);
    assert_eq!(
      r.unwrap(),
      Flags {
        repl: true,
        subcommand: DenoSubcommand::Repl(ReplFlags { eval: None }),
        allow_net: Some(vec![]),
        unsafely_ignore_certificate_errors: None,
        allow_env: Some(vec![]),
        allow_run: Some(vec![]),
        allow_read: Some(vec![]),
        allow_write: Some(vec![]),
        allow_ffi: Some(vec![]),
        allow_hrtime: true,
        allow_usb: Some(vec![]),
        ..Flags::default()
      }
    );
  }

  #[test]
  fn repl_with_flags() {
    #[rustfmt::skip]
    let r = flags_from_vec(svec!["deno", "repl", "--import-map", "import_map.json", "--no-remote", "--config", "tsconfig.json", "--no-check", "--reload", "--lock", "lock.json", "--lock-write", "--cert", "example.crt", "--cached-only", "--location", "https:foo", "--v8-flags=--help", "--seed", "1", "--inspect=127.0.0.1:9229"]);
    assert_eq!(
      r.unwrap(),
      Flags {
        repl: true,
        subcommand: DenoSubcommand::Repl(ReplFlags { eval: None }),
        import_map_path: Some("import_map.json".to_string()),
        no_remote: true,
        config_path: Some("tsconfig.json".to_string()),
        no_check: true,
        reload: true,
        lock: Some(PathBuf::from("lock.json")),
        lock_write: true,
        ca_file: Some("example.crt".to_string()),
        cached_only: true,
        location: Some(Url::parse("https://foo/").unwrap()),
        v8_flags: svec!["--help", "--random-seed=1"],
        seed: Some(1),
        inspect: Some("127.0.0.1:9229".parse().unwrap()),
        allow_net: Some(vec![]),
        allow_env: Some(vec![]),
        allow_run: Some(vec![]),
        allow_read: Some(vec![]),
        allow_write: Some(vec![]),
        allow_ffi: Some(vec![]),
        allow_hrtime: true,
        ..Flags::default()
      }
    );
  }

  #[test]
  fn repl_with_eval_flag() {
    #[rustfmt::skip]
    let r = flags_from_vec(svec!["deno", "repl", "--eval", "console.log('hello');"]);
    assert_eq!(
      r.unwrap(),
      Flags {
        repl: true,
        subcommand: DenoSubcommand::Repl(ReplFlags {
          eval: Some("console.log('hello');".to_string()),
        }),
        allow_net: Some(vec![]),
        allow_env: Some(vec![]),
        allow_run: Some(vec![]),
        allow_read: Some(vec![]),
        allow_write: Some(vec![]),
        allow_ffi: Some(vec![]),
        allow_hrtime: true,
        allow_usb: Some(vec![]),
        ..Flags::default()
      }
    );
  }

  #[test]
  fn allow_read_allowlist() {
    use tempfile::TempDir;
    let temp_dir = TempDir::new().expect("tempdir fail").path().to_path_buf();

    let r = flags_from_vec(svec![
      "deno",
      "run",
      format!("--allow-read=.,{}", temp_dir.to_str().unwrap()),
      "script.ts"
    ]);
    assert_eq!(
      r.unwrap(),
      Flags {
        allow_read: Some(vec![PathBuf::from("."), temp_dir]),
        subcommand: DenoSubcommand::Run(RunFlags {
          script: "script.ts".to_string(),
        }),
        ..Flags::default()
      }
    );
  }

  #[test]
  fn allow_write_allowlist() {
    use tempfile::TempDir;
    let temp_dir = TempDir::new().expect("tempdir fail").path().to_path_buf();

    let r = flags_from_vec(svec![
      "deno",
      "run",
      format!("--allow-write=.,{}", temp_dir.to_str().unwrap()),
      "script.ts"
    ]);
    assert_eq!(
      r.unwrap(),
      Flags {
        allow_write: Some(vec![PathBuf::from("."), temp_dir]),
        subcommand: DenoSubcommand::Run(RunFlags {
          script: "script.ts".to_string(),
        }),
        ..Flags::default()
      }
    );
  }

  #[test]
  fn allow_net_allowlist() {
    let r = flags_from_vec(svec![
      "deno",
      "run",
      "--allow-net=127.0.0.1",
      "script.ts"
    ]);
    assert_eq!(
      r.unwrap(),
      Flags {
        subcommand: DenoSubcommand::Run(RunFlags {
          script: "script.ts".to_string(),
        }),
        allow_net: Some(svec!["127.0.0.1"]),
        ..Flags::default()
      }
    );
  }

  #[test]
  fn allow_env_allowlist() {
    let r =
      flags_from_vec(svec!["deno", "run", "--allow-env=HOME", "script.ts"]);
    assert_eq!(
      r.unwrap(),
      Flags {
        subcommand: DenoSubcommand::Run(RunFlags {
          script: "script.ts".to_string(),
        }),
        allow_env: Some(svec!["HOME"]),
        ..Flags::default()
      }
    );
  }

  #[test]
  fn allow_env_allowlist_multiple() {
    let r = flags_from_vec(svec![
      "deno",
      "run",
      "--allow-env=HOME,PATH",
      "script.ts"
    ]);
    assert_eq!(
      r.unwrap(),
      Flags {
        subcommand: DenoSubcommand::Run(RunFlags {
          script: "script.ts".to_string(),
        }),
        allow_env: Some(svec!["HOME", "PATH"]),
        ..Flags::default()
      }
    );
  }

  #[test]
  fn allow_env_allowlist_validator() {
    let r =
      flags_from_vec(svec!["deno", "run", "--allow-env=HOME", "script.ts"]);
    assert!(r.is_ok());
    let r =
      flags_from_vec(svec!["deno", "run", "--allow-env=H=ME", "script.ts"]);
    assert!(r.is_err());
    let r =
      flags_from_vec(svec!["deno", "run", "--allow-env=H\0ME", "script.ts"]);
    assert!(r.is_err());
  }

  #[test]
  fn bundle() {
    let r = flags_from_vec(svec!["deno", "bundle", "source.ts"]);
    assert_eq!(
      r.unwrap(),
      Flags {
        subcommand: DenoSubcommand::Bundle(BundleFlags {
          source_file: "source.ts".to_string(),
          out_file: None,
        }),
        ..Flags::default()
      }
    );
  }

  #[test]
  fn bundle_with_config() {
    let r = flags_from_vec(svec![
      "deno",
      "bundle",
      "--no-remote",
      "--config",
      "tsconfig.json",
      "source.ts",
      "bundle.js"
    ]);
    assert_eq!(
      r.unwrap(),
      Flags {
        subcommand: DenoSubcommand::Bundle(BundleFlags {
          source_file: "source.ts".to_string(),
          out_file: Some(PathBuf::from("bundle.js")),
        }),
        allow_write: Some(vec![]),
        no_remote: true,
        config_path: Some("tsconfig.json".to_owned()),
        ..Flags::default()
      }
    );
  }

  #[test]
  fn bundle_with_output() {
    let r = flags_from_vec(svec!["deno", "bundle", "source.ts", "bundle.js"]);
    assert_eq!(
      r.unwrap(),
      Flags {
        subcommand: DenoSubcommand::Bundle(BundleFlags {
          source_file: "source.ts".to_string(),
          out_file: Some(PathBuf::from("bundle.js")),
        }),
        allow_write: Some(vec![]),
        ..Flags::default()
      }
    );
  }

  #[test]
  fn bundle_with_lock() {
    let r = flags_from_vec(svec![
      "deno",
      "bundle",
      "--lock-write",
      "--lock=lock.json",
      "source.ts"
    ]);
    assert_eq!(
      r.unwrap(),
      Flags {
        subcommand: DenoSubcommand::Bundle(BundleFlags {
          source_file: "source.ts".to_string(),
          out_file: None,
        }),
        lock_write: true,
        lock: Some(PathBuf::from("lock.json")),
        ..Flags::default()
      }
    );
  }

  #[test]
  fn bundle_with_reload() {
    let r = flags_from_vec(svec!["deno", "bundle", "--reload", "source.ts"]);
    assert_eq!(
      r.unwrap(),
      Flags {
        reload: true,
        subcommand: DenoSubcommand::Bundle(BundleFlags {
          source_file: "source.ts".to_string(),
          out_file: None,
        }),
        ..Flags::default()
      }
    );
  }

  #[test]
  fn bundle_nocheck() {
    let r = flags_from_vec(svec!["deno", "bundle", "--no-check", "script.ts"])
      .unwrap();
    assert_eq!(
      r,
      Flags {
        subcommand: DenoSubcommand::Bundle(BundleFlags {
          source_file: "script.ts".to_string(),
          out_file: None,
        }),
        no_check: true,
        ..Flags::default()
      }
    );
  }

  #[test]
  fn bundle_watch() {
    let r = flags_from_vec(svec!["deno", "bundle", "--watch", "source.ts"]);
    assert_eq!(
      r.unwrap(),
      Flags {
        subcommand: DenoSubcommand::Bundle(BundleFlags {
          source_file: "source.ts".to_string(),
          out_file: None,
        }),
        watch: true,
        ..Flags::default()
      }
    )
  }

  #[test]
  fn run_import_map() {
    let r = flags_from_vec(svec![
      "deno",
      "run",
      "--import-map=import_map.json",
      "script.ts"
    ]);
    assert_eq!(
      r.unwrap(),
      Flags {
        subcommand: DenoSubcommand::Run(RunFlags {
          script: "script.ts".to_string(),
        }),
        import_map_path: Some("import_map.json".to_owned()),
        ..Flags::default()
      }
    );
  }

  #[test]
  fn info_import_map() {
    let r = flags_from_vec(svec![
      "deno",
      "info",
      "--import-map=import_map.json",
      "script.ts"
    ]);
    assert_eq!(
      r.unwrap(),
      Flags {
        subcommand: DenoSubcommand::Info(InfoFlags {
          file: Some("script.ts".to_string()),
          json: false,
        }),
        import_map_path: Some("import_map.json".to_owned()),
        ..Flags::default()
      }
    );
  }

  #[test]
  fn cache_import_map() {
    let r = flags_from_vec(svec![
      "deno",
      "cache",
      "--import-map=import_map.json",
      "script.ts"
    ]);
    assert_eq!(
      r.unwrap(),
      Flags {
        subcommand: DenoSubcommand::Cache(CacheFlags {
          files: svec!["script.ts"],
        }),
        import_map_path: Some("import_map.json".to_owned()),
        ..Flags::default()
      }
    );
  }

  #[test]
  fn doc_import_map() {
    let r = flags_from_vec(svec![
      "deno",
      "doc",
      "--import-map=import_map.json",
      "script.ts"
    ]);
    assert_eq!(
      r.unwrap(),
      Flags {
        subcommand: DenoSubcommand::Doc(DocFlags {
          source_file: Some("script.ts".to_owned()),
          private: false,
          json: false,
          filter: None,
        }),
        import_map_path: Some("import_map.json".to_owned()),
        ..Flags::default()
      }
    );
  }

  #[test]
  fn cache_multiple() {
    let r =
      flags_from_vec(svec!["deno", "cache", "script.ts", "script_two.ts"]);
    assert_eq!(
      r.unwrap(),
      Flags {
        subcommand: DenoSubcommand::Cache(CacheFlags {
          files: svec!["script.ts", "script_two.ts"],
        }),
        ..Flags::default()
      }
    );
  }

  #[test]
  fn run_seed() {
    let r = flags_from_vec(svec!["deno", "run", "--seed", "250", "script.ts"]);
    assert_eq!(
      r.unwrap(),
      Flags {
        subcommand: DenoSubcommand::Run(RunFlags {
          script: "script.ts".to_string(),
        }),
        seed: Some(250_u64),
        v8_flags: svec!["--random-seed=250"],
        ..Flags::default()
      }
    );
  }

  #[test]
  fn run_seed_with_v8_flags() {
    let r = flags_from_vec(svec![
      "deno",
      "run",
      "--seed",
      "250",
      "--v8-flags=--expose-gc",
      "script.ts"
    ]);
    assert_eq!(
      r.unwrap(),
      Flags {
        subcommand: DenoSubcommand::Run(RunFlags {
          script: "script.ts".to_string(),
        }),
        seed: Some(250_u64),
        v8_flags: svec!["--expose-gc", "--random-seed=250"],
        ..Flags::default()
      }
    );
  }

  #[test]
  fn install() {
    let r = flags_from_vec(svec![
      "deno",
      "install",
      "https://deno.land/std/examples/colors.ts"
    ]);
    assert_eq!(
      r.unwrap(),
      Flags {
        subcommand: DenoSubcommand::Install(InstallFlags {
          name: None,
          module_url: "https://deno.land/std/examples/colors.ts".to_string(),
          args: vec![],
          root: None,
          force: false,
        }),
        ..Flags::default()
      }
    );
  }

  #[test]
  fn install_with_flags() {
    #[rustfmt::skip]
    let r = flags_from_vec(svec!["deno", "install", "--import-map", "import_map.json", "--no-remote", "--config", "tsconfig.json", "--no-check", "--unsafely-ignore-certificate-errors", "--reload", "--lock", "lock.json", "--lock-write", "--cert", "example.crt", "--cached-only", "--allow-read", "--allow-net", "--v8-flags=--help", "--seed", "1", "--inspect=127.0.0.1:9229", "--name", "file_server", "--root", "/foo", "--force", "https://deno.land/std/http/file_server.ts", "foo", "bar"]);
    assert_eq!(
      r.unwrap(),
      Flags {
        subcommand: DenoSubcommand::Install(InstallFlags {
          name: Some("file_server".to_string()),
          module_url: "https://deno.land/std/http/file_server.ts".to_string(),
          args: svec!["foo", "bar"],
          root: Some(PathBuf::from("/foo")),
          force: true,
        }),
        import_map_path: Some("import_map.json".to_string()),
        no_remote: true,
        config_path: Some("tsconfig.json".to_string()),
        no_check: true,
        reload: true,
        lock: Some(PathBuf::from("lock.json")),
        lock_write: true,
        ca_file: Some("example.crt".to_string()),
        cached_only: true,
        v8_flags: svec!["--help", "--random-seed=1"],
        seed: Some(1),
        inspect: Some("127.0.0.1:9229".parse().unwrap()),
        allow_net: Some(vec![]),
        unsafely_ignore_certificate_errors: Some(vec![]),
        allow_read: Some(vec![]),
        ..Flags::default()
      }
    );
  }

  #[test]
  fn log_level() {
    let r =
      flags_from_vec(svec!["deno", "run", "--log-level=debug", "script.ts"]);
    assert_eq!(
      r.unwrap(),
      Flags {
        subcommand: DenoSubcommand::Run(RunFlags {
          script: "script.ts".to_string(),
        }),
        log_level: Some(Level::Debug),
        ..Flags::default()
      }
    );
  }

  #[test]
  fn quiet() {
    let r = flags_from_vec(svec!["deno", "run", "-q", "script.ts"]);
    assert_eq!(
      r.unwrap(),
      Flags {
        subcommand: DenoSubcommand::Run(RunFlags {
          script: "script.ts".to_string(),
        }),
        log_level: Some(Level::Error),
        ..Flags::default()
      }
    );
  }

  #[test]
  fn completions() {
    let r = flags_from_vec(svec!["deno", "completions", "zsh"]).unwrap();

    match r.subcommand {
      DenoSubcommand::Completions(CompletionsFlags { buf }) => {
        assert!(!buf.is_empty())
      }
      _ => unreachable!(),
    }
  }

  #[test]
  fn run_with_args() {
    let r = flags_from_vec(svec![
      "deno",
      "run",
      "script.ts",
      "--allow-read",
      "--allow-net"
    ]);
    assert_eq!(
      r.unwrap(),
      Flags {
        subcommand: DenoSubcommand::Run(RunFlags {
          script: "script.ts".to_string(),
        }),
        argv: svec!["--allow-read", "--allow-net"],
        ..Flags::default()
      }
    );
    let r = flags_from_vec(svec![
      "deno",
      "run",
      "--location",
      "https:foo",
      "--allow-read",
      "script.ts",
      "--allow-net",
      "-r",
      "--help",
      "--foo",
      "bar"
    ]);
    assert_eq!(
      r.unwrap(),
      Flags {
        subcommand: DenoSubcommand::Run(RunFlags {
          script: "script.ts".to_string(),
        }),
        location: Some(Url::parse("https://foo/").unwrap()),
        allow_read: Some(vec![]),
        argv: svec!["--allow-net", "-r", "--help", "--foo", "bar"],
        ..Flags::default()
      }
    );

    let r = flags_from_vec(svec!["deno", "run", "script.ts", "foo", "bar"]);
    assert_eq!(
      r.unwrap(),
      Flags {
        subcommand: DenoSubcommand::Run(RunFlags {
          script: "script.ts".to_string(),
        }),
        argv: svec!["foo", "bar"],
        ..Flags::default()
      }
    );
    let r = flags_from_vec(svec!["deno", "run", "script.ts", "-"]);
    assert_eq!(
      r.unwrap(),
      Flags {
        subcommand: DenoSubcommand::Run(RunFlags {
          script: "script.ts".to_string(),
        }),
        argv: svec!["-"],
        ..Flags::default()
      }
    );

    let r =
      flags_from_vec(svec!["deno", "run", "script.ts", "-", "foo", "bar"]);
    assert_eq!(
      r.unwrap(),
      Flags {
        subcommand: DenoSubcommand::Run(RunFlags {
          script: "script.ts".to_string(),
        }),
        argv: svec!["-", "foo", "bar"],
        ..Flags::default()
      }
    );
  }

  #[test]
  fn no_check() {
    let r = flags_from_vec(svec!["deno", "run", "--no-check", "script.ts"]);
    assert_eq!(
      r.unwrap(),
      Flags {
        subcommand: DenoSubcommand::Run(RunFlags {
          script: "script.ts".to_string(),
        }),
        no_check: true,
        ..Flags::default()
      }
    );
  }

  #[test]
  fn unsafely_ignore_certificate_errors() {
    let r = flags_from_vec(svec![
      "deno",
      "run",
      "--unsafely-ignore-certificate-errors",
      "script.ts"
    ]);
    assert_eq!(
      r.unwrap(),
      Flags {
        subcommand: DenoSubcommand::Run(RunFlags {
          script: "script.ts".to_string(),
        }),
        unsafely_ignore_certificate_errors: Some(vec![]),
        ..Flags::default()
      }
    );
  }

  #[test]
  fn unsafely_treat_insecure_origin_as_secure_with_ipv6_address() {
    let r = flags_from_vec(svec![
      "deno",
      "run",
      "--unsafely-ignore-certificate-errors=deno.land,localhost,::,127.0.0.1,[::1],1.2.3.4",
      "script.ts"
    ]);
    assert_eq!(
      r.unwrap(),
      Flags {
        subcommand: DenoSubcommand::Run(RunFlags {
          script: "script.ts".to_string(),
        }),
        unsafely_ignore_certificate_errors: Some(svec![
          "deno.land",
          "localhost",
          "::",
          "127.0.0.1",
          "[::1]",
          "1.2.3.4"
        ]),
        ..Flags::default()
      }
    );
  }

  #[test]
  fn no_remote() {
    let r = flags_from_vec(svec!["deno", "run", "--no-remote", "script.ts"]);
    assert_eq!(
      r.unwrap(),
      Flags {
        subcommand: DenoSubcommand::Run(RunFlags {
          script: "script.ts".to_string(),
        }),
        no_remote: true,
        ..Flags::default()
      }
    );
  }

  #[test]
  fn cached_only() {
    let r = flags_from_vec(svec!["deno", "run", "--cached-only", "script.ts"]);
    assert_eq!(
      r.unwrap(),
      Flags {
        subcommand: DenoSubcommand::Run(RunFlags {
          script: "script.ts".to_string(),
        }),
        cached_only: true,
        ..Flags::default()
      }
    );
  }

  #[test]
  fn allow_net_allowlist_with_ports() {
    let r = flags_from_vec(svec![
      "deno",
      "run",
      "--allow-net=deno.land,:8000,:4545",
      "script.ts"
    ]);
    assert_eq!(
      r.unwrap(),
      Flags {
        subcommand: DenoSubcommand::Run(RunFlags {
          script: "script.ts".to_string(),
        }),
        allow_net: Some(svec![
          "deno.land",
          "0.0.0.0:8000",
          "127.0.0.1:8000",
          "localhost:8000",
          "0.0.0.0:4545",
          "127.0.0.1:4545",
          "localhost:4545"
        ]),
        ..Flags::default()
      }
    );
  }

  #[test]
  fn allow_net_allowlist_with_ipv6_address() {
    let r = flags_from_vec(svec![
      "deno",
      "run",
      "--allow-net=deno.land,deno.land:80,::,127.0.0.1,[::1],1.2.3.4:5678,:5678,[::1]:8080",
      "script.ts"
    ]);
    assert_eq!(
      r.unwrap(),
      Flags {
        subcommand: DenoSubcommand::Run(RunFlags {
          script: "script.ts".to_string(),
        }),
        allow_net: Some(svec![
          "deno.land",
          "deno.land:80",
          "::",
          "127.0.0.1",
          "[::1]",
          "1.2.3.4:5678",
          "0.0.0.0:5678",
          "127.0.0.1:5678",
          "localhost:5678",
          "[::1]:8080"
        ]),
        ..Flags::default()
      }
    );
  }

  #[test]
  fn lock_write() {
    let r = flags_from_vec(svec![
      "deno",
      "run",
      "--lock-write",
      "--lock=lock.json",
      "script.ts"
    ]);
    assert_eq!(
      r.unwrap(),
      Flags {
        subcommand: DenoSubcommand::Run(RunFlags {
          script: "script.ts".to_string(),
        }),
        lock_write: true,
        lock: Some(PathBuf::from("lock.json")),
        ..Flags::default()
      }
    );
  }

  #[test]
  fn test_with_flags() {
    #[rustfmt::skip]
    let r = flags_from_vec(svec!["deno", "test", "--unstable", "--no-run", "--filter", "- foo", "--coverage=cov", "--location", "https:foo", "--allow-net", "--allow-none", "dir1/", "dir2/", "--", "arg1", "arg2"]);
    assert_eq!(
      r.unwrap(),
      Flags {
        subcommand: DenoSubcommand::Test(TestFlags {
          no_run: true,
          doc: false,
          fail_fast: None,
          filter: Some("- foo".to_string()),
          allow_none: true,
          include: Some(svec!["dir1/", "dir2/"]),
          ignore: vec![],
          shuffle: None,
          concurrent_jobs: NonZeroUsize::new(1).unwrap(),
        }),
        unstable: true,
        coverage_dir: Some("cov".to_string()),
        location: Some(Url::parse("https://foo/").unwrap()),
        allow_net: Some(vec![]),
        argv: svec!["arg1", "arg2"],
        ..Flags::default()
      }
    );
  }

  #[test]
  fn run_with_cafile() {
    let r = flags_from_vec(svec![
      "deno",
      "run",
      "--cert",
      "example.crt",
      "script.ts"
    ]);
    assert_eq!(
      r.unwrap(),
      Flags {
        subcommand: DenoSubcommand::Run(RunFlags {
          script: "script.ts".to_string(),
        }),
        ca_file: Some("example.crt".to_owned()),
        ..Flags::default()
      }
    );
  }

  #[test]
  fn run_with_enable_testing_features() {
    let r = flags_from_vec(svec![
      "deno",
      "run",
      "--enable-testing-features-do-not-use",
      "script.ts"
    ]);
    assert_eq!(
      r.unwrap(),
      Flags {
        subcommand: DenoSubcommand::Run(RunFlags {
          script: "script.ts".to_string(),
        }),
        enable_testing_features: true,
        ..Flags::default()
      }
    );
  }

  #[test]
  fn test_with_concurrent_jobs() {
    let r = flags_from_vec(svec!["deno", "test", "--jobs=4"]);
    assert_eq!(
      r.unwrap(),
      Flags {
        subcommand: DenoSubcommand::Test(TestFlags {
          no_run: false,
          doc: false,
          fail_fast: None,
          filter: None,
          allow_none: false,
          shuffle: None,
          include: None,
          ignore: vec![],
          concurrent_jobs: NonZeroUsize::new(4).unwrap(),
        }),
        ..Flags::default()
      }
    );

    let r = flags_from_vec(svec!["deno", "test", "--jobs=0"]);
    assert!(r.is_err());
  }

  #[test]
  fn test_with_fail_fast() {
    let r = flags_from_vec(svec!["deno", "test", "--fail-fast=3"]);
    assert_eq!(
      r.unwrap(),
      Flags {
        subcommand: DenoSubcommand::Test(TestFlags {
          no_run: false,
          doc: false,
          fail_fast: Some(NonZeroUsize::new(3).unwrap()),
          filter: None,
          allow_none: false,
          shuffle: None,
          include: None,
          ignore: vec![],
          concurrent_jobs: NonZeroUsize::new(1).unwrap(),
        }),
        ..Flags::default()
      }
    );

    let r = flags_from_vec(svec!["deno", "test", "--fail-fast=0"]);
    assert!(r.is_err());
  }

  #[test]
  fn test_with_enable_testing_features() {
    let r = flags_from_vec(svec![
      "deno",
      "test",
      "--enable-testing-features-do-not-use"
    ]);
    assert_eq!(
      r.unwrap(),
      Flags {
        subcommand: DenoSubcommand::Test(TestFlags {
          no_run: false,
          doc: false,
          fail_fast: None,
          filter: None,
          allow_none: false,
          shuffle: None,
          include: None,
          ignore: vec![],
          concurrent_jobs: NonZeroUsize::new(1).unwrap(),
        }),
        enable_testing_features: true,
        ..Flags::default()
      }
    );
  }

  #[test]
  fn test_shuffle() {
    let r = flags_from_vec(svec!["deno", "test", "--shuffle=1"]);
    assert_eq!(
      r.unwrap(),
      Flags {
        subcommand: DenoSubcommand::Test(TestFlags {
          no_run: false,
          doc: false,
          fail_fast: None,
          filter: None,
          allow_none: false,
          shuffle: Some(1),
          include: None,
          ignore: vec![],
          concurrent_jobs: NonZeroUsize::new(1).unwrap(),
        }),
        watch: false,
        ..Flags::default()
      }
    );
  }

  #[test]
  fn test_watch() {
    let r = flags_from_vec(svec!["deno", "test", "--watch"]);
    assert_eq!(
      r.unwrap(),
      Flags {
        subcommand: DenoSubcommand::Test(TestFlags {
          no_run: false,
          doc: false,
          fail_fast: None,
          filter: None,
          allow_none: false,
          shuffle: None,
          include: None,
          ignore: vec![],
          concurrent_jobs: NonZeroUsize::new(1).unwrap(),
        }),
        watch: true,
        ..Flags::default()
      }
    );
  }

  #[test]
  fn bundle_with_cafile() {
    let r = flags_from_vec(svec![
      "deno",
      "bundle",
      "--cert",
      "example.crt",
      "source.ts"
    ]);
    assert_eq!(
      r.unwrap(),
      Flags {
        subcommand: DenoSubcommand::Bundle(BundleFlags {
          source_file: "source.ts".to_string(),
          out_file: None,
        }),
        ca_file: Some("example.crt".to_owned()),
        ..Flags::default()
      }
    );
  }

  #[test]
  fn upgrade_with_ca_file() {
    let r = flags_from_vec(svec!["deno", "upgrade", "--cert", "example.crt"]);
    assert_eq!(
      r.unwrap(),
      Flags {
        subcommand: DenoSubcommand::Upgrade(UpgradeFlags {
          force: false,
          dry_run: false,
          canary: false,
          version: None,
          output: None,
          ca_file: Some("example.crt".to_owned()),
        }),
        ca_file: Some("example.crt".to_owned()),
        ..Flags::default()
      }
    );
  }

  #[test]
  fn cache_with_cafile() {
    let r = flags_from_vec(svec![
      "deno",
      "cache",
      "--cert",
      "example.crt",
      "script.ts",
      "script_two.ts"
    ]);
    assert_eq!(
      r.unwrap(),
      Flags {
        subcommand: DenoSubcommand::Cache(CacheFlags {
          files: svec!["script.ts", "script_two.ts"],
        }),
        ca_file: Some("example.crt".to_owned()),
        ..Flags::default()
      }
    );
  }

  #[test]
  fn info_with_cafile() {
    let r = flags_from_vec(svec![
      "deno",
      "info",
      "--cert",
      "example.crt",
      "https://example.com"
    ]);
    assert_eq!(
      r.unwrap(),
      Flags {
        subcommand: DenoSubcommand::Info(InfoFlags {
          json: false,
          file: Some("https://example.com".to_string()),
        }),
        ca_file: Some("example.crt".to_owned()),
        ..Flags::default()
      }
    );
  }

  #[test]
  fn doc() {
    let r = flags_from_vec(svec!["deno", "doc", "--json", "path/to/module.ts"]);
    assert_eq!(
      r.unwrap(),
      Flags {
        subcommand: DenoSubcommand::Doc(DocFlags {
          private: false,
          json: true,
          source_file: Some("path/to/module.ts".to_string()),
          filter: None,
        }),
        ..Flags::default()
      }
    );

    let r = flags_from_vec(svec![
      "deno",
      "doc",
      "path/to/module.ts",
      "SomeClass.someField"
    ]);
    assert_eq!(
      r.unwrap(),
      Flags {
        subcommand: DenoSubcommand::Doc(DocFlags {
          private: false,
          json: false,
          source_file: Some("path/to/module.ts".to_string()),
          filter: Some("SomeClass.someField".to_string()),
        }),
        ..Flags::default()
      }
    );

    let r = flags_from_vec(svec!["deno", "doc"]);
    assert_eq!(
      r.unwrap(),
      Flags {
        subcommand: DenoSubcommand::Doc(DocFlags {
          private: false,
          json: false,
          source_file: None,
          filter: None,
        }),
        ..Flags::default()
      }
    );

    let r = flags_from_vec(svec!["deno", "doc", "--builtin", "Deno.Listener"]);
    assert_eq!(
      r.unwrap(),
      Flags {
        subcommand: DenoSubcommand::Doc(DocFlags {
          private: false,
          json: false,
          source_file: Some("--builtin".to_string()),
          filter: Some("Deno.Listener".to_string()),
        }),
        ..Flags::default()
      }
    );

    let r =
      flags_from_vec(svec!["deno", "doc", "--private", "path/to/module.js"]);
    assert_eq!(
      r.unwrap(),
      Flags {
        subcommand: DenoSubcommand::Doc(DocFlags {
          private: true,
          json: false,
          source_file: Some("path/to/module.js".to_string()),
          filter: None,
        }),
        ..Flags::default()
      }
    );
  }

  #[test]
  fn inspect_default_host() {
    let r = flags_from_vec(svec!["deno", "run", "--inspect", "foo.js"]);
    assert_eq!(
      r.unwrap(),
      Flags {
        subcommand: DenoSubcommand::Run(RunFlags {
          script: "foo.js".to_string(),
        }),
        inspect: Some("127.0.0.1:9229".parse().unwrap()),
        ..Flags::default()
      }
    );
  }

  #[test]
  fn compile() {
    let r = flags_from_vec(svec![
      "deno",
      "compile",
      "https://deno.land/std/examples/colors.ts"
    ]);
    assert_eq!(
      r.unwrap(),
      Flags {
        subcommand: DenoSubcommand::Compile(CompileFlags {
          source_file: "https://deno.land/std/examples/colors.ts".to_string(),
          output: None,
          args: vec![],
          target: None,
        }),
        ..Flags::default()
      }
    );
  }

  #[test]
  fn compile_with_flags() {
    #[rustfmt::skip]
    let r = flags_from_vec(svec!["deno", "compile", "--import-map", "import_map.json", "--no-remote", "--config", "tsconfig.json", "--no-check", "--unsafely-ignore-certificate-errors", "--reload", "--lock", "lock.json", "--lock-write", "--cert", "example.crt", "--cached-only", "--location", "https:foo", "--allow-read", "--allow-net", "--v8-flags=--help", "--seed", "1", "--output", "colors", "https://deno.land/std/examples/colors.ts", "foo", "bar"]);
    assert_eq!(
      r.unwrap(),
      Flags {
        subcommand: DenoSubcommand::Compile(CompileFlags {
          source_file: "https://deno.land/std/examples/colors.ts".to_string(),
          output: Some(PathBuf::from("colors")),
          args: svec!["foo", "bar"],
          target: None,
        }),
        import_map_path: Some("import_map.json".to_string()),
        no_remote: true,
        config_path: Some("tsconfig.json".to_string()),
        no_check: true,
        reload: true,
        lock: Some(PathBuf::from("lock.json")),
        lock_write: true,
        ca_file: Some("example.crt".to_string()),
        cached_only: true,
        location: Some(Url::parse("https://foo/").unwrap()),
        allow_read: Some(vec![]),
        unsafely_ignore_certificate_errors: Some(vec![]),
        allow_net: Some(vec![]),
        v8_flags: svec!["--help", "--random-seed=1"],
        seed: Some(1),
        ..Flags::default()
      }
    );
  }

  #[test]
  fn coverage() {
    let r = flags_from_vec(svec!["deno", "coverage", "foo.json"]);
    assert_eq!(
      r.unwrap(),
      Flags {
        subcommand: DenoSubcommand::Coverage(CoverageFlags {
          files: vec![PathBuf::from("foo.json")],
          ignore: vec![],
          include: vec![r"^file:".to_string()],
          exclude: vec![r"test\.(js|mjs|ts|jsx|tsx)$".to_string()],
          lcov: false,
        }),
        ..Flags::default()
      }
    );
  }

  #[test]
  fn location_with_bad_scheme() {
    #[rustfmt::skip]
    let r = flags_from_vec(svec!["deno", "run", "--location", "foo:", "mod.ts"]);
    assert!(r.is_err());
    assert!(r
      .unwrap_err()
      .to_string()
      .contains("Expected protocol \"http\" or \"https\""));
  }
}<|MERGE_RESOLUTION|>--- conflicted
+++ resolved
@@ -195,13 +195,8 @@
   pub allow_read: Option<Vec<PathBuf>>,
   pub allow_run: Option<Vec<String>>,
   pub allow_write: Option<Vec<PathBuf>>,
-<<<<<<< HEAD
   pub allow_usb: Option<Vec<u16>>,
-  pub location: Option<Url>,
-  pub cache_blocklist: Vec<String>,
-=======
   pub ca_stores: Option<Vec<String>>,
->>>>>>> 4c8ab33d
   pub ca_file: Option<String>,
   pub cache_blocklist: Vec<String>,
   /// This is not exposed as an option in the CLI, it is used internally when
@@ -279,7 +274,6 @@
       _ => {}
     }
 
-<<<<<<< HEAD
     match &self.allow_usb {
       Some(usb_allowlist) if usb_allowlist.is_empty() => {
         args.push("--allow-usb".to_string());
@@ -292,7 +286,12 @@
             .map(|i| i.to_string())
             .collect::<Vec<String>>()
             .join(",")
-=======
+          );
+          args.push(s);
+        }
+        _ => {}
+    }
+    
     match &self.unsafely_ignore_certificate_errors {
       Some(ic_allowlist) if ic_allowlist.is_empty() => {
         args.push("--unsafely-ignore-certificate-errors".to_string());
@@ -301,7 +300,6 @@
         let s = format!(
           "--unsafely-ignore-certificate-errors={}",
           ic_allowlist.join(",")
->>>>>>> 4c8ab33d
         );
         args.push(s);
       }
@@ -3140,12 +3138,8 @@
         allow_run: Some(vec![]),
         allow_read: Some(vec![]),
         allow_write: Some(vec![]),
-<<<<<<< HEAD
         allow_usb: Some(vec![]),
-        allow_plugin: true,
-=======
         allow_ffi: Some(vec![]),
->>>>>>> 4c8ab33d
         allow_hrtime: true,
         ..Flags::default()
       }
