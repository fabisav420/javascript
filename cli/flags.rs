--- conflicted
+++ resolved
@@ -516,11 +516,9 @@
     Some(("fmt", m)) => fmt_parse(&mut flags, m),
     Some(("info", m)) => info_parse(&mut flags, m),
     Some(("install", m)) => install_parse(&mut flags, m),
+    Some(("jupyter", m)) => jupyter_parse(&mut flags, m),
     Some(("lint", m)) => lint_parse(&mut flags, m),
     Some(("lsp", m)) => lsp_parse(&mut flags, m),
-<<<<<<< HEAD
-    Some(("jupyter", m)) => jupyter_parse(&mut flags, m),
-=======
     Some(("repl", m)) => repl_parse(&mut flags, m),
     Some(("run", m)) => run_parse(&mut flags, m),
     Some(("task", m)) => task_parse(&mut flags, m),
@@ -529,7 +527,6 @@
     Some(("uninstall", m)) => uninstall_parse(&mut flags, m),
     Some(("upgrade", m)) => upgrade_parse(&mut flags, m),
     Some(("vendor", m)) => vendor_parse(&mut flags, m),
->>>>>>> a4eee007
     _ => handle_repl_flags(&mut flags, ReplFlags { eval: None }),
   }
 
@@ -1173,9 +1170,8 @@
 These must be added to the path manually if required.")
 }
 
-<<<<<<< HEAD
-fn jupyter_subcommand<'a>() -> App<'a> {
-  App::new("jupyter")
+fn jupyter_subcommand<'a>() -> Command<'a> {
+  Command::new("jupyter")
     .arg(
       Arg::new("install")
         .long("install")
@@ -1190,14 +1186,9 @@
     .about("Jupyter kernel")
 }
 
-fn uninstall_subcommand<'a>() -> App<'a> {
-  App::new("uninstall")
-    .setting(AppSettings::TrailingVarArg)
-=======
 fn uninstall_subcommand<'a>() -> Command<'a> {
   Command::new("uninstall")
     .trailing_var_arg(true)
->>>>>>> a4eee007
     .arg(
       Arg::new("name")
         .required(true)
