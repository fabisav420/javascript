// Copyright 2018-2020 the Deno authors. All rights reserved. MIT license.
use clap::App;
use clap::AppSettings;
use clap::Arg;
use clap::ArgMatches;
use clap::SubCommand;
use log::Level;
use std::net::SocketAddr;
use std::path::PathBuf;

/// Creates vector of strings, Vec<String>
macro_rules! svec {
    ($($x:expr),*) => (vec![$($x.to_string()),*]);
}

#[derive(Clone, Debug, PartialEq)]
pub enum DenoSubcommand {
  Bundle {
    source_file: String,
    out_file: Option<PathBuf>,
  },
  Completions {
    buf: Box<[u8]>,
  },
  Doc {
    json: bool,
    source_file: Option<String>,
    filter: Option<String>,
  },
  Eval {
    print: bool,
    code: String,
    as_typescript: bool,
  },
  Cache {
    files: Vec<String>,
  },
  Fmt {
    check: bool,
    files: Vec<String>,
  },
  Help,
  Info {
    json: bool,
    file: Option<String>,
  },
  Install {
    module_url: String,
    args: Vec<String>,
    name: Option<String>,
    root: Option<PathBuf>,
    force: bool,
  },
  Lint {
    files: Vec<String>,
    rules: bool,
  },
  Repl,
  Run {
    script: String,
  },
  Test {
    fail_fast: bool,
    quiet: bool,
    allow_none: bool,
    include: Option<Vec<String>>,
    filter: Option<String>,
  },
  Types,
  Upgrade {
    dry_run: bool,
    force: bool,
    version: Option<String>,
    output: Option<PathBuf>,
    ca_file: Option<String>,
  },
}

impl Default for DenoSubcommand {
  fn default() -> DenoSubcommand {
    DenoSubcommand::Repl
  }
}

#[derive(Clone, Debug, PartialEq, Default)]
pub struct Flags {
  /// Vector of CLI arguments - these are user script arguments, all Deno
  /// specific flags are removed.
  pub argv: Vec<String>,
  pub subcommand: DenoSubcommand,

  pub allow_env: bool,
  pub allow_hrtime: bool,
  pub allow_net: bool,
  pub allow_plugin: bool,
  pub allow_read: bool,
  pub allow_run: bool,
  pub allow_write: bool,
  pub cache_blocklist: Vec<String>,
  pub ca_file: Option<String>,
  pub cached_only: bool,
  pub config_path: Option<String>,
  pub import_map_path: Option<String>,
  pub inspect: Option<SocketAddr>,
  pub inspect_brk: Option<SocketAddr>,
  pub lock: Option<String>,
  pub lock_write: bool,
  pub log_level: Option<Level>,
  pub net_allowlist: Vec<String>,
  pub no_check: bool,
  pub no_prompts: bool,
  pub no_remote: bool,
  pub read_allowlist: Vec<PathBuf>,
  pub reload: bool,
  pub seed: Option<u64>,
  pub unstable: bool,
  pub v8_flags: Option<Vec<String>>,
  pub version: bool,
  pub write_allowlist: Vec<PathBuf>,
}

fn join_paths(allowlist: &[PathBuf], d: &str) -> String {
  allowlist
    .iter()
    .map(|path| path.to_str().unwrap().to_string())
    .collect::<Vec<String>>()
    .join(d)
}

impl Flags {
  /// Return list of permission arguments that are equivalent
  /// to the ones used to create `self`.
  pub fn to_permission_args(&self) -> Vec<String> {
    let mut args = vec![];

    if !self.read_allowlist.is_empty() {
      let s = format!("--allow-read={}", join_paths(&self.read_allowlist, ","));
      args.push(s);
    }

    if self.allow_read {
      args.push("--allow-read".to_string());
    }

    if !self.write_allowlist.is_empty() {
      let s =
        format!("--allow-write={}", join_paths(&self.write_allowlist, ","));
      args.push(s);
    }

    if self.allow_write {
      args.push("--allow-write".to_string());
    }

    if !self.net_allowlist.is_empty() {
      let s = format!("--allow-net={}", self.net_allowlist.join(","));
      args.push(s);
    }

    if self.allow_net {
      args.push("--allow-net".to_string());
    }

    if self.allow_env {
      args.push("--allow-env".to_string());
    }

    if self.allow_run {
      args.push("--allow-run".to_string());
    }

    if self.allow_plugin {
      args.push("--allow-plugin".to_string());
    }

    if self.allow_hrtime {
      args.push("--allow-hrtime".to_string());
    }

    args
  }
}

static ENV_VARIABLES_HELP: &str = "ENVIRONMENT VARIABLES:
    DENO_DIR             Set the cache directory
    DENO_INSTALL_ROOT    Set deno install's output directory
                         (defaults to $HOME/.deno/bin)
    NO_COLOR             Set to disable color
    HTTP_PROXY           Proxy address for HTTP requests
                         (module downloads, fetch)
    HTTPS_PROXY          Proxy address for HTTPS requests
                         (module downloads, fetch)";

static DENO_HELP: &str = "A secure JavaScript and TypeScript runtime

Docs: https://deno.land/manual
Modules: https://deno.land/std/ https://deno.land/x/
Bugs: https://github.com/denoland/deno/issues

To start the REPL:
  deno

To execute a script:
  deno run https://deno.land/std/examples/welcome.ts

To evaluate code in the shell:
  deno eval \"console.log(30933 + 404)\"
";

lazy_static! {
  static ref LONG_VERSION: String = format!(
    "{}\nv8 {}\ntypescript {}",
    crate::version::DENO,
    crate::version::v8(),
    crate::version::TYPESCRIPT
  );
}

/// Main entry point for parsing deno's command line flags.
/// Exits the process on error.
pub fn flags_from_vec(args: Vec<String>) -> Flags {
  match flags_from_vec_safe(args) {
    Ok(flags) => flags,
    Err(err) => err.exit(),
  }
}

/// Same as flags_from_vec but does not exit on error.
pub fn flags_from_vec_safe(args: Vec<String>) -> clap::Result<Flags> {
  let app = clap_root();
  let matches = app.get_matches_from_safe(args)?;

  let mut flags = Flags::default();

  if matches.is_present("log-level") {
    flags.log_level = match matches.value_of("log-level").unwrap() {
      "debug" => Some(Level::Debug),
      "info" => Some(Level::Info),
      _ => unreachable!(),
    };
  }
  if matches.is_present("quiet") {
    flags.log_level = Some(Level::Error);
  }

  if let Some(m) = matches.subcommand_matches("run") {
    run_parse(&mut flags, m);
  } else if let Some(m) = matches.subcommand_matches("fmt") {
    fmt_parse(&mut flags, m);
  } else if let Some(m) = matches.subcommand_matches("types") {
    types_parse(&mut flags, m);
  } else if let Some(m) = matches.subcommand_matches("cache") {
    cache_parse(&mut flags, m);
  } else if let Some(m) = matches.subcommand_matches("info") {
    info_parse(&mut flags, m);
  } else if let Some(m) = matches.subcommand_matches("eval") {
    eval_parse(&mut flags, m);
  } else if let Some(m) = matches.subcommand_matches("repl") {
    repl_parse(&mut flags, m);
  } else if let Some(m) = matches.subcommand_matches("bundle") {
    bundle_parse(&mut flags, m);
  } else if let Some(m) = matches.subcommand_matches("install") {
    install_parse(&mut flags, m);
  } else if let Some(m) = matches.subcommand_matches("completions") {
    completions_parse(&mut flags, m);
  } else if let Some(m) = matches.subcommand_matches("test") {
    test_parse(&mut flags, m);
  } else if let Some(m) = matches.subcommand_matches("upgrade") {
    upgrade_parse(&mut flags, m);
  } else if let Some(m) = matches.subcommand_matches("doc") {
    doc_parse(&mut flags, m);
  } else if let Some(m) = matches.subcommand_matches("lint") {
    lint_parse(&mut flags, m);
  } else {
    repl_parse(&mut flags, &matches);
  }

  Ok(flags)
}

fn clap_root<'a, 'b>() -> App<'a, 'b> {
  clap::App::new("deno")
    .bin_name("deno")
    .global_settings(&[
      AppSettings::UnifiedHelpMessage,
      AppSettings::ColorNever,
      AppSettings::VersionlessSubcommands,
    ])
    // Disable clap's auto-detection of terminal width
    .set_term_width(0)
    // Disable each subcommand having its own version.
    .version(crate::version::DENO)
    .long_version(LONG_VERSION.as_str())
    .arg(
      Arg::with_name("log-level")
        .short("L")
        .long("log-level")
        .help("Set log level")
        .takes_value(true)
        .possible_values(&["debug", "info"])
        .global(true),
    )
    .arg(
      Arg::with_name("quiet")
        .short("q")
        .long("quiet")
        .help("Suppress diagnostic output")
        .long_help(
          "Suppress diagnostic output
By default, subcommands print human-readable diagnostic messages to stderr.
If the flag is set, restrict these messages to errors.",
        )
        .global(true),
    )
    .subcommand(bundle_subcommand())
    .subcommand(cache_subcommand())
    .subcommand(completions_subcommand())
    .subcommand(doc_subcommand())
    .subcommand(eval_subcommand())
    .subcommand(fmt_subcommand())
    .subcommand(info_subcommand())
    .subcommand(install_subcommand())
    .subcommand(lint_subcommand())
    .subcommand(repl_subcommand())
    .subcommand(run_subcommand())
    .subcommand(test_subcommand())
    .subcommand(types_subcommand())
    .subcommand(upgrade_subcommand())
    .long_about(DENO_HELP)
    .after_help(ENV_VARIABLES_HELP)
}

fn types_parse(flags: &mut Flags, matches: &clap::ArgMatches) {
  unstable_arg_parse(flags, matches);
  flags.subcommand = DenoSubcommand::Types;
}

fn fmt_parse(flags: &mut Flags, matches: &clap::ArgMatches) {
  let files = match matches.values_of("files") {
    Some(f) => f.map(String::from).collect(),
    None => vec![],
  };
  flags.subcommand = DenoSubcommand::Fmt {
    check: matches.is_present("check"),
    files,
  }
}

fn install_parse(flags: &mut Flags, matches: &clap::ArgMatches) {
  permission_args_parse(flags, matches);
  ca_file_arg_parse(flags, matches);
  unstable_arg_parse(flags, matches);

  let root = if matches.is_present("root") {
    let install_root = matches.value_of("root").unwrap();
    Some(PathBuf::from(install_root))
  } else {
    None
  };

  let force = matches.is_present("force");
  let name = matches.value_of("name").map(|s| s.to_string());
  let cmd_values = matches.values_of("cmd").unwrap();
  let mut cmd = vec![];
  for value in cmd_values {
    cmd.push(value.to_string());
  }

  let module_url = cmd[0].to_string();
  let args = cmd[1..].to_vec();

  flags.subcommand = DenoSubcommand::Install {
    name,
    module_url,
    args,
    root,
    force,
  };
}

fn bundle_parse(flags: &mut Flags, matches: &clap::ArgMatches) {
  ca_file_arg_parse(flags, matches);
  config_arg_parse(flags, matches);
  importmap_arg_parse(flags, matches);
  unstable_arg_parse(flags, matches);
  lock_args_parse(flags, matches);

  let source_file = matches.value_of("source_file").unwrap().to_string();

  let out_file = if let Some(out_file) = matches.value_of("out_file") {
    flags.allow_write = true;
    Some(PathBuf::from(out_file))
  } else {
    None
  };

  flags.subcommand = DenoSubcommand::Bundle {
    source_file,
    out_file,
  };
}

fn completions_parse(flags: &mut Flags, matches: &clap::ArgMatches) {
  let shell: &str = matches.value_of("shell").unwrap();
  let mut buf: Vec<u8> = vec![];
  use std::str::FromStr;
  clap_root().gen_completions_to(
    "deno",
    clap::Shell::from_str(shell).unwrap(),
    &mut buf,
  );

  flags.subcommand = DenoSubcommand::Completions {
    buf: buf.into_boxed_slice(),
  };
}

fn repl_parse(flags: &mut Flags, matches: &clap::ArgMatches) {
  v8_flags_arg_parse(flags, matches);
  ca_file_arg_parse(flags, matches);
  inspect_arg_parse(flags, matches);
  unstable_arg_parse(flags, matches);
  flags.subcommand = DenoSubcommand::Repl;
  flags.allow_net = true;
  flags.allow_env = true;
  flags.allow_run = true;
  flags.allow_read = true;
  flags.allow_write = true;
  flags.allow_plugin = true;
  flags.allow_hrtime = true;
}

fn eval_parse(flags: &mut Flags, matches: &clap::ArgMatches) {
  v8_flags_arg_parse(flags, matches);
  ca_file_arg_parse(flags, matches);
  inspect_arg_parse(flags, matches);
  unstable_arg_parse(flags, matches);
  flags.allow_net = true;
  flags.allow_env = true;
  flags.allow_run = true;
  flags.allow_read = true;
  flags.allow_write = true;
  flags.allow_plugin = true;
  flags.allow_hrtime = true;
  let code = matches.value_of("code").unwrap().to_string();
  let as_typescript = matches.is_present("ts");
  let print = matches.is_present("print");
  flags.subcommand = DenoSubcommand::Eval {
    print,
    code,
    as_typescript,
  }
}

fn info_parse(flags: &mut Flags, matches: &clap::ArgMatches) {
  ca_file_arg_parse(flags, matches);
  unstable_arg_parse(flags, matches);
<<<<<<< HEAD
  let json = matches.is_present("json");
=======
  no_check_arg_parse(flags, matches);
>>>>>>> 82aabb65

  flags.subcommand = DenoSubcommand::Info {
    file: matches.value_of("file").map(|f| f.to_string()),
    json,
  };
}

fn cache_parse(flags: &mut Flags, matches: &clap::ArgMatches) {
  reload_arg_parse(flags, matches);
  lock_args_parse(flags, matches);
  importmap_arg_parse(flags, matches);
  config_arg_parse(flags, matches);
  no_check_arg_parse(flags, matches);
  no_remote_arg_parse(flags, matches);
  ca_file_arg_parse(flags, matches);
  unstable_arg_parse(flags, matches);
  let files = matches
    .values_of("file")
    .unwrap()
    .map(String::from)
    .collect();
  flags.subcommand = DenoSubcommand::Cache { files };
}

fn lock_args_parse(flags: &mut Flags, matches: &clap::ArgMatches) {
  if matches.is_present("lock") {
    let lockfile = matches.value_of("lock").unwrap();
    flags.lock = Some(lockfile.to_string());
  }
  if matches.is_present("lock-write") {
    flags.lock_write = true;
  }
}

// Shared between the run and test subcommands. They both take similar options.
fn run_test_args_parse(flags: &mut Flags, matches: &clap::ArgMatches) {
  reload_arg_parse(flags, matches);
  lock_args_parse(flags, matches);
  importmap_arg_parse(flags, matches);
  config_arg_parse(flags, matches);
  v8_flags_arg_parse(flags, matches);
  no_check_arg_parse(flags, matches);
  no_remote_arg_parse(flags, matches);
  permission_args_parse(flags, matches);
  ca_file_arg_parse(flags, matches);
  inspect_arg_parse(flags, matches);
  unstable_arg_parse(flags, matches);

  if matches.is_present("cached-only") {
    flags.cached_only = true;
  }

  if matches.is_present("seed") {
    let seed_string = matches.value_of("seed").unwrap();
    let seed = seed_string.parse::<u64>().unwrap();
    flags.seed = Some(seed);

    let v8_seed_flag = format!("--random-seed={}", seed);

    match flags.v8_flags {
      Some(ref mut v8_flags) => {
        v8_flags.push(v8_seed_flag);
      }
      None => {
        flags.v8_flags = Some(svec![v8_seed_flag]);
      }
    }
  }
}

fn run_parse(flags: &mut Flags, matches: &clap::ArgMatches) {
  run_test_args_parse(flags, matches);

  let mut script: Vec<String> = matches
    .values_of("script_arg")
    .unwrap()
    .map(String::from)
    .collect();
  assert!(!script.is_empty());
  let script_args = script.split_off(1);
  let script = script[0].to_string();
  for v in script_args {
    flags.argv.push(v);
  }

  flags.subcommand = DenoSubcommand::Run { script };
}

fn test_parse(flags: &mut Flags, matches: &clap::ArgMatches) {
  run_test_args_parse(flags, matches);

  let failfast = matches.is_present("failfast");
  let allow_none = matches.is_present("allow_none");
  let quiet = matches.is_present("quiet");
  let filter = matches.value_of("filter").map(String::from);
  let include = if matches.is_present("files") {
    let files: Vec<String> = matches
      .values_of("files")
      .unwrap()
      .map(String::from)
      .collect();
    Some(files)
  } else {
    None
  };

  flags.subcommand = DenoSubcommand::Test {
    fail_fast: failfast,
    quiet,
    include,
    filter,
    allow_none,
  };
}

fn upgrade_parse(flags: &mut Flags, matches: &clap::ArgMatches) {
  ca_file_arg_parse(flags, matches);

  let dry_run = matches.is_present("dry-run");
  let force = matches.is_present("force");
  let version = matches.value_of("version").map(|s| s.to_string());
  let output = if matches.is_present("output") {
    let install_root = matches.value_of("output").unwrap();
    Some(PathBuf::from(install_root))
  } else {
    None
  };
  let ca_file = matches.value_of("cert").map(|s| s.to_string());
  flags.subcommand = DenoSubcommand::Upgrade {
    dry_run,
    force,
    version,
    output,
    ca_file,
  };
}

fn doc_parse(flags: &mut Flags, matches: &clap::ArgMatches) {
  reload_arg_parse(flags, matches);
  unstable_arg_parse(flags, matches);

  let source_file = matches.value_of("source_file").map(String::from);
  let json = matches.is_present("json");
  let filter = matches.value_of("filter").map(String::from);
  flags.subcommand = DenoSubcommand::Doc {
    source_file,
    json,
    filter,
  };
}

fn lint_parse(flags: &mut Flags, matches: &clap::ArgMatches) {
  unstable_arg_parse(flags, matches);
  let files = match matches.values_of("files") {
    Some(f) => f.map(String::from).collect(),
    None => vec![],
  };
  let rules = matches.is_present("rules");
  flags.subcommand = DenoSubcommand::Lint { files, rules };
}

fn types_subcommand<'a, 'b>() -> App<'a, 'b> {
  SubCommand::with_name("types")
    .arg(unstable_arg())
    .about("Print runtime TypeScript declarations")
    .long_about(
      "Print runtime TypeScript declarations.
  deno types > lib.deno.d.ts

The declaration file could be saved and used for typing information.",
    )
}

fn fmt_subcommand<'a, 'b>() -> App<'a, 'b> {
  SubCommand::with_name("fmt")
    .about("Format source files")
    .long_about(
      "Auto-format JavaScript/TypeScript source code.
  deno fmt
  deno fmt myfile1.ts myfile2.ts
  deno fmt --check

Format stdin and write to stdout:
  cat file.ts | deno fmt -

Ignore formatting code by preceding it with an ignore comment:
  // deno-fmt-ignore

Ignore formatting a file by adding an ignore comment at the top of the file:
  // deno-fmt-ignore-file",
    )
    .arg(
      Arg::with_name("check")
        .long("check")
        .help("Check if the source files are formatted.")
        .takes_value(false),
    )
    .arg(
      Arg::with_name("files")
        .takes_value(true)
        .multiple(true)
        .required(false),
    )
}

fn repl_subcommand<'a, 'b>() -> App<'a, 'b> {
  inspect_args(SubCommand::with_name("repl"))
    .about("Read Eval Print Loop")
    .arg(v8_flags_arg())
    .arg(ca_file_arg())
    .arg(unstable_arg())
}

fn install_subcommand<'a, 'b>() -> App<'a, 'b> {
  permission_args(SubCommand::with_name("install"))
        .setting(AppSettings::TrailingVarArg)
        .arg(
          Arg::with_name("cmd")
            .required(true)
            .multiple(true)
            .allow_hyphen_values(true))
        .arg(
          Arg::with_name("name")
          .long("name")
          .short("n")
          .help("Executable file name")
          .takes_value(true)
          .required(false))
        .arg(
          Arg::with_name("root")
            .long("root")
            .help("Installation root")
            .takes_value(true)
            .multiple(false))
        .arg(
          Arg::with_name("force")
            .long("force")
            .short("f")
            .help("Forcefully overwrite existing installation")
            .takes_value(false))
        .arg(ca_file_arg())
        .arg(unstable_arg())
        .about("Install script as an executable")
        .long_about(
"Installs a script as an executable in the installation root's bin directory.
  deno install --allow-net --allow-read https://deno.land/std/http/file_server.ts
  deno install https://deno.land/std/examples/colors.ts

To change the executable name, use -n/--name:
  deno install --allow-net --allow-read -n serve https://deno.land/std/http/file_server.ts

The executable name is inferred by default:
  - Attempt to take the file stem of the URL path. The above example would
    become 'file_server'.
  - If the file stem is something generic like 'main', 'mod', 'index' or 'cli',
    and the path has no parent, take the file name of the parent path. Otherwise
    settle with the generic name.

To change the installation root, use --root:
  deno install --allow-net --allow-read --root /usr/local https://deno.land/std/http/file_server.ts

The installation root is determined, in order of precedence:
  - --root option
  - DENO_INSTALL_ROOT environment variable
  - $HOME/.deno

These must be added to the path manually if required.")
}

fn bundle_subcommand<'a, 'b>() -> App<'a, 'b> {
  SubCommand::with_name("bundle")
    .arg(lock_arg())
    .arg(lock_write_arg())
    .arg(
      Arg::with_name("source_file")
        .takes_value(true)
        .required(true),
    )
    .arg(Arg::with_name("out_file").takes_value(true).required(false))
    .arg(ca_file_arg())
    .arg(importmap_arg())
    .arg(unstable_arg())
    .arg(config_arg())
    .about("Bundle module and dependencies into single file")
    .long_about(
      "Output a single JavaScript file with all dependencies.
  deno bundle https://deno.land/std/examples/colors.ts colors.bundle.js

If no output file is given, the output is written to standard output:
  deno bundle https://deno.land/std/examples/colors.ts",
    )
}

fn completions_subcommand<'a, 'b>() -> App<'a, 'b> {
  SubCommand::with_name("completions")
    .setting(AppSettings::DisableHelpSubcommand)
    .arg(
      Arg::with_name("shell")
        .possible_values(&clap::Shell::variants())
        .required(true),
    )
    .about("Generate shell completions")
    .long_about(
      "Output shell completion script to standard output.
  deno completions bash > /usr/local/etc/bash_completion.d/deno.bash
  source /usr/local/etc/bash_completion.d/deno.bash",
    )
}

fn eval_subcommand<'a, 'b>() -> App<'a, 'b> {
  inspect_args(SubCommand::with_name("eval"))
    .arg(ca_file_arg())
    .arg(unstable_arg())
    .about("Eval script")
    .long_about(
      "Evaluate JavaScript from the command line.
  deno eval \"console.log('hello world')\"

To evaluate as TypeScript:
  deno eval -T \"const v: string = 'hello'; console.log(v)\"

This command has implicit access to all permissions (--allow-all).",
    )
    .arg(
      Arg::with_name("ts")
        .long("ts")
        .short("T")
        .help("Treat eval input as TypeScript")
        .takes_value(false)
        .multiple(false),
    )
    .arg(
      Arg::with_name("print")
        .long("print")
        .short("p")
        .help("print result to stdout")
        .takes_value(false)
        .multiple(false),
    )
    .arg(Arg::with_name("code").takes_value(true).required(true))
    .arg(v8_flags_arg())
}

fn info_subcommand<'a, 'b>() -> App<'a, 'b> {
  SubCommand::with_name("info")
    .about("Show info about cache or info related to source file")
    .long_about(
      "Information about a module or the cache directories.

Get information about a module:
  deno info https://deno.land/std/http/file_server.ts

The following information is shown:

local: Local path of the file.
type: JavaScript, TypeScript, or JSON.
compiled: Local path of compiled source code. (TypeScript only.)
map: Local path of source map. (TypeScript only.)
deps: Dependency tree of the source file.

Without any additional arguments, 'deno info' shows:

DENO_DIR: Directory containing Deno-managed files.
Remote modules cache: Subdirectory containing downloaded remote modules.
TypeScript compiler cache: Subdirectory containing TS compiler output.",
    )
    .arg(Arg::with_name("file").takes_value(true).required(false))
    .arg(ca_file_arg())
    .arg(no_check_arg())
    .arg(unstable_arg())
    .arg(
      Arg::with_name("json")
        .long("json")
        .help("Outputs the information in JSON format")
        .takes_value(false),
    )
}

fn cache_subcommand<'a, 'b>() -> App<'a, 'b> {
  SubCommand::with_name("cache")
    .arg(reload_arg())
    .arg(lock_arg())
    .arg(lock_write_arg())
    .arg(importmap_arg())
    .arg(unstable_arg())
    .arg(config_arg())
    .arg(no_check_arg())
    .arg(no_remote_arg())
    .arg(
      Arg::with_name("file")
        .takes_value(true)
        .required(true)
        .min_values(1),
    )
    .arg(ca_file_arg())
    .about("Cache the dependencies")
    .long_about(
      "Cache and compile remote dependencies recursively.

Download and compile a module with all of its static dependencies and save them
in the local cache, without running any code:
  deno cache https://deno.land/std/http/file_server.ts

Future runs of this module will trigger no downloads or compilation unless
--reload is specified.",
    )
}

fn upgrade_subcommand<'a, 'b>() -> App<'a, 'b> {
  SubCommand::with_name("upgrade")
    .about("Upgrade deno executable to given version")
    .long_about(
      "Upgrade deno executable to the given version.
Defaults to latest.

The version is downloaded from
https://github.com/denoland/deno/releases
and is used to replace the current executable.

If you want to not replace the current Deno executable but instead download an
update to a different location, use the --output flag
  deno upgrade --output $HOME/my_deno",
    )
    .arg(
      Arg::with_name("version")
        .long("version")
        .help("The version to upgrade to")
        .takes_value(true),
    )
    .arg(
      Arg::with_name("output")
        .long("output")
        .help("The path to output the updated version to")
        .takes_value(true),
    )
    .arg(
      Arg::with_name("dry-run")
        .long("dry-run")
        .help("Perform all checks without replacing old exe"),
    )
    .arg(
      Arg::with_name("force")
        .long("force")
        .short("f")
        .help("Replace current exe even if not out-of-date"),
    )
    .arg(ca_file_arg())
}

fn doc_subcommand<'a, 'b>() -> App<'a, 'b> {
  SubCommand::with_name("doc")
    .arg(unstable_arg())
    .about("Show documentation for a module")
    .long_about(
      "Show documentation for a module.

Output documentation to standard output:
    deno doc ./path/to/module.ts

Output documentation in JSON format:
    deno doc --json ./path/to/module.ts

Target a specific symbol:
    deno doc ./path/to/module.ts MyClass.someField

Show documentation for runtime built-ins:
    deno doc
    deno doc --builtin Deno.Listener",
    )
    .arg(reload_arg())
    .arg(
      Arg::with_name("json")
        .long("json")
        .help("Output documentation in JSON format.")
        .takes_value(false),
    )
    // TODO(nayeemrmn): Make `--builtin` a proper option. Blocked by
    // https://github.com/clap-rs/clap/issues/1794. Currently `--builtin` is
    // just a possible value of `source_file` so leading hyphens must be
    // enabled.
    .setting(clap::AppSettings::AllowLeadingHyphen)
    .arg(Arg::with_name("source_file").takes_value(true))
    .arg(
      Arg::with_name("filter")
        .help("Dot separated path to symbol.")
        .takes_value(true)
        .required(false)
        .conflicts_with("json")
        .conflicts_with("pretty"),
    )
}

fn lint_subcommand<'a, 'b>() -> App<'a, 'b> {
  SubCommand::with_name("lint")
    .about("Lint source files")
    .long_about(
      "Lint JavaScript/TypeScript source code.
  deno lint --unstable
  deno lint --unstable myfile1.ts myfile2.js

List available rules:
  deno lint --unstable --rules

Ignore diagnostics on the next line by preceding it with an ignore comment and
rule name:
  // deno-lint-ignore no-explicit-any

  // deno-lint-ignore require-await no-empty

Names of rules to ignore must be specified after ignore comment.

ESLint ignore comments are also supported:
  // eslint-ignore-next-line @typescrit-eslint/no-explicit-any no-empty

Ignore linting a file by adding an ignore comment at the top of the file:
  // deno-lint-ignore-file
",
    )
    .arg(unstable_arg())
    .arg(
      Arg::with_name("rules")
        .long("rules")
        .help("List available rules"),
    )
    .arg(
      Arg::with_name("files")
        .takes_value(true)
        .multiple(true)
        .required(false),
    )
}

fn permission_args<'a, 'b>(app: App<'a, 'b>) -> App<'a, 'b> {
  app
    .arg(
      Arg::with_name("allow-read")
        .long("allow-read")
        .min_values(0)
        .takes_value(true)
        .use_delimiter(true)
        .require_equals(true)
        .help("Allow file system read access"),
    )
    .arg(
      Arg::with_name("allow-write")
        .long("allow-write")
        .min_values(0)
        .takes_value(true)
        .use_delimiter(true)
        .require_equals(true)
        .help("Allow file system write access"),
    )
    .arg(
      Arg::with_name("allow-net")
        .long("allow-net")
        .min_values(0)
        .takes_value(true)
        .use_delimiter(true)
        .require_equals(true)
        .help("Allow network access")
        .validator(crate::flags_allow_net::validator),
    )
    .arg(
      Arg::with_name("allow-env")
        .long("allow-env")
        .help("Allow environment access"),
    )
    .arg(
      Arg::with_name("allow-run")
        .long("allow-run")
        .help("Allow running subprocesses"),
    )
    .arg(
      Arg::with_name("allow-plugin")
        .long("allow-plugin")
        .help("Allow loading plugins"),
    )
    .arg(
      Arg::with_name("allow-hrtime")
        .long("allow-hrtime")
        .help("Allow high resolution time measurement"),
    )
    .arg(
      Arg::with_name("allow-all")
        .short("A")
        .long("allow-all")
        .help("Allow all permissions"),
    )
}

fn run_test_args<'a, 'b>(app: App<'a, 'b>) -> App<'a, 'b> {
  permission_args(inspect_args(app))
    .arg(importmap_arg())
    .arg(unstable_arg())
    .arg(reload_arg())
    .arg(config_arg())
    .arg(lock_arg())
    .arg(lock_write_arg())
    .arg(no_check_arg())
    .arg(no_remote_arg())
    .arg(v8_flags_arg())
    .arg(ca_file_arg())
    .arg(
      Arg::with_name("cached-only")
        .long("cached-only")
        .help("Require that remote dependencies are already cached"),
    )
    .arg(
      Arg::with_name("seed")
        .long("seed")
        .value_name("NUMBER")
        .help("Seed Math.random()")
        .takes_value(true)
        .validator(|val: String| match val.parse::<u64>() {
          Ok(_) => Ok(()),
          Err(_) => Err("Seed should be a number".to_string()),
        }),
    )
}

fn run_subcommand<'a, 'b>() -> App<'a, 'b> {
  run_test_args(SubCommand::with_name("run"))
    .setting(AppSettings::TrailingVarArg)
    .arg(script_arg())
    .about("Run a program given a filename or url to the module. Use '-' as a filename to read from stdin.")
    .long_about(
	  "Run a program given a filename or url to the module.

By default all programs are run in sandbox without access to disk, network or
ability to spawn subprocesses.
  deno run https://deno.land/std/examples/welcome.ts

Grant all permissions:
  deno run -A https://deno.land/std/http/file_server.ts

Grant permission to read from disk and listen to network:
  deno run --allow-read --allow-net https://deno.land/std/http/file_server.ts

Grant permission to read allow-listed files from disk:
  deno run --allow-read=/etc https://deno.land/std/http/file_server.ts

Deno allows specifying the filename '-' to read the file from stdin.
  curl https://deno.land/std/examples/welcome.ts | target/debug/deno run -",
    )
}

fn test_subcommand<'a, 'b>() -> App<'a, 'b> {
  run_test_args(SubCommand::with_name("test"))
    .arg(
      Arg::with_name("failfast")
        .long("failfast")
        .help("Stop on first error")
        .takes_value(false),
    )
    .arg(
      Arg::with_name("allow_none")
        .long("allow-none")
        .help("Don't return error code if no test files are found")
        .takes_value(false),
    )
    .arg(
      Arg::with_name("filter")
        .long("filter")
        .takes_value(true)
        .help("Run tests with this string or pattern in the test name"),
    )
    .arg(
      Arg::with_name("files")
        .help("List of file names to run")
        .takes_value(true)
        .multiple(true),
    )
    .about("Run tests")
    .long_about(
      "Run tests using Deno's built-in test runner.

Evaluate the given modules, run all tests declared with 'Deno.test()' and
report results to standard output:
  deno test src/fetch_test.ts src/signal_test.ts

Directory arguments are expanded to all contained files matching the glob
{*_,*.,}test.{js,mjs,ts,jsx,tsx}:
  deno test src/",
    )
}

fn script_arg<'a, 'b>() -> Arg<'a, 'b> {
  Arg::with_name("script_arg")
    .multiple(true)
    .required(true)
    .help("script args")
    .value_name("SCRIPT_ARG")
}

fn lock_arg<'a, 'b>() -> Arg<'a, 'b> {
  Arg::with_name("lock")
    .long("lock")
    .value_name("FILE")
    .help("Check the specified lock file")
    .takes_value(true)
}

fn lock_write_arg<'a, 'b>() -> Arg<'a, 'b> {
  Arg::with_name("lock-write")
    .long("lock-write")
    .requires("lock")
    .help("Write lock file. Use with --lock.")
}

fn config_arg<'a, 'b>() -> Arg<'a, 'b> {
  Arg::with_name("config")
    .short("c")
    .long("config")
    .value_name("FILE")
    .help("Load tsconfig.json configuration file")
    .takes_value(true)
}

fn config_arg_parse(flags: &mut Flags, matches: &ArgMatches) {
  flags.config_path = matches.value_of("config").map(ToOwned::to_owned);
}

fn ca_file_arg<'a, 'b>() -> Arg<'a, 'b> {
  Arg::with_name("cert")
    .long("cert")
    .value_name("FILE")
    .help("Load certificate authority from PEM encoded file")
    .takes_value(true)
}

fn ca_file_arg_parse(flags: &mut Flags, matches: &clap::ArgMatches) {
  flags.ca_file = matches.value_of("cert").map(ToOwned::to_owned);
}

fn unstable_arg<'a, 'b>() -> Arg<'a, 'b> {
  Arg::with_name("unstable")
    .long("unstable")
    .help("Enable unstable APIs")
}

fn unstable_arg_parse(flags: &mut Flags, matches: &clap::ArgMatches) {
  if matches.is_present("unstable") {
    flags.unstable = true;
  }
}

fn inspect_args<'a, 'b>(app: App<'a, 'b>) -> App<'a, 'b> {
  app
    .arg(
      Arg::with_name("inspect")
        .long("inspect")
        .value_name("HOST:PORT")
        .help("activate inspector on host:port (default: 127.0.0.1:9229)")
        .min_values(0)
        .max_values(1)
        .require_equals(true)
        .takes_value(true)
        .validator(inspect_arg_validate),
    )
    .arg(
      Arg::with_name("inspect-brk")
        .long("inspect-brk")
        .value_name("HOST:PORT")
        .help(
          "activate inspector on host:port and break at start of user script",
        )
        .min_values(0)
        .max_values(1)
        .require_equals(true)
        .takes_value(true)
        .validator(inspect_arg_validate),
    )
}

fn inspect_arg_validate(val: String) -> Result<(), String> {
  match val.parse::<SocketAddr>() {
    Ok(_) => Ok(()),
    Err(e) => Err(e.to_string()),
  }
}

fn inspect_arg_parse(flags: &mut Flags, matches: &clap::ArgMatches) {
  let default = || "127.0.0.1:9229".parse::<SocketAddr>().unwrap();
  flags.inspect = if matches.is_present("inspect") {
    if let Some(host) = matches.value_of("inspect") {
      Some(host.parse().unwrap())
    } else {
      Some(default())
    }
  } else {
    None
  };
  flags.inspect_brk = if matches.is_present("inspect-brk") {
    if let Some(host) = matches.value_of("inspect-brk") {
      Some(host.parse().unwrap())
    } else {
      Some(default())
    }
  } else {
    None
  };
}

fn reload_arg<'a, 'b>() -> Arg<'a, 'b> {
  Arg::with_name("reload")
    .short("r")
    .min_values(0)
    .takes_value(true)
    .use_delimiter(true)
    .require_equals(true)
    .long("reload")
    .help("Reload source code cache (recompile TypeScript)")
    .value_name("CACHE_BLOCKLIST")
    .long_help(
      "Reload source code cache (recompile TypeScript)
--reload
  Reload everything
--reload=https://deno.land/std
  Reload only standard modules
--reload=https://deno.land/std/fs/utils.ts,https://deno.land/std/fmt/colors.ts
  Reloads specific modules",
    )
}

fn reload_arg_parse(flags: &mut Flags, matches: &ArgMatches) {
  if let Some(cache_bl) = matches.values_of("reload") {
    let raw_cache_blocklist: Vec<String> =
      cache_bl.map(std::string::ToString::to_string).collect();
    if raw_cache_blocklist.is_empty() {
      flags.reload = true;
    } else {
      flags.cache_blocklist = resolve_urls(raw_cache_blocklist);
      debug!("cache blocklist: {:#?}", &flags.cache_blocklist);
      flags.reload = false;
    }
  }
}

fn importmap_arg<'a, 'b>() -> Arg<'a, 'b> {
  Arg::with_name("importmap")
    .long("importmap")
    .value_name("FILE")
    .help("UNSTABLE: Load import map file")
    .long_help(
      "UNSTABLE:
Load import map file
Docs: https://deno.land/manual/linking_to_external_code/import_maps
Specification: https://wicg.github.io/import-maps/
Examples: https://github.com/WICG/import-maps#the-import-map",
    )
    .takes_value(true)
}

fn importmap_arg_parse(flags: &mut Flags, matches: &clap::ArgMatches) {
  flags.import_map_path = matches.value_of("importmap").map(ToOwned::to_owned);
}

fn v8_flags_arg<'a, 'b>() -> Arg<'a, 'b> {
  Arg::with_name("v8-flags")
    .long("v8-flags")
    .takes_value(true)
    .use_delimiter(true)
    .require_equals(true)
    .help("Set V8 command line options. For help: --v8-flags=--help")
}

fn v8_flags_arg_parse(flags: &mut Flags, matches: &ArgMatches) {
  if let Some(v8_flags) = matches.values_of("v8-flags") {
    let s: Vec<String> = v8_flags.map(String::from).collect();
    flags.v8_flags = Some(s);
  }
}

fn no_check_arg<'a, 'b>() -> Arg<'a, 'b> {
  Arg::with_name("no-check")
    .long("no-check")
    .help("Skip type checking modules")
}

fn no_check_arg_parse(flags: &mut Flags, matches: &clap::ArgMatches) {
  if matches.is_present("no-check") {
    flags.no_check = true;
  }
}

fn no_remote_arg<'a, 'b>() -> Arg<'a, 'b> {
  Arg::with_name("no-remote")
    .long("no-remote")
    .help("Do not resolve remote modules")
}

fn no_remote_arg_parse(flags: &mut Flags, matches: &clap::ArgMatches) {
  if matches.is_present("no-remote") {
    flags.no_remote = true;
  }
}

fn permission_args_parse(flags: &mut Flags, matches: &clap::ArgMatches) {
  if let Some(read_wl) = matches.values_of("allow-read") {
    let read_allowlist: Vec<PathBuf> = read_wl.map(PathBuf::from).collect();

    if read_allowlist.is_empty() {
      flags.allow_read = true;
    } else {
      flags.read_allowlist = read_allowlist;
    }
  }

  if let Some(write_wl) = matches.values_of("allow-write") {
    let write_allowlist: Vec<PathBuf> = write_wl.map(PathBuf::from).collect();

    if write_allowlist.is_empty() {
      flags.allow_write = true;
    } else {
      flags.write_allowlist = write_allowlist;
    }
  }

  if let Some(net_wl) = matches.values_of("allow-net") {
    let raw_net_allowlist: Vec<String> =
      net_wl.map(std::string::ToString::to_string).collect();
    if raw_net_allowlist.is_empty() {
      flags.allow_net = true;
    } else {
      flags.net_allowlist =
        crate::flags_allow_net::parse(raw_net_allowlist).unwrap();
      debug!("net allowlist: {:#?}", &flags.net_allowlist);
    }
  }

  if matches.is_present("allow-env") {
    flags.allow_env = true;
  }
  if matches.is_present("allow-run") {
    flags.allow_run = true;
  }
  if matches.is_present("allow-plugin") {
    flags.allow_plugin = true;
  }
  if matches.is_present("allow-hrtime") {
    flags.allow_hrtime = true;
  }
  if matches.is_present("allow-all") {
    flags.allow_read = true;
    flags.allow_env = true;
    flags.allow_net = true;
    flags.allow_run = true;
    flags.allow_read = true;
    flags.allow_write = true;
    flags.allow_plugin = true;
    flags.allow_hrtime = true;
  }
}

// TODO(ry) move this to utility module and add test.
/// Strips fragment part of URL. Panics on bad URL.
pub fn resolve_urls(urls: Vec<String>) -> Vec<String> {
  use url::Url;
  let mut out: Vec<String> = vec![];
  for urlstr in urls.iter() {
    use std::str::FromStr;
    let result = Url::from_str(urlstr);
    if result.is_err() {
      panic!("Bad Url: {}", urlstr);
    }
    let mut url = result.unwrap();
    url.set_fragment(None);
    let mut full_url = String::from(url.as_str());
    if full_url.len() > 1 && full_url.ends_with('/') {
      full_url.pop();
    }
    out.push(full_url);
  }
  out
}

#[cfg(test)]
mod tests {
  use super::*;

  #[test]
  fn upgrade() {
    let r =
      flags_from_vec_safe(svec!["deno", "upgrade", "--dry-run", "--force"]);
    let flags = r.unwrap();
    assert_eq!(
      flags,
      Flags {
        subcommand: DenoSubcommand::Upgrade {
          force: true,
          dry_run: true,
          version: None,
          output: None,
          ca_file: None,
        },
        ..Flags::default()
      }
    );
  }

  #[test]
  fn version() {
    let r = flags_from_vec_safe(svec!["deno", "--version"]);
    assert_eq!(r.unwrap_err().kind, clap::ErrorKind::VersionDisplayed);
    let r = flags_from_vec_safe(svec!["deno", "-V"]);
    assert_eq!(r.unwrap_err().kind, clap::ErrorKind::VersionDisplayed);
  }

  #[test]
  fn run_reload() {
    let r = flags_from_vec_safe(svec!["deno", "run", "-r", "script.ts"]);
    let flags = r.unwrap();
    assert_eq!(
      flags,
      Flags {
        subcommand: DenoSubcommand::Run {
          script: "script.ts".to_string(),
        },
        reload: true,
        ..Flags::default()
      }
    );
  }

  #[test]
  fn run_reload_allow_write() {
    let r = flags_from_vec_safe(svec![
      "deno",
      "run",
      "-r",
      "--allow-write",
      "script.ts"
    ]);
    assert_eq!(
      r.unwrap(),
      Flags {
        reload: true,
        subcommand: DenoSubcommand::Run {
          script: "script.ts".to_string(),
        },
        allow_write: true,
        ..Flags::default()
      }
    );
  }

  #[test]
  fn run_v8_flags() {
    let r = flags_from_vec_safe(svec![
      "deno",
      "run",
      "--v8-flags=--help",
      "script.ts"
    ]);
    assert_eq!(
      r.unwrap(),
      Flags {
        subcommand: DenoSubcommand::Run {
          script: "script.ts".to_string(),
        },
        v8_flags: Some(svec!["--help"]),
        ..Flags::default()
      }
    );

    let r = flags_from_vec_safe(svec![
      "deno",
      "run",
      "--v8-flags=--expose-gc,--gc-stats=1",
      "script.ts"
    ]);
    assert_eq!(
      r.unwrap(),
      Flags {
        subcommand: DenoSubcommand::Run {
          script: "script.ts".to_string(),
        },
        v8_flags: Some(svec!["--expose-gc", "--gc-stats=1"]),
        ..Flags::default()
      }
    );
  }

  #[test]
  fn script_args() {
    let r = flags_from_vec_safe(svec![
      "deno",
      "run",
      "--allow-net",
      "gist.ts",
      "--title",
      "X"
    ]);
    assert_eq!(
      r.unwrap(),
      Flags {
        subcommand: DenoSubcommand::Run {
          script: "gist.ts".to_string(),
        },
        argv: svec!["--title", "X"],
        allow_net: true,
        ..Flags::default()
      }
    );
  }

  #[test]
  fn allow_all() {
    let r = flags_from_vec_safe(svec!["deno", "run", "--allow-all", "gist.ts"]);
    assert_eq!(
      r.unwrap(),
      Flags {
        subcommand: DenoSubcommand::Run {
          script: "gist.ts".to_string(),
        },
        allow_net: true,
        allow_env: true,
        allow_run: true,
        allow_read: true,
        allow_write: true,
        allow_plugin: true,
        allow_hrtime: true,
        ..Flags::default()
      }
    );
  }

  #[test]
  fn allow_read() {
    let r =
      flags_from_vec_safe(svec!["deno", "run", "--allow-read", "gist.ts"]);
    assert_eq!(
      r.unwrap(),
      Flags {
        subcommand: DenoSubcommand::Run {
          script: "gist.ts".to_string(),
        },
        allow_read: true,
        ..Flags::default()
      }
    );
  }

  #[test]
  fn allow_hrtime() {
    let r =
      flags_from_vec_safe(svec!["deno", "run", "--allow-hrtime", "gist.ts"]);
    assert_eq!(
      r.unwrap(),
      Flags {
        subcommand: DenoSubcommand::Run {
          script: "gist.ts".to_string(),
        },
        allow_hrtime: true,
        ..Flags::default()
      }
    );
  }

  #[test]
  fn double_hyphen() {
    // notice that flags passed after double dash will not
    // be parsed to Flags but instead forwarded to
    // script args as Deno.args
    let r = flags_from_vec_safe(svec![
      "deno",
      "run",
      "--allow-write",
      "script.ts",
      "--",
      "-D",
      "--allow-net"
    ]);
    assert_eq!(
      r.unwrap(),
      Flags {
        subcommand: DenoSubcommand::Run {
          script: "script.ts".to_string(),
        },
        argv: svec!["--", "-D", "--allow-net"],
        allow_write: true,
        ..Flags::default()
      }
    );
  }

  #[test]
  fn fmt() {
    let r =
      flags_from_vec_safe(svec!["deno", "fmt", "script_1.ts", "script_2.ts"]);
    assert_eq!(
      r.unwrap(),
      Flags {
        subcommand: DenoSubcommand::Fmt {
          check: false,
          files: vec!["script_1.ts".to_string(), "script_2.ts".to_string()]
        },
        ..Flags::default()
      }
    );

    let r = flags_from_vec_safe(svec!["deno", "fmt", "--check"]);
    assert_eq!(
      r.unwrap(),
      Flags {
        subcommand: DenoSubcommand::Fmt {
          check: true,
          files: vec![],
        },
        ..Flags::default()
      }
    );

    let r = flags_from_vec_safe(svec!["deno", "fmt"]);
    assert_eq!(
      r.unwrap(),
      Flags {
        subcommand: DenoSubcommand::Fmt {
          check: false,
          files: vec![],
        },
        ..Flags::default()
      }
    );
  }

  #[test]
  fn lint() {
    let r = flags_from_vec_safe(svec![
      "deno",
      "lint",
      "--unstable",
      "script_1.ts",
      "script_2.ts"
    ]);
    assert_eq!(
      r.unwrap(),
      Flags {
        subcommand: DenoSubcommand::Lint {
          files: vec!["script_1.ts".to_string(), "script_2.ts".to_string()],
          rules: false,
        },
        unstable: true,
        ..Flags::default()
      }
    );

    let r = flags_from_vec_safe(svec!["deno", "lint", "--unstable"]);
    assert_eq!(
      r.unwrap(),
      Flags {
        subcommand: DenoSubcommand::Lint {
          files: vec![],
          rules: false,
        },
        unstable: true,
        ..Flags::default()
      }
    );

    let r = flags_from_vec_safe(svec!["deno", "lint", "--unstable", "--rules"]);
    assert_eq!(
      r.unwrap(),
      Flags {
        subcommand: DenoSubcommand::Lint {
          files: vec![],
          rules: true
        },
        unstable: true,
        ..Flags::default()
      }
    );
  }

  #[test]
  fn types() {
    let r = flags_from_vec_safe(svec!["deno", "types"]);
    assert_eq!(
      r.unwrap(),
      Flags {
        subcommand: DenoSubcommand::Types,
        ..Flags::default()
      }
    );
  }

  #[test]
  fn types_unstable() {
    let r = flags_from_vec_safe(svec!["deno", "types", "--unstable"]);
    assert_eq!(
      r.unwrap(),
      Flags {
        unstable: true,
        subcommand: DenoSubcommand::Types,
        ..Flags::default()
      }
    );
  }

  #[test]
  fn cache() {
    let r = flags_from_vec_safe(svec!["deno", "cache", "script.ts"]);
    assert_eq!(
      r.unwrap(),
      Flags {
        subcommand: DenoSubcommand::Cache {
          files: svec!["script.ts"],
        },
        ..Flags::default()
      }
    );
  }

  #[test]
  fn cache_unstable() {
    let r =
      flags_from_vec_safe(svec!["deno", "cache", "--unstable", "script.ts"]);
    assert_eq!(
      r.unwrap(),
      Flags {
        unstable: true,
        subcommand: DenoSubcommand::Cache {
          files: svec!["script.ts"],
        },
        ..Flags::default()
      }
    );
  }

  #[test]
  fn info() {
    let r = flags_from_vec_safe(svec!["deno", "info", "script.ts"]);
    assert_eq!(
      r.unwrap(),
      Flags {
        subcommand: DenoSubcommand::Info {
          json: false,
          file: Some("script.ts".to_string()),
        },
        ..Flags::default()
      }
    );

    let r = flags_from_vec_safe(svec!["deno", "info", "--json", "script.ts"]);
    assert_eq!(
      r.unwrap(),
      Flags {
        subcommand: DenoSubcommand::Info {
          json: true,
          file: Some("script.ts".to_string()),
        },
        ..Flags::default()
      }
    );

    let r = flags_from_vec_safe(svec!["deno", "info"]);
    assert_eq!(
      r.unwrap(),
      Flags {
        subcommand: DenoSubcommand::Info {
          json: false,
          file: None
        },
        ..Flags::default()
      }
    );

    let r = flags_from_vec_safe(svec!["deno", "info", "--json"]);
    assert_eq!(
      r.unwrap(),
      Flags {
        subcommand: DenoSubcommand::Info {
          json: true,
          file: None
        },
        ..Flags::default()
      }
    );
  }

  #[test]
  fn tsconfig() {
    let r = flags_from_vec_safe(svec![
      "deno",
      "run",
      "-c",
      "tsconfig.json",
      "script.ts"
    ]);
    assert_eq!(
      r.unwrap(),
      Flags {
        subcommand: DenoSubcommand::Run {
          script: "script.ts".to_string(),
        },
        config_path: Some("tsconfig.json".to_owned()),
        ..Flags::default()
      }
    );
  }

  #[test]
  fn eval() {
    let r =
      flags_from_vec_safe(svec!["deno", "eval", "'console.log(\"hello\")'"]);
    assert_eq!(
      r.unwrap(),
      Flags {
        subcommand: DenoSubcommand::Eval {
          print: false,
          code: "'console.log(\"hello\")'".to_string(),
          as_typescript: false,
        },
        allow_net: true,
        allow_env: true,
        allow_run: true,
        allow_read: true,
        allow_write: true,
        allow_plugin: true,
        allow_hrtime: true,
        ..Flags::default()
      }
    );
  }

  #[test]
  fn eval_p() {
    let r = flags_from_vec_safe(svec!["deno", "eval", "-p", "1+2"]);
    assert_eq!(
      r.unwrap(),
      Flags {
        subcommand: DenoSubcommand::Eval {
          print: true,
          code: "1+2".to_string(),
          as_typescript: false,
        },
        allow_net: true,
        allow_env: true,
        allow_run: true,
        allow_read: true,
        allow_write: true,
        allow_plugin: true,
        allow_hrtime: true,
        ..Flags::default()
      }
    );
  }

  #[test]
  fn eval_unstable() {
    let r = flags_from_vec_safe(svec![
      "deno",
      "eval",
      "--unstable",
      "'console.log(\"hello\")'"
    ]);
    assert_eq!(
      r.unwrap(),
      Flags {
        unstable: true,
        subcommand: DenoSubcommand::Eval {
          print: false,
          code: "'console.log(\"hello\")'".to_string(),
          as_typescript: false,
        },
        allow_net: true,
        allow_env: true,
        allow_run: true,
        allow_read: true,
        allow_write: true,
        allow_plugin: true,
        allow_hrtime: true,
        ..Flags::default()
      }
    );
  }

  #[test]
  fn eval_typescript() {
    let r = flags_from_vec_safe(svec![
      "deno",
      "eval",
      "-T",
      "'console.log(\"hello\")'"
    ]);
    assert_eq!(
      r.unwrap(),
      Flags {
        subcommand: DenoSubcommand::Eval {
          print: false,
          code: "'console.log(\"hello\")'".to_string(),
          as_typescript: true,
        },
        allow_net: true,
        allow_env: true,
        allow_run: true,
        allow_read: true,
        allow_write: true,
        allow_plugin: true,
        allow_hrtime: true,
        ..Flags::default()
      }
    );
  }

  #[test]
  fn eval_with_v8_flags() {
    let r =
      flags_from_vec_safe(svec!["deno", "eval", "--v8-flags=--help", "42"]);
    assert_eq!(
      r.unwrap(),
      Flags {
        subcommand: DenoSubcommand::Eval {
          print: false,
          code: "42".to_string(),
          as_typescript: false,
        },
        v8_flags: Some(svec!["--help"]),
        allow_net: true,
        allow_env: true,
        allow_run: true,
        allow_read: true,
        allow_write: true,
        allow_plugin: true,
        allow_hrtime: true,
        ..Flags::default()
      }
    );
  }

  #[test]
  fn repl() {
    let r = flags_from_vec_safe(svec!["deno"]);
    assert_eq!(
      r.unwrap(),
      Flags {
        subcommand: DenoSubcommand::Repl,
        allow_net: true,
        allow_env: true,
        allow_run: true,
        allow_read: true,
        allow_write: true,
        allow_plugin: true,
        allow_hrtime: true,
        ..Flags::default()
      }
    );
  }

  #[test]
  fn repl_unstable() {
    let r = flags_from_vec_safe(svec!["deno", "repl", "--unstable"]);
    assert_eq!(
      r.unwrap(),
      Flags {
        unstable: true,
        subcommand: DenoSubcommand::Repl,
        allow_net: true,
        allow_env: true,
        allow_run: true,
        allow_read: true,
        allow_write: true,
        allow_plugin: true,
        allow_hrtime: true,
        ..Flags::default()
      }
    );
  }

  #[test]
  fn allow_read_allowlist() {
    use tempfile::TempDir;
    let temp_dir = TempDir::new().expect("tempdir fail").path().to_path_buf();

    let r = flags_from_vec_safe(svec![
      "deno",
      "run",
      format!("--allow-read=.,{}", temp_dir.to_str().unwrap()),
      "script.ts"
    ]);
    assert_eq!(
      r.unwrap(),
      Flags {
        allow_read: false,
        read_allowlist: vec![PathBuf::from("."), temp_dir],
        subcommand: DenoSubcommand::Run {
          script: "script.ts".to_string(),
        },
        ..Flags::default()
      }
    );
  }

  #[test]
  fn allow_write_allowlist() {
    use tempfile::TempDir;
    let temp_dir = TempDir::new().expect("tempdir fail").path().to_path_buf();

    let r = flags_from_vec_safe(svec![
      "deno",
      "run",
      format!("--allow-write=.,{}", temp_dir.to_str().unwrap()),
      "script.ts"
    ]);
    assert_eq!(
      r.unwrap(),
      Flags {
        allow_write: false,
        write_allowlist: vec![PathBuf::from("."), temp_dir],
        subcommand: DenoSubcommand::Run {
          script: "script.ts".to_string(),
        },
        ..Flags::default()
      }
    );
  }

  #[test]
  fn allow_net_allowlist() {
    let r = flags_from_vec_safe(svec![
      "deno",
      "run",
      "--allow-net=127.0.0.1",
      "script.ts"
    ]);
    assert_eq!(
      r.unwrap(),
      Flags {
        subcommand: DenoSubcommand::Run {
          script: "script.ts".to_string(),
        },
        allow_net: false,
        net_allowlist: svec!["127.0.0.1"],
        ..Flags::default()
      }
    );
  }

  #[test]
  fn bundle() {
    let r = flags_from_vec_safe(svec!["deno", "bundle", "source.ts"]);
    assert_eq!(
      r.unwrap(),
      Flags {
        subcommand: DenoSubcommand::Bundle {
          source_file: "source.ts".to_string(),
          out_file: None,
        },
        ..Flags::default()
      }
    );
  }

  #[test]
  fn bundle_unstable() {
    let r =
      flags_from_vec_safe(svec!["deno", "bundle", "--unstable", "source.ts"]);
    assert_eq!(
      r.unwrap(),
      Flags {
        unstable: true,
        subcommand: DenoSubcommand::Bundle {
          source_file: "source.ts".to_string(),
          out_file: None,
        },
        ..Flags::default()
      }
    );
  }

  #[test]
  fn bundle_with_config() {
    let r = flags_from_vec_safe(svec![
      "deno",
      "bundle",
      "--config",
      "tsconfig.json",
      "source.ts",
      "bundle.js"
    ]);
    assert_eq!(
      r.unwrap(),
      Flags {
        subcommand: DenoSubcommand::Bundle {
          source_file: "source.ts".to_string(),
          out_file: Some(PathBuf::from("bundle.js")),
        },
        allow_write: true,
        config_path: Some("tsconfig.json".to_owned()),
        ..Flags::default()
      }
    );
  }

  #[test]
  fn bundle_with_output() {
    let r =
      flags_from_vec_safe(svec!["deno", "bundle", "source.ts", "bundle.js"]);
    assert_eq!(
      r.unwrap(),
      Flags {
        subcommand: DenoSubcommand::Bundle {
          source_file: "source.ts".to_string(),
          out_file: Some(PathBuf::from("bundle.js")),
        },
        allow_write: true,
        ..Flags::default()
      }
    );
  }

  #[test]
  fn bundle_with_lock() {
    let r = flags_from_vec_safe(svec![
      "deno",
      "bundle",
      "--lock-write",
      "--lock=lock.json",
      "source.ts"
    ]);
    assert_eq!(
      r.unwrap(),
      Flags {
        subcommand: DenoSubcommand::Bundle {
          source_file: "source.ts".to_string(),
          out_file: None,
        },
        lock_write: true,
        lock: Some("lock.json".to_string()),
        ..Flags::default()
      }
    );
  }

  #[test]
  fn run_importmap() {
    let r = flags_from_vec_safe(svec![
      "deno",
      "run",
      "--importmap=importmap.json",
      "script.ts"
    ]);
    assert_eq!(
      r.unwrap(),
      Flags {
        subcommand: DenoSubcommand::Run {
          script: "script.ts".to_string(),
        },
        import_map_path: Some("importmap.json".to_owned()),
        ..Flags::default()
      }
    );
  }

  #[test]
  fn cache_importmap() {
    let r = flags_from_vec_safe(svec![
      "deno",
      "cache",
      "--importmap=importmap.json",
      "script.ts"
    ]);
    assert_eq!(
      r.unwrap(),
      Flags {
        subcommand: DenoSubcommand::Cache {
          files: svec!["script.ts"],
        },
        import_map_path: Some("importmap.json".to_owned()),
        ..Flags::default()
      }
    );
  }

  #[test]
  fn cache_multiple() {
    let r =
      flags_from_vec_safe(svec!["deno", "cache", "script.ts", "script_two.ts"]);
    assert_eq!(
      r.unwrap(),
      Flags {
        subcommand: DenoSubcommand::Cache {
          files: svec!["script.ts", "script_two.ts"],
        },
        ..Flags::default()
      }
    );
  }

  #[test]
  fn run_seed() {
    let r =
      flags_from_vec_safe(svec!["deno", "run", "--seed", "250", "script.ts"]);
    assert_eq!(
      r.unwrap(),
      Flags {
        subcommand: DenoSubcommand::Run {
          script: "script.ts".to_string(),
        },
        seed: Some(250 as u64),
        v8_flags: Some(svec!["--random-seed=250"]),
        ..Flags::default()
      }
    );
  }

  #[test]
  fn run_seed_with_v8_flags() {
    let r = flags_from_vec_safe(svec![
      "deno",
      "run",
      "--seed",
      "250",
      "--v8-flags=--expose-gc",
      "script.ts"
    ]);
    assert_eq!(
      r.unwrap(),
      Flags {
        subcommand: DenoSubcommand::Run {
          script: "script.ts".to_string(),
        },
        seed: Some(250 as u64),
        v8_flags: Some(svec!["--expose-gc", "--random-seed=250"]),
        ..Flags::default()
      }
    );
  }

  #[test]
  fn install() {
    let r = flags_from_vec_safe(svec![
      "deno",
      "install",
      "https://deno.land/std/examples/colors.ts"
    ]);
    assert_eq!(
      r.unwrap(),
      Flags {
        subcommand: DenoSubcommand::Install {
          name: None,
          module_url: "https://deno.land/std/examples/colors.ts".to_string(),
          args: vec![],
          root: None,
          force: false,
        },
        ..Flags::default()
      }
    );
  }

  #[test]
  fn install_unstable() {
    let r = flags_from_vec_safe(svec![
      "deno",
      "install",
      "--unstable",
      "https://deno.land/std/examples/colors.ts"
    ]);
    assert_eq!(
      r.unwrap(),
      Flags {
        unstable: true,
        subcommand: DenoSubcommand::Install {
          name: None,
          module_url: "https://deno.land/std/examples/colors.ts".to_string(),
          args: svec![],
          root: None,
          force: false,
        },
        ..Flags::default()
      }
    );
  }

  #[test]
  fn install_with_args() {
    let r = flags_from_vec_safe(svec![
      "deno",
      "install",
      "--allow-net",
      "--allow-read",
      "-n",
      "file_server",
      "https://deno.land/std/http/file_server.ts"
    ]);
    assert_eq!(
      r.unwrap(),
      Flags {
        subcommand: DenoSubcommand::Install {
          name: Some("file_server".to_string()),
          module_url: "https://deno.land/std/http/file_server.ts".to_string(),
          args: vec![],
          root: None,
          force: false,
        },
        allow_net: true,
        allow_read: true,
        ..Flags::default()
      }
    );
  }

  #[test]
  fn install_with_args_and_dir_and_force() {
    let r = flags_from_vec_safe(svec![
      "deno",
      "install",
      "--root",
      "/usr/local",
      "-f",
      "--allow-net",
      "--allow-read",
      "-n",
      "file_server",
      "https://deno.land/std/http/file_server.ts",
      "arg1",
      "arg2"
    ]);
    assert_eq!(
      r.unwrap(),
      Flags {
        subcommand: DenoSubcommand::Install {
          name: Some("file_server".to_string()),
          module_url: "https://deno.land/std/http/file_server.ts".to_string(),
          args: svec!["arg1", "arg2"],
          root: Some(PathBuf::from("/usr/local")),
          force: true,
        },
        allow_net: true,
        allow_read: true,
        ..Flags::default()
      }
    );
  }

  #[test]
  fn log_level() {
    let r = flags_from_vec_safe(svec![
      "deno",
      "run",
      "--log-level=debug",
      "script.ts"
    ]);
    assert_eq!(
      r.unwrap(),
      Flags {
        subcommand: DenoSubcommand::Run {
          script: "script.ts".to_string(),
        },
        log_level: Some(Level::Debug),
        ..Flags::default()
      }
    );
  }

  #[test]
  fn quiet() {
    let r = flags_from_vec_safe(svec!["deno", "run", "-q", "script.ts"]);
    assert_eq!(
      r.unwrap(),
      Flags {
        subcommand: DenoSubcommand::Run {
          script: "script.ts".to_string(),
        },
        log_level: Some(Level::Error),
        ..Flags::default()
      }
    );
  }

  #[test]
  fn completions() {
    let r = flags_from_vec_safe(svec!["deno", "completions", "bash"]).unwrap();

    match r.subcommand {
      DenoSubcommand::Completions { buf } => assert!(!buf.is_empty()),
      _ => unreachable!(),
    }
  }

  /* TODO(ry) Fix this test
  #[test]
  fn test_flags_from_vec_33() {
    let (flags, subcommand, argv) =
      flags_from_vec_safe(svec!["deno", "script.ts", "--allow-read", "--allow-net"]);
    assert_eq!(
      flags,
      Flags {
        allow_net: true,
        allow_read: true,
        ..Flags::default()
      }
    );
    assert_eq!(subcommand, DenoSubcommand::Run);
    assert_eq!(argv, svec!["script.ts"]);

    let (flags, subcommand, argv) = flags_from_vec_safe(svec![
      "deno",
      "run",
      "--allow-read",
      "script.ts",
      "--allow-net",
      "-r",
      "--help",
      "--foo",
      "bar"
    ]);
    assert_eq!(
      flags,
      Flags {
        allow_net: true,
        allow_read: true,
        reload: true,
        ..Flags::default()
      }
    );
    assert_eq!(subcommand, DenoSubcommand::Run);
    assert_eq!(argv, svec!["deno", "script.ts", "--help", "--foo", "bar"]);

    let (flags, subcommand, argv) =
      flags_from_vec_safe(svec!["deno""script.ts", "foo", "bar"]);
    assert_eq!(flags, Flags::default());
    assert_eq!(subcommand, DenoSubcommand::Run);
  assert_eq!(argv, svec!["script.ts", "foo", "bar"]);

    let (flags, subcommand, argv) =
      flags_from_vec_safe(svec!["deno""script.ts", "-"]);
    assert_eq!(flags, Flags::default());
    assert_eq!(subcommand, DenoSubcommand::Run);
    assert_eq!(argv, svec!["script.ts", "-"]);

    let (flags, subcommand, argv) =
      flags_from_vec_safe(svec!["deno""script.ts", "-", "foo", "bar"]);
    assert_eq!(flags, Flags::default());
    assert_eq!(subcommand, DenoSubcommand::Run);
    assert_eq!(argv, svec!["script.ts", "-", "foo", "bar"]);
  }
  */

  #[test]
  fn no_check() {
    let r =
      flags_from_vec_safe(svec!["deno", "run", "--no-check", "script.ts"]);
    assert_eq!(
      r.unwrap(),
      Flags {
        subcommand: DenoSubcommand::Run {
          script: "script.ts".to_string(),
        },
        no_check: true,
        ..Flags::default()
      }
    );
  }

  #[test]
  fn no_remote() {
    let r =
      flags_from_vec_safe(svec!["deno", "run", "--no-remote", "script.ts"]);
    assert_eq!(
      r.unwrap(),
      Flags {
        subcommand: DenoSubcommand::Run {
          script: "script.ts".to_string(),
        },
        no_remote: true,
        ..Flags::default()
      }
    );
  }

  #[test]
  fn cached_only() {
    let r =
      flags_from_vec_safe(svec!["deno", "run", "--cached-only", "script.ts"]);
    assert_eq!(
      r.unwrap(),
      Flags {
        subcommand: DenoSubcommand::Run {
          script: "script.ts".to_string(),
        },
        cached_only: true,
        ..Flags::default()
      }
    );
  }

  #[test]
  fn allow_net_allowlist_with_ports() {
    let r = flags_from_vec_safe(svec![
      "deno",
      "run",
      "--allow-net=deno.land,:8000,:4545",
      "script.ts"
    ]);
    assert_eq!(
      r.unwrap(),
      Flags {
        subcommand: DenoSubcommand::Run {
          script: "script.ts".to_string(),
        },
        net_allowlist: svec![
          "deno.land",
          "0.0.0.0:8000",
          "127.0.0.1:8000",
          "localhost:8000",
          "0.0.0.0:4545",
          "127.0.0.1:4545",
          "localhost:4545"
        ],
        ..Flags::default()
      }
    );
  }

  #[test]
  fn allow_net_allowlist_with_ipv6_address() {
    let r = flags_from_vec_safe(svec![
      "deno",
      "run",
      "--allow-net=deno.land,deno.land:80,::,127.0.0.1,[::1],1.2.3.4:5678,:5678,[::1]:8080",
      "script.ts"
    ]);
    assert_eq!(
      r.unwrap(),
      Flags {
        subcommand: DenoSubcommand::Run {
          script: "script.ts".to_string(),
        },
        net_allowlist: svec![
          "deno.land",
          "deno.land:80",
          "::",
          "127.0.0.1",
          "[::1]",
          "1.2.3.4:5678",
          "0.0.0.0:5678",
          "127.0.0.1:5678",
          "localhost:5678",
          "[::1]:8080"
        ],
        ..Flags::default()
      }
    );
  }

  #[test]
  fn lock_write() {
    let r = flags_from_vec_safe(svec![
      "deno",
      "run",
      "--lock-write",
      "--lock=lock.json",
      "script.ts"
    ]);
    assert_eq!(
      r.unwrap(),
      Flags {
        subcommand: DenoSubcommand::Run {
          script: "script.ts".to_string(),
        },
        lock_write: true,
        lock: Some("lock.json".to_string()),
        ..Flags::default()
      }
    );
  }

  #[test]
  fn test_with_allow_net() {
    let r = flags_from_vec_safe(svec![
      "deno",
      "test",
      "--allow-net",
      "--allow-none",
      "dir1/",
      "dir2/"
    ]);
    assert_eq!(
      r.unwrap(),
      Flags {
        subcommand: DenoSubcommand::Test {
          fail_fast: false,
          filter: None,
          allow_none: true,
          quiet: false,
          include: Some(svec!["dir1/", "dir2/"]),
        },
        allow_net: true,
        ..Flags::default()
      }
    );
  }

  #[test]
  fn test_filter() {
    let r = flags_from_vec_safe(svec!["deno", "test", "--filter=foo", "dir1"]);
    assert_eq!(
      r.unwrap(),
      Flags {
        subcommand: DenoSubcommand::Test {
          fail_fast: false,
          allow_none: false,
          quiet: false,
          filter: Some("foo".to_string()),
          include: Some(svec!["dir1"]),
        },
        ..Flags::default()
      }
    );
  }

  #[test]
  fn run_with_cafile() {
    let r = flags_from_vec_safe(svec![
      "deno",
      "run",
      "--cert",
      "example.crt",
      "script.ts"
    ]);
    assert_eq!(
      r.unwrap(),
      Flags {
        subcommand: DenoSubcommand::Run {
          script: "script.ts".to_string(),
        },
        ca_file: Some("example.crt".to_owned()),
        ..Flags::default()
      }
    );
  }

  #[test]
  fn bundle_with_cafile() {
    let r = flags_from_vec_safe(svec![
      "deno",
      "bundle",
      "--cert",
      "example.crt",
      "source.ts"
    ]);
    assert_eq!(
      r.unwrap(),
      Flags {
        subcommand: DenoSubcommand::Bundle {
          source_file: "source.ts".to_string(),
          out_file: None,
        },
        ca_file: Some("example.crt".to_owned()),
        ..Flags::default()
      }
    );
  }

  #[test]
  fn eval_with_cafile() {
    let r = flags_from_vec_safe(svec![
      "deno",
      "eval",
      "--cert",
      "example.crt",
      "console.log('hello world')"
    ]);
    assert_eq!(
      r.unwrap(),
      Flags {
        subcommand: DenoSubcommand::Eval {
          print: false,
          code: "console.log('hello world')".to_string(),
          as_typescript: false,
        },
        ca_file: Some("example.crt".to_owned()),
        allow_net: true,
        allow_env: true,
        allow_run: true,
        allow_read: true,
        allow_write: true,
        allow_plugin: true,
        allow_hrtime: true,
        ..Flags::default()
      }
    );
  }

  #[test]
  fn upgrade_with_ca_file() {
    let r =
      flags_from_vec_safe(svec!["deno", "upgrade", "--cert", "example.crt"]);
    assert_eq!(
      r.unwrap(),
      Flags {
        subcommand: DenoSubcommand::Upgrade {
          force: false,
          dry_run: false,
          version: None,
          output: None,
          ca_file: Some("example.crt".to_owned()),
        },
        ca_file: Some("example.crt".to_owned()),
        ..Flags::default()
      }
    );
  }

  #[test]
  fn eval_with_inspect() {
    let r = flags_from_vec_safe(svec![
      "deno",
      "eval",
      "--inspect",
      "const foo = 'bar'"
    ]);
    assert_eq!(
      r.unwrap(),
      Flags {
        subcommand: DenoSubcommand::Eval {
          print: false,
          code: "const foo = 'bar'".to_string(),
          as_typescript: false,
        },
        inspect: Some("127.0.0.1:9229".parse().unwrap()),
        allow_net: true,
        allow_env: true,
        allow_run: true,
        allow_read: true,
        allow_write: true,
        allow_plugin: true,
        allow_hrtime: true,
        ..Flags::default()
      }
    );
  }

  #[test]
  fn cache_with_cafile() {
    let r = flags_from_vec_safe(svec![
      "deno",
      "cache",
      "--cert",
      "example.crt",
      "script.ts",
      "script_two.ts"
    ]);
    assert_eq!(
      r.unwrap(),
      Flags {
        subcommand: DenoSubcommand::Cache {
          files: svec!["script.ts", "script_two.ts"],
        },
        ca_file: Some("example.crt".to_owned()),
        ..Flags::default()
      }
    );
  }

  #[test]
  fn info_with_cafile() {
    let r = flags_from_vec_safe(svec![
      "deno",
      "info",
      "--cert",
      "example.crt",
      "https://example.com"
    ]);
    assert_eq!(
      r.unwrap(),
      Flags {
        subcommand: DenoSubcommand::Info {
          json: false,
          file: Some("https://example.com".to_string()),
        },
        ca_file: Some("example.crt".to_owned()),
        ..Flags::default()
      }
    );
  }

  #[test]
  fn install_with_cafile() {
    let r = flags_from_vec_safe(svec![
      "deno",
      "install",
      "--cert",
      "example.crt",
      "-n",
      "deno_colors",
      "https://deno.land/std/examples/colors.ts"
    ]);
    assert_eq!(
      r.unwrap(),
      Flags {
        subcommand: DenoSubcommand::Install {
          name: Some("deno_colors".to_string()),
          module_url: "https://deno.land/std/examples/colors.ts".to_string(),
          args: vec![],
          root: None,
          force: false,
        },
        ca_file: Some("example.crt".to_owned()),
        ..Flags::default()
      }
    );
  }

  #[test]
  fn repl_with_cafile() {
    let r = flags_from_vec_safe(svec!["deno", "repl", "--cert", "example.crt"]);
    assert_eq!(
      r.unwrap(),
      Flags {
        subcommand: DenoSubcommand::Repl {},
        ca_file: Some("example.crt".to_owned()),
        allow_read: true,
        allow_write: true,
        allow_net: true,
        allow_env: true,
        allow_run: true,
        allow_plugin: true,
        allow_hrtime: true,
        ..Flags::default()
      }
    );
  }

  #[test]
  fn repl_with_inspect() {
    let r = flags_from_vec_safe(svec!["deno", "repl", "--inspect"]);
    assert_eq!(
      r.unwrap(),
      Flags {
        subcommand: DenoSubcommand::Repl {},
        inspect: Some("127.0.0.1:9229".parse().unwrap()),
        allow_read: true,
        allow_write: true,
        allow_net: true,
        allow_env: true,
        allow_run: true,
        allow_plugin: true,
        allow_hrtime: true,
        ..Flags::default()
      }
    );
  }

  #[test]
  fn doc() {
    let r =
      flags_from_vec_safe(svec!["deno", "doc", "--json", "path/to/module.ts"]);
    assert_eq!(
      r.unwrap(),
      Flags {
        subcommand: DenoSubcommand::Doc {
          json: true,
          source_file: Some("path/to/module.ts".to_string()),
          filter: None,
        },
        ..Flags::default()
      }
    );

    let r = flags_from_vec_safe(svec![
      "deno",
      "doc",
      "path/to/module.ts",
      "SomeClass.someField"
    ]);
    assert_eq!(
      r.unwrap(),
      Flags {
        subcommand: DenoSubcommand::Doc {
          json: false,
          source_file: Some("path/to/module.ts".to_string()),
          filter: Some("SomeClass.someField".to_string()),
        },
        ..Flags::default()
      }
    );

    let r = flags_from_vec_safe(svec!["deno", "doc"]);
    assert_eq!(
      r.unwrap(),
      Flags {
        subcommand: DenoSubcommand::Doc {
          json: false,
          source_file: None,
          filter: None,
        },
        ..Flags::default()
      }
    );

    let r =
      flags_from_vec_safe(svec!["deno", "doc", "--builtin", "Deno.Listener"]);
    assert_eq!(
      r.unwrap(),
      Flags {
        subcommand: DenoSubcommand::Doc {
          json: false,
          source_file: Some("--builtin".to_string()),
          filter: Some("Deno.Listener".to_string()),
        },
        ..Flags::default()
      }
    );
  }

  #[test]
  fn inspect_default_host() {
    let r = flags_from_vec_safe(svec!["deno", "run", "--inspect", "foo.js"]);
    assert_eq!(
      r.unwrap(),
      Flags {
        subcommand: DenoSubcommand::Run {
          script: "foo.js".to_string(),
        },
        inspect: Some("127.0.0.1:9229".parse().unwrap()),
        ..Flags::default()
      }
    );
  }
}<|MERGE_RESOLUTION|>--- conflicted
+++ resolved
@@ -455,12 +455,8 @@
 fn info_parse(flags: &mut Flags, matches: &clap::ArgMatches) {
   ca_file_arg_parse(flags, matches);
   unstable_arg_parse(flags, matches);
-<<<<<<< HEAD
   let json = matches.is_present("json");
-=======
   no_check_arg_parse(flags, matches);
->>>>>>> 82aabb65
-
   flags.subcommand = DenoSubcommand::Info {
     file: matches.value_of("file").map(|f| f.to_string()),
     json,
