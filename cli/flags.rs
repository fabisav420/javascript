--- conflicted
+++ resolved
@@ -242,14 +242,9 @@
 
 /// Same as flags_from_vec but does not exit on error.
 pub fn flags_from_vec_safe(args: Vec<String>) -> clap::Result<Flags> {
-<<<<<<< HEAD
-  let app = clap_root();
-  let matches = app.try_get_matches_from(args)?;
-=======
   let version = crate::version::deno();
   let app = clap_root(&*version);
-  let matches = app.get_matches_from_safe(args)?;
->>>>>>> a1a806ae
+  let matches = app.try_get_matches_from(args)?;
 
   let mut flags = Flags::default();
 
@@ -288,22 +283,11 @@
   Ok(flags)
 }
 
-<<<<<<< HEAD
-fn clap_root<'a>() -> App<'a> {
+fn clap_root<'a>(version: &'a str) -> App<'a> {
   App::new("deno")
     .global_setting(AppSettings::UnifiedHelpMessage)
     .global_setting(AppSettings::ColorNever)
     .global_setting(AppSettings::VersionlessSubcommands)
-=======
-fn clap_root<'a, 'b>(version: &'b str) -> App<'a, 'b> {
-  clap::App::new("deno")
-    .bin_name("deno")
-    .global_settings(&[
-      AppSettings::UnifiedHelpMessage,
-      AppSettings::ColorNever,
-      AppSettings::VersionlessSubcommands,
-    ])
->>>>>>> a1a806ae
     // Disable clap's auto-detection of terminal width
     .max_term_width(0)
     // Disable each subcommand having its own version.
@@ -430,9 +414,8 @@
   use clap_generate::generators::{Bash, Fish, PowerShell, Zsh};
 
   let mut buf: Vec<u8> = vec![];
-<<<<<<< HEAD
-
-  let mut app = clap_root();
+
+  let mut app = clap_root(&*crate::version::deno());
   let name = "deno";
 
   match matches.value_of("shell").unwrap() {
@@ -444,13 +427,6 @@
     "zsh" => clap_generate::generate::<Zsh, _>(&mut app, name, &mut buf),
     _ => unreachable!(),
   }
-=======
-  clap_root(&*crate::version::deno()).gen_completions_to(
-    "deno",
-    clap::Shell::from_str(shell).unwrap(),
-    &mut buf,
-  );
->>>>>>> a1a806ae
 
   flags.subcommand = DenoSubcommand::Completions {
     buf: buf.into_boxed_slice(),
