// Copyright 2018-2022 the Deno authors. All rights reserved. MIT license.
//! This mod provides DenoError to unify errors across Deno.
use crate::colors::cyan;
use crate::colors::italic_bold;
use crate::colors::red;
use crate::colors::yellow;
use deno_core::error::{AnyError, JsError, JsStackFrame};
use deno_core::url::Url;
use std::error::Error;
use std::fmt;
use std::ops::Deref;

const SOURCE_ABBREV_THRESHOLD: usize = 150;
const DATA_URL_ABBREV_THRESHOLD: usize = 150;

pub fn format_file_name(file_name: &str) -> String {
  if file_name.len() > DATA_URL_ABBREV_THRESHOLD {
    if let Ok(url) = Url::parse(file_name) {
      if url.scheme() == "data" {
        let data_path = url.path();
        if let Some(data_pieces) = data_path.split_once(',') {
          let data_length = data_pieces.1.len();
          if let Some(data_start) = data_pieces.1.get(0..20) {
            if let Some(data_end) = data_pieces.1.get(data_length - 20..) {
              return format!(
                "{}:{},{}......{}",
                url.scheme(),
                data_pieces.0,
                data_start,
                data_end
              );
            }
          }
        }
      }
    }
  }
  file_name.to_string()
}

// Keep in sync with `/core/error.js`.
pub fn format_location(frame: &JsStackFrame) -> String {
  let _internal = frame
    .file_name
    .as_ref()
    .map_or(false, |f| f.starts_with("deno:"));
  if frame.is_native {
    return cyan("native").to_string();
  }
  let mut result = String::new();
  if let Some(file_name) = &frame.file_name {
    result += &cyan(&format_file_name(file_name)).to_string();
  } else {
    if frame.is_eval {
      result +=
        &(cyan(&frame.eval_origin.as_ref().unwrap()).to_string() + ", ");
    }
    result += &cyan("<anonymous>").to_string();
  }
  if let Some(line_number) = frame.line_number {
    result += &format!("{}{}", ":", yellow(&line_number.to_string()));
    if let Some(column_number) = frame.column_number {
      result += &format!("{}{}", ":", yellow(&column_number.to_string()));
    }
  }
  result
}

// Keep in sync with `runtime/js/40_error_stack.js`.
fn format_frame(frame: &JsStackFrame) -> String {
  let _internal = frame
    .file_name
    .as_ref()
    .map_or(false, |f| f.starts_with("deno:"));
  let is_method_call =
    !(frame.is_top_level.unwrap_or_default() || frame.is_constructor);
  let mut result = String::new();
  if frame.is_async {
    result += "async ";
  }
  if frame.is_promise_all {
    result += &italic_bold(&format!(
      "Promise.all (index {})",
      frame.promise_index.unwrap_or_default()
    ))
    .to_string();
    return result;
  }
  if is_method_call {
    let mut formatted_method = String::new();
    if let Some(function_name) = &frame.function_name {
      if let Some(type_name) = &frame.type_name {
        if !function_name.starts_with(type_name) {
          formatted_method += &format!("{}.", type_name);
        }
      }
      formatted_method += function_name;
      if let Some(method_name) = &frame.method_name {
        if !function_name.ends_with(method_name) {
          formatted_method += &format!(" [as {}]", method_name);
        }
      }
    } else {
      if let Some(type_name) = &frame.type_name {
        formatted_method += &format!("{}.", type_name);
      }
      if let Some(method_name) = &frame.method_name {
        formatted_method += method_name
      } else {
        formatted_method += "<anonymous>";
      }
    }
    result += &italic_bold(&formatted_method).to_string();
  } else if frame.is_constructor {
    result += "new ";
    if let Some(function_name) = &frame.function_name {
      result += &italic_bold(&function_name).to_string();
    } else {
      result += &cyan("<anonymous>").to_string();
    }
  } else if let Some(function_name) = &frame.function_name {
    result += &italic_bold(&function_name).to_string();
  } else {
    result += &format_location(frame);
    return result;
  }
  result += &format!(" ({})", format_location(frame));
  result
}

#[allow(clippy::too_many_arguments)]
fn format_stack(
  is_error: bool,
  message_line: &str,
  aggregated: Option<Vec<String>>,
  cause: Option<&str>,
  source_line: Option<&str>,
  source_line_frame_index: Option<usize>,
  frames: &[JsStackFrame],
  level: usize,
) -> String {
  let mut s = String::new();
  s.push_str(&format!("{:indent$}{}", "", message_line, indent = level));
<<<<<<< HEAD
  if let Some(aggregated) = aggregated {
    for aggregated_error in &aggregated {
      s.push_str(&format!(
        "\n{:indent$}{}",
        "",
        aggregated_error,
        indent = level + 2
      ));
    }
  }
=======
  let column_number =
    source_line_frame_index.and_then(|i| frames.get(i).unwrap().column_number);
>>>>>>> 8b31fc23
  s.push_str(&format_maybe_source_line(
    source_line,
    column_number,
    is_error,
    level,
  ));
  for frame in frames {
    s.push_str(&format!(
      "\n{:indent$}    at {}",
      "",
      format_frame(frame),
      indent = level
    ));
  }
  if let Some(cause) = cause {
    s.push_str(&format!(
      "\n{:indent$}Caused by: {}",
      "",
      cause,
      indent = level
    ));
  }
  s
}

/// Take an optional source line and associated information to format it into
/// a pretty printed version of that line.
fn format_maybe_source_line(
  source_line: Option<&str>,
  column_number: Option<i64>,
  is_error: bool,
  level: usize,
) -> String {
  if source_line.is_none() || column_number.is_none() {
    return "".to_string();
  }

  let source_line = source_line.unwrap();
  // sometimes source_line gets set with an empty string, which then outputs
  // an empty source line when displayed, so need just short circuit here.
  // Also short-circuit on error line too long.
  if source_line.is_empty() || source_line.len() > SOURCE_ABBREV_THRESHOLD {
    return "".to_string();
  }
  if source_line.contains("Couldn't format source line: ") {
    return format!("\n{}", source_line);
  }

  let mut s = String::new();
  let column_number = column_number.unwrap();

  if column_number as usize > source_line.len() {
    return format!(
      "\n{} Couldn't format source line: Column {} is out of bounds (source may have changed at runtime)",
      crate::colors::yellow("Warning"), column_number,
    );
  }

  for _i in 0..(column_number - 1) {
    if source_line.chars().nth(_i as usize).unwrap() == '\t' {
      s.push('\t');
    } else {
      s.push(' ');
    }
  }
  s.push('^');
  let color_underline = if is_error {
    red(&s).to_string()
  } else {
    cyan(&s).to_string()
  };

  let indent = format!("{:indent$}", "", indent = level);

  format!("\n{}{}\n{}{}", indent, source_line, indent, color_underline)
}

/// Wrapper around deno_core::JsError which provides colorful
/// string representation.
#[derive(Debug)]
pub struct PrettyJsError(JsError);

impl PrettyJsError {
  pub fn create(js_error: JsError) -> AnyError {
    let pretty_js_error = Self(js_error);
    pretty_js_error.into()
  }
}

impl Deref for PrettyJsError {
  type Target = JsError;
  fn deref(&self) -> &Self::Target {
    &self.0
  }
}

impl fmt::Display for PrettyJsError {
  fn fmt(&self, f: &mut fmt::Formatter) -> fmt::Result {
    let cause = self
      .0
      .cause
      .clone()
      .map(|cause| format!("{}", PrettyJsError(*cause)));

    let aggregated = self.0.aggregated.clone().map(|aggregated| {
      aggregated
        .into_iter()
        .map(|error| format!("{}", PrettyJsError(*error)))
        .collect::<Vec<String>>()
    });

    write!(
      f,
      "{}",
      &format_stack(
        true,
        &self.0.exception_message,
        aggregated,
        cause.as_deref(),
        self.0.source_line.as_deref(),
        self.0.source_line_frame_index,
        &self.0.frames,
        0
      )
    )?;
    Ok(())
  }
}

impl Error for PrettyJsError {}

#[cfg(test)]
mod tests {
  use super::*;
  use test_util::strip_ansi_codes;

  #[test]
  fn test_format_none_source_line() {
    let actual = format_maybe_source_line(None, None, false, 0);
    assert_eq!(actual, "");
  }

  #[test]
  fn test_format_some_source_line() {
    let actual =
      format_maybe_source_line(Some("console.log('foo');"), Some(9), true, 0);
    assert_eq!(
      strip_ansi_codes(&actual),
      "\nconsole.log(\'foo\');\n        ^"
    );
  }
}<|MERGE_RESOLUTION|>--- conflicted
+++ resolved
@@ -141,7 +141,6 @@
 ) -> String {
   let mut s = String::new();
   s.push_str(&format!("{:indent$}{}", "", message_line, indent = level));
-<<<<<<< HEAD
   if let Some(aggregated) = aggregated {
     for aggregated_error in &aggregated {
       s.push_str(&format!(
@@ -152,10 +151,8 @@
       ));
     }
   }
-=======
   let column_number =
     source_line_frame_index.and_then(|i| frames.get(i).unwrap().column_number);
->>>>>>> 8b31fc23
   s.push_str(&format_maybe_source_line(
     source_line,
     column_number,
