--- conflicted
+++ resolved
@@ -81,16 +81,12 @@
     let mut has_npm_specifier_in_graph = false;
 
     for (specifier, result) in graph.specifiers() {
-<<<<<<< HEAD
-      if self.modules.contains_key(&specifier) {
-=======
       if NpmPackageReference::from_specifier(specifier).is_ok() {
         has_npm_specifier_in_graph = true;
->>>>>>> 44b2b950
         continue;
       }
 
-      if !reload && self.modules.contains_key(specifier) {
+      if self.modules.contains_key(specifier) {
         continue;
       }
 
