// Copyright 2018-2024 the Deno authors. All rights reserved. MIT license.

use crate::args::jsr_url;
use crate::args::CliOptions;
use crate::args::Lockfile;
use crate::args::TsTypeLib;
use crate::cache;
use crate::cache::GlobalHttpCache;
use crate::cache::ModuleInfoCache;
use crate::cache::ParsedSourceCache;
use crate::colors;
use crate::errors::get_error_class_name;
use crate::file_fetcher::FileFetcher;
use crate::npm::CliNpmResolver;
use crate::resolver::CliGraphResolver;
use crate::resolver::SloppyImportsResolver;
use crate::tools::check;
use crate::tools::check::TypeChecker;
use crate::util::file_watcher::WatcherCommunicator;
use crate::util::fs::canonicalize_path;
use crate::util::path::specifier_to_file_path;
use crate::util::sync::TaskQueue;
use crate::util::sync::TaskQueuePermit;

use deno_config::WorkspaceMemberConfig;
use deno_core::anyhow::bail;
use deno_core::error::custom_error;
use deno_core::error::AnyError;
use deno_core::parking_lot::Mutex;
use deno_core::parking_lot::RwLock;
use deno_core::ModuleSpecifier;
use deno_graph::source::Loader;
use deno_graph::source::ResolveError;
use deno_graph::GraphKind;
use deno_graph::Module;
use deno_graph::ModuleError;
use deno_graph::ModuleGraph;
use deno_graph::ModuleGraphError;
use deno_graph::ResolutionError;
use deno_graph::SpecifierError;
use deno_runtime::deno_fs::FileSystem;
use deno_runtime::deno_node;
use deno_runtime::permissions::PermissionsContainer;
use deno_semver::package::PackageNv;
use deno_semver::package::PackageReq;
use import_map::ImportMapError;
use std::collections::HashMap;
use std::collections::HashSet;
use std::path::PathBuf;
use std::sync::Arc;

#[derive(Clone, Copy)]
pub struct GraphValidOptions {
  pub check_js: bool,
  pub follow_type_only: bool,
  pub is_vendoring: bool,
}

/// Check if `roots` and their deps are available. Returns `Ok(())` if
/// so. Returns `Err(_)` if there is a known module graph or resolution
/// error statically reachable from `roots` and not a dynamic import.
pub fn graph_valid_with_cli_options(
  graph: &ModuleGraph,
  fs: &dyn FileSystem,
  roots: &[ModuleSpecifier],
  options: &CliOptions,
) -> Result<(), AnyError> {
  graph_valid(
    graph,
    fs,
    roots,
    GraphValidOptions {
      is_vendoring: false,
      follow_type_only: options.type_check_mode().is_true(),
      check_js: options.check_js(),
    },
  )
}

/// Check if `roots` and their deps are available. Returns `Ok(())` if
/// so. Returns `Err(_)` if there is a known module graph or resolution
/// error statically reachable from `roots`.
///
/// It is preferable to use this over using deno_graph's API directly
/// because it will have enhanced error message information specifically
/// for the CLI.
pub fn graph_valid(
  graph: &ModuleGraph,
  fs: &dyn FileSystem,
  roots: &[ModuleSpecifier],
  options: GraphValidOptions,
) -> Result<(), AnyError> {
  let mut errors = graph
    .walk(
      roots,
      deno_graph::WalkOptions {
        check_js: options.check_js,
        follow_type_only: options.follow_type_only,
        follow_dynamic: options.is_vendoring,
      },
    )
    .errors()
    .flat_map(|error| {
      let is_root = match &error {
        ModuleGraphError::ResolutionError(_)
        | ModuleGraphError::TypesResolutionError(_) => false,
        ModuleGraphError::ModuleError(error) => {
          roots.contains(error.specifier())
        }
      };
      let mut message = match &error {
        ModuleGraphError::ResolutionError(resolution_error) => {
          enhanced_resolution_error_message(resolution_error)
        }
        ModuleGraphError::TypesResolutionError(resolution_error) => {
          format!(
            "Failed resolving types. {}",
            enhanced_resolution_error_message(resolution_error)
          )
        }
        ModuleGraphError::ModuleError(e) => {
          enhanced_module_error_message(fs, e)
        }
      };

      if let Some(range) = error.maybe_range() {
        if !is_root && !range.specifier.as_str().contains("/$deno$eval") {
          message.push_str("\n    at ");
          message.push_str(&format_range_with_colors(range));
        }
      }

      if options.is_vendoring {
        // warn about failing dynamic imports when vendoring, but don't fail completely
        if matches!(
          error,
          ModuleGraphError::ModuleError(ModuleError::MissingDynamic(_, _))
        ) {
          log::warn!("Ignoring: {:#}", message);
          return None;
        }

        // ignore invalid downgrades and invalid local imports when vendoring
        match &error {
          ModuleGraphError::ResolutionError(err)
          | ModuleGraphError::TypesResolutionError(err) => {
            if matches!(
              err,
              ResolutionError::InvalidDowngrade { .. }
                | ResolutionError::InvalidLocalImport { .. }
            ) {
              return None;
            }
          }
          ModuleGraphError::ModuleError(_) => {}
        }
      }

      Some(custom_error(get_error_class_name(&error.into()), message))
    });
  if let Some(error) = errors.next() {
    Err(error)
  } else {
    Ok(())
  }
}

/// Checks the lockfile against the graph and and exits on errors.
pub fn graph_lock_or_exit(graph: &ModuleGraph, lockfile: &mut Lockfile) {
  for module in graph.modules() {
    let source = match module {
      Module::Js(module) if module.media_type.is_declaration() => continue, // skip declaration files
      Module::Js(module) => &module.source,
      Module::Json(module) => &module.source,
      Module::Node(_) | Module::Npm(_) | Module::External(_) => continue,
    };

    // skip over any specifiers in JSR packages because those
    // are enforced via the integrity
    if deno_graph::source::recommended_registry_package_url_to_nv(
      jsr_url(),
      module.specifier(),
    )
    .is_some()
    {
      continue;
    }

    if !lockfile.check_or_insert_remote(module.specifier().as_str(), source) {
      let err = format!(
        concat!(
          "The source code is invalid, as it does not match the expected hash in the lock file.\n",
          "  Specifier: {}\n",
          "  Lock file: {}",
        ),
        module.specifier(),
        lockfile.filename.display(),
      );
      log::error!("{} {}", colors::red("error:"), err);
      std::process::exit(10);
    }
  }
}

enum MutLoaderRef<'a> {
  Borrowed(&'a mut dyn Loader),
  Owned(cache::FetchCacher),
}

impl<'a> MutLoaderRef<'a> {
  pub fn as_mut_loader(&mut self) -> &mut dyn Loader {
    match self {
      Self::Borrowed(loader) => *loader,
      Self::Owned(loader) => loader,
    }
  }
}

pub struct CreateGraphOptions<'a> {
  pub graph_kind: GraphKind,
  pub roots: Vec<ModuleSpecifier>,
  pub is_dynamic: bool,
<<<<<<< HEAD
=======
  /// Whether to do fast check on workspace members. This is mostly only
  /// useful when publishing.
  pub workspace_fast_check: bool,
>>>>>>> 2b279ad6
  /// Specify `None` to use the default CLI loader.
  pub loader: Option<&'a mut dyn Loader>,
}

pub struct ModuleGraphCreator {
  options: Arc<CliOptions>,
  fs: Arc<dyn FileSystem>,
  npm_resolver: Arc<dyn CliNpmResolver>,
  module_graph_builder: Arc<ModuleGraphBuilder>,
  lockfile: Option<Arc<Mutex<Lockfile>>>,
  type_checker: Arc<TypeChecker>,
}

impl ModuleGraphCreator {
  pub fn new(
    options: Arc<CliOptions>,
    fs: Arc<dyn FileSystem>,
    npm_resolver: Arc<dyn CliNpmResolver>,
    module_graph_builder: Arc<ModuleGraphBuilder>,
    lockfile: Option<Arc<Mutex<Lockfile>>>,
    type_checker: Arc<TypeChecker>,
  ) -> Self {
    Self {
      options,
      fs,
      npm_resolver,
      lockfile,
      module_graph_builder,
      type_checker,
    }
  }

  pub async fn create_graph(
    &self,
    graph_kind: GraphKind,
    roots: Vec<ModuleSpecifier>,
  ) -> Result<deno_graph::ModuleGraph, AnyError> {
    let mut cache = self.module_graph_builder.create_graph_loader();
    self
      .create_graph_with_loader(graph_kind, roots, &mut cache)
      .await
  }

  pub async fn create_graph_with_loader(
    &self,
    graph_kind: GraphKind,
    roots: Vec<ModuleSpecifier>,
    loader: &mut dyn Loader,
  ) -> Result<ModuleGraph, AnyError> {
    self
      .create_graph_with_options(CreateGraphOptions {
        is_dynamic: false,
        graph_kind,
        roots,
        loader: Some(loader),
      })
      .await
  }

  pub async fn create_publish_graph(
    &self,
<<<<<<< HEAD
    packages: &[WorkspaceMemberConfig],
  ) -> Result<ModuleGraph, AnyError> {
    let mut roots = Vec::new();
    for package in packages {
      roots.extend(package.config_file.resolve_export_value_urls()?);
    }
    let mut graph = self
      .create_graph_with_options(CreateGraphOptions {
        is_dynamic: false,
        graph_kind: deno_graph::GraphKind::All,
        roots,
        loader: None,
      })
      .await?;
    self.module_graph_builder.build_fast_check_graph(
      &mut graph,
      BuildFastCheckGraphOptions {
        workspace_fast_check: true,
        loader: None,
      },
    )?;
    Ok(graph)
  }

  pub async fn create_graph_with_options(
    &self,
    options: CreateGraphOptions<'_>,
  ) -> Result<ModuleGraph, AnyError> {
    let mut graph = ModuleGraph::new(options.graph_kind);

    self
      .module_graph_builder
=======
    options: CreateGraphOptions<'_>,
  ) -> Result<deno_graph::ModuleGraph, AnyError> {
    let mut graph = ModuleGraph::new(options.graph_kind);

    self
>>>>>>> 2b279ad6
      .build_graph_with_npm_resolution(&mut graph, options)
      .await?;

    if let Some(npm_resolver) = self.npm_resolver.as_managed() {
      if graph.has_node_specifier && self.options.type_check_mode().is_true() {
        npm_resolver.inject_synthetic_types_node_package().await?;
      }
    }

    Ok(graph)
  }

  pub async fn create_graph_and_maybe_check(
    &self,
    roots: Vec<ModuleSpecifier>,
  ) -> Result<Arc<deno_graph::ModuleGraph>, AnyError> {
    let graph_kind = self.options.type_check_mode().as_graph_kind();

    let graph = self
      .create_graph_with_options(CreateGraphOptions {
        is_dynamic: false,
        graph_kind,
        roots,
        loader: None,
<<<<<<< HEAD
=======
        workspace_fast_check: false,
>>>>>>> 2b279ad6
      })
      .await?;

    graph_valid_with_cli_options(
      &graph,
      self.fs.as_ref(),
      &graph.roots,
      &self.options,
    )?;
    if let Some(lockfile) = &self.lockfile {
      graph_lock_or_exit(&graph, &mut lockfile.lock());
    }

    if self.options.type_check_mode().is_true() {
      // provide the graph to the type checker, then get it back after it's done
      let graph = self
        .type_checker
        .check(
          graph,
          check::CheckOptions {
            build_fast_check_graph: true,
            lib: self.options.ts_type_lib_window(),
            log_ignored_options: true,
            reload: self.options.reload_flag(),
          },
        )
        .await?;
      Ok(graph)
    } else {
      Ok(Arc::new(graph))
    }
  }
}

pub struct BuildFastCheckGraphOptions<'a> {
  /// Whether to do fast check on workspace members. This
  /// is mostly only useful when publishing.
  pub workspace_fast_check: bool,
  /// Specify `None` to use the default CLI loader.
  pub loader: Option<&'a mut dyn Loader>,
}

pub struct ModuleGraphBuilder {
  options: Arc<CliOptions>,
  caches: Arc<cache::Caches>,
  fs: Arc<dyn FileSystem>,
  resolver: Arc<CliGraphResolver>,
  npm_resolver: Arc<dyn CliNpmResolver>,
  module_info_cache: Arc<ModuleInfoCache>,
  parsed_source_cache: Arc<ParsedSourceCache>,
  lockfile: Option<Arc<Mutex<Lockfile>>>,
  maybe_file_watcher_reporter: Option<FileWatcherReporter>,
  emit_cache: cache::EmitCache,
  file_fetcher: Arc<FileFetcher>,
  global_http_cache: Arc<GlobalHttpCache>,
}

impl ModuleGraphBuilder {
  #[allow(clippy::too_many_arguments)]
  pub fn new(
    options: Arc<CliOptions>,
    caches: Arc<cache::Caches>,
    fs: Arc<dyn FileSystem>,
    resolver: Arc<CliGraphResolver>,
    npm_resolver: Arc<dyn CliNpmResolver>,
    module_info_cache: Arc<ModuleInfoCache>,
    parsed_source_cache: Arc<ParsedSourceCache>,
    lockfile: Option<Arc<Mutex<Lockfile>>>,
    maybe_file_watcher_reporter: Option<FileWatcherReporter>,
    emit_cache: cache::EmitCache,
    file_fetcher: Arc<FileFetcher>,
    global_http_cache: Arc<GlobalHttpCache>,
  ) -> Self {
    Self {
      options,
      caches,
      fs,
      resolver,
      npm_resolver,
      module_info_cache,
      parsed_source_cache,
      lockfile,
      maybe_file_watcher_reporter,
      emit_cache,
      file_fetcher,
      global_http_cache,
    }
  }

  pub async fn build_graph_with_npm_resolution<'a>(
    &self,
    graph: &mut ModuleGraph,
    options: CreateGraphOptions<'a>,
  ) -> Result<(), AnyError> {
    let maybe_imports = self.options.to_maybe_imports()?;
    let parser = self.parsed_source_cache.as_capturing_parser();
    let analyzer = self.module_info_cache.as_module_analyzer(&parser);
    let mut loader = match options.loader {
      Some(loader) => MutLoaderRef::Borrowed(loader),
      None => MutLoaderRef::Owned(self.create_graph_loader()),
    };
    let cli_resolver = &self.resolver;
    let graph_resolver = cli_resolver.as_graph_resolver();
    let graph_npm_resolver = cli_resolver.as_graph_npm_resolver();
    let maybe_file_watcher_reporter = self
      .maybe_file_watcher_reporter
      .as_ref()
      .map(|r| r.as_reporter());
    let workspace_members =
      self.options.resolve_deno_graph_workspace_members()?;
    self
      .build_graph_with_npm_resolution_and_build_options(
        graph,
        options.roots,
        loader.as_mut_loader(),
        deno_graph::BuildOptions {
          is_dynamic: options.is_dynamic,
          imports: maybe_imports,
          resolver: Some(graph_resolver),
          file_system: Some(&DenoGraphFsAdapter(self.fs.as_ref())),
          npm_resolver: Some(graph_npm_resolver),
          module_analyzer: Some(&analyzer),
          module_parser: Some(&parser),
          reporter: maybe_file_watcher_reporter,
          workspace_members: &workspace_members,
        },
      )
      .await
  }

  async fn build_graph_with_npm_resolution_and_build_options<'a>(
    &self,
    graph: &mut ModuleGraph,
    options: CreateGraphOptions<'a>,
  ) -> Result<(), AnyError> {
    enum MutLoaderRef<'a> {
      Borrowed(&'a mut dyn Loader),
      Owned(cache::FetchCacher),
    }

    impl<'a> MutLoaderRef<'a> {
      pub fn as_mut_loader(&mut self) -> &mut dyn Loader {
        match self {
          Self::Borrowed(loader) => *loader,
          Self::Owned(loader) => loader,
        }
      }
    }

    let maybe_imports = self.options.to_maybe_imports()?;
    let parser = self.parsed_source_cache.as_capturing_parser();
    let analyzer = self.module_info_cache.as_module_analyzer(&parser);
    let mut loader = match options.loader {
      Some(loader) => MutLoaderRef::Borrowed(loader),
      None => MutLoaderRef::Owned(self.create_graph_loader()),
    };
    let cli_resolver = self.resolver.clone();
    let graph_resolver = cli_resolver.as_graph_resolver();
    let graph_npm_resolver = cli_resolver.as_graph_npm_resolver();
    let maybe_file_watcher_reporter = self
      .maybe_file_watcher_reporter
      .as_ref()
      .map(|r| r.as_reporter());
    self
      .build_graph_with_npm_resolution_and_build_options(
        graph,
        options.roots,
        loader.as_mut_loader(),
        deno_graph::BuildOptions {
          is_dynamic: options.is_dynamic,
          imports: maybe_imports,
          resolver: Some(graph_resolver),
          file_system: Some(&DenoGraphFsAdapter(self.fs.as_ref())),
          npm_resolver: Some(graph_npm_resolver),
          module_analyzer: Some(&analyzer),
          module_parser: Some(&parser),
          reporter: maybe_file_watcher_reporter,
          workspace_fast_check: options.workspace_fast_check,
          workspace_members: self.get_deno_graph_workspace_members()?,
        },
      )
      .await
  }

  async fn build_graph_with_npm_resolution_and_build_options<'a>(
    &self,
    graph: &mut ModuleGraph,
    roots: Vec<ModuleSpecifier>,
    loader: &mut dyn deno_graph::source::Loader,
    options: deno_graph::BuildOptions<'a>,
  ) -> Result<(), AnyError> {
    // ensure an "npm install" is done if the user has explicitly
    // opted into using a node_modules directory
    if self.options.node_modules_dir_enablement() == Some(true) {
      if let Some(npm_resolver) = self.npm_resolver.as_managed() {
        npm_resolver.ensure_top_level_package_json_install().await?;
      }
    }

    // add the lockfile redirects to the graph if it's the first time executing
    if graph.redirects.is_empty() {
      if let Some(lockfile) = &self.lockfile {
        let lockfile = lockfile.lock();
        for (from, to) in &lockfile.content.redirects {
          if let Ok(from) = ModuleSpecifier::parse(from) {
            if let Ok(to) = ModuleSpecifier::parse(to) {
              if !matches!(from.scheme(), "file" | "npm" | "jsr") {
                graph.redirects.insert(from, to);
              }
            }
          }
        }
      }
    }

    // add the jsr specifiers to the graph if it's the first time executing
    if graph.packages.is_empty() {
      if let Some(lockfile) = &self.lockfile {
        let lockfile = lockfile.lock();
        for (key, value) in &lockfile.content.packages.specifiers {
          if let Some(key) = key
            .strip_prefix("jsr:")
            .and_then(|key| PackageReq::from_str(key).ok())
          {
            if let Some(value) = value
              .strip_prefix("jsr:")
              .and_then(|value| PackageNv::from_str(value).ok())
            {
              graph.packages.add_nv(key, value);
            }
          }
        }
        for (nv, value) in &lockfile.content.packages.jsr {
          if let Ok(nv) = PackageNv::from_str(nv) {
            graph
              .packages
              .add_manifest_checksum(nv, value.integrity.clone())
              .map_err(|err| deno_lockfile::IntegrityCheckFailedError {
                package_display_id: format!("jsr:{}", err.nv),
                actual: err.actual,
                expected: err.expected,
                filename: lockfile.filename.display().to_string(),
              })?;
          }
        }
      }
    }

    graph.build(roots, loader, options).await;

    // add the redirects in the graph to the lockfile
    if !graph.redirects.is_empty() {
      if let Some(lockfile) = &self.lockfile {
        let graph_redirects = graph.redirects.iter().filter(|(from, _)| {
          !matches!(from.scheme(), "npm" | "file" | "deno")
        });
        let mut lockfile = lockfile.lock();
        for (from, to) in graph_redirects {
          lockfile.insert_redirect(from.to_string(), to.to_string());
        }
      }
    }

    // add the jsr specifiers in the graph to the lockfile
    if !graph.packages.is_empty() {
      if let Some(lockfile) = &self.lockfile {
        let mappings = graph.packages.mappings();
        let mut lockfile = lockfile.lock();
        for (from, to) in mappings {
          lockfile.insert_package_specifier(
            format!("jsr:{}", from),
            format!("jsr:{}", to),
          );
        }
        for (name, checksum, deps) in
          graph.packages.packages_with_checksum_and_deps()
        {
          lockfile.insert_package(
            name.to_string(),
            checksum.clone(),
            deps.map(|s| s.to_string()),
          );
        }
      }
    }

    if let Some(npm_resolver) = self.npm_resolver.as_managed() {
      // ensure that the top level package.json is installed if a
      // specifier was matched in the package.json
      if self.resolver.found_package_json_dep() {
        npm_resolver.ensure_top_level_package_json_install().await?;
      }

      // resolve the dependencies of any pending dependencies
      // that were inserted by building the graph
      npm_resolver.resolve_pending().await?;
    }

    Ok(())
  }

  pub fn build_fast_check_graph<'a>(
    &self,
    graph: &mut ModuleGraph,
    options: BuildFastCheckGraphOptions<'a>,
  ) -> Result<(), AnyError> {
    if !graph.graph_kind().include_types() {
      return Ok(());
    }

    log::debug!("Building fast check graph");
    let fast_check_cache = if !options.workspace_fast_check {
      Some(cache::FastCheckCache::new(self.caches.fast_check_db()))
    } else {
      None
    };
    let mut loader = match options.loader {
      Some(loader) => MutLoaderRef::Borrowed(loader),
      None => MutLoaderRef::Owned(self.create_graph_loader()),
    };
    let parser = self.parsed_source_cache.as_capturing_parser();
    let cli_resolver = &self.resolver;
    let graph_resolver = cli_resolver.as_graph_resolver();
    let graph_npm_resolver = cli_resolver.as_graph_npm_resolver();
    let workspace_members =
      self.options.resolve_deno_graph_workspace_members()?;

    graph.build_fast_check_type_graph(
      // todo: THERE IS NO REASON TO PROVIDE A LOADER HERE
      // WE NEED TO EXTRACT OUT THE LOADER METHODS TO A
      // JSRREGISTRYURLPROVIDER
      loader.as_mut_loader(),
      deno_graph::BuildFastCheckTypeGraphOptions {
        fast_check_cache: fast_check_cache
          .as_ref()
          .map(|c| c.as_deno_graph_cache()),
        fast_check_dts: false,
        module_parser: Some(&parser),
        resolver: Some(graph_resolver),
        npm_resolver: Some(graph_npm_resolver),
        workspace_fast_check: options.workspace_fast_check,
        workspace_members: &workspace_members,
      },
    );
    Ok(())
  }

  /// Creates the default loader used for creating a graph.
  pub fn create_graph_loader(&self) -> cache::FetchCacher {
    self.create_fetch_cacher(PermissionsContainer::allow_all())
  }

  pub fn create_fetch_cacher(
    &self,
    permissions: PermissionsContainer,
  ) -> cache::FetchCacher {
    cache::FetchCacher::new(
      self.emit_cache.clone(),
      self.file_fetcher.clone(),
      self.options.resolve_file_header_overrides(),
      self.global_http_cache.clone(),
      self.npm_resolver.clone(),
      self.module_info_cache.clone(),
      permissions,
    )
  }
}

pub fn error_for_any_npm_specifier(
  graph: &ModuleGraph,
) -> Result<(), AnyError> {
  for module in graph.modules() {
    match module {
      Module::Npm(module) => {
        bail!("npm specifiers have not yet been implemented for this subcommand (https://github.com/denoland/deno/issues/15960). Found: {}", module.specifier)
      }
      Module::Node(module) => {
        bail!("Node specifiers have not yet been implemented for this subcommand (https://github.com/denoland/deno/issues/15960). Found: node:{}", module.module_name)
      }
      Module::Js(_) | Module::Json(_) | Module::External(_) => {}
    }
  }
  Ok(())
}

/// Adds more explanatory information to a resolution error.
pub fn enhanced_resolution_error_message(error: &ResolutionError) -> String {
  let mut message = format!("{error}");

  if let Some(specifier) = get_resolution_error_bare_node_specifier(error) {
    message.push_str(&format!(
        "\nIf you want to use a built-in Node module, add a \"node:\" prefix (ex. \"node:{specifier}\")."
      ));
  }

  message
}

pub fn enhanced_module_error_message(
  fs: &dyn FileSystem,
  error: &ModuleError,
) -> String {
  let additional_message = match error {
    ModuleError::Missing(specifier, _) => {
      SloppyImportsResolver::resolve_with_fs(fs, specifier)
        .as_suggestion_message()
    }
    _ => None,
  };
  if let Some(message) = additional_message {
    format!(
      "{} {} or run with --unstable-sloppy-imports",
      error, message
    )
  } else {
    format!("{}", error)
  }
}

pub fn get_resolution_error_bare_node_specifier(
  error: &ResolutionError,
) -> Option<&str> {
  get_resolution_error_bare_specifier(error)
    .filter(|specifier| deno_node::is_builtin_node_module(specifier))
}

fn get_resolution_error_bare_specifier(
  error: &ResolutionError,
) -> Option<&str> {
  if let ResolutionError::InvalidSpecifier {
    error: SpecifierError::ImportPrefixMissing(specifier, _),
    ..
  } = error
  {
    Some(specifier.as_str())
  } else if let ResolutionError::ResolverError { error, .. } = error {
    if let ResolveError::Other(error) = (*error).as_ref() {
      if let Some(ImportMapError::UnmappedBareSpecifier(specifier, _)) =
        error.downcast_ref::<ImportMapError>()
      {
        Some(specifier.as_str())
      } else {
        None
      }
    } else {
      None
    }
  } else {
    None
  }
}

#[derive(Debug)]
struct GraphData {
  graph: Arc<ModuleGraph>,
  checked_libs: HashMap<TsTypeLib, HashSet<ModuleSpecifier>>,
}

/// Holds the `ModuleGraph` and what parts of it are type checked.
pub struct ModuleGraphContainer {
  // Allow only one request to update the graph data at a time,
  // but allow other requests to read from it at any time even
  // while another request is updating the data.
  update_queue: Arc<TaskQueue>,
  graph_data: Arc<RwLock<GraphData>>,
}

impl ModuleGraphContainer {
  pub fn new(graph_kind: GraphKind) -> Self {
    Self {
      update_queue: Default::default(),
      graph_data: Arc::new(RwLock::new(GraphData {
        graph: Arc::new(ModuleGraph::new(graph_kind)),
        checked_libs: Default::default(),
      })),
    }
  }

  /// Acquires a permit to modify the module graph without other code
  /// having the chance to modify it. In the meantime, other code may
  /// still read from the existing module graph.
  pub async fn acquire_update_permit(&self) -> ModuleGraphUpdatePermit {
    let permit = self.update_queue.acquire().await;
    ModuleGraphUpdatePermit {
      permit,
      graph_data: self.graph_data.clone(),
      graph: (*self.graph_data.read().graph).clone(),
    }
  }

  pub fn graph(&self) -> Arc<ModuleGraph> {
    self.graph_data.read().graph.clone()
  }

  /// Mark `roots` and all of their dependencies as type checked under `lib`.
  /// Assumes that all of those modules are known.
  pub fn set_type_checked(&self, roots: &[ModuleSpecifier], lib: TsTypeLib) {
    // It's ok to analyze and update this while the module graph itself is
    // being updated in a permit because the module graph update is always
    // additive and this will be a subset of the original graph
    let graph = self.graph();
    let entries = graph.walk(
      roots,
      deno_graph::WalkOptions {
        check_js: true,
        follow_dynamic: true,
        follow_type_only: true,
      },
    );

    // now update
    let mut data = self.graph_data.write();
    let checked_lib_set = data.checked_libs.entry(lib).or_default();
    for (specifier, _) in entries {
      checked_lib_set.insert(specifier.clone());
    }
  }

  /// Check if `roots` are all marked as type checked under `lib`.
  pub fn is_type_checked(
    &self,
    roots: &[ModuleSpecifier],
    lib: TsTypeLib,
  ) -> bool {
    let data = self.graph_data.read();
    match data.checked_libs.get(&lib) {
      Some(checked_lib_set) => roots.iter().all(|r| {
        let found = data.graph.resolve(r);
        checked_lib_set.contains(&found)
      }),
      None => false,
    }
  }
}

/// Gets if any of the specified root's "file:" dependents are in the
/// provided changed set.
pub fn has_graph_root_local_dependent_changed(
  graph: &ModuleGraph,
  root: &ModuleSpecifier,
  canonicalized_changed_paths: &HashSet<PathBuf>,
) -> bool {
  let roots = vec![root.clone()];
  let mut dependent_specifiers = graph.walk(
    &roots,
    deno_graph::WalkOptions {
      follow_dynamic: true,
      follow_type_only: true,
      check_js: true,
    },
  );
  while let Some((s, _)) = dependent_specifiers.next() {
    if let Ok(path) = specifier_to_file_path(s) {
      if let Ok(path) = canonicalize_path(&path) {
        if canonicalized_changed_paths.contains(&path) {
          return true;
        }
      }
    } else {
      // skip walking this remote module's dependencies
      dependent_specifiers.skip_previous_dependencies();
    }
  }
  false
}

/// A permit for updating the module graph. When complete and
/// everything looks fine, calling `.commit()` will store the
/// new graph in the ModuleGraphContainer.
pub struct ModuleGraphUpdatePermit<'a> {
  permit: TaskQueuePermit<'a>,
  graph_data: Arc<RwLock<GraphData>>,
  graph: ModuleGraph,
}

impl<'a> ModuleGraphUpdatePermit<'a> {
  /// Gets the module graph for mutation.
  pub fn graph_mut(&mut self) -> &mut ModuleGraph {
    &mut self.graph
  }

  /// Saves the mutated module graph in the container
  /// and returns an Arc to the new module graph.
  pub fn commit(self) -> Arc<ModuleGraph> {
    let graph = Arc::new(self.graph);
    self.graph_data.write().graph = graph.clone();
    drop(self.permit); // explicit drop for clarity
    graph
  }
}

#[derive(Clone, Debug)]
pub struct FileWatcherReporter {
  watcher_communicator: Arc<WatcherCommunicator>,
  file_paths: Arc<Mutex<Vec<PathBuf>>>,
}

impl FileWatcherReporter {
  pub fn new(watcher_communicator: Arc<WatcherCommunicator>) -> Self {
    Self {
      watcher_communicator,
      file_paths: Default::default(),
    }
  }

  pub fn as_reporter(&self) -> &dyn deno_graph::source::Reporter {
    self
  }
}

impl deno_graph::source::Reporter for FileWatcherReporter {
  fn on_load(
    &self,
    specifier: &ModuleSpecifier,
    modules_done: usize,
    modules_total: usize,
  ) {
    let mut file_paths = self.file_paths.lock();
    if specifier.scheme() == "file" {
      file_paths.push(specifier.to_file_path().unwrap());
    }

    if modules_done == modules_total {
      self
        .watcher_communicator
        .watch_paths(file_paths.drain(..).collect())
        .unwrap();
    }
  }
}

<<<<<<< HEAD
=======
fn workspace_config_to_workspace_members(
  workspace_config: &deno_config::WorkspaceConfig,
) -> Result<Vec<deno_graph::WorkspaceMember>, AnyError> {
  workspace_config
    .members
    .iter()
    .map(|member| {
      config_to_workspace_member(&member.config_file).with_context(|| {
        format!(
          "Failed to resolve configuration for '{}' workspace member at '{}'",
          member.member_name,
          member.config_file.specifier.as_str()
        )
      })
    })
    .collect()
}

fn config_to_workspace_member(
  config: &ConfigFile,
) -> Result<deno_graph::WorkspaceMember, AnyError> {
  let nv = deno_semver::package::PackageNv {
    name: match &config.json.name {
      Some(name) => name.clone(),
      None => bail!("Missing 'name' field in config file."),
    },
    version: match &config.json.version {
      Some(name) => deno_semver::Version::parse_standard(name)?,
      None => bail!("Missing 'version' field in config file."),
    },
  };
  Ok(deno_graph::WorkspaceMember {
    base: config.specifier.join("./").unwrap(),
    nv,
    exports: config.to_exports_config()?.into_map(),
  })
}

>>>>>>> 2b279ad6
pub struct DenoGraphFsAdapter<'a>(
  pub &'a dyn deno_runtime::deno_fs::FileSystem,
);

impl<'a> deno_graph::source::FileSystem for DenoGraphFsAdapter<'a> {
  fn read_dir(
    &self,
    dir_url: &deno_graph::ModuleSpecifier,
  ) -> Vec<deno_graph::source::DirEntry> {
    use deno_core::anyhow;
    use deno_graph::source::DirEntry;
    use deno_graph::source::DirEntryKind;

    let dir_path = match dir_url.to_file_path() {
      Ok(path) => path,
      // ignore, treat as non-analyzable
      Err(()) => return vec![],
    };
    let entries = match self.0.read_dir_sync(&dir_path) {
      Ok(dir) => dir,
      Err(err)
        if matches!(
          err.kind(),
          std::io::ErrorKind::PermissionDenied | std::io::ErrorKind::NotFound
        ) =>
      {
        return vec![];
      }
      Err(err) => {
        return vec![DirEntry {
          kind: DirEntryKind::Error(
            anyhow::Error::from(err)
              .context("Failed to read directory.".to_string()),
          ),
          url: dir_url.clone(),
        }];
      }
    };
    let mut dir_entries = Vec::with_capacity(entries.len());
    for entry in entries {
      let entry_path = dir_path.join(&entry.name);
      dir_entries.push(if entry.is_directory {
        DirEntry {
          kind: DirEntryKind::Dir,
          url: ModuleSpecifier::from_directory_path(&entry_path).unwrap(),
        }
      } else if entry.is_file {
        DirEntry {
          kind: DirEntryKind::File,
          url: ModuleSpecifier::from_file_path(&entry_path).unwrap(),
        }
      } else if entry.is_symlink {
        DirEntry {
          kind: DirEntryKind::Symlink,
          url: ModuleSpecifier::from_file_path(&entry_path).unwrap(),
        }
      } else {
        continue;
      });
    }

    dir_entries
  }
}

pub fn format_range_with_colors(range: &deno_graph::Range) -> String {
  format!(
    "{}:{}:{}",
    colors::cyan(range.specifier.as_str()),
    colors::yellow(&(range.start.line + 1).to_string()),
    colors::yellow(&(range.start.character + 1).to_string())
  )
}

#[cfg(test)]
mod test {
  use std::sync::Arc;

  use deno_ast::ModuleSpecifier;
  use deno_graph::source::ResolveError;
  use deno_graph::Position;
  use deno_graph::Range;
  use deno_graph::ResolutionError;
  use deno_graph::SpecifierError;

  use super::*;

  #[test]
  fn import_map_node_resolution_error() {
    let cases = vec![("fs", Some("fs")), ("other", None)];
    for (input, output) in cases {
      let import_map = import_map::ImportMap::new(
        ModuleSpecifier::parse("file:///deno.json").unwrap(),
      );
      let specifier = ModuleSpecifier::parse("file:///file.ts").unwrap();
      let err = import_map.resolve(input, &specifier).err().unwrap();
      let err = ResolutionError::ResolverError {
        error: Arc::new(ResolveError::Other(err.into())),
        specifier: input.to_string(),
        range: Range {
          specifier,
          start: Position::zeroed(),
          end: Position::zeroed(),
        },
      };
      assert_eq!(get_resolution_error_bare_node_specifier(&err), output);
    }
  }

  #[test]
  fn bare_specifier_node_resolution_error() {
    let cases = vec![("process", Some("process")), ("other", None)];
    for (input, output) in cases {
      let specifier = ModuleSpecifier::parse("file:///file.ts").unwrap();
      let err = ResolutionError::InvalidSpecifier {
        range: Range {
          specifier,
          start: Position::zeroed(),
          end: Position::zeroed(),
        },
        error: SpecifierError::ImportPrefixMissing(input.to_string(), None),
      };
      assert_eq!(get_resolution_error_bare_node_specifier(&err), output,);
    }
  }
}<|MERGE_RESOLUTION|>--- conflicted
+++ resolved
@@ -220,12 +220,6 @@
   pub graph_kind: GraphKind,
   pub roots: Vec<ModuleSpecifier>,
   pub is_dynamic: bool,
-<<<<<<< HEAD
-=======
-  /// Whether to do fast check on workspace members. This is mostly only
-  /// useful when publishing.
-  pub workspace_fast_check: bool,
->>>>>>> 2b279ad6
   /// Specify `None` to use the default CLI loader.
   pub loader: Option<&'a mut dyn Loader>,
 }
@@ -287,7 +281,6 @@
 
   pub async fn create_publish_graph(
     &self,
-<<<<<<< HEAD
     packages: &[WorkspaceMemberConfig],
   ) -> Result<ModuleGraph, AnyError> {
     let mut roots = Vec::new();
@@ -320,13 +313,6 @@
 
     self
       .module_graph_builder
-=======
-    options: CreateGraphOptions<'_>,
-  ) -> Result<deno_graph::ModuleGraph, AnyError> {
-    let mut graph = ModuleGraph::new(options.graph_kind);
-
-    self
->>>>>>> 2b279ad6
       .build_graph_with_npm_resolution(&mut graph, options)
       .await?;
 
@@ -351,10 +337,6 @@
         graph_kind,
         roots,
         loader: None,
-<<<<<<< HEAD
-=======
-        workspace_fast_check: false,
->>>>>>> 2b279ad6
       })
       .await?;
 
@@ -986,47 +968,6 @@
   }
 }
 
-<<<<<<< HEAD
-=======
-fn workspace_config_to_workspace_members(
-  workspace_config: &deno_config::WorkspaceConfig,
-) -> Result<Vec<deno_graph::WorkspaceMember>, AnyError> {
-  workspace_config
-    .members
-    .iter()
-    .map(|member| {
-      config_to_workspace_member(&member.config_file).with_context(|| {
-        format!(
-          "Failed to resolve configuration for '{}' workspace member at '{}'",
-          member.member_name,
-          member.config_file.specifier.as_str()
-        )
-      })
-    })
-    .collect()
-}
-
-fn config_to_workspace_member(
-  config: &ConfigFile,
-) -> Result<deno_graph::WorkspaceMember, AnyError> {
-  let nv = deno_semver::package::PackageNv {
-    name: match &config.json.name {
-      Some(name) => name.clone(),
-      None => bail!("Missing 'name' field in config file."),
-    },
-    version: match &config.json.version {
-      Some(name) => deno_semver::Version::parse_standard(name)?,
-      None => bail!("Missing 'version' field in config file."),
-    },
-  };
-  Ok(deno_graph::WorkspaceMember {
-    base: config.specifier.join("./").unwrap(),
-    nv,
-    exports: config.to_exports_config()?.into_map(),
-  })
-}
-
->>>>>>> 2b279ad6
 pub struct DenoGraphFsAdapter<'a>(
   pub &'a dyn deno_runtime::deno_fs::FileSystem,
 );
