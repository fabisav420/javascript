// Copyright 2018-2023 the Deno authors. All rights reserved. MIT license.

use crate::args::CliOptions;
use crate::args::Lockfile;
use crate::args::TsTypeLib;
use crate::cache;
use crate::cache::GlobalHttpCache;
use crate::cache::ParsedSourceCache;
use crate::colors;
use crate::errors::get_error_class_name;
use crate::file_fetcher::FileFetcher;
use crate::npm::CliNpmResolver;
use crate::resolver::CliGraphResolver;
use crate::tools::check;
use crate::tools::check::TypeChecker;

use deno_core::anyhow::bail;
use deno_core::error::custom_error;
use deno_core::error::AnyError;
use deno_core::parking_lot::Mutex;
use deno_core::parking_lot::RwLock;
use deno_core::ModuleSpecifier;
use deno_core::TaskQueue;
use deno_core::TaskQueuePermit;
use deno_graph::source::Loader;
use deno_graph::GraphKind;
use deno_graph::Module;
use deno_graph::ModuleError;
use deno_graph::ModuleGraph;
use deno_graph::ModuleGraphError;
use deno_graph::ResolutionError;
use deno_graph::SpecifierError;
use deno_runtime::deno_node;
use deno_runtime::permissions::PermissionsContainer;
use import_map::ImportMapError;
use std::collections::HashMap;
use std::collections::HashSet;
use std::path::PathBuf;
use std::sync::Arc;

#[derive(Clone, Copy)]
pub struct GraphValidOptions {
  pub check_js: bool,
  pub follow_type_only: bool,
  pub is_vendoring: bool,
}

/// Check if `roots` and their deps are available. Returns `Ok(())` if
/// so. Returns `Err(_)` if there is a known module graph or resolution
/// error statically reachable from `roots` and not a dynamic import.
pub fn graph_valid_with_cli_options(
  graph: &ModuleGraph,
  roots: &[ModuleSpecifier],
  options: &CliOptions,
) -> Result<(), AnyError> {
  graph_valid(
    graph,
    roots,
    GraphValidOptions {
      is_vendoring: false,
      follow_type_only: options.type_check_mode().is_true(),
      check_js: options.check_js(),
    },
  )
}

/// Check if `roots` and their deps are available. Returns `Ok(())` if
/// so. Returns `Err(_)` if there is a known module graph or resolution
/// error statically reachable from `roots`.
///
/// It is preferable to use this over using deno_graph's API directly
/// because it will have enhanced error message information specifically
/// for the CLI.
pub fn graph_valid(
  graph: &ModuleGraph,
  roots: &[ModuleSpecifier],
  options: GraphValidOptions,
) -> Result<(), AnyError> {
  let mut errors = graph
    .walk(
      roots,
      deno_graph::WalkOptions {
        check_js: options.check_js,
        follow_type_only: options.follow_type_only,
        follow_dynamic: options.is_vendoring,
      },
    )
    .errors()
    .flat_map(|error| {
      let is_root = match &error {
        ModuleGraphError::ResolutionError(_) => false,
        ModuleGraphError::ModuleError(error) => {
          roots.contains(error.specifier())
        }
      };
      let mut message = if let ModuleGraphError::ResolutionError(err) = &error {
        enhanced_resolution_error_message(err)
      } else {
        format!("{error}")
      };

      if let Some(range) = error.maybe_range() {
        if !is_root && !range.specifier.as_str().contains("/$deno$eval") {
          message.push_str(&format!(
            "\n    at {}:{}:{}",
            colors::cyan(range.specifier.as_str()),
            colors::yellow(&(range.start.line + 1).to_string()),
            colors::yellow(&(range.start.character + 1).to_string())
          ));
        }
      }

      if options.is_vendoring {
        // warn about failing dynamic imports when vendoring, but don't fail completely
        if matches!(
          error,
          ModuleGraphError::ModuleError(ModuleError::MissingDynamic(_, _))
        ) {
          log::warn!("Ignoring: {:#}", message);
          return None;
        }

        // ignore invalid downgrades and invalid local imports when vendoring
        if let ModuleGraphError::ResolutionError(err) = &error {
          if matches!(
            err,
            ResolutionError::InvalidDowngrade { .. }
              | ResolutionError::InvalidLocalImport { .. }
          ) {
            return None;
          }
        }
      }

      Some(custom_error(get_error_class_name(&error.into()), message))
    });
  if let Some(error) = errors.next() {
    Err(error)
  } else {
    Ok(())
  }
}

/// Checks the lockfile against the graph and and exits on errors.
pub fn graph_lock_or_exit(graph: &ModuleGraph, lockfile: &mut Lockfile) {
  for module in graph.modules() {
    let source = match module {
      Module::Esm(module) if module.media_type.is_declaration() => continue, // skip declaration files
      Module::Esm(module) => &module.source,
      Module::Json(module) => &module.source,
      Module::Node(_) | Module::Npm(_) | Module::External(_) => continue,
    };
    if !lockfile.check_or_insert_remote(module.specifier().as_str(), source) {
      let err = format!(
        concat!(
          "The source code is invalid, as it does not match the expected hash in the lock file.\n",
          "  Specifier: {}\n",
          "  Lock file: {}",
        ),
        module.specifier(),
        lockfile.filename.display(),
      );
      log::error!("{} {}", colors::red("error:"), err);
      std::process::exit(10);
    }
  }
}

pub struct ModuleGraphBuilder {
  options: Arc<CliOptions>,
  resolver: Arc<CliGraphResolver>,
  npm_resolver: Arc<CliNpmResolver>,
  parsed_source_cache: Arc<ParsedSourceCache>,
  lockfile: Option<Arc<Mutex<Lockfile>>>,
  maybe_file_watcher_reporter: Option<FileWatcherReporter>,
  emit_cache: cache::EmitCache,
  file_fetcher: Arc<FileFetcher>,
  global_http_cache: Arc<GlobalHttpCache>,
  type_checker: Arc<TypeChecker>,
}

impl ModuleGraphBuilder {
  #[allow(clippy::too_many_arguments)]
  pub fn new(
    options: Arc<CliOptions>,
    resolver: Arc<CliGraphResolver>,
    npm_resolver: Arc<CliNpmResolver>,
    parsed_source_cache: Arc<ParsedSourceCache>,
    lockfile: Option<Arc<Mutex<Lockfile>>>,
    maybe_file_watcher_reporter: Option<FileWatcherReporter>,
    emit_cache: cache::EmitCache,
    file_fetcher: Arc<FileFetcher>,
    global_http_cache: Arc<GlobalHttpCache>,
    type_checker: Arc<TypeChecker>,
  ) -> Self {
    Self {
      options,
      resolver,
      npm_resolver,
      parsed_source_cache,
      lockfile,
      maybe_file_watcher_reporter,
      emit_cache,
      file_fetcher,
      global_http_cache,
      type_checker,
    }
  }

  pub async fn create_graph_with_loader(
    &self,
    graph_kind: GraphKind,
    roots: Vec<ModuleSpecifier>,
    loader: &mut dyn Loader,
  ) -> Result<deno_graph::ModuleGraph, AnyError> {
    let maybe_imports = self.options.to_maybe_imports()?;
    let maybe_workspace_config = self.options.maybe_workspace_config();
    let workspace_members = if let Some(wc) = maybe_workspace_config {
      workspace_config_to_workspace_members(wc)?
    } else {
      vec![]
    };

    let cli_resolver = self.resolver.clone();
    let graph_resolver = cli_resolver.as_graph_resolver();
    let graph_npm_resolver = cli_resolver.as_graph_npm_resolver();
    let analyzer = self.parsed_source_cache.as_analyzer();
    let maybe_file_watcher_reporter = self
      .maybe_file_watcher_reporter
      .as_ref()
      .map(|r| r.as_reporter());

    let mut graph = ModuleGraph::new(graph_kind);
    self
      .build_graph_with_npm_resolution(
        &mut graph,
        roots,
        loader,
        deno_graph::BuildOptions {
          is_dynamic: false,
          imports: maybe_imports,
          resolver: Some(graph_resolver),
          npm_resolver: Some(graph_npm_resolver),
          module_analyzer: Some(&*analyzer),
          reporter: maybe_file_watcher_reporter,
<<<<<<< HEAD
          workspace_members,
=======
          // todo(dsherret): workspace support
          workspace_members: vec![],
>>>>>>> a9cc4631
        },
      )
      .await?;

    if graph.has_node_specifier && self.options.type_check_mode().is_true() {
      self
        .npm_resolver
        .inject_synthetic_types_node_package()
        .await?;
    }

    Ok(graph)
  }

  pub async fn create_graph_and_maybe_check(
    &self,
    roots: Vec<ModuleSpecifier>,
  ) -> Result<Arc<deno_graph::ModuleGraph>, AnyError> {
    let mut cache = self.create_graph_loader();
    let maybe_imports = self.options.to_maybe_imports()?;
    let maybe_workspace_config = self.options.maybe_workspace_config();
    let workspace_members = if let Some(wc) = maybe_workspace_config {
      workspace_config_to_workspace_members(wc)?
    } else {
      vec![]
    };
    let cli_resolver = self.resolver.clone();
    let graph_resolver = cli_resolver.as_graph_resolver();
    let graph_npm_resolver = cli_resolver.as_graph_npm_resolver();
    let analyzer = self.parsed_source_cache.as_analyzer();
    let graph_kind = self.options.type_check_mode().as_graph_kind();
    let mut graph = ModuleGraph::new(graph_kind);
    let maybe_file_watcher_reporter = self
      .maybe_file_watcher_reporter
      .as_ref()
      .map(|r| r.as_reporter());

    self
      .build_graph_with_npm_resolution(
        &mut graph,
        roots,
        &mut cache,
        deno_graph::BuildOptions {
          is_dynamic: false,
          imports: maybe_imports,
          resolver: Some(graph_resolver),
          npm_resolver: Some(graph_npm_resolver),
          module_analyzer: Some(&*analyzer),
          reporter: maybe_file_watcher_reporter,
<<<<<<< HEAD
          workspace_members,
=======
          // todo(dsherret): workspace support
          workspace_members: vec![],
>>>>>>> a9cc4631
        },
      )
      .await?;

    let graph = Arc::new(graph);
    graph_valid_with_cli_options(&graph, &graph.roots, &self.options)?;
    if let Some(lockfile) = &self.lockfile {
      graph_lock_or_exit(&graph, &mut lockfile.lock());
    }

    if self.options.type_check_mode().is_true() {
      self
        .type_checker
        .check(
          graph.clone(),
          check::CheckOptions {
            lib: self.options.ts_type_lib_window(),
            log_ignored_options: true,
            reload: self.options.reload_flag(),
          },
        )
        .await?;
    }

    Ok(graph)
  }

  pub async fn build_graph_with_npm_resolution<'a>(
    &self,
    graph: &mut ModuleGraph,
    roots: Vec<ModuleSpecifier>,
    loader: &mut dyn deno_graph::source::Loader,
    options: deno_graph::BuildOptions<'a>,
  ) -> Result<(), AnyError> {
    // ensure an "npm install" is done if the user has explicitly
    // opted into using a node_modules directory
    if self.options.node_modules_dir_enablement() == Some(true) {
      self.resolver.force_top_level_package_json_install().await?;
    }

    // add the lockfile redirects to the graph if it's the first time executing
    if graph.redirects.is_empty() {
      if let Some(lockfile) = &self.lockfile {
        let lockfile = lockfile.lock();
        for (from, to) in &lockfile.content.redirects {
          if let Ok(from) = ModuleSpecifier::parse(from) {
            if let Ok(to) = ModuleSpecifier::parse(to) {
              if !matches!(from.scheme(), "file" | "npm")
                && !matches!(to.scheme(), "file" | "npm")
              {
                graph.redirects.insert(from, to);
              }
            }
          }
        }
      }
    }

    // todo(dsherret): uncomment when adding deno: specifier support
    // add the deno specifiers to the graph if it's the first time executing
    // if graph.deno_specifiers.is_empty() {
    //   if let Some(lockfile) = &self.lockfile {
    //     let lockfile = lockfile.lock();
    //     for (key, value) in &lockfile.content.packages.specifiers {
    //       if let Some(key) = key
    //         .strip_prefix("deno:")
    //         .and_then(|key| PackageReq::from_str(key))
    //       {
    //         if let Ok(value) = value
    //           .strip_prefix("deno:")
    //           .and_then(|value| PackageNv::from_str(value))
    //         {
    //           graph.deno_specifiers.add(key, value);
    //         }
    //       }
    //     }
    //   }
    // }

    graph.build(roots, loader, options).await;

    // add the redirects in the graph to the lockfile
    if !graph.redirects.is_empty() {
      if let Some(lockfile) = &self.lockfile {
        let graph_redirects = graph.redirects.iter().filter(|(from, _)| {
          !matches!(from.scheme(), "npm" | "file" | "deno")
        });
        let mut lockfile = lockfile.lock();
        for (from, to) in graph_redirects {
          lockfile.insert_redirect(from.to_string(), to.to_string());
        }
      }
    }

    // todo(dsherret): uncomment when adding support for deno specifiers
    // add the deno specifiers in the graph to the lockfile
    // if !graph.deno_specifiers.is_empty() {
    //   if let Some(lockfile) = &self.lockfile {
    //     let mappings = graph.deno_specifiers.mappings();
    //     let mut lockfile = lockfile.lock();
    //     for (from, to) in mappings {
    //       lockfile.insert_package_specifier(
    //         format!("deno:{}", from),
    //         format!("deno:{}", to),
    //       );
    //     }
    //   }
    // }

    // ensure that the top level package.json is installed if a
    // specifier was matched in the package.json
    self
      .resolver
      .top_level_package_json_install_if_necessary()
      .await?;

    // resolve the dependencies of any pending dependencies
    // that were inserted by building the graph
    self.npm_resolver.resolve_pending().await?;

    Ok(())
  }

  /// Creates the default loader used for creating a graph.
  pub fn create_graph_loader(&self) -> cache::FetchCacher {
    self.create_fetch_cacher(PermissionsContainer::allow_all())
  }

  pub fn create_fetch_cacher(
    &self,
    permissions: PermissionsContainer,
  ) -> cache::FetchCacher {
    cache::FetchCacher::new(
      self.emit_cache.clone(),
      self.file_fetcher.clone(),
      self.options.resolve_file_header_overrides(),
      self.global_http_cache.clone(),
      self.parsed_source_cache.clone(),
      permissions,
      self.options.node_modules_dir_specifier(),
    )
  }

  pub async fn create_graph(
    &self,
    graph_kind: GraphKind,
    roots: Vec<ModuleSpecifier>,
  ) -> Result<deno_graph::ModuleGraph, AnyError> {
    let mut cache = self.create_graph_loader();
    self
      .create_graph_with_loader(graph_kind, roots, &mut cache)
      .await
  }
}

pub fn error_for_any_npm_specifier(
  graph: &ModuleGraph,
) -> Result<(), AnyError> {
  for module in graph.modules() {
    match module {
      Module::Npm(module) => {
        bail!("npm specifiers have not yet been implemented for this subcommand (https://github.com/denoland/deno/issues/15960). Found: {}", module.specifier)
      }
      Module::Node(module) => {
        bail!("Node specifiers have not yet been implemented for this subcommand (https://github.com/denoland/deno/issues/15960). Found: node:{}", module.module_name)
      }
      Module::Esm(_) | Module::Json(_) | Module::External(_) => {}
    }
  }
  Ok(())
}

/// Adds more explanatory information to a resolution error.
pub fn enhanced_resolution_error_message(error: &ResolutionError) -> String {
  let mut message = format!("{error}");

  if let Some(specifier) = get_resolution_error_bare_node_specifier(error) {
    message.push_str(&format!(
        "\nIf you want to use a built-in Node module, add a \"node:\" prefix (ex. \"node:{specifier}\")."
      ));
  }

  message
}

pub fn get_resolution_error_bare_node_specifier(
  error: &ResolutionError,
) -> Option<&str> {
  get_resolution_error_bare_specifier(error)
    .filter(|specifier| deno_node::is_builtin_node_module(specifier))
}

fn get_resolution_error_bare_specifier(
  error: &ResolutionError,
) -> Option<&str> {
  if let ResolutionError::InvalidSpecifier {
    error: SpecifierError::ImportPrefixMissing(specifier, _),
    ..
  } = error
  {
    Some(specifier.as_str())
  } else if let ResolutionError::ResolverError { error, .. } = error {
    if let Some(ImportMapError::UnmappedBareSpecifier(specifier, _)) =
      error.downcast_ref::<ImportMapError>()
    {
      Some(specifier.as_str())
    } else {
      None
    }
  } else {
    None
  }
}

#[derive(Debug)]
struct GraphData {
  graph: Arc<ModuleGraph>,
  checked_libs: HashMap<TsTypeLib, HashSet<ModuleSpecifier>>,
}

/// Holds the `ModuleGraph` and what parts of it are type checked.
pub struct ModuleGraphContainer {
  // Allow only one request to update the graph data at a time,
  // but allow other requests to read from it at any time even
  // while another request is updating the data.
  update_queue: Arc<TaskQueue>,
  graph_data: Arc<RwLock<GraphData>>,
}

impl ModuleGraphContainer {
  pub fn new(graph_kind: GraphKind) -> Self {
    Self {
      update_queue: Default::default(),
      graph_data: Arc::new(RwLock::new(GraphData {
        graph: Arc::new(ModuleGraph::new(graph_kind)),
        checked_libs: Default::default(),
      })),
    }
  }

  /// Acquires a permit to modify the module graph without other code
  /// having the chance to modify it. In the meantime, other code may
  /// still read from the existing module graph.
  pub async fn acquire_update_permit(&self) -> ModuleGraphUpdatePermit {
    let permit = self.update_queue.acquire().await;
    ModuleGraphUpdatePermit {
      permit,
      graph_data: self.graph_data.clone(),
      graph: (*self.graph_data.read().graph).clone(),
    }
  }

  pub fn graph(&self) -> Arc<ModuleGraph> {
    self.graph_data.read().graph.clone()
  }

  /// Mark `roots` and all of their dependencies as type checked under `lib`.
  /// Assumes that all of those modules are known.
  pub fn set_type_checked(&self, roots: &[ModuleSpecifier], lib: TsTypeLib) {
    // It's ok to analyze and update this while the module graph itself is
    // being updated in a permit because the module graph update is always
    // additive and this will be a subset of the original graph
    let graph = self.graph();
    let entries = graph.walk(
      roots,
      deno_graph::WalkOptions {
        check_js: true,
        follow_dynamic: true,
        follow_type_only: true,
      },
    );

    // now update
    let mut data = self.graph_data.write();
    let checked_lib_set = data.checked_libs.entry(lib).or_default();
    for (specifier, _) in entries {
      checked_lib_set.insert(specifier.clone());
    }
  }

  /// Check if `roots` are all marked as type checked under `lib`.
  pub fn is_type_checked(
    &self,
    roots: &[ModuleSpecifier],
    lib: TsTypeLib,
  ) -> bool {
    let data = self.graph_data.read();
    match data.checked_libs.get(&lib) {
      Some(checked_lib_set) => roots.iter().all(|r| {
        let found = data.graph.resolve(r);
        checked_lib_set.contains(&found)
      }),
      None => false,
    }
  }
}

/// Gets if any of the specified root's "file:" dependents are in the
/// provided changed set.
pub fn has_graph_root_local_dependent_changed(
  graph: &ModuleGraph,
  root: &ModuleSpecifier,
  changed_specifiers: &HashSet<ModuleSpecifier>,
) -> bool {
  let roots = vec![root.clone()];
  let mut dependent_specifiers = graph.walk(
    &roots,
    deno_graph::WalkOptions {
      follow_dynamic: true,
      follow_type_only: true,
      check_js: true,
    },
  );
  while let Some((s, _)) = dependent_specifiers.next() {
    if s.scheme() != "file" {
      // skip walking this remote module's dependencies
      dependent_specifiers.skip_previous_dependencies();
    } else if changed_specifiers.contains(s) {
      return true;
    }
  }
  false
}

/// A permit for updating the module graph. When complete and
/// everything looks fine, calling `.commit()` will store the
/// new graph in the ModuleGraphContainer.
pub struct ModuleGraphUpdatePermit<'a> {
  permit: TaskQueuePermit<'a>,
  graph_data: Arc<RwLock<GraphData>>,
  graph: ModuleGraph,
}

impl<'a> ModuleGraphUpdatePermit<'a> {
  /// Gets the module graph for mutation.
  pub fn graph_mut(&mut self) -> &mut ModuleGraph {
    &mut self.graph
  }

  /// Saves the mutated module graph in the container
  /// and returns an Arc to the new module graph.
  pub fn commit(self) -> Arc<ModuleGraph> {
    let graph = Arc::new(self.graph);
    self.graph_data.write().graph = graph.clone();
    drop(self.permit); // explicit drop for clarity
    graph
  }
}

#[derive(Clone, Debug)]
pub struct FileWatcherReporter {
  sender: tokio::sync::mpsc::UnboundedSender<Vec<PathBuf>>,
  file_paths: Arc<Mutex<Vec<PathBuf>>>,
}

impl FileWatcherReporter {
  pub fn new(sender: tokio::sync::mpsc::UnboundedSender<Vec<PathBuf>>) -> Self {
    Self {
      sender,
      file_paths: Default::default(),
    }
  }

  pub fn as_reporter(&self) -> &dyn deno_graph::source::Reporter {
    self
  }
}

impl deno_graph::source::Reporter for FileWatcherReporter {
  fn on_load(
    &self,
    specifier: &ModuleSpecifier,
    modules_done: usize,
    modules_total: usize,
  ) {
    let mut file_paths = self.file_paths.lock();
    if specifier.scheme() == "file" {
      file_paths.push(specifier.to_file_path().unwrap());
    }

    if modules_done == modules_total {
      self.sender.send(file_paths.drain(..).collect()).unwrap();
    }
  }
}

pub fn workspace_config_to_workspace_members(
  workspace_config: &deno_config::WorkspaceConfig,
) -> Result<Vec<deno_graph::WorkspaceMember>, AnyError> {
  workspace_config
    .members
    .iter()
    .map(|m| workspace_member_config_try_into_workspace_member(m))
    .collect()
}

fn workspace_member_config_try_into_workspace_member(
  config: &deno_config::WorkspaceMemberConfig,
) -> Result<deno_graph::WorkspaceMember, AnyError> {
  let nv = deno_semver::package::PackageNv {
    name: config.package_name.clone(),
    version: deno_semver::Version::parse_standard(&config.package_version)?,
  };
  Ok(deno_graph::WorkspaceMember {
    base: ModuleSpecifier::from_directory_path(&config.path).unwrap(),
    nv,
  })
}

#[cfg(test)]
mod test {
  use std::sync::Arc;

  use deno_ast::ModuleSpecifier;
  use deno_graph::Position;
  use deno_graph::Range;
  use deno_graph::ResolutionError;
  use deno_graph::SpecifierError;

  use crate::graph_util::get_resolution_error_bare_node_specifier;

  #[test]
  fn import_map_node_resolution_error() {
    let cases = vec![("fs", Some("fs")), ("other", None)];
    for (input, output) in cases {
      let import_map = import_map::ImportMap::new(
        ModuleSpecifier::parse("file:///deno.json").unwrap(),
      );
      let specifier = ModuleSpecifier::parse("file:///file.ts").unwrap();
      let err = import_map.resolve(input, &specifier).err().unwrap();
      let err = ResolutionError::ResolverError {
        error: Arc::new(err.into()),
        specifier: input.to_string(),
        range: Range {
          specifier,
          start: Position::zeroed(),
          end: Position::zeroed(),
        },
      };
      assert_eq!(get_resolution_error_bare_node_specifier(&err), output);
    }
  }

  #[test]
  fn bare_specifier_node_resolution_error() {
    let cases = vec![("process", Some("process")), ("other", None)];
    for (input, output) in cases {
      let specifier = ModuleSpecifier::parse("file:///file.ts").unwrap();
      let err = ResolutionError::InvalidSpecifier {
        range: Range {
          specifier,
          start: Position::zeroed(),
          end: Position::zeroed(),
        },
        error: SpecifierError::ImportPrefixMissing(input.to_string(), None),
      };
      assert_eq!(get_resolution_error_bare_node_specifier(&err), output,);
    }
  }
}<|MERGE_RESOLUTION|>--- conflicted
+++ resolved
@@ -243,12 +243,7 @@
           npm_resolver: Some(graph_npm_resolver),
           module_analyzer: Some(&*analyzer),
           reporter: maybe_file_watcher_reporter,
-<<<<<<< HEAD
           workspace_members,
-=======
-          // todo(dsherret): workspace support
-          workspace_members: vec![],
->>>>>>> a9cc4631
         },
       )
       .await?;
@@ -298,12 +293,7 @@
           npm_resolver: Some(graph_npm_resolver),
           module_analyzer: Some(&*analyzer),
           reporter: maybe_file_watcher_reporter,
-<<<<<<< HEAD
           workspace_members,
-=======
-          // todo(dsherret): workspace support
-          workspace_members: vec![],
->>>>>>> a9cc4631
         },
       )
       .await?;
