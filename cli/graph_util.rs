// Copyright 2018-2023 the Deno authors. All rights reserved. MIT license.

use crate::args::Lockfile;
use crate::args::TsConfigType;
use crate::args::TsTypeLib;
use crate::args::TypeCheckMode;
use crate::cache;
use crate::cache::TypeCheckCache;
use crate::colors;
use crate::errors::get_error_class_name;
use crate::npm::resolve_graph_npm_info;
use crate::npm::NpmPackageReference;
use crate::npm::NpmPackageReq;
use crate::proc_state::ProcState;
use crate::resolver::CliResolver;
use crate::tools::check;

use deno_core::anyhow::bail;
use deno_core::error::custom_error;
use deno_core::error::AnyError;
use deno_core::parking_lot::RwLock;
use deno_core::ModuleSpecifier;
use deno_graph::Dependency;
use deno_graph::GraphImport;
use deno_graph::MediaType;
use deno_graph::ModuleGraph;
use deno_graph::ModuleGraphError;
use deno_graph::ModuleKind;
use deno_graph::Range;
use deno_graph::ResolutionError;
use deno_graph::Resolved;
use deno_graph::SpecifierError;
use deno_runtime::permissions::PermissionsContainer;
use import_map::ImportMapError;
use std::collections::BTreeMap;
use std::collections::HashMap;
use std::collections::HashSet;
use std::collections::VecDeque;
use std::sync::Arc;

#[derive(Debug, Clone)]
#[allow(clippy::large_enum_variant)]
pub enum ModuleEntry {
  Module {
    code: Arc<str>,
    dependencies: BTreeMap<String, Dependency>,
    media_type: MediaType,
    /// A set of type libs that the module has passed a type check with this
    /// session. This would consist of window, worker or both.
    checked_libs: HashSet<TsTypeLib>,
    maybe_types: Option<Resolved>,
  },
  Error(ModuleGraphError),
  Redirect(ModuleSpecifier),
}

/// Composes data from potentially many `ModuleGraph`s.
#[derive(Debug, Default)]
pub struct GraphData {
  modules: HashMap<ModuleSpecifier, ModuleEntry>,
  /// Specifiers that are built-in or external.
  external_specifiers: HashSet<ModuleSpecifier>,
  npm_packages: Vec<NpmPackageReq>,
  has_node_builtin_specifier: bool,
  /// Map of first known referrer locations for each module. Used to enhance
  /// error messages.
  referrer_map: HashMap<ModuleSpecifier, Box<Range>>,
  graph_imports: Vec<GraphImport>,
  cjs_esm_translations: HashMap<ModuleSpecifier, String>,
}

impl GraphData {
  /// Store data from `graph` into `self`.
  pub fn add_graph(&mut self, graph: &ModuleGraph) {
    for graph_import in &graph.imports {
      for dep in graph_import.dependencies.values() {
        for resolved in [&dep.maybe_code, &dep.maybe_type] {
          if let Resolved::Ok {
            specifier, range, ..
          } = resolved
          {
            let entry = self.referrer_map.entry(specifier.clone());
            entry.or_insert_with(|| range.clone());
          }
        }
      }
      self.graph_imports.push(graph_import.clone())
    }

    let mut has_npm_specifier_in_graph = false;

    for (specifier, result) in graph.specifiers() {
      if self.modules.contains_key(specifier) {
        continue;
      }

      if !self.has_node_builtin_specifier && specifier.scheme() == "node" {
        self.has_node_builtin_specifier = true;
<<<<<<< HEAD
      }

      if self.modules.contains_key(specifier) {
        continue;
=======
>>>>>>> 9cd271a9
      }

      if let Some(found) = graph.redirects.get(specifier) {
        let module_entry = ModuleEntry::Redirect(found.clone());
        self.modules.insert(specifier.clone(), module_entry);
        continue;
      }

      match result {
        Ok((_, module_kind, media_type)) => {
          if module_kind == ModuleKind::External {
            if !has_npm_specifier_in_graph
              && NpmPackageReference::from_specifier(specifier).is_ok()
            {
              has_npm_specifier_in_graph = true;
            }
            self.external_specifiers.insert(specifier.clone());
            continue; // ignore npm and node specifiers
          }

          let module = graph.get(specifier).unwrap();
          let code = match &module.maybe_source {
            Some(source) => source.clone(),
            None => continue,
          };
          let maybe_types = module
            .maybe_types_dependency
            .as_ref()
            .map(|(_, r)| r.clone());
          if let Some(Resolved::Ok {
            specifier, range, ..
          }) = &maybe_types
          {
            let specifier = graph.redirects.get(specifier).unwrap_or(specifier);
            let entry = self.referrer_map.entry(specifier.clone());
            entry.or_insert_with(|| range.clone());
          }
          for dep in module.dependencies.values() {
            #[allow(clippy::manual_flatten)]
            for resolved in [&dep.maybe_code, &dep.maybe_type] {
              if let Resolved::Ok {
                specifier, range, ..
              } = resolved
              {
                let specifier =
                  graph.redirects.get(specifier).unwrap_or(specifier);
                let entry = self.referrer_map.entry(specifier.clone());
                entry.or_insert_with(|| range.clone());
              }
            }
          }
          let module_entry = ModuleEntry::Module {
            code,
            dependencies: module.dependencies.clone(),
            media_type,
            checked_libs: Default::default(),
            maybe_types,
          };
          self.modules.insert(specifier.clone(), module_entry);
        }
        Err(error) => {
          let module_entry = ModuleEntry::Error(error.clone());
          self.modules.insert(specifier.clone(), module_entry);
        }
      }
    }

    if has_npm_specifier_in_graph {
      self
        .npm_packages
        .extend(resolve_graph_npm_info(graph).package_reqs);
    }
  }

  pub fn entries(
    &self,
  ) -> impl Iterator<Item = (&ModuleSpecifier, &ModuleEntry)> {
    self.modules.iter()
  }

  /// Gets if the graph had a "node:" specifier.
  pub fn has_node_builtin_specifier(&self) -> bool {
    self.has_node_builtin_specifier
  }

  /// Gets the npm package requirements from all the encountered graphs
  /// in the order that they should be resolved.
  pub fn npm_package_reqs(&self) -> &Vec<NpmPackageReq> {
    &self.npm_packages
  }

  /// Walk dependencies from `roots` and return every encountered specifier.
  /// Return `None` if any modules are not known.
  pub fn walk<'a>(
    &'a self,
    roots: &[ModuleSpecifier],
    follow_dynamic: bool,
    follow_type_only: bool,
    check_js: bool,
  ) -> Option<HashMap<&'a ModuleSpecifier, &'a ModuleEntry>> {
    let mut result = HashMap::<&'a ModuleSpecifier, &'a ModuleEntry>::new();
    let mut seen = HashSet::<&ModuleSpecifier>::new();
    let mut visiting = VecDeque::<&ModuleSpecifier>::new();
    for root in roots {
      seen.insert(root);
      visiting.push_back(root);
    }
    for (_, dep) in self.graph_imports.iter().flat_map(|i| &i.dependencies) {
      let mut resolutions = vec![&dep.maybe_code];
      if follow_type_only {
        resolutions.push(&dep.maybe_type);
      }
      #[allow(clippy::manual_flatten)]
      for resolved in resolutions {
        if let Resolved::Ok { specifier, .. } = resolved {
          if !seen.contains(specifier) {
            seen.insert(specifier);
            visiting.push_front(specifier);
          }
        }
      }
    }
    while let Some(specifier) = visiting.pop_front() {
<<<<<<< HEAD
      if NpmPackageReference::from_specifier(specifier).is_ok() {
        continue; // skip analyzing npm specifiers
      } else if specifier.scheme() == "node" {
        continue; // skip analyzing node builtins
      }

      let (specifier, entry) = match self.modules.get_key_value(specifier) {
        Some(pair) => pair,
        None => {
          eprintln!("Missing module: {}", specifier);
=======
      let (specifier, entry) = match self.modules.get_key_value(specifier) {
        Some(pair) => pair,
        None => {
          if self.external_specifiers.contains(specifier) {
            continue;
          }
>>>>>>> 9cd271a9
          return None;
        }
      };
      result.insert(specifier, entry);
      match entry {
        ModuleEntry::Module {
          dependencies,
          maybe_types,
          media_type,
          ..
        } => {
          let check_types = (check_js
            || !matches!(
              media_type,
              MediaType::JavaScript
                | MediaType::Mjs
                | MediaType::Cjs
                | MediaType::Jsx
            ))
            && follow_type_only;
          if check_types {
            if let Some(Resolved::Ok { specifier, .. }) = maybe_types {
              if !seen.contains(specifier) {
                seen.insert(specifier);
                visiting.push_front(specifier);
              }
            }
          }
          for (dep_specifier, dep) in dependencies.iter().rev() {
            // todo(dsherret): ideally there would be a way to skip external dependencies
            // in the graph here rather than specifically npm package references
            if NpmPackageReference::from_str(dep_specifier).is_ok() {
              continue;
            }

            if !dep.is_dynamic || follow_dynamic {
              let mut resolutions = vec![&dep.maybe_code];
              if check_types {
                resolutions.push(&dep.maybe_type);
              }
              #[allow(clippy::manual_flatten)]
              for resolved in resolutions {
                if let Resolved::Ok { specifier, .. } = resolved {
                  if !seen.contains(specifier) {
                    seen.insert(specifier);
                    visiting.push_front(specifier);
                  }
                }
              }
            }
          }
        }
        ModuleEntry::Error(_) => {}
        ModuleEntry::Redirect(specifier) => {
          if !seen.contains(specifier) {
            seen.insert(specifier);
            visiting.push_front(specifier);
          }
        }
      }
    }
    Some(result)
  }

  /// Clone part of `self`, containing only modules which are dependencies of
  /// `roots`. Returns `None` if any roots are not known.
  pub fn graph_segment(&self, roots: &[ModuleSpecifier]) -> Option<Self> {
    let mut modules = HashMap::new();
    let mut referrer_map = HashMap::new();
    let entries = match self.walk(roots, true, true, true) {
      Some(entries) => entries,
      None => return None,
    };
    for (specifier, module_entry) in entries {
      modules.insert(specifier.clone(), module_entry.clone());
      if let Some(referrer) = self.referrer_map.get(specifier) {
        referrer_map.insert(specifier.clone(), referrer.clone());
      }
    }
    Some(Self {
      modules,
<<<<<<< HEAD
=======
      external_specifiers: self.external_specifiers.clone(),
>>>>>>> 9cd271a9
      has_node_builtin_specifier: self.has_node_builtin_specifier,
      npm_packages: self.npm_packages.clone(),
      referrer_map,
      graph_imports: self.graph_imports.to_vec(),
      cjs_esm_translations: Default::default(),
    })
  }

  /// Check if `roots` and their deps are available. Returns `Some(Ok(()))` if
  /// so. Returns `Some(Err(_))` if there is a known module graph or resolution
  /// error statically reachable from `roots`. Returns `None` if any modules are
  /// not known.
  pub fn check(
    &self,
    roots: &[ModuleSpecifier],
    follow_type_only: bool,
    check_js: bool,
  ) -> Option<Result<(), AnyError>> {
    let entries = match self.walk(roots, false, follow_type_only, check_js) {
      Some(entries) => entries,
      None => return None,
    };
    for (specifier, module_entry) in entries {
      match module_entry {
        ModuleEntry::Module {
          dependencies,
          maybe_types,
          media_type,
          ..
        } => {
          let check_types = (check_js
            || !matches!(
              media_type,
              MediaType::JavaScript
                | MediaType::Mjs
                | MediaType::Cjs
                | MediaType::Jsx
            ))
            && follow_type_only;
          if check_types {
            if let Some(Resolved::Err(error)) = maybe_types {
              let range = error.range();
              return Some(handle_check_error(
                error.clone().into(),
                Some(range),
              ));
            }
          }
          for (_, dep) in dependencies.iter() {
            if !dep.is_dynamic {
              let mut resolutions = vec![&dep.maybe_code];
              if check_types {
                resolutions.push(&dep.maybe_type);
              }
              #[allow(clippy::manual_flatten)]
              for resolved in resolutions {
                if let Resolved::Err(error) = resolved {
                  let range = error.range();
                  return Some(handle_check_error(
                    error.clone().into(),
                    Some(range),
                  ));
                }
              }
            }
          }
        }
        ModuleEntry::Error(error) => {
          let maybe_range = if roots.contains(specifier) {
            None
          } else {
            self.referrer_map.get(specifier)
          };
          return Some(handle_check_error(
            error.clone().into(),
            maybe_range.map(|r| &**r),
          ));
        }
        _ => {}
      }
    }
    Some(Ok(()))
  }

  /// Mark `roots` and all of their dependencies as type checked under `lib`.
  /// Assumes that all of those modules are known.
  pub fn set_type_checked(
    &mut self,
    roots: &[ModuleSpecifier],
    lib: TsTypeLib,
  ) {
    let specifiers: Vec<ModuleSpecifier> =
      match self.walk(roots, true, true, true) {
        Some(entries) => entries.into_keys().cloned().collect(),
        None => unreachable!("contains module not in graph data"),
      };
    for specifier in specifiers {
      if let ModuleEntry::Module { checked_libs, .. } =
        self.modules.get_mut(&specifier).unwrap()
      {
        checked_libs.insert(lib);
      }
    }
  }

  /// Check if `roots` are all marked as type checked under `lib`.
  pub fn is_type_checked(
    &self,
    roots: &[ModuleSpecifier],
    lib: &TsTypeLib,
  ) -> bool {
    roots.iter().all(|r| {
      let found = self.follow_redirect(r);
      match self.modules.get(&found) {
        Some(ModuleEntry::Module { checked_libs, .. }) => {
          checked_libs.contains(lib)
        }
        _ => false,
      }
    })
  }

  /// If `specifier` is known and a redirect, return the found specifier.
  /// Otherwise return `specifier`.
  pub fn follow_redirect(
    &self,
    specifier: &ModuleSpecifier,
  ) -> ModuleSpecifier {
    match self.modules.get(specifier) {
      Some(ModuleEntry::Redirect(s)) => s.clone(),
      _ => specifier.clone(),
    }
  }

  pub fn get<'a>(
    &'a self,
    specifier: &ModuleSpecifier,
  ) -> Option<&'a ModuleEntry> {
    self.modules.get(specifier)
  }

  /// Get the dependencies of a module or graph import.
  pub fn get_dependencies<'a>(
    &'a self,
    specifier: &ModuleSpecifier,
  ) -> Option<&'a BTreeMap<String, Dependency>> {
    let specifier = self.follow_redirect(specifier);
    if let Some(ModuleEntry::Module { dependencies, .. }) = self.get(&specifier)
    {
      return Some(dependencies);
    }
    if let Some(graph_import) =
      self.graph_imports.iter().find(|i| i.referrer == specifier)
    {
      return Some(&graph_import.dependencies);
    }
    None
  }

  pub fn get_cjs_esm_translation<'a>(
    &'a self,
    specifier: &ModuleSpecifier,
  ) -> Option<&'a String> {
    self.cjs_esm_translations.get(specifier)
  }
}

impl From<&ModuleGraph> for GraphData {
  fn from(graph: &ModuleGraph) -> Self {
    let mut graph_data = GraphData::default();
    graph_data.add_graph(graph);
    graph_data
  }
}

/// Like `graph.valid()`, but enhanced with referrer info.
pub fn graph_valid(
  graph: &ModuleGraph,
  follow_type_only: bool,
  check_js: bool,
) -> Result<(), AnyError> {
  GraphData::from(graph)
    .check(&graph.roots, follow_type_only, check_js)
    .unwrap()
}

/// Checks the lockfile against the graph and and exits on errors.
pub fn graph_lock_or_exit(graph: &ModuleGraph, lockfile: &mut Lockfile) {
  for module in graph.modules() {
    if let Some(source) = &module.maybe_source {
      if !lockfile.check_or_insert_remote(module.specifier.as_str(), source) {
        let err = format!(
          concat!(
            "The source code is invalid, as it does not match the expected hash in the lock file.\n",
            "  Specifier: {}\n",
            "  Lock file: {}",
          ),
          module.specifier,
          lockfile.filename.display(),
        );
        log::error!("{} {}", colors::red("error:"), err);
        std::process::exit(10);
      }
    }
  }
}

pub async fn create_graph_and_maybe_check(
  root: ModuleSpecifier,
  ps: &ProcState,
) -> Result<Arc<deno_graph::ModuleGraph>, AnyError> {
  let mut cache = cache::FetchCacher::new(
    ps.emit_cache.clone(),
    ps.file_fetcher.clone(),
    PermissionsContainer::allow_all(),
    PermissionsContainer::allow_all(),
  );
  let maybe_imports = ps.options.to_maybe_imports()?;
  let maybe_cli_resolver = CliResolver::maybe_new(
    ps.options.to_maybe_jsx_import_source_config(),
    ps.maybe_import_map.clone(),
  );
  let maybe_graph_resolver =
    maybe_cli_resolver.as_ref().map(|r| r.as_graph_resolver());
  let analyzer = ps.parsed_source_cache.as_analyzer();
  let graph = Arc::new(
    deno_graph::create_graph(
      vec![root],
      &mut cache,
      deno_graph::GraphOptions {
        is_dynamic: false,
        imports: maybe_imports,
        resolver: maybe_graph_resolver,
        module_analyzer: Some(&*analyzer),
        reporter: None,
      },
    )
    .await,
  );

  let check_js = ps.options.check_js();
  let mut graph_data = GraphData::default();
  graph_data.add_graph(&graph);
  graph_data
    .check(
      &graph.roots,
      ps.options.type_check_mode() != TypeCheckMode::None,
      check_js,
    )
    .unwrap()?;
  ps.npm_resolver
    .add_package_reqs(graph_data.npm_package_reqs().clone())
    .await?;
  if let Some(lockfile) = &ps.lockfile {
    graph_lock_or_exit(&graph, &mut lockfile.lock());
  }

  if ps.options.type_check_mode() != TypeCheckMode::None {
    // node built-in specifiers use the @types/node package to determine
    // types, so inject that now after the lockfile has been written
    if graph_data.has_node_builtin_specifier() {
      ps.npm_resolver
        .inject_synthetic_types_node_package()
        .await?;
    }

    let ts_config_result =
      ps.options.resolve_ts_config_for_emit(TsConfigType::Check {
        lib: ps.options.ts_type_lib_window(),
      })?;
    if let Some(ignored_options) = ts_config_result.maybe_ignored_options {
      log::warn!("{}", ignored_options);
    }
    let maybe_config_specifier = ps.options.maybe_config_file_specifier();
    let cache = TypeCheckCache::new(&ps.dir.type_checking_cache_db_file_path());
    let check_result = check::check(
      &graph.roots,
      Arc::new(RwLock::new(graph_data)),
      &cache,
      &ps.npm_resolver,
      check::CheckOptions {
        type_check_mode: ps.options.type_check_mode(),
        debug: ps.options.log_level() == Some(log::Level::Debug),
        maybe_config_specifier,
        ts_config: ts_config_result.ts_config,
        log_checks: true,
        reload: ps.options.reload_flag(),
      },
    )?;
    log::debug!("{}", check_result.stats);
    if !check_result.diagnostics.is_empty() {
      return Err(check_result.diagnostics.into());
    }
  }

  Ok(graph)
}

pub fn error_for_any_npm_specifier(
  graph: &deno_graph::ModuleGraph,
) -> Result<(), AnyError> {
  let first_npm_specifier = graph
    .specifiers()
    .filter_map(|(_, r)| match r {
      Ok((specifier, kind, _)) if kind == deno_graph::ModuleKind::External => {
        Some(specifier)
      }
      _ => None,
    })
    .next();
  if let Some(npm_specifier) = first_npm_specifier {
    bail!("npm specifiers have not yet been implemented for this sub command (https://github.com/denoland/deno/issues/15960). Found: {}", npm_specifier)
  } else {
    Ok(())
  }
}

fn handle_check_error(
  error: AnyError,
  maybe_range: Option<&deno_graph::Range>,
) -> Result<(), AnyError> {
  let mut message = if let Some(err) = error.downcast_ref::<ResolutionError>() {
    enhanced_resolution_error_message(err)
  } else {
    format!("{error}")
  };

  if let Some(range) = maybe_range {
    if !range.specifier.as_str().contains("$deno") {
      message.push_str(&format!("\n    at {range}"));
    }
  }

  Err(custom_error(get_error_class_name(&error), message))
}

/// Adds more explanatory information to a resolution error.
pub fn enhanced_resolution_error_message(error: &ResolutionError) -> String {
  let mut message = format!("{error}");

  if let Some(specifier) = get_resolution_error_bare_node_specifier(error) {
    message.push_str(&format!(
        "\nIf you want to use a built-in Node module, add a \"node:\" prefix (ex. \"node:{specifier}\")."
      ));
  }

  message
}

pub fn get_resolution_error_bare_node_specifier(
  error: &ResolutionError,
) -> Option<&str> {
  get_resolution_error_bare_specifier(error).filter(|specifier| {
    crate::node::resolve_builtin_node_module(specifier).is_ok()
  })
}

fn get_resolution_error_bare_specifier(
  error: &ResolutionError,
) -> Option<&str> {
  if let ResolutionError::InvalidSpecifier {
    error: SpecifierError::ImportPrefixMissing(specifier, _),
    ..
  } = error
  {
    Some(specifier.as_str())
  } else if let ResolutionError::ResolverError { error, .. } = error {
    if let Some(ImportMapError::UnmappedBareSpecifier(specifier, _)) =
      error.downcast_ref::<ImportMapError>()
    {
      Some(specifier.as_str())
    } else {
      None
    }
  } else {
    None
  }
}

#[cfg(test)]
mod test {
  use std::sync::Arc;

  use deno_ast::ModuleSpecifier;
  use deno_graph::Position;
  use deno_graph::Range;
  use deno_graph::ResolutionError;
  use deno_graph::SpecifierError;

  use crate::graph_util::get_resolution_error_bare_node_specifier;

  #[test]
  fn import_map_node_resolution_error() {
    let cases = vec![("fs", Some("fs")), ("other", None)];
    for (input, output) in cases {
      let import_map = import_map::ImportMap::new(
        ModuleSpecifier::parse("file:///deno.json").unwrap(),
      );
      let specifier = ModuleSpecifier::parse("file:///file.ts").unwrap();
      let err = import_map.resolve(input, &specifier).err().unwrap();
      let err = ResolutionError::ResolverError {
        error: Arc::new(err.into()),
        specifier: input.to_string(),
        range: Range {
          specifier,
          start: Position::zeroed(),
          end: Position::zeroed(),
        },
      };
      assert_eq!(get_resolution_error_bare_node_specifier(&err), output);
    }
  }

  #[test]
  fn bare_specifier_node_resolution_error() {
    let cases = vec![("process", Some("process")), ("other", None)];
    for (input, output) in cases {
      let specifier = ModuleSpecifier::parse("file:///file.ts").unwrap();
      let err = ResolutionError::InvalidSpecifier {
        range: Range {
          specifier,
          start: Position::zeroed(),
          end: Position::zeroed(),
        },
        error: SpecifierError::ImportPrefixMissing(input.to_string(), None),
      };
      assert_eq!(get_resolution_error_bare_node_specifier(&err), output,);
    }
  }
}<|MERGE_RESOLUTION|>--- conflicted
+++ resolved
@@ -96,13 +96,6 @@
 
       if !self.has_node_builtin_specifier && specifier.scheme() == "node" {
         self.has_node_builtin_specifier = true;
-<<<<<<< HEAD
-      }
-
-      if self.modules.contains_key(specifier) {
-        continue;
-=======
->>>>>>> 9cd271a9
       }
 
       if let Some(found) = graph.redirects.get(specifier) {
@@ -226,25 +219,12 @@
       }
     }
     while let Some(specifier) = visiting.pop_front() {
-<<<<<<< HEAD
-      if NpmPackageReference::from_specifier(specifier).is_ok() {
-        continue; // skip analyzing npm specifiers
-      } else if specifier.scheme() == "node" {
-        continue; // skip analyzing node builtins
-      }
-
-      let (specifier, entry) = match self.modules.get_key_value(specifier) {
-        Some(pair) => pair,
-        None => {
-          eprintln!("Missing module: {}", specifier);
-=======
       let (specifier, entry) = match self.modules.get_key_value(specifier) {
         Some(pair) => pair,
         None => {
           if self.external_specifiers.contains(specifier) {
             continue;
           }
->>>>>>> 9cd271a9
           return None;
         }
       };
@@ -326,10 +306,7 @@
     }
     Some(Self {
       modules,
-<<<<<<< HEAD
-=======
       external_specifiers: self.external_specifiers.clone(),
->>>>>>> 9cd271a9
       has_node_builtin_specifier: self.has_node_builtin_specifier,
       npm_packages: self.npm_packages.clone(),
       referrer_map,
