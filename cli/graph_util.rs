// Copyright 2018-2023 the Deno authors. All rights reserved. MIT license.

use crate::args::CliOptions;
use crate::args::Lockfile;
use crate::args::TsTypeLib;
use crate::cache;
use crate::cache::GlobalHttpCache;
use crate::cache::ModuleInfoCache;
use crate::cache::ParsedSourceCache;
use crate::colors;
use crate::errors::get_error_class_name;
use crate::file_fetcher::FileFetcher;
use crate::npm::CliNpmResolver;
use crate::resolver::CliGraphResolver;
use crate::tools::check;
use crate::tools::check::TypeChecker;
use crate::util::file_watcher::WatcherCommunicator;
use crate::util::sync::TaskQueue;
use crate::util::sync::TaskQueuePermit;

use deno_core::anyhow::bail;
use deno_core::anyhow::Context;
use deno_core::error::custom_error;
use deno_core::error::AnyError;
use deno_core::parking_lot::Mutex;
use deno_core::parking_lot::RwLock;
use deno_core::ModuleSpecifier;
use deno_graph::source::Loader;
use deno_graph::source::ResolveError;
use deno_graph::GraphKind;
use deno_graph::Module;
use deno_graph::ModuleAnalyzer;
use deno_graph::ModuleError;
use deno_graph::ModuleGraph;
use deno_graph::ModuleGraphError;
use deno_graph::ResolutionError;
use deno_graph::SpecifierError;
use deno_runtime::deno_node;
use deno_runtime::permissions::PermissionsContainer;
use deno_semver::package::PackageNv;
use deno_semver::package::PackageReq;
use import_map::ImportMapError;
use std::collections::HashMap;
use std::collections::HashSet;
use std::path::PathBuf;
use std::sync::Arc;

#[derive(Clone, Copy)]
pub struct GraphValidOptions {
  pub check_js: bool,
  pub follow_type_only: bool,
  pub is_vendoring: bool,
}

/// Check if `roots` and their deps are available. Returns `Ok(())` if
/// so. Returns `Err(_)` if there is a known module graph or resolution
/// error statically reachable from `roots` and not a dynamic import.
pub fn graph_valid_with_cli_options(
  graph: &ModuleGraph,
  roots: &[ModuleSpecifier],
  options: &CliOptions,
) -> Result<(), AnyError> {
  graph_valid(
    graph,
    roots,
    GraphValidOptions {
      is_vendoring: false,
      follow_type_only: options.type_check_mode().is_true(),
      check_js: options.check_js(),
    },
  )
}

/// Check if `roots` and their deps are available. Returns `Ok(())` if
/// so. Returns `Err(_)` if there is a known module graph or resolution
/// error statically reachable from `roots`.
///
/// It is preferable to use this over using deno_graph's API directly
/// because it will have enhanced error message information specifically
/// for the CLI.
pub fn graph_valid(
  graph: &ModuleGraph,
  roots: &[ModuleSpecifier],
  options: GraphValidOptions,
) -> Result<(), AnyError> {
  let mut errors = graph
    .walk(
      roots,
      deno_graph::WalkOptions {
        check_js: options.check_js,
        follow_type_only: options.follow_type_only,
        follow_dynamic: options.is_vendoring,
      },
    )
    .errors()
    .flat_map(|error| {
      let is_root = match &error {
        ModuleGraphError::ResolutionError(_)
        | ModuleGraphError::TypesResolutionError(_) => false,
        ModuleGraphError::ModuleError(error) => {
          roots.contains(error.specifier())
        }
      };
      let mut message = match &error {
        ModuleGraphError::ResolutionError(resolution_error) => {
          enhanced_resolution_error_message(resolution_error)
        }
        ModuleGraphError::TypesResolutionError(resolution_error) => {
          format!(
            "Failed resolving types. {}",
            enhanced_resolution_error_message(resolution_error,)
          )
        }
        ModuleGraphError::ModuleError(_) => format!("{error}"),
      };

      if let Some(range) = error.maybe_range() {
        if !is_root && !range.specifier.as_str().contains("/$deno$eval") {
          message.push_str(&format!(
            "\n    at {}:{}:{}",
            colors::cyan(range.specifier.as_str()),
            colors::yellow(&(range.start.line + 1).to_string()),
            colors::yellow(&(range.start.character + 1).to_string())
          ));
        }
      }

      if options.is_vendoring {
        // warn about failing dynamic imports when vendoring, but don't fail completely
        if matches!(
          error,
          ModuleGraphError::ModuleError(ModuleError::MissingDynamic(_, _))
        ) {
          log::warn!("Ignoring: {:#}", message);
          return None;
        }

        // ignore invalid downgrades and invalid local imports when vendoring
        match &error {
          ModuleGraphError::ResolutionError(err)
          | ModuleGraphError::TypesResolutionError(err) => {
            if matches!(
              err,
              ResolutionError::InvalidDowngrade { .. }
                | ResolutionError::InvalidLocalImport { .. }
            ) {
              return None;
            }
          }
          ModuleGraphError::ModuleError(_) => {}
        }
      }

      Some(custom_error(get_error_class_name(&error.into()), message))
    });
  if let Some(error) = errors.next() {
    Err(error)
  } else {
    Ok(())
  }
}

/// Checks the lockfile against the graph and and exits on errors.
pub fn graph_lock_or_exit(graph: &ModuleGraph, lockfile: &mut Lockfile) {
  for module in graph.modules() {
    let source = match module {
      Module::Esm(module) if module.media_type.is_declaration() => continue, // skip declaration files
      Module::Esm(module) => &module.source,
      Module::Json(module) => &module.source,
      Module::Node(_) | Module::Npm(_) | Module::External(_) => continue,
    };
    if !lockfile.check_or_insert_remote(module.specifier().as_str(), source) {
      let err = format!(
        concat!(
          "The source code is invalid, as it does not match the expected hash in the lock file.\n",
          "  Specifier: {}\n",
          "  Lock file: {}",
        ),
        module.specifier(),
        lockfile.filename.display(),
      );
      log::error!("{} {}", colors::red("error:"), err);
      std::process::exit(10);
    }
  }
}

pub struct CreateGraphOptions<'a> {
  pub graph_kind: GraphKind,
  pub roots: Vec<ModuleSpecifier>,
  pub loader: &'a mut dyn Loader,
  pub analyzer: &'a dyn ModuleAnalyzer,
}

pub struct ModuleGraphBuilder {
  options: Arc<CliOptions>,
  resolver: Arc<CliGraphResolver>,
  npm_resolver: Arc<dyn CliNpmResolver>,
  module_info_cache: Arc<ModuleInfoCache>,
  parsed_source_cache: Arc<ParsedSourceCache>,
  lockfile: Option<Arc<Mutex<Lockfile>>>,
  maybe_file_watcher_reporter: Option<FileWatcherReporter>,
  emit_cache: cache::EmitCache,
  file_fetcher: Arc<FileFetcher>,
  global_http_cache: Arc<GlobalHttpCache>,
  type_checker: Arc<TypeChecker>,
}

impl ModuleGraphBuilder {
  #[allow(clippy::too_many_arguments)]
  pub fn new(
    options: Arc<CliOptions>,
    resolver: Arc<CliGraphResolver>,
    npm_resolver: Arc<dyn CliNpmResolver>,
    module_info_cache: Arc<ModuleInfoCache>,
    parsed_source_cache: Arc<ParsedSourceCache>,
    lockfile: Option<Arc<Mutex<Lockfile>>>,
    maybe_file_watcher_reporter: Option<FileWatcherReporter>,
    emit_cache: cache::EmitCache,
    file_fetcher: Arc<FileFetcher>,
    global_http_cache: Arc<GlobalHttpCache>,
    type_checker: Arc<TypeChecker>,
  ) -> Self {
    Self {
      options,
      resolver,
      npm_resolver,
      module_info_cache,
      parsed_source_cache,
      lockfile,
      maybe_file_watcher_reporter,
      emit_cache,
      file_fetcher,
      global_http_cache,
      type_checker,
    }
  }

  pub async fn create_graph(
    &self,
    graph_kind: GraphKind,
    roots: Vec<ModuleSpecifier>,
  ) -> Result<deno_graph::ModuleGraph, AnyError> {
    let mut cache = self.create_graph_loader();
    self
      .create_graph_with_loader(graph_kind, roots, &mut cache)
      .await
  }

  pub async fn create_graph_with_loader(
    &self,
    graph_kind: GraphKind,
    roots: Vec<ModuleSpecifier>,
    loader: &mut dyn Loader,
  ) -> Result<deno_graph::ModuleGraph, AnyError> {
    let store = self.parsed_source_cache.as_store();
    let analyzer = self.module_info_cache.as_module_analyzer(None, &*store);
    self
      .create_graph_with_options(CreateGraphOptions {
        graph_kind,
        roots,
        loader,
        analyzer: &analyzer,
      })
      .await
  }

  pub async fn create_graph_with_options(
    &self,
    options: CreateGraphOptions<'_>,
  ) -> Result<deno_graph::ModuleGraph, AnyError> {
    let maybe_imports = self.options.to_maybe_imports()?;
    let maybe_workspace_config = self.options.maybe_workspace_config();
    let workspace_members = if let Some(wc) = maybe_workspace_config {
      workspace_config_to_workspace_members(wc)?
    } else {
      vec![]
    };

    let cli_resolver = self.resolver.clone();
    let graph_resolver = cli_resolver.as_graph_resolver();
    let graph_npm_resolver = cli_resolver.as_graph_npm_resolver();
    let maybe_file_watcher_reporter = self
      .maybe_file_watcher_reporter
      .as_ref()
      .map(|r| r.as_reporter());

    let mut graph = ModuleGraph::new(options.graph_kind);
    self
      .build_graph_with_npm_resolution(
        &mut graph,
        options.roots,
        options.loader,
        deno_graph::BuildOptions {
          is_dynamic: false,
          imports: maybe_imports,
          resolver: Some(graph_resolver),
          npm_resolver: Some(graph_npm_resolver),
          module_analyzer: Some(options.analyzer),
          reporter: maybe_file_watcher_reporter,
          workspace_members,
        },
      )
      .await?;

    if let Some(npm_resolver) = self.npm_resolver.as_managed() {
      if graph.has_node_specifier && self.options.type_check_mode().is_true() {
        npm_resolver.inject_synthetic_types_node_package().await?;
      }
    }

    Ok(graph)
  }

  pub async fn create_graph_and_maybe_check(
    &self,
    roots: Vec<ModuleSpecifier>,
  ) -> Result<Arc<deno_graph::ModuleGraph>, AnyError> {
    let mut cache = self.create_graph_loader();
    let maybe_imports = self.options.to_maybe_imports()?;
    let maybe_workspace_config = self.options.maybe_workspace_config();
    let workspace_members = if let Some(wc) = maybe_workspace_config {
      workspace_config_to_workspace_members(wc)?
    } else {
      vec![]
    };
    let cli_resolver = self.resolver.clone();
    let graph_resolver = cli_resolver.as_graph_resolver();
    let graph_npm_resolver = cli_resolver.as_graph_npm_resolver();
    let store = self.parsed_source_cache.as_store();
    let analyzer = self.module_info_cache.as_module_analyzer(None, &*store);
    let graph_kind = self.options.type_check_mode().as_graph_kind();
    let mut graph = ModuleGraph::new(graph_kind);
    let maybe_file_watcher_reporter = self
      .maybe_file_watcher_reporter
      .as_ref()
      .map(|r| r.as_reporter());

    self
      .build_graph_with_npm_resolution(
        &mut graph,
        roots,
        &mut cache,
        deno_graph::BuildOptions {
          is_dynamic: false,
          imports: maybe_imports,
          resolver: Some(graph_resolver),
          npm_resolver: Some(graph_npm_resolver),
          module_analyzer: Some(&analyzer),
          reporter: maybe_file_watcher_reporter,
          workspace_members,
        },
      )
      .await?;

    let graph = Arc::new(graph);
    graph_valid_with_cli_options(&graph, &graph.roots, &self.options)?;
    if let Some(lockfile) = &self.lockfile {
      graph_lock_or_exit(&graph, &mut lockfile.lock());
    }

    if self.options.type_check_mode().is_true() {
      self
        .type_checker
        .check(
          graph.clone(),
          check::CheckOptions {
            lib: self.options.ts_type_lib_window(),
            log_ignored_options: true,
            reload: self.options.reload_flag(),
          },
        )
        .await?;
    }

    Ok(graph)
  }

  pub async fn build_graph_with_npm_resolution<'a>(
    &self,
    graph: &mut ModuleGraph,
    roots: Vec<ModuleSpecifier>,
    loader: &mut dyn deno_graph::source::Loader,
    options: deno_graph::BuildOptions<'a>,
  ) -> Result<(), AnyError> {
    // ensure an "npm install" is done if the user has explicitly
    // opted into using a node_modules directory
    if self.options.node_modules_dir_enablement() == Some(true) {
      if let Some(npm_resolver) = self.npm_resolver.as_managed() {
        npm_resolver.ensure_top_level_package_json_install().await?;
      }
    }

    // add the lockfile redirects to the graph if it's the first time executing
    if graph.redirects.is_empty() {
      if let Some(lockfile) = &self.lockfile {
        let lockfile = lockfile.lock();
        for (from, to) in &lockfile.content.redirects {
          if let Ok(from) = ModuleSpecifier::parse(from) {
            if let Ok(to) = ModuleSpecifier::parse(to) {
              if !matches!(from.scheme(), "file" | "npm" | "jsr") {
                graph.redirects.insert(from, to);
              }
            }
          }
        }
      }
    }

    // add the jsr specifiers to the graph if it's the first time executing
    if graph.packages.is_empty() {
      if let Some(lockfile) = &self.lockfile {
        let lockfile = lockfile.lock();
        for (key, value) in &lockfile.content.packages.specifiers {
          if let Some(key) = key
            .strip_prefix("jsr:")
            .and_then(|key| PackageReq::from_str(key).ok())
          {
            if let Some(value) = value
              .strip_prefix("jsr:")
              .and_then(|value| PackageNv::from_str(value).ok())
            {
              graph.packages.add(key, value);
            }
          }
        }
      }
    }

    graph.build(roots, loader, options).await;

    // add the redirects in the graph to the lockfile
    if !graph.redirects.is_empty() {
      if let Some(lockfile) = &self.lockfile {
        let graph_redirects = graph.redirects.iter().filter(|(from, _)| {
          !matches!(from.scheme(), "npm" | "file" | "deno")
        });
        let mut lockfile = lockfile.lock();
        for (from, to) in graph_redirects {
          lockfile.insert_redirect(from.to_string(), to.to_string());
        }
      }
    }

    // add the jsr specifiers in the graph to the lockfile
    if !graph.packages.is_empty() {
      if let Some(lockfile) = &self.lockfile {
        let mappings = graph.packages.mappings();
        let mut lockfile = lockfile.lock();
        for (from, to) in mappings {
          lockfile.insert_package_specifier(
            format!("jsr:{}", from),
            format!("jsr:{}", to),
          );
        }
      }
    }

    if let Some(npm_resolver) = self.npm_resolver.as_managed() {
      // ensure that the top level package.json is installed if a
      // specifier was matched in the package.json
      if self.resolver.found_package_json_dep() {
        npm_resolver.ensure_top_level_package_json_install().await?;
      }

      // resolve the dependencies of any pending dependencies
      // that were inserted by building the graph
      npm_resolver.resolve_pending().await?;
    }

    Ok(())
  }

  /// Creates the default loader used for creating a graph.
  pub fn create_graph_loader(&self) -> cache::FetchCacher {
    self.create_fetch_cacher(PermissionsContainer::allow_all())
  }

  pub fn create_fetch_cacher(
    &self,
    permissions: PermissionsContainer,
  ) -> cache::FetchCacher {
    cache::FetchCacher::new(
      self.emit_cache.clone(),
      self.file_fetcher.clone(),
      self.options.resolve_file_header_overrides(),
      self.global_http_cache.clone(),
      self.npm_resolver.clone(),
      self.module_info_cache.clone(),
      permissions,
    )
  }
}

pub fn error_for_any_npm_specifier(
  graph: &ModuleGraph,
) -> Result<(), AnyError> {
  for module in graph.modules() {
    match module {
      Module::Npm(module) => {
        bail!("npm specifiers have not yet been implemented for this subcommand (https://github.com/denoland/deno/issues/15960). Found: {}", module.specifier)
      }
      Module::Node(module) => {
        bail!("Node specifiers have not yet been implemented for this subcommand (https://github.com/denoland/deno/issues/15960). Found: node:{}", module.module_name)
      }
      Module::Esm(_) | Module::Json(_) | Module::External(_) => {}
    }
  }
  Ok(())
}

/// Adds more explanatory information to a resolution error.
pub fn enhanced_resolution_error_message(error: &ResolutionError) -> String {
  let mut message = format!("{error}");

  if let Some(specifier) = get_resolution_error_bare_node_specifier(error) {
    message.push_str(&format!(
        "\nIf you want to use a built-in Node module, add a \"node:\" prefix (ex. \"node:{specifier}\")."
      ));
  }

  message
}

pub fn get_resolution_error_bare_node_specifier(
  error: &ResolutionError,
) -> Option<&str> {
  get_resolution_error_bare_specifier(error)
    .filter(|specifier| deno_node::is_builtin_node_module(specifier))
}

fn get_resolution_error_bare_specifier(
  error: &ResolutionError,
) -> Option<&str> {
  if let ResolutionError::InvalidSpecifier {
    error: SpecifierError::ImportPrefixMissing(specifier, _),
    ..
  } = error
  {
    Some(specifier.as_str())
  } else if let ResolutionError::ResolverError { error, .. } = error {
    if let ResolveError::Other(error) = (*error).as_ref() {
      if let Some(ImportMapError::UnmappedBareSpecifier(specifier, _)) =
        error.downcast_ref::<ImportMapError>()
      {
        Some(specifier.as_str())
      } else {
        None
      }
    } else {
      None
    }
  } else {
    None
  }
}

#[derive(Debug)]
struct GraphData {
  graph: Arc<ModuleGraph>,
  checked_libs: HashMap<TsTypeLib, HashSet<ModuleSpecifier>>,
}

/// Holds the `ModuleGraph` and what parts of it are type checked.
pub struct ModuleGraphContainer {
  // Allow only one request to update the graph data at a time,
  // but allow other requests to read from it at any time even
  // while another request is updating the data.
  update_queue: Arc<TaskQueue>,
  graph_data: Arc<RwLock<GraphData>>,
}

impl ModuleGraphContainer {
  pub fn new(graph_kind: GraphKind) -> Self {
    Self {
      update_queue: Default::default(),
      graph_data: Arc::new(RwLock::new(GraphData {
        graph: Arc::new(ModuleGraph::new(graph_kind)),
        checked_libs: Default::default(),
      })),
    }
  }

  /// Acquires a permit to modify the module graph without other code
  /// having the chance to modify it. In the meantime, other code may
  /// still read from the existing module graph.
  pub async fn acquire_update_permit(&self) -> ModuleGraphUpdatePermit {
    let permit = self.update_queue.acquire().await;
    ModuleGraphUpdatePermit {
      permit,
      graph_data: self.graph_data.clone(),
      graph: (*self.graph_data.read().graph).clone(),
    }
  }

  pub fn graph(&self) -> Arc<ModuleGraph> {
    self.graph_data.read().graph.clone()
  }

  /// Mark `roots` and all of their dependencies as type checked under `lib`.
  /// Assumes that all of those modules are known.
  pub fn set_type_checked(&self, roots: &[ModuleSpecifier], lib: TsTypeLib) {
    // It's ok to analyze and update this while the module graph itself is
    // being updated in a permit because the module graph update is always
    // additive and this will be a subset of the original graph
    let graph = self.graph();
    let entries = graph.walk(
      roots,
      deno_graph::WalkOptions {
        check_js: true,
        follow_dynamic: true,
        follow_type_only: true,
      },
    );

    // now update
    let mut data = self.graph_data.write();
    let checked_lib_set = data.checked_libs.entry(lib).or_default();
    for (specifier, _) in entries {
      checked_lib_set.insert(specifier.clone());
    }
  }

  /// Check if `roots` are all marked as type checked under `lib`.
  pub fn is_type_checked(
    &self,
    roots: &[ModuleSpecifier],
    lib: TsTypeLib,
  ) -> bool {
    let data = self.graph_data.read();
    match data.checked_libs.get(&lib) {
      Some(checked_lib_set) => roots.iter().all(|r| {
        let found = data.graph.resolve(r);
        checked_lib_set.contains(&found)
      }),
      None => false,
    }
  }
}

/// Gets if any of the specified root's "file:" dependents are in the
/// provided changed set.
pub fn has_graph_root_local_dependent_changed(
  graph: &ModuleGraph,
  root: &ModuleSpecifier,
  changed_specifiers: &HashSet<ModuleSpecifier>,
) -> bool {
  let roots = vec![root.clone()];
  let mut dependent_specifiers = graph.walk(
    &roots,
    deno_graph::WalkOptions {
      follow_dynamic: true,
      follow_type_only: true,
      check_js: true,
    },
  );
  while let Some((s, _)) = dependent_specifiers.next() {
    if s.scheme() != "file" {
      // skip walking this remote module's dependencies
      dependent_specifiers.skip_previous_dependencies();
    } else if changed_specifiers.contains(s) {
      return true;
    }
  }
  false
}

/// A permit for updating the module graph. When complete and
/// everything looks fine, calling `.commit()` will store the
/// new graph in the ModuleGraphContainer.
pub struct ModuleGraphUpdatePermit<'a> {
  permit: TaskQueuePermit<'a>,
  graph_data: Arc<RwLock<GraphData>>,
  graph: ModuleGraph,
}

impl<'a> ModuleGraphUpdatePermit<'a> {
  /// Gets the module graph for mutation.
  pub fn graph_mut(&mut self) -> &mut ModuleGraph {
    &mut self.graph
  }

  /// Saves the mutated module graph in the container
  /// and returns an Arc to the new module graph.
  pub fn commit(self) -> Arc<ModuleGraph> {
    let graph = Arc::new(self.graph);
    self.graph_data.write().graph = graph.clone();
    drop(self.permit); // explicit drop for clarity
    graph
  }
}

#[derive(Clone, Debug)]
pub struct FileWatcherReporter {
  watcher_communicator: Arc<WatcherCommunicator>,
  file_paths: Arc<Mutex<Vec<PathBuf>>>,
}

impl FileWatcherReporter {
  pub fn new(watcher_communicator: Arc<WatcherCommunicator>) -> Self {
    Self {
      watcher_communicator,
      file_paths: Default::default(),
    }
  }

  pub fn as_reporter(&self) -> &dyn deno_graph::source::Reporter {
    self
  }
}

impl deno_graph::source::Reporter for FileWatcherReporter {
  fn on_load(
    &self,
    specifier: &ModuleSpecifier,
    modules_done: usize,
    modules_total: usize,
  ) {
    let mut file_paths = self.file_paths.lock();
    if specifier.scheme() == "file" {
      file_paths.push(specifier.to_file_path().unwrap());
    }

    if modules_done == modules_total {
      self
        .watcher_communicator
        .watch_paths(file_paths.drain(..).collect())
        .unwrap();
    }
  }
}

pub fn workspace_config_to_workspace_members(
  workspace_config: &deno_config::WorkspaceConfig,
) -> Result<Vec<deno_graph::WorkspaceMember>, AnyError> {
  workspace_config
    .members
    .iter()
<<<<<<< HEAD
    .map(|m| workspace_member_config_try_into_workspace_member(m))
=======
    .map(|member| {
      workspace_member_config_try_into_workspace_member(member).with_context(
        || {
          format!(
            "Failed to resolve configuration for '{}' workspace member at '{}'",
            member.member_name,
            member.config_file.specifier.as_str()
          )
        },
      )
    })
>>>>>>> 766af202
    .collect()
}

fn workspace_member_config_try_into_workspace_member(
  config: &deno_config::WorkspaceMemberConfig,
) -> Result<deno_graph::WorkspaceMember, AnyError> {
  let nv = deno_semver::package::PackageNv {
    name: config.package_name.clone(),
    version: deno_semver::Version::parse_standard(&config.package_version)?,
  };
  Ok(deno_graph::WorkspaceMember {
    base: ModuleSpecifier::from_directory_path(&config.path).unwrap(),
    nv,
<<<<<<< HEAD
    // TODO(bartlomieju):
    exports: Default::default(),
=======
    exports: config
      .config_file
      .to_exports_config()?
      .into_map()
      // todo(dsherret): deno_graph should use an IndexMap
      .into_iter()
      .collect(),
>>>>>>> 766af202
  })
}

#[cfg(test)]
mod test {
  use std::sync::Arc;

  use deno_ast::ModuleSpecifier;
  use deno_graph::source::ResolveError;
  use deno_graph::Position;
  use deno_graph::Range;
  use deno_graph::ResolutionError;
  use deno_graph::SpecifierError;

  use crate::graph_util::get_resolution_error_bare_node_specifier;

  #[test]
  fn import_map_node_resolution_error() {
    let cases = vec![("fs", Some("fs")), ("other", None)];
    for (input, output) in cases {
      let import_map = import_map::ImportMap::new(
        ModuleSpecifier::parse("file:///deno.json").unwrap(),
      );
      let specifier = ModuleSpecifier::parse("file:///file.ts").unwrap();
      let err = import_map.resolve(input, &specifier).err().unwrap();
      let err = ResolutionError::ResolverError {
        error: Arc::new(ResolveError::Other(err.into())),
        specifier: input.to_string(),
        range: Range {
          specifier,
          start: Position::zeroed(),
          end: Position::zeroed(),
        },
      };
      assert_eq!(get_resolution_error_bare_node_specifier(&err), output);
    }
  }

  #[test]
  fn bare_specifier_node_resolution_error() {
    let cases = vec![("process", Some("process")), ("other", None)];
    for (input, output) in cases {
      let specifier = ModuleSpecifier::parse("file:///file.ts").unwrap();
      let err = ResolutionError::InvalidSpecifier {
        range: Range {
          specifier,
          start: Position::zeroed(),
          end: Position::zeroed(),
        },
        error: SpecifierError::ImportPrefixMissing(input.to_string(), None),
      };
      assert_eq!(get_resolution_error_bare_node_specifier(&err), output,);
    }
  }
}<|MERGE_RESOLUTION|>--- conflicted
+++ resolved
@@ -736,9 +736,6 @@
   workspace_config
     .members
     .iter()
-<<<<<<< HEAD
-    .map(|m| workspace_member_config_try_into_workspace_member(m))
-=======
     .map(|member| {
       workspace_member_config_try_into_workspace_member(member).with_context(
         || {
@@ -750,7 +747,6 @@
         },
       )
     })
->>>>>>> 766af202
     .collect()
 }
 
@@ -764,10 +760,6 @@
   Ok(deno_graph::WorkspaceMember {
     base: ModuleSpecifier::from_directory_path(&config.path).unwrap(),
     nv,
-<<<<<<< HEAD
-    // TODO(bartlomieju):
-    exports: Default::default(),
-=======
     exports: config
       .config_file
       .to_exports_config()?
@@ -775,7 +767,6 @@
       // todo(dsherret): deno_graph should use an IndexMap
       .into_iter()
       .collect(),
->>>>>>> 766af202
   })
 }
 
