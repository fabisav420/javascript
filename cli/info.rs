use crate::colors;
use crate::global_state::GlobalState;
use crate::module_graph::{ModuleGraph, ModuleGraphFile, ModuleGraphLoader};
use crate::msg;
use crate::ModuleSpecifier;
use crate::Permissions;
<<<<<<< HEAD
use deno_core::ErrBox;
use serde::ser::Serializer;
=======
use deno_core::error::AnyError;
>>>>>>> 44343a8a
use serde::Serialize;
use std::collections::{BTreeMap, HashMap, HashSet};
use std::sync::Arc;

// TODO(bartlomieju): rename
/// Struct containing a module's dependency information.
#[derive(Serialize)]
#[serde(rename_all = "camelCase")]
pub struct ModuleDepInfo {
  local: String,
  file_type: String,
  compiled: Option<String>,
  map: Option<String>,
  dep_count: usize,
  #[serde(skip_serializing)]
  deps: FileInfoDepTree,
  total_size: Option<usize>,
  files: FileInfoDepFlatGraph,
}

impl ModuleDepInfo {
  /// Creates a new `ModuleDepInfo` struct for the module with the provided `ModuleSpecifier`.
  pub async fn new(
    global_state: &Arc<GlobalState>,
    module_specifier: ModuleSpecifier,
<<<<<<< HEAD
  ) -> Result<Self, ErrBox> {
=======
  ) -> Result<ModuleDepInfo, AnyError> {
>>>>>>> 44343a8a
    // First load module as if it was to be executed by worker
    // including compilation step
    let mut module_graph_loader = ModuleGraphLoader::new(
      global_state.file_fetcher.clone(),
      global_state.maybe_import_map.clone(),
      Permissions::allow_all(),
      false,
      true,
    );
    module_graph_loader
      .add_to_graph(&module_specifier, None)
      .await?;
    let module_graph = module_graph_loader.get_graph();

    let ts_compiler = &global_state.ts_compiler;
    let file_fetcher = &global_state.file_fetcher;
    let out = file_fetcher
      .fetch_cached_source_file(&module_specifier, Permissions::allow_all())
      .expect("Source file should already be cached");
    let local_filename = out.filename.to_string_lossy().to_string();
    let compiled_filename = ts_compiler
      .get_compiled_source_file(&out.url)
      .ok()
      .map(|file| file.filename.to_string_lossy().to_string());
    let map_filename = ts_compiler
      .get_source_map_file(&module_specifier)
      .ok()
      .map(|file| file.filename.to_string_lossy().to_string());
    let file_type = msg::enum_name_media_type(out.media_type).to_string();

    let deps = FileInfoDepTree::new(&module_graph, &module_specifier);
    let total_size = deps.total_size;
    let dep_count = get_unique_dep_count(&module_graph) - 1;
    let files = FileInfoDepFlatGraph::new(&module_graph);

    let info = Self {
      local: local_filename,
      file_type,
      compiled: compiled_filename,
      map: map_filename,
      dep_count,
      deps,
      total_size,
      files,
    };

    Ok(info)
  }
}

/// Counts the number of dependencies in the graph.
///
/// We are counting only the dependencies that are not http redirects to other files.
fn get_unique_dep_count(graph: &ModuleGraph) -> usize {
  graph.iter().fold(
    0,
    |acc, e| {
      if e.1.redirect.is_none() {
        acc + 1
      } else {
        acc
      }
    },
  )
}

impl std::fmt::Display for ModuleDepInfo {
  fn fmt(&self, f: &mut std::fmt::Formatter<'_>) -> std::fmt::Result {
    f.write_fmt(format_args!("{} {}\n", colors::bold("local:"), self.local))?;
    f.write_fmt(format_args!(
      "{} {}\n",
      colors::bold("type:"),
      self.file_type
    ))?;
    if let Some(ref compiled) = self.compiled {
      f.write_fmt(format_args!(
        "{} {}\n",
        colors::bold("compiled:"),
        compiled
      ))?;
    }
    if let Some(ref map) = self.map {
      f.write_fmt(format_args!("{} {}\n", colors::bold("map:"), map))?;
    }

    f.write_fmt(format_args!(
      "{} {} unique {}\n",
      colors::bold("deps:"),
      self.dep_count,
      colors::gray(&format!(
        "(total {})",
        human_size(self.deps.total_size.unwrap_or(0) as f64),
      ))
    ))?;
    f.write_fmt(format_args!(
      "{} {}\n",
      self.deps.name,
      colors::gray(&format!("({})", human_size(self.deps.size as f64)))
    ))?;

    for (idx, dep) in self.deps.deps.iter().enumerate() {
      print_file_dep_info(&dep, "", idx == self.deps.deps.len() - 1, f)?;
    }

    Ok(())
  }
}

/// A dependency tree of the basic module information.
///
/// Constructed from a `ModuleGraph` and `ModuleSpecifier` that
/// acts as the root of the tree.
#[derive(Serialize)]
#[serde(rename_all = "camelCase")]
struct FileInfoDepTree {
  name: String,
  size: usize,
  total_size: Option<usize>,
  deps: Vec<FileInfoDepTree>,
}

impl FileInfoDepTree {
  /// Create a `FileInfoDepTree` tree from a `ModuleGraph` and the root `ModuleSpecifier`.
  pub fn new(
    module_graph: &ModuleGraph,
    root_specifier: &ModuleSpecifier,
  ) -> Self {
    let mut seen = HashSet::new();
    let mut total_sizes = HashMap::new();

    Self::visit_module(
      &mut seen,
      &mut total_sizes,
      module_graph,
      root_specifier,
    )
  }

  /// Visit modules recursively.
  ///
  /// If currently visited module has not yet been seen it will be annotated with dependencies
  /// and cumulative size of those deps.
  fn visit_module(
    seen: &mut HashSet<String>,
    total_sizes: &mut HashMap<String, usize>,
    graph: &ModuleGraph,
    specifier: &ModuleSpecifier,
  ) -> Self {
    let name = specifier.to_string();
    let never_seen = seen.insert(name.clone());
    let file = get_resolved_file(&graph, &specifier);
    let size = file.size();
    let mut deps = vec![];
    let mut total_size = None;

    if never_seen {
      let mut seen_deps = HashSet::new();
      deps = file
        .imports
        .iter()
        .map(|import| &import.resolved_specifier)
        .filter(|module_specifier| {
          seen_deps.insert(module_specifier.as_str().to_string())
        })
        .map(|specifier| {
          Self::visit_module(seen, total_sizes, graph, specifier)
        })
        .collect::<Vec<_>>();

      total_size = if let Some(total_size) = total_sizes.get(&name) {
        Some(total_size.to_owned())
      } else {
        let total: usize = deps
          .iter()
          .map(|dep| {
            if let Some(total_size) = dep.total_size {
              total_size
            } else {
              0
            }
          })
          .sum();
        let total = size + total;

        total_sizes.insert(name.clone(), total);

        Some(total)
      };
    }

    Self {
      name,
      size,
      total_size,
      deps,
    }
  }
}

/// Flat graph vertex with all shallow dependencies
#[derive(Serialize)]
#[serde(rename_all = "camelCase")]
struct FileInfoVertex {
  size: usize,
  deps: Vec<String>,
}

impl FileInfoVertex {
  /// Creates new `FileInfoVertex` that is a single vertex dependency module
  fn new(size: usize, deps: Vec<String>) -> Self {
    Self { size, deps }
  }
}

struct FileInfoDepFlatGraph(HashMap<String, FileInfoVertex>);

impl FileInfoDepFlatGraph {
  /// Creates new `FileInfoDepFlatGraph`, flat graph of a shallow module dependencies
  ///
  /// Each graph vertex represents unique dependency with its all shallow dependencies
  fn new(module_graph: &ModuleGraph) -> Self {
    let mut inner = HashMap::new();
    module_graph
      .iter()
      .for_each(|(module_name, module_graph_file)| {
        let size = module_graph_file.size();
        let mut deps = Vec::new();
        module_graph_file.imports.iter().for_each(|import| {
          deps.push(import.resolved_specifier.to_string());
        });
        inner.insert(module_name.clone(), FileInfoVertex::new(size, deps));
      });
    Self(inner)
  }
}

impl Serialize for FileInfoDepFlatGraph {
  /// Serializes inner hash map which is ordered by the key
  fn serialize<S>(&self, serializer: S) -> Result<S::Ok, S::Error>
  where
    S: Serializer,
  {
    let ordered: BTreeMap<_, _> = self.0.iter().collect();
    ordered.serialize(serializer)
  }
}

/// Returns a `ModuleGraphFile` associated to the provided `ModuleSpecifier`.
///
/// If the `specifier` is associated with a file that has a populated redirect field,
/// it returns the file associated to the redirect, otherwise the file associated to `specifier`.
fn get_resolved_file<'a>(
  graph: &'a ModuleGraph,
  specifier: &ModuleSpecifier,
) -> &'a ModuleGraphFile {
  // Note(kc): This code is dependent on how we are injecting a dummy ModuleGraphFile
  // into the graph with a "redirect" property.
  let result = graph.get(specifier.as_str()).unwrap();

  if let Some(ref import) = result.redirect {
    graph.get(import).unwrap()
  } else {
    result
  }
}

/// Prints the `FileInfoDepTree` tree to stdout.
fn print_file_dep_info(
  info: &FileInfoDepTree,
  prefix: &str,
  is_last: bool,
  formatter: &mut std::fmt::Formatter<'_>,
) -> std::fmt::Result {
  print_dep(prefix, is_last, info, formatter)?;

  let prefix = &get_new_prefix(prefix, is_last);
  let child_count = info.deps.len();
  for (idx, dep) in info.deps.iter().enumerate() {
    print_file_dep_info(dep, prefix, idx == child_count - 1, formatter)?;
  }

  Ok(())
}

/// Prints a single `FileInfoDepTree` to stdout.
fn print_dep(
  prefix: &str,
  is_last: bool,
  info: &FileInfoDepTree,
  formatter: &mut std::fmt::Formatter<'_>,
) -> std::fmt::Result {
  let has_children = !info.deps.is_empty();

  formatter.write_fmt(format_args!(
    "{} {}{}\n",
    colors::gray(&format!(
      "{}{}─{}",
      prefix,
      get_sibling_connector(is_last),
      get_child_connector(has_children),
    ))
    .to_string(),
    info.name,
    get_formatted_totals(info)
  ))
}

/// Gets the formatted totals for the provided `FileInfoDepTree`.
///
/// If the total size is reported as 0 then an empty string is returned.
fn get_formatted_totals(info: &FileInfoDepTree) -> String {
  if let Some(_total_size) = info.total_size {
    colors::gray(&format!(" ({})", human_size(info.size as f64),)).to_string()
  } else {
    // This dependency has already been displayed somewhere else in the tree.
    colors::gray(" *").to_string()
  }
}

/// Gets the sibling portion of the tree branch.
fn get_sibling_connector(is_last: bool) -> char {
  if is_last {
    '└'
  } else {
    '├'
  }
}

/// Gets the child connector for the branch.
fn get_child_connector(has_children: bool) -> char {
  if has_children {
    '┬'
  } else {
    '─'
  }
}

/// Creates a new prefix for a dependency tree item.
fn get_new_prefix(prefix: &str, is_last: bool) -> String {
  let mut prefix = prefix.to_string();
  if is_last {
    prefix.push(' ');
  } else {
    prefix.push('│');
  }

  prefix.push(' ');
  prefix
}

pub fn human_size(bytse: f64) -> String {
  let negative = if bytse.is_sign_positive() { "" } else { "-" };
  let bytse = bytse.abs();
  let units = ["B", "KB", "MB", "GB", "TB", "PB", "EB", "ZB", "YB"];
  if bytse < 1_f64 {
    return format!("{}{}{}", negative, bytse, "B");
  }
  let delimiter = 1024_f64;
  let exponent = std::cmp::min(
    (bytse.ln() / delimiter.ln()).floor() as i32,
    (units.len() - 1) as i32,
  );
  let pretty_bytes = format!("{:.2}", bytse / delimiter.powi(exponent))
    .parse::<f64>()
    .unwrap()
    * 1_f64;
  let unit = units[exponent as usize];
  format!("{}{}{}", negative, pretty_bytes, unit)
}

#[cfg(test)]
mod test {
  use super::*;
  use crate::ast::Location;
  use crate::module_graph::ImportDescriptor;
  use crate::MediaType;

  #[test]
  fn human_size_test() {
    assert_eq!(human_size(16_f64), "16B");
    assert_eq!(human_size((16 * 1024) as f64), "16KB");
    assert_eq!(human_size((16 * 1024 * 1024) as f64), "16MB");
    assert_eq!(human_size(16_f64 * 1024_f64.powf(3.0)), "16GB");
    assert_eq!(human_size(16_f64 * 1024_f64.powf(4.0)), "16TB");
    assert_eq!(human_size(16_f64 * 1024_f64.powf(5.0)), "16PB");
    assert_eq!(human_size(16_f64 * 1024_f64.powf(6.0)), "16EB");
    assert_eq!(human_size(16_f64 * 1024_f64.powf(7.0)), "16ZB");
    assert_eq!(human_size(16_f64 * 1024_f64.powf(8.0)), "16YB");
  }

  #[test]
  fn get_new_prefix_adds_spaces_if_is_last() {
    let prefix = get_new_prefix("", true);

    assert_eq!(prefix, "  ".to_string());
  }

  #[test]
  fn get_new_prefix_adds_a_vertical_bar_if_not_is_last() {
    let prefix = get_new_prefix("", false);

    assert_eq!(prefix, "│ ".to_string());
  }

  fn create_mock_file(
    name: &str,
    imports: Vec<ModuleSpecifier>,
    redirect: Option<ModuleSpecifier>,
  ) -> (ModuleGraphFile, ModuleSpecifier) {
    let spec = ModuleSpecifier::from(
      url::Url::parse(&format!("http://{}", name)).unwrap(),
    );
    let file = ModuleGraphFile {
      filename: "name".to_string(),
      imports: imports
        .iter()
        .map(|import| ImportDescriptor {
          specifier: import.to_string(),
          resolved_specifier: import.clone(),
          resolved_type_directive: None,
          type_directive: None,
          location: Location {
            col: 0,
            filename: "".to_string(),
            line: 0,
          },
        })
        .collect(),
      lib_directives: vec![],
      media_type: MediaType::TypeScript,
      redirect: redirect.map(|x| x.to_string()),
      referenced_files: vec![],
      source_code: "".to_string(),
      specifier: spec.to_string(),
      type_headers: vec![],
      types_directives: vec![],
      version_hash: "".to_string(),
      url: "".to_string(),
    };

    (file, spec)
  }

  #[test]
  fn get_resolved_file_test() {
    let (test_file_redirect, redirect) =
      create_mock_file("test_redirect", vec![], None);
    let (test_file, original) =
      create_mock_file("test", vec![], Some(redirect.clone()));

    let mut graph = ModuleGraph::new();
    graph.insert(original.to_string(), test_file);
    graph.insert(redirect.to_string(), test_file_redirect);

    let file = get_resolved_file(&graph, &original);

    assert_eq!(file.specifier, redirect.to_string());
  }

  #[test]
  fn dependency_count_no_redirects() {
    let (a, aspec) = create_mock_file("a", vec![], None);
    let (b, bspec) = create_mock_file("b", vec![aspec.clone()], None);
    let (c, cspec) = create_mock_file("c", vec![bspec.clone()], None);

    let mut graph = ModuleGraph::new();

    graph.insert(aspec.to_string(), a);
    graph.insert(bspec.to_string(), b);
    graph.insert(cspec.to_string(), c);

    let count = get_unique_dep_count(&graph);

    assert_eq!(graph.len(), count);
  }

  #[test]
  fn dependency_count_with_redirects() {
    let (a, aspec) = create_mock_file("a", vec![], None);
    let (b, bspec) = create_mock_file("b", vec![], Some(aspec.clone()));
    let (c, cspec) = create_mock_file("c", vec![bspec.clone()], None);

    let mut graph = ModuleGraph::new();

    graph.insert(aspec.to_string(), a);
    graph.insert(bspec.to_string(), b);
    graph.insert(cspec.to_string(), c);

    let count = get_unique_dep_count(&graph);

    assert_eq!(graph.len() - 1, count);
  }
}<|MERGE_RESOLUTION|>--- conflicted
+++ resolved
@@ -4,12 +4,8 @@
 use crate::msg;
 use crate::ModuleSpecifier;
 use crate::Permissions;
-<<<<<<< HEAD
-use deno_core::ErrBox;
 use serde::ser::Serializer;
-=======
 use deno_core::error::AnyError;
->>>>>>> 44343a8a
 use serde::Serialize;
 use std::collections::{BTreeMap, HashMap, HashSet};
 use std::sync::Arc;
@@ -35,11 +31,7 @@
   pub async fn new(
     global_state: &Arc<GlobalState>,
     module_specifier: ModuleSpecifier,
-<<<<<<< HEAD
-  ) -> Result<Self, ErrBox> {
-=======
   ) -> Result<ModuleDepInfo, AnyError> {
->>>>>>> 44343a8a
     // First load module as if it was to be executed by worker
     // including compilation step
     let mut module_graph_loader = ModuleGraphLoader::new(
