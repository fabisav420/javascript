// Copyright 2018-2020 the Deno authors. All rights reserved. MIT license.

// Public deno module.
export {
  Buffer,
  readAll,
  readAllSync,
  writeAll,
  writeAllSync
} from "./buffer.ts";
export { build, OperatingSystem, Arch } from "./build.ts";
export { chmodSync, chmod } from "./ops/fs/chmod.ts";
export { chownSync, chown } from "./ops/fs/chown.ts";
export { transpileOnly, compile, bundle } from "./compiler_api.ts";
export { inspect } from "./console.ts";
export { copyFileSync, copyFile } from "./ops/fs/copy_file.ts";
export {
  Diagnostic,
  DiagnosticCategory,
  DiagnosticItem,
  DiagnosticMessageChain
} from "./diagnostics.ts";
export { chdir, cwd } from "./ops/fs/dir.ts";
export { applySourceMap, formatDiagnostics } from "./ops/errors.ts";
export { errors } from "./errors.ts";
export { FileInfo } from "./file_info.ts";
export {
  File,
  open,
  openSync,
  create,
  createSync,
  stdin,
  stdout,
  stderr,
  seek,
  seekSync,
  OpenOptions,
  OpenMode
} from "./files.ts";
export { read, readSync, write, writeSync } from "./ops/io.ts";
export { FsEvent, fsEvents } from "./ops/fs_events.ts";
export {
  EOF,
  copy,
  toAsyncIterator,
  SeekMode,
  Reader,
  SyncReader,
  Writer,
  SyncWriter,
  Closer,
  Seeker,
  SyncSeeker,
  ReadCloser,
  WriteCloser,
  ReadSeeker,
  WriteSeeker,
  ReadWriteCloser,
  ReadWriteSeeker
} from "./io.ts";
export { linkSync, link } from "./ops/fs/link.ts";
export {
  makeTempDirSync,
  makeTempDir,
  makeTempFileSync,
  makeTempFile,
  MakeTempOptions
} from "./ops/fs/make_temp.ts";
export { metrics, Metrics } from "./ops/runtime.ts";
export { mkdirSync, mkdir, MkdirOptions } from "./ops/fs/mkdir.ts";
export {
  Addr,
  connect,
  listen,
  recvfrom,
  UDPConn,
  UDPAddr,
  Listener,
  Conn,
  ShutdownMode,
  shutdown
} from "./net.ts";
export {
  dir,
  env,
  exit,
  execPath,
  hostname,
  loadavg,
  osRelease
} from "./ops/os.ts";
export {
  permissions,
  PermissionName,
  PermissionState,
  PermissionStatus,
  Permissions
} from "./permissions.ts";
export { openPlugin } from "./plugins.ts";
export { kill } from "./ops/process.ts";
export { run, RunOptions, Process, ProcessStatus, Signal } from "./process.ts";
export { readdirSync, readdir } from "./ops/fs/read_dir.ts";
export { readFileSync, readFile } from "./read_file.ts";
export { readlinkSync, readlink } from "./ops/fs/read_link.ts";
export { realpathSync, realpath } from "./ops/fs/realpath.ts";
export { removeSync, remove, RemoveOptions } from "./ops/fs/remove.ts";
export { renameSync, rename } from "./ops/fs/rename.ts";
export { resources, close } from "./ops/resources.ts";
export { signal, signals, SignalStream } from "./signals.ts";
export { statSync, lstatSync, stat, lstat } from "./ops/fs/stat.ts";
export { symlinkSync, symlink } from "./ops/fs/symlink.ts";
export { connectTLS, listenTLS } from "./tls.ts";
export { truncateSync, truncate } from "./ops/fs/truncate.ts";
export { isatty, setRaw } from "./ops/tty.ts";
<<<<<<< HEAD
export { umask } from "./umask.ts";
export { utimeSync, utime } from "./utime.ts";
=======
export { utimeSync, utime } from "./ops/fs/utime.ts";
>>>>>>> dca00211
export { version } from "./version.ts";
export { writeFileSync, writeFile, WriteFileOptions } from "./write_file.ts";
export const args: string[] = [];
export { test, runTests } from "./testing.ts";

// These are internal Deno APIs.  We are marking them as internal so they do not
// appear in the runtime type library.
/** @internal */
export { core } from "./core.ts";

/** The current process id of the runtime. */
export let pid: number;

/** Reflects the NO_COLOR environment variable: https://no-color.org/ */
export let noColor: boolean;

export { symbols } from "./symbols.ts";<|MERGE_RESOLUTION|>--- conflicted
+++ resolved
@@ -113,12 +113,8 @@
 export { connectTLS, listenTLS } from "./tls.ts";
 export { truncateSync, truncate } from "./ops/fs/truncate.ts";
 export { isatty, setRaw } from "./ops/tty.ts";
-<<<<<<< HEAD
-export { umask } from "./umask.ts";
-export { utimeSync, utime } from "./utime.ts";
-=======
+export { umask } from "./ops/fs/umask.ts";
 export { utimeSync, utime } from "./ops/fs/utime.ts";
->>>>>>> dca00211
 export { version } from "./version.ts";
 export { writeFileSync, writeFile, WriteFileOptions } from "./write_file.ts";
 export const args: string[] = [];
