// Copyright 2018-2020 the Deno authors. All rights reserved. MIT license.

// Public deno module.
export {
  Buffer,
  readAll,
  readAllSync,
  writeAll,
  writeAllSync
} from "./buffer.ts";
export { build, OperatingSystem, Arch } from "./build.ts";
export { chmodSync, chmod } from "./chmod.ts";
export { chownSync, chown } from "./chown.ts";
export { transpileOnly, compile, bundle } from "./compiler_api.ts";
export { inspect } from "./console.ts";
export { copyFileSync, copyFile } from "./copy_file.ts";
export {
  Diagnostic,
  DiagnosticCategory,
  DiagnosticItem,
  DiagnosticMessageChain
} from "./diagnostics.ts";
export { chdir, cwd } from "./dir.ts";
export { applySourceMap } from "./error_stack.ts";
export { Err } from "./errors.ts";
export { FileInfo } from "./file_info.ts";
export {
  File,
  open,
  openSync,
  create,
  createSync,
  stdin,
  stdout,
  stderr,
  read,
  readSync,
  write,
  writeSync,
  seek,
  seekSync,
  close,
  OpenOptions,
  OpenMode
} from "./files.ts";
export { FsEvent, fsEvents } from "./fs_events.ts";
export {
  EOF,
  copy,
  toAsyncIterator,
  SeekMode,
  Reader,
  SyncReader,
  Writer,
  SyncWriter,
  Closer,
  Seeker,
  SyncSeeker,
  ReadCloser,
  WriteCloser,
  ReadSeeker,
  WriteSeeker,
  ReadWriteCloser,
  ReadWriteSeeker
} from "./io.ts";
export { linkSync, link } from "./link.ts";
export {
  makeTempDirSync,
  makeTempDir,
  makeTempFileSync,
  makeTempFile,
  MakeTempOptions
} from "./make_temp.ts";
export { metrics, Metrics } from "./metrics.ts";
export { mkdirSync, mkdir } from "./mkdir.ts";
export {
  Addr,
  connect,
  listen,
  recvfrom,
  UDPConn,
  UDPAddr,
  Listener,
  Conn,
  ShutdownMode,
  shutdown
} from "./net.ts";
<<<<<<< HEAD
export { dir, env, exit, execPath, hostname, loadavg } from "./os.ts";
=======
export {
  dir,
  env,
  exit,
  isTTY,
  execPath,
  hostname,
  loadavg,
  osRelease
} from "./os.ts";
>>>>>>> c2507787
export {
  permissions,
  PermissionName,
  PermissionState,
  PermissionStatus,
  Permissions
} from "./permissions.ts";
export { openPlugin } from "./plugins.ts";
export {
  kill,
  run,
  RunOptions,
  Process,
  ProcessStatus,
  Signal
} from "./process.ts";
export { readDirSync, readDir } from "./read_dir.ts";
export { readFileSync, readFile } from "./read_file.ts";
export { readlinkSync, readlink } from "./read_link.ts";
export { realpathSync, realpath } from "./realpath.ts";
export { removeSync, remove, RemoveOption } from "./remove.ts";
export { renameSync, rename } from "./rename.ts";
export { resources } from "./resources.ts";
export { signal, signals, SignalStream } from "./signals.ts";
export { statSync, lstatSync, stat, lstat } from "./stat.ts";
export { symlinkSync, symlink } from "./symlink.ts";
export { connectTLS, listenTLS } from "./tls.ts";
export { truncateSync, truncate } from "./truncate.ts";
export { isatty, setRaw } from "./tty.ts";
export { utimeSync, utime } from "./utime.ts";
export { version } from "./version.ts";
export { writeFileSync, writeFile, WriteFileOptions } from "./write_file.ts";
export const args: string[] = [];
export { test, runTests } from "./testing.ts";

// These are internal Deno APIs.  We are marking them as internal so they do not
// appear in the runtime type library.
/** @internal */
export { core } from "./core.ts";

/** The current process id of the runtime. */
export let pid: number;

/** Reflects the NO_COLOR environment variable: https://no-color.org/ */
export let noColor: boolean;

export { symbols } from "./symbols.ts";<|MERGE_RESOLUTION|>--- conflicted
+++ resolved
@@ -85,20 +85,15 @@
   ShutdownMode,
   shutdown
 } from "./net.ts";
-<<<<<<< HEAD
-export { dir, env, exit, execPath, hostname, loadavg } from "./os.ts";
-=======
 export {
   dir,
   env,
   exit,
-  isTTY,
   execPath,
   hostname,
   loadavg,
   osRelease
 } from "./os.ts";
->>>>>>> c2507787
 export {
   permissions,
   PermissionName,
