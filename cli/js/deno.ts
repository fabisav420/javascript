// Copyright 2018-2020 the Deno authors. All rights reserved. MIT license.

// Public deno module.
export {
  Buffer,
  readAll,
  readAllSync,
  writeAll,
  writeAllSync,
} from "./buffer.ts";
export { build, OperatingSystem, Arch } from "./build.ts";
export { chmodSync, chmod } from "./ops/fs/chmod.ts";
export { chownSync, chown } from "./ops/fs/chown.ts";
export { transpileOnly, compile, bundle } from "./compiler/api.ts";
export { customInspect, inspect } from "./web/console.ts";
export { copyFileSync, copyFile } from "./ops/fs/copy_file.ts";
export {
  Diagnostic,
  DiagnosticCategory,
  DiagnosticItem,
  DiagnosticMessageChain,
} from "./diagnostics.ts";
export { chdir, cwd } from "./ops/fs/dir.ts";
export { applySourceMap, formatDiagnostics } from "./ops/errors.ts";
export { errors } from "./errors.ts";
export {
  File,
  open,
  openSync,
  create,
  createSync,
  stdin,
  stdout,
  stderr,
  seek,
  seekSync,
  OpenOptions,
} from "./files.ts";
export { read, readSync, write, writeSync } from "./ops/io.ts";
export { FsEvent, watchFs } from "./ops/fs_events.ts";
export { internalSymbol as internal } from "./internals.ts";
export {
  EOF,
  copy,
  iter,
  iterSync,
  SeekMode,
  Reader,
  ReaderSync,
  Writer,
  WriterSync,
  Closer,
  Seeker,
<<<<<<< HEAD
  SeekerSync,
  ReadCloser,
  WriteCloser,
  ReadSeeker,
  WriteSeeker,
  ReadWriteCloser,
  ReadWriteSeeker,
=======
>>>>>>> 8feb30e3
} from "./io.ts";
export { linkSync, link } from "./ops/fs/link.ts";
export {
  makeTempDirSync,
  makeTempDir,
  makeTempFileSync,
  makeTempFile,
  MakeTempOptions,
} from "./ops/fs/make_temp.ts";
export { metrics, Metrics } from "./ops/runtime.ts";
export { mkdirSync, mkdir, MkdirOptions } from "./ops/fs/mkdir.ts";
export {
  connect,
  listen,
  DatagramConn,
  Listener,
  Conn,
  ShutdownMode,
  shutdown,
} from "./net.ts";
export {
  dir,
  env,
  exit,
  execPath,
  hostname,
  loadavg,
  osRelease,
} from "./ops/os.ts";
export {
  permissions,
  PermissionName,
  PermissionState,
  PermissionStatus,
  Permissions,
} from "./permissions.ts";
export { openPlugin } from "./ops/plugins.ts";
export { kill } from "./ops/process.ts";
export { run, RunOptions, Process, ProcessStatus } from "./process.ts";
export { DirEntry, readdirSync, readdir } from "./ops/fs/read_dir.ts";
export { readFileSync, readFile } from "./read_file.ts";
export { readTextFileSync, readTextFile } from "./read_text_file.ts";
export { readlinkSync, readlink } from "./ops/fs/read_link.ts";
export { realpathSync, realpath } from "./ops/fs/realpath.ts";
export { removeSync, remove, RemoveOptions } from "./ops/fs/remove.ts";
export { renameSync, rename } from "./ops/fs/rename.ts";
export { resources, close } from "./ops/resources.ts";
export { signal, signals, Signal, SignalStream } from "./signals.ts";
export { FileInfo, statSync, lstatSync, stat, lstat } from "./ops/fs/stat.ts";
export { symlinkSync, symlink } from "./ops/fs/symlink.ts";
export { connectTls, listenTls, startTls } from "./tls.ts";
export { truncateSync, truncate } from "./ops/fs/truncate.ts";
export { isatty, setRaw } from "./ops/tty.ts";
export { umask } from "./ops/fs/umask.ts";
export { utimeSync, utime } from "./ops/fs/utime.ts";
export { version } from "./version.ts";
export { writeFileSync, writeFile, WriteFileOptions } from "./write_file.ts";
export { writeTextFileSync, writeTextFile } from "./write_text_file.ts";
export const args: string[] = [];
export { TestDefinition, test } from "./testing.ts";

// These are internal Deno APIs.  We are marking them as internal so they do not
// appear in the runtime type library.
export { core } from "./core.ts";

export let pid: number;

export let noColor: boolean;<|MERGE_RESOLUTION|>--- conflicted
+++ resolved
@@ -51,16 +51,6 @@
   WriterSync,
   Closer,
   Seeker,
-<<<<<<< HEAD
-  SeekerSync,
-  ReadCloser,
-  WriteCloser,
-  ReadSeeker,
-  WriteSeeker,
-  ReadWriteCloser,
-  ReadWriteSeeker,
-=======
->>>>>>> 8feb30e3
 } from "./io.ts";
 export { linkSync, link } from "./ops/fs/link.ts";
 export {
