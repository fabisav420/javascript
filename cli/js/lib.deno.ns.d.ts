// Copyright 2018-2020 the Deno authors. All rights reserved. MIT license.

/// <reference no-default-lib="true" />
/// <reference lib="esnext" />

declare namespace Deno {
  /** The current process id of the runtime. */
  export let pid: number;

  /** Reflects the NO_COLOR environment variable.
   *
   * See: https://no-color.org/ */
  export let noColor: boolean;

  export type TestFunction = () => void | Promise<void>;

  export interface TestDefinition {
    fn: TestFunction;
    name: string;
  }

  /** Register a test which will be run when `deno test` is used on the command
   * line and the containing module looks like a test module, or explicitly
   * when `Deno.runTests` is used */
  export function test(t: TestDefinition): void;
  /** Register a test which will be run when `deno test` is used on the command
   * line and the containing module looks like a test module, or explicitly
   * when `Deno.runTests` is used */
  export function test(fn: TestFunction): void;
  /** Register a test which will be run when `deno test` is used on the command
   * line and the containing module looks like a test module, or explicitly
   * when `Deno.runTests` is used */
  export function test(name: string, fn: TestFunction): void;

  export interface RunTestsOptions {
    /** If `true`, Deno will exit with status code 1 if there was
     * test failure. Defaults to `true`. */
    exitOnFail?: boolean;
    /** If `true`, Deno will exit upon first test failure Defaults to `false`. */
    failFast?: boolean;
    /** String or RegExp used to filter test to run. Only test with names
     * matching provided `String` or `RegExp` will be run. */
    only?: string | RegExp;
    /** String or RegExp used to skip tests to run. Tests with names
     * matching provided `String` or `RegExp` will not be run. */
    skip?: string | RegExp;
    /** Disable logging of the results. Defaults to `false`. */
    disableLog?: boolean;
  }

  /** Run any tests which have been registered. Always resolves
   * asynchronously. */
  export function runTests(opts?: RunTestsOptions): Promise<void>;

  /** Get the `loadavg`. Requires `allow-env` permission.
   *
   *       console.log(Deno.loadavg());
   */
  export function loadavg(): number[];

  /** Get the `hostname`. Requires `allow-env` permission.
   *
   *       console.log(Deno.hostname());
   */
  export function hostname(): string;

  /** Get the OS release. Requires `allow-env` permission.
   *
   *       console.log(Deno.osRelease());
   */
  export function osRelease(): string;

  /** Exit the Deno process with optional exit code. */
  export function exit(code?: number): never;

  /** Returns a snapshot of the environment variables at invocation. Mutating a
   * property in the object will set that variable in the environment for the
   * process. The environment object will only accept `string`s as values.
   *
   *       const myEnv = Deno.env();
   *       console.log(myEnv.SHELL);
   *       myEnv.TEST_VAR = "HELLO";
   *       const newEnv = Deno.env();
   *       console.log(myEnv.TEST_VAR == newEnv.TEST_VAR);
   *
   * Requires `allow-env` permission. */
  export function env(): {
    [index: string]: string;
  };

  /** Returns the value of an environment variable at invocation. If the
   * variable is not present, `undefined` will be returned.
   *
   *       const myEnv = Deno.env();
   *       console.log(myEnv.SHELL);
   *       myEnv.TEST_VAR = "HELLO";
   *       const newEnv = Deno.env();
   *       console.log(myEnv.TEST_VAR == newEnv.TEST_VAR);
   *
   * Requires `allow-env` permission. */
  export function env(key: string): string | undefined;

  /** **UNSTABLE** */
  export type DirKind =
    | "home"
    | "cache"
    | "config"
    | "executable"
    | "data"
    | "data_local"
    | "audio"
    | "desktop"
    | "document"
    | "download"
    | "font"
    | "picture"
    | "public"
    | "template"
    | "tmp"
    | "video";

  // TODO(ry) markdown in jsdoc broken https://deno.land/typedoc/index.html#dir
  /**
   * **UNSTABLE**: Might rename method `dir` and type alias `DirKind`.
   *
   * Returns the user and platform specific directories.
   *
   * Requires `allow-env` permission.
   *
   * Returns `null` if there is no applicable directory or if any other error
   * occurs.
   *
   * Argument values: `"home"`, `"cache"`, `"config"`, `"executable"`, `"data"`,
   * `"data_local"`, `"audio"`, `"desktop"`, `"document"`, `"download"`,
   * `"font"`, `"picture"`, `"public"`, `"template"`, `"tmp"`, `"video"`
   *
   * `"cache"`
   *
   * |Platform | Value                               | Example                      |
   * | ------- | ----------------------------------- | ---------------------------- |
   * | Linux   | `$XDG_CACHE_HOME` or `$HOME`/.cache | /home/alice/.cache           |
   * | macOS   | `$HOME`/Library/Caches              | /Users/Alice/Library/Caches  |
   * | Windows | `{FOLDERID_LocalAppData}`           | C:\Users\Alice\AppData\Local |
   *
   * `"config"`
   *
   * |Platform | Value                                 | Example                          |
   * | ------- | ------------------------------------- | -------------------------------- |
   * | Linux   | `$XDG_CONFIG_HOME` or `$HOME`/.config | /home/alice/.config              |
   * | macOS   | `$HOME`/Library/Preferences           | /Users/Alice/Library/Preferences |
   * | Windows | `{FOLDERID_RoamingAppData}`           | C:\Users\Alice\AppData\Roaming   |
   *
   * `"executable"`
   *
   * |Platform | Value                                                           | Example                |
   * | ------- | --------------------------------------------------------------- | -----------------------|
   * | Linux   | `XDG_BIN_HOME` or `$XDG_DATA_HOME`/../bin or `$HOME`/.local/bin | /home/alice/.local/bin |
   * | macOS   | -                                                               | -                      |
   * | Windows | -                                                               | -                      |
   *
   * `"data"`
   *
   * |Platform | Value                                    | Example                                  |
   * | ------- | ---------------------------------------- | ---------------------------------------- |
   * | Linux   | `$XDG_DATA_HOME` or `$HOME`/.local/share | /home/alice/.local/share                 |
   * | macOS   | `$HOME`/Library/Application Support      | /Users/Alice/Library/Application Support |
   * | Windows | `{FOLDERID_RoamingAppData}`              | C:\Users\Alice\AppData\Roaming           |
   *
   * `"data_local"`
   *
   * |Platform | Value                                    | Example                                  |
   * | ------- | ---------------------------------------- | ---------------------------------------- |
   * | Linux   | `$XDG_DATA_HOME` or `$HOME`/.local/share | /home/alice/.local/share                 |
   * | macOS   | `$HOME`/Library/Application Support      | /Users/Alice/Library/Application Support |
   * | Windows | `{FOLDERID_LocalAppData}`                | C:\Users\Alice\AppData\Local             |
   *
   * `"audio"`
   *
   * |Platform | Value              | Example              |
   * | ------- | ------------------ | -------------------- |
   * | Linux   | `XDG_MUSIC_DIR`    | /home/alice/Music    |
   * | macOS   | `$HOME`/Music      | /Users/Alice/Music   |
   * | Windows | `{FOLDERID_Music}` | C:\Users\Alice\Music |
   *
   * `"desktop"`
   *
   * |Platform | Value                | Example                |
   * | ------- | -------------------- | ---------------------- |
   * | Linux   | `XDG_DESKTOP_DIR`    | /home/alice/Desktop    |
   * | macOS   | `$HOME`/Desktop      | /Users/Alice/Desktop   |
   * | Windows | `{FOLDERID_Desktop}` | C:\Users\Alice\Desktop |
   *
   * `"document"`
   *
   * |Platform | Value                  | Example                  |
   * | ------- | ---------------------- | ------------------------ |
   * | Linux   | `XDG_DOCUMENTS_DIR`    | /home/alice/Documents    |
   * | macOS   | `$HOME`/Documents      | /Users/Alice/Documents   |
   * | Windows | `{FOLDERID_Documents}` | C:\Users\Alice\Documents |
   *
   * `"download"`
   *
   * |Platform | Value                  | Example                  |
   * | ------- | ---------------------- | ------------------------ |
   * | Linux   | `XDG_DOWNLOAD_DIR`     | /home/alice/Downloads    |
   * | macOS   | `$HOME`/Downloads      | /Users/Alice/Downloads   |
   * | Windows | `{FOLDERID_Downloads}` | C:\Users\Alice\Downloads |
   *
   * `"font"`
   *
   * |Platform | Value                                                | Example                        |
   * | ------- | ---------------------------------------------------- | ------------------------------ |
   * | Linux   | `$XDG_DATA_HOME`/fonts or `$HOME`/.local/share/fonts | /home/alice/.local/share/fonts |
   * | macOS   | `$HOME/Library/Fonts`                                | /Users/Alice/Library/Fonts     |
   * | Windows | –                                                    | –                              |
   *
   * `"picture"`
   *
   * |Platform | Value                 | Example                 |
   * | ------- | --------------------- | ----------------------- |
   * | Linux   | `XDG_PICTURES_DIR`    | /home/alice/Pictures    |
   * | macOS   | `$HOME`/Pictures      | /Users/Alice/Pictures   |
   * | Windows | `{FOLDERID_Pictures}` | C:\Users\Alice\Pictures |
   *
   * `"public"`
   *
   * |Platform | Value                 | Example             |
   * | ------- | --------------------- | ------------------- |
   * | Linux   | `XDG_PUBLICSHARE_DIR` | /home/alice/Public  |
   * | macOS   | `$HOME`/Public        | /Users/Alice/Public |
   * | Windows | `{FOLDERID_Public}`   | C:\Users\Public     |
   *
   * `"template"`
   *
   * |Platform | Value                  | Example                                                    |
   * | ------- | ---------------------- | ---------------------------------------------------------- |
   * | Linux   | `XDG_TEMPLATES_DIR`    | /home/alice/Templates                                      |
   * | macOS   | –                      | –                                                          |
   * | Windows | `{FOLDERID_Templates}` | C:\Users\Alice\AppData\Roaming\Microsoft\Windows\Templates |
   *
   * `"tmp"`
   *
   * |Platform | Value                  | Example                                                    |
   * | ------- | ---------------------- | ---------------------------------------------------------- |
   * | Linux   | `TMPDIR`               | /tmp                                                       |
   * | macOS   | `TMPDIR`               | /tmp                                                       |
   * | Windows | `{TMP}`                | C:\Users\Alice\AppData\Local\Temp                          |
   *
   * `"video"`
   *
   * |Platform | Value               | Example               |
   * | ------- | ------------------- | --------------------- |
   * | Linux   | `XDG_VIDEOS_DIR`    | /home/alice/Videos    |
   * | macOS   | `$HOME`/Movies      | /Users/Alice/Movies   |
   * | Windows | `{FOLDERID_Videos}` | C:\Users\Alice\Videos |
   *
   */
  export function dir(kind: DirKind): string | null;

  /**
   * Returns the path to the current deno executable.
   *
   * Requires `allow-env` permission.
   */
  export function execPath(): string;

  // @url js/dir.d.ts

  /**
   * **UNSTABLE**: maybe needs permissions.
   *
   * Return a string representing the current working directory.
   *
   * If the current directory can be reached via multiple paths (due to symbolic
   * links), `cwd()` may return any one of them.
   *
   * Throws `Deno.errors.NotFound` if directory not available.
   */
  export function cwd(): string;

  /**
   * **UNSTABLE**: maybe needs permissions.
   *
   * Change the current working directory to the specified path.
   *
   * Throws `Deno.errors.NotFound` if directory not available.
   */
  export function chdir(directory: string): void;

  /** **UNSTABLE**: might move to `Deno.symbols`. */
  export const EOF: unique symbol;
  export type EOF = typeof EOF;

  // @url js/io.d.ts

  /** **UNSTABLE**: might remove `"SEEK_"` prefix. Might not use all-caps. */
  export enum SeekMode {
    SEEK_START = 0,
    SEEK_CURRENT = 1,
    SEEK_END = 2
  }

  /** **UNSTABLE**: might make `Reader` into iterator of some sort. */
  export interface Reader {
    /** Reads up to `p.byteLength` bytes into `p`. It resolves to the number of
     * bytes read (`0` < `n` <= `p.byteLength`) and rejects if any error
     * encountered. Even if `read()` resolves to `n` < `p.byteLength`, it may
     * use all of `p` as scratch space during the call. If some data is
     * available but not `p.byteLength` bytes, `read()` conventionally resolves
     * to what is available instead of waiting for more.
     *
     * When `read()` encounters end-of-file condition, it resolves to
     * `Deno.EOF` symbol.
     *
     * When `read()` encounters an error, it rejects with an error.
     *
     * Callers should always process the `n` > `0` bytes returned before
     * considering the `EOF`. Doing so correctly handles I/O errors that happen
     * after reading some bytes and also both of the allowed EOF behaviors.
     *
     * Implementations should not retain a reference to `p`.
     */
    read(p: Uint8Array): Promise<number | EOF>;
  }

  export interface SyncReader {
    /** Reads up to `p.byteLength` bytes into `p`. It resolves to the number
     * of bytes read (`0` < `n` <= `p.byteLength`) and rejects if any error
     * encountered. Even if `read()` returns `n` < `p.byteLength`, it may use
     * all of `p` as scratch space during the call. If some data is available
     * but not `p.byteLength` bytes, `read()` conventionally returns what is
     * available instead of waiting for more.
     *
     * When `readSync()` encounters end-of-file condition, it returns `Deno.EOF`
     * symbol.
     *
     * When `readSync()` encounters an error, it throws with an error.
     *
     * Callers should always process the `n` > `0` bytes returned before
     * considering the `EOF`. Doing so correctly handles I/O errors that happen
     * after reading some bytes and also both of the allowed EOF behaviors.
     *
     * Implementations should not retain a reference to `p`.
     */
    readSync(p: Uint8Array): number | EOF;
  }

  export interface Writer {
    /** Writes `p.byteLength` bytes from `p` to the underlying data stream. It
     * resolves to the number of bytes written from `p` (`0` <= `n` <=
     * `p.byteLength`) or reject with the error encountered that caused the
     * write to stop early. `write()` must reject with a non-null error if
     * would resolve to `n` < `p.byteLength`. `write()` must not modify the
     * slice data, even temporarily.
     *
     * Implementations should not retain a reference to `p`.
     */
    write(p: Uint8Array): Promise<number>;
  }

  export interface SyncWriter {
    /** Writes `p.byteLength` bytes from `p` to the underlying data
     * stream. It returns the number of bytes written from `p` (`0` <= `n`
     * <= `p.byteLength`) and any error encountered that caused the write to
     * stop early. `writeSync()` must throw a non-null error if it returns `n` <
     * `p.byteLength`. `writeSync()` must not modify the slice data, even
     * temporarily.
     *
     * Implementations should not retain a reference to `p`.
     */
    writeSync(p: Uint8Array): number;
  }

  export interface Closer {
    close(): void;
  }

  export interface Seeker {
    /** Seek sets the offset for the next `read()` or `write()` to offset,
     * interpreted according to `whence`: `SEEK_START` means relative to the
     * start of the file, `SEEK_CURRENT` means relative to the current offset,
     * and `SEEK_END` means relative to the end. Seek resolves to the new offset
     * relative to the start of the file.
     *
     * Seeking to an offset before the start of the file is an error. Seeking to
     * any positive offset is legal, but the behavior of subsequent I/O
     * operations on the underlying object is implementation-dependent.
     * It returns the number of cursor position.
     */
    seek(offset: number, whence: SeekMode): Promise<number>;
  }

  export interface SyncSeeker {
    /** Seek sets the offset for the next `readSync()` or `writeSync()` to
     * offset, interpreted according to `whence`: `SEEK_START` means relative
     * to the start of the file, `SEEK_CURRENT` means relative to the current
     * offset, and `SEEK_END` means relative to the end.
     *
     * Seeking to an offset before the start of the file is an error. Seeking to
     * any positive offset is legal, but the behavior of subsequent I/O
     * operations on the underlying object is implementation-dependent.
     */
    seekSync(offset: number, whence: SeekMode): number;
  }

  export interface ReadCloser extends Reader, Closer {}
  export interface WriteCloser extends Writer, Closer {}
  export interface ReadSeeker extends Reader, Seeker {}
  export interface WriteSeeker extends Writer, Seeker {}
  export interface ReadWriteCloser extends Reader, Writer, Closer {}
  export interface ReadWriteSeeker extends Reader, Writer, Seeker {}

  /** Copies from `src` to `dst` until either `EOF` is reached on `src` or an
   * error occurs. It resolves to the number of bytes copied or rejects with
   * the first error encountered while copying.
   *
   * Because `copy()` is defined to read from `src` until `EOF`, it does not
   * treat an `EOF` from `read()` as an error to be reported.
   */
  export function copy(dst: Writer, src: Reader): Promise<number>;

  /** Turns `r` into async iterator.
   *
   *      for await (const chunk of toAsyncIterator(reader)) {
   *        console.log(chunk);
   *      }
   */
  export function toAsyncIterator(r: Reader): AsyncIterableIterator<Uint8Array>;

  // @url js/files.d.ts

  /** Synchronously open a file and return an instance of the `File` object.
   *
   *       const file = Deno.openSync("/foo/bar.txt", { read: true, write: true });
   *
   * Requires `allow-read` and `allow-write` permissions depending on mode.
   */
  export function openSync(path: string, options?: OpenOptions): File;

  /** Synchronously open a file and return an instance of the `File` object.
   *
   *       const file = Deno.openSync("/foo/bar.txt", "r");
   *
   * Requires `allow-read` and `allow-write` permissions depending on mode.
   */
  export function openSync(path: string, mode?: OpenMode): File;

  /** Open a file and resolve to an instance of the `File` object.
   *
   *     const file = await Deno.open("/foo/bar.txt", { read: true, write: true });
   *
   * Requires `allow-read` and `allow-write` permissions depending on mode.
   */
  export function open(path: string, options?: OpenOptions): Promise<File>;

  /** Open a file and resolves to an instance of `Deno.File`.
   *
   *     const file = await Deno.open("/foo/bar.txt, "w+");
   *
   * Requires `allow-read` and `allow-write` permissions depending on mode.
   */
  export function open(path: string, mode?: OpenMode): Promise<File>;

  /** Creates a file if none exists or truncates an existing file and returns
   *  an instance of `Deno.File`.
   *
   *       const file = Deno.createSync("/foo/bar.txt");
   *
   * Requires `allow-read` and `allow-write` permissions.
   */
  export function createSync(path: string): File;

  /** Creates a file if none exists or truncates an existing file and resolves to
   *  an instance of `Deno.File`.
   *
   *       const file = await Deno.create("/foo/bar.txt");
   *
   * Requires `allow-read` and `allow-write` permissions.
   */
  export function create(path: string): Promise<File>;

  /** Synchronously read from a file ID into an array buffer.
   *
   * Returns `number | EOF` for the operation.
   *
   *      const file = Deno.openSync("/foo/bar.txt");
   *      const buf = new Uint8Array(100);
   *      const nread = Deno.readSync(file.rid, buf);
   *      const text = new TextDecoder().decode(buf);
   */
  export function readSync(rid: number, p: Uint8Array): number | EOF;

  /** Read from a resource ID into an array buffer.
   *
   * Resolves to the `number | EOF` for the operation.
   *
   *       const file = await Deno.open("/foo/bar.txt");
   *       const buf = new Uint8Array(100);
   *       const nread = await Deno.read(file.rid, buf);
   *       const text = new TextDecoder().decode(buf);
   */
  export function read(rid: number, p: Uint8Array): Promise<number | EOF>;

  /** Synchronously write to the resource ID the contents of the array buffer.
   *
   * Resolves to the number of bytes written.
   *
   *       const encoder = new TextEncoder();
   *       const data = encoder.encode("Hello world\n");
   *       const file = Deno.openSync("/foo/bar.txt");
   *       Deno.writeSync(file.rid, data);
   */
  export function writeSync(rid: number, p: Uint8Array): number;

  /** Write to the resource ID the contents of the array buffer.
   *
   * Resolves to the number of bytes written.
   *
   *      const encoder = new TextEncoder();
   *      const data = encoder.encode("Hello world\n");
   *      const file = await Deno.open("/foo/bar.txt");
   *      await Deno.write(file.rid, data);
   */
  export function write(rid: number, p: Uint8Array): Promise<number>;

  /** Synchronously seek a file ID to the given offset under mode given by `whence`.
   *
   *       const file = Deno.openSync("/foo/bar.txt");
   *       Deno.seekSync(file.rid, 0, 0);
   */
  export function seekSync(
    rid: number,
    offset: number,
    whence: SeekMode
  ): number;

  /** Seek a file ID to the given offset under mode given by `whence`.
   *
   *      const file = await Deno.open("/foo/bar.txt");
   *      await Deno.seek(file.rid, 0, 0);
   */
  export function seek(
    rid: number,
    offset: number,
    whence: SeekMode
  ): Promise<number>;

  /** Close the given resource ID. */
  export function close(rid: number): void;

  /** The Deno abstraction for reading and writing files. */
  export class File
    implements
      Reader,
      SyncReader,
      Writer,
      SyncWriter,
      Seeker,
      SyncSeeker,
      Closer {
    readonly rid: number;
    constructor(rid: number);
    write(p: Uint8Array): Promise<number>;
    writeSync(p: Uint8Array): number;
    read(p: Uint8Array): Promise<number | EOF>;
    readSync(p: Uint8Array): number | EOF;
    seek(offset: number, whence: SeekMode): Promise<number>;
    seekSync(offset: number, whence: SeekMode): number;
    close(): void;
  }

  /** An instance of `Deno.File` for `stdin`. */
  export const stdin: File;
  /** An instance of `Deno.File` for `stdout`. */
  export const stdout: File;
  /** An instance of `Deno.File` for `stderr`. */
  export const stderr: File;

  export interface OpenOptions {
    /** Sets the option for read access. This option, when `true`, means that the
     * file should be read-able if opened. */
    read?: boolean;
    /** Sets the option for write access. This option, when `true`, means that
     * the file should be write-able if opened. If the file already exists,
     * any write calls on it will overwrite its contents, by default without
     * truncating it. */
    write?: boolean;
    /**Sets the option for the append mode. This option, when `true`, means that
     * writes will append to a file instead of overwriting previous contents.
     * Note that setting `{ write: true, append: true }` has the same effect as
     * setting only `{ append: true }`. */
    append?: boolean;
    /** Sets the option for truncating a previous file. If a file is
     * successfully opened with this option set it will truncate the file to `0`
     * length if it already exists. The file must be opened with write access
     * for truncate to work. */
    truncate?: boolean;
    /** Sets the option to allow creating a new file, if one doesn't already
     * exist at the specified path. Requires write or append access to be
     * used. */
    create?: boolean;
    /** Defaults to `false`. If set to `true`, no file, directory, or symlink is
     * allowed to exist at the target location. Requires write or append
     * access to be used. When createNew is set to `true`, create and truncate
     * are ignored. */
    createNew?: boolean;
  }

  /** A set of string literals which specify the open mode of a file.
   *
   * |Value |Description                                                                                       |
   * |------|--------------------------------------------------------------------------------------------------|
   * |`"r"` |Read-only. Default. Starts at beginning of file.                                                  |
   * |`"r+"`|Read-write. Start at beginning of file.                                                           |
   * |`"w"` |Write-only. Opens and truncates existing file or creates new one for writing only.                |
   * |`"w+"`|Read-write. Opens and truncates existing file or creates new one for writing and reading.         |
   * |`"a"` |Write-only. Opens existing file or creates new one. Each write appends content to the end of file.|
   * |`"a+"`|Read-write. Behaves like `"a"` and allows to read from file.                                      |
   * |`"x"` |Write-only. Exclusive create - creates new file only if one doesn't exist already.                |
   * |`"x+"`|Read-write. Behaves like `x` and allows reading from file.                                        |
   */
  export type OpenMode = "r" | "r+" | "w" | "w+" | "a" | "a+" | "x" | "x+";

  // @url js/tty.d.ts

  /** **UNSTABLE**: newly added API
   *
   *  Check if a given resource is TTY. */
  export function isatty(rid: number): boolean;

  /** **UNSTABLE**: newly added API
   *
   *  Set TTY to be under raw mode or not. */
  export function setRaw(rid: number, mode: boolean): void;

  // @url js/buffer.d.ts

  /** A variable-sized buffer of bytes with `read()` and `write()` methods.
   *
   * Based on [Go Buffer](https://golang.org/pkg/bytes/#Buffer). */
  export class Buffer implements Reader, SyncReader, Writer, SyncWriter {
    private buf;
    private off;
    private _tryGrowByReslice;
    private _reslice;
    private _grow;

    constructor(ab?: ArrayBuffer);
    /** Returns a slice holding the unread portion of the buffer.
     *
     * The slice is valid for use only until the next buffer modification (that
     * is, only until the next call to a method like `read()`, `write()`,
     * `reset()`, or `truncate()`). The slice aliases the buffer content at
     * least until the next buffer modification, so immediate changes to the
     * slice will affect the result of future reads. */
    bytes(): Uint8Array;
    /** Returns the contents of the unread portion of the buffer as a `string`.
     *
     * **Warning**: if multibyte characters are present when data is flowing
     * through the buffer, this method may result in incorrect strings due to a
     * character being split. */
    toString(): string;
    /** Returns whether the unread portion of the buffer is empty. */
    empty(): boolean;
    /** A read only number of bytes of the unread portion of the buffer. */
    readonly length: number;
    /** The read only capacity of the buffer's underlying byte slice, that is,
     * the total space allocated for the buffer's data. */
    readonly capacity: number;
    /** Discards all but the first `n` unread bytes from the buffer but
     * continues to use the same allocated storage. It throws if `n` is
     * negative or greater than the length of the buffer. */
    truncate(n: number): void;
    /** Resets the buffer to be empty, but it retains the underlying storage for
     * use by future writes. `.reset()` is the same as `.truncate(0)`. */
    reset(): void;
    /** Reads the next `p.length` bytes from the buffer or until the buffer is
     * drained. Returns the number of bytes read. If the buffer has no data to
     * return, the return is `Deno.EOF`. */
    readSync(p: Uint8Array): number | EOF;
    /** Reads the next `p.length` bytes from the buffer or until the buffer is
     * drained. Resolves to the number of bytes read. If the buffer has no
     * data to return, resolves to `Deno.EOF`. */
    read(p: Uint8Array): Promise<number | EOF>;
    writeSync(p: Uint8Array): number;
    write(p: Uint8Array): Promise<number>;
    /** Grows the buffer's capacity, if necessary, to guarantee space for
     * another `n` bytes. After `.grow(n)`, at least `n` bytes can be written to
     * the buffer without another allocation. If `n` is negative, `.grow()` will
     * throw. If the buffer can't grow it will throw an error.
     *
     * Based on Go Lang's
     * [Buffer.Grow](https://golang.org/pkg/bytes/#Buffer.Grow). */
    grow(n: number): void;
    /** Reads data from `r` until `Deno.EOF` and appends it to the buffer,
     * growing the buffer as needed. It resolves to the number of bytes read.
     * If the buffer becomes too large, `.readFrom()` will reject with an error.
     *
     * Based on Go Lang's
     * [Buffer.ReadFrom](https://golang.org/pkg/bytes/#Buffer.ReadFrom). */
    readFrom(r: Reader): Promise<number>;
    /** Reads data from `r` until `Deno.EOF` and appends it to the buffer,
     * growing the buffer as needed. It returns the number of bytes read. If the
     * buffer becomes too large, `.readFromSync()` will throw an error.
     *
     * Based on Go Lang's
     * [Buffer.ReadFrom](https://golang.org/pkg/bytes/#Buffer.ReadFrom). */
    readFromSync(r: SyncReader): number;
  }

  /** Read `r` until `Deno.EOF` and resolves to the content as
   * `Uint8Array`. */
  export function readAll(r: Reader): Promise<Uint8Array>;

  /** Read `r` until `Deno.EOF` and returns the content as `Uint8Array`. */
  export function readAllSync(r: SyncReader): Uint8Array;

  /** Write all the content of `arr` to `w`. */
  export function writeAll(w: Writer, arr: Uint8Array): Promise<void>;

  /** Synchronously write all the content of `arr` to `w`. */
  export function writeAllSync(w: SyncWriter, arr: Uint8Array): void;

  // @url js/mkdir.d.ts

  export interface MkdirOptions {
    /** Defaults to `false`. If set to `true`, means that any intermediate
     * directories will also be created (as with the shell command `mkdir -p`).
     * Intermediate directories are created with the same permissions.
     * When recursive is set to `true`, succeeds silently (without changing any
     * permissions) if a directory already exists at the path. */
    recursive?: boolean;
    /** Permissions to use when creating the directory (defaults to `0o777`,
     * before the process's umask).
     * Does nothing/raises on Windows. */
    mode?: number;
  }

  /** Synchronously creates a new directory with the specified path.
   *
   *       Deno.mkdirSync("new_dir");
   *       Deno.mkdirSync("nested/directories", { recursive: true });
   *
   * Requires `allow-write` permission. */
  export function mkdirSync(path: string, options?: MkdirOptions): void;

  /** @deprecated */
  export function mkdirSync(
    path: string,
    recursive?: boolean,
    mode?: number
  ): void;

  /** Creates a new directory with the specified path.
   *
   *       await Deno.mkdir("new_dir");
   *       await Deno.mkdir("nested/directories", { recursive: true });
   *
   * Requires `allow-write` permission. */
  export function mkdir(path: string, options?: MkdirOptions): Promise<void>;

  /** @deprecated */
  export function mkdir(
    path: string,
    recursive?: boolean,
    mode?: number
  ): Promise<void>;

  // @url js/make_temp.d.ts

  export interface MakeTempOptions {
    /** Directory where the temporary directory should be created (defaults to
     * the env variable TMPDIR, or the system's default, usually /tmp). */
    dir?: string;
    /** String that should precede the random portion of the temporary
     * directory's name. */
    prefix?: string;
    /** String that should follow the random portion of the temporary
     * directory's name. */
    suffix?: string;
  }

  /** Synchronously creates a new temporary directory in the directory `dir`,
   * its name beginning with `prefix` and ending with `suffix`.
   *
   * It returns the full path to the newly created directory.
   *
   * If `dir` is unspecified, uses the default directory for temporary files.
   * Multiple programs calling this function simultaneously will create different
   * directories. It is the caller's responsibility to remove the directory when
   * no longer needed.
   *
   *       const tempDirName0 = Deno.makeTempDirSync();
   *       const tempDirName1 = Deno.makeTempDirSync({ prefix: 'my_temp' });
   *
   * Requires `allow-write` permission. */
  // TODO(ry) Doesn't check permissions.
  export function makeTempDirSync(options?: MakeTempOptions): string;

  /** Creates a new temporary directory in the directory `dir`, its name
   * beginning with `prefix` and ending with `suffix`.
   *
   * It resolves to the full path to the newly created directory.
   *
   * If `dir` is unspecified, uses the default directory for temporary files.
   * Multiple programs calling this function simultaneously will create different
   * directories. It is the caller's responsibility to remove the directory when
   * no longer needed.
   *
   *       const tempDirName0 = await Deno.makeTempDir();
   *       const tempDirName1 = await Deno.makeTempDir({ prefix: 'my_temp' });
   *
   * Requires `allow-write` permission. */
  // TODO(ry) Doesn't check permissions.
  export function makeTempDir(options?: MakeTempOptions): Promise<string>;

  /** Synchronously creates a new temporary file in the directory `dir`, its name
   * beginning with `prefix` and ending with `suffix`.
   *
   * It returns the full path to the newly created file.
   *
   * If `dir` is unspecified, uses the default directory for temporary files.
   * Multiple programs calling this function simultaneously will create different
   * files. It is the caller's responsibility to remove the file when
   * no longer needed.
   *
   *       const tempFileName0 = Deno.makeTempFileSync();
   *       const tempFileName1 = Deno.makeTempFileSync({ prefix: 'my_temp' });
   *
   * Requires `allow-write` permission. */
  export function makeTempFileSync(options?: MakeTempOptions): string;

  /** Creates a new temporary file in the directory `dir`, its name
   * beginning with `prefix` and ending with `suffix`.
   *
   * It resolves to the full path to the newly created file.
   *
   * If `dir` is unspecified, uses the default directory for temporary files.
   * Multiple programs calling this function simultaneously will create different
   * files. It is the caller's responsibility to remove the file when
   * no longer needed.
   *
   *       const tempFileName0 = await Deno.makeTempFile();
   *       const tempFileName1 = await Deno.makeTempFile({ prefix: 'my_temp' });
   *
   * Requires `allow-write` permission. */
  export function makeTempFile(options?: MakeTempOptions): Promise<string>;

  // @url js/chmod.d.ts

  /** Synchronously changes the permission of a specific file/directory of
   * specified path.  Ignores the process's umask.
   *
   *       Deno.chmodSync("/path/to/file", 0o666);
   *
   * Requires `allow-write` permission. */
  export function chmodSync(path: string, mode: number): void;

  /** Changes the permission of a specific file/directory of specified path.
   * Ignores the process's umask.
   *
   *       await Deno.chmod("/path/to/file", 0o666);
   *
   * Requires `allow-write` permission. */
  export function chmod(path: string, mode: number): Promise<void>;

  // @url js/chown.d.ts

  /** Synchronously change owner of a regular file or directory. Linux/Mac OS
   * only at the moment.
   *
   * Requires `allow-write` permission.
   *
   * @param path path to the file
   * @param uid user id of the new owner
   * @param gid group id of the new owner
   */
  export function chownSync(path: string, uid: number, gid: number): void;

  /** Change owner of a regular file or directory. Linux/Mac OS only at the
   * moment.
   *
   * Requires `allow-write` permission.
   *
   * @param path path to the file
   * @param uid user id of the new owner
   * @param gid group id of the new owner
   */
  export function chown(path: string, uid: number, gid: number): Promise<void>;

  // @url js/utime.d.ts

  /** **UNSTABLE**: needs investigation into high precision time.
   *
   * Synchronously changes the access and modification times of a file system
   * object referenced by `path`. Given times are either in seconds (UNIX epoch
   * time) or as `Date` objects.
   *
   *       Deno.utimeSync("myfile.txt", 1556495550, new Date());
   *
   * Requires `allow-write` permission. */
  export function utimeSync(
    path: string,
    atime: number | Date,
    mtime: number | Date
  ): void;

  /** **UNSTABLE**: needs investigation into high precision time.
   *
   * Changes the access and modification times of a file system object
   * referenced by `path`. Given times are either in seconds (UNIX epoch time)
   * or as `Date` objects.
   *
   *       await Deno.utime("myfile.txt", 1556495550, new Date());
   *
   * Requires `allow-write` permission. */
  export function utime(
    path: string,
    atime: number | Date,
    mtime: number | Date
  ): Promise<void>;

  // @url js/remove.d.ts

  export interface RemoveOptions {
    /** Defaults to `false`. If set to `true`, path will be removed even if
     * it's a non-empty directory. */
    recursive?: boolean;
  }

  /** Synchronously removes the named file or directory. Throws error if
   * permission denied, path not found, or path is a non-empty directory and
   * the `recursive` option isn't set to `true`.
   *
   *       Deno.removeSync("/path/to/dir/or/file", { recursive: false });
   *
   * Requires `allow-write` permission. */
  export function removeSync(path: string, options?: RemoveOptions): void;

  /** Removes the named file or directory. Throws error if permission denied,
   * path not found, or path is a non-empty directory and the `recursive`
   * option isn't set to `true`.
   *
   *       await Deno.remove("/path/to/dir/or/file", { recursive: false });
   *
   * Requires `allow-write` permission. */
  export function remove(path: string, options?: RemoveOptions): Promise<void>;

  // @url js/rename.d.ts

  /** Synchronously renames (moves) `oldpath` to `newpath`. If `newpath` already
   * exists and is not a directory, `renameSync()` replaces it. OS-specific
   * restrictions may apply when `oldpath` and `newpath` are in different
   * directories.
   *
   *       Deno.renameSync("old/path", "new/path");
   *
   * Requires `allow-read` and `allow-write` permissions. */
  export function renameSync(oldpath: string, newpath: string): void;

  /** Renames (moves) `oldpath` to `newpath`. If `newpath` already exists and is
   * not a directory, `rename()` replaces it. OS-specific restrictions may apply
   * when `oldpath` and `newpath` are in different directories.
   *
   *       await Deno.rename("old/path", "new/path");
   *
   * Requires `allow-read` and `allow-write`. */
  export function rename(oldpath: string, newpath: string): Promise<void>;

  // @url js/read_file.d.ts

  /** Reads and returns the entire contents of a file.
   *
   *       const decoder = new TextDecoder("utf-8");
   *       const data = Deno.readFileSync("hello.txt");
   *       console.log(decoder.decode(data));
   *
   * Requires `allow-read` permission. */
  export function readFileSync(path: string): Uint8Array;

  /** Reads and resolves to the entire contents of a file.
   *
   *       const decoder = new TextDecoder("utf-8");
   *       const data = await Deno.readFile("hello.txt");
   *       console.log(decoder.decode(data));
   *
   * Requires `allow-read` permission. */
  export function readFile(path: string): Promise<Uint8Array>;

  // @url js/file_info.d.ts

  /** UNSTABLE: 'len' maybe should be 'length' or 'size'.
   *
   * A FileInfo describes a file and is returned by `stat`, `lstat`,
   * `statSync`, `lstatSync`. A list of FileInfo is returned by `readdir`,
   * `readdirSync`. */
  export interface FileInfo {
    /** **UNSTABLE**: `.len` maybe should be `.length` or `.size`.
     *
     * The size of the file, in bytes. */
    len: number;
    /** The last modification time of the file. This corresponds to the `mtime`
     * field from `stat` on Linux/Mac OS and `ftLastWriteTime` on Windows. This
     * may not be available on all platforms. */
    modified: number | null;
    /** The last access time of the file. This corresponds to the `atime`
     * field from `stat` on Unix and `ftLastAccessTime` on Windows. This may not
     * be available on all platforms. */
    accessed: number | null;
    /** The last access time of the file. This corresponds to the `birthtime`
     * field from `stat` on Mac/BSD and `ftCreationTime` on Windows. This may not
     * be available on all platforms. */
    created: number | null;
    /** The file or directory name. */
    name: string | null;
    /** ID of the device containing the file.
     *
     * _Linux/Mac OS only._ */
    dev: number | null;
    /** Inode number.
     *
     * _Linux/Mac OS only._ */
    ino: number | null;
    /** **UNSTABLE**: Match behavior with Go on Windows for `mode`.
     *
<<<<<<< HEAD
     * The underlying raw `st_mode` bits that contain the standard Linux/Mac OS
=======
     * The underlying raw `st_mode` bits that contain the standard Unix
>>>>>>> 6f0b70eb
     * permissions for this file/directory. */
    mode: number | null;
    /** Number of hard links pointing to this file.
     *
     * _Linux/Mac OS only._ */
    nlink: number | null;
    /** User ID of the owner of this file.
     *
     * _Linux/Mac OS only._ */
    uid: number | null;
    /** User ID of the owner of this file.
     *
     * _Linux/Mac OS only._ */
    gid: number | null;
    /** Device ID of this file.
     *
     * _Linux/Mac OS only._ */
    rdev: number | null;
    /** Blocksize for filesystem I/O.
     *
     * _Linux/Mac OS only._ */
    blksize: number | null;
    /** Number of blocks allocated to the file, in 512-byte units.
     *
     * _Linux/Mac OS only._ */
    blocks: number | null;
    /** Returns whether this is info for a regular file. This result is mutually
     * exclusive to `FileInfo.isDirectory` and `FileInfo.isSymlink`. */
    isFile(): boolean;
    /** Returns whether this is info for a regular directory. This result is
     * mutually exclusive to `FileInfo.isFile` and `FileInfo.isSymlink`. */
    isDirectory(): boolean;
    /** Returns whether this is info for a symlink. This result is
     * mutually exclusive to `FileInfo.isFile` and `FileInfo.isDirectory`. */
    isSymlink(): boolean;
  }

  // @url js/realpath.d.ts

  /** Returns absolute normalized path with, symbolic links resolved.
   *
   *       const realPath = Deno.realpathSync("./some/path");
   *
   * Requires `allow-read` permission. */
  export function realpathSync(path: string): string;

  /** Resolves to the absolute normalized path, with symbolic links resolved.
   *
   *       const realPath = await Deno.realpath("./some/path");
   *
   * Requires `allow-read` permission. */
  export function realpath(path: string): Promise<string>;

  // @url js/read_dir.d.ts

  /** UNSTABLE: need to consider streaming case
   *
   * Synchronously reads the directory given by `path` and returns an array of
   * `Deno.FileInfo`.
   *
   *       const files = Deno.readdirSync("/");
   *
   * Requires `allow-read` permission. */
  export function readdirSync(path: string): FileInfo[];

  /** UNSTABLE: Maybe need to return an `AsyncIterable`.
   *
   * Reads the directory given by `path` and resolves to an array of `Deno.FileInfo`.
   *
   *       const files = await Deno.readdir("/");
   *
   * Requires `allow-read` permission. */
  export function readdir(path: string): Promise<FileInfo[]>;

  // @url js/copy_file.d.ts

  /** Synchronously copies the contents and permissions of one file to another
   * specified path, by default creating a new file if needed, else overwriting.
   * Fails if target path is a directory or is unwritable.
   *
   *       Deno.copyFileSync("from.txt", "to.txt");
   *
   * Requires `allow-read` permission on fromPath.
   * Requires `allow-write` permission on toPath. */
  export function copyFileSync(fromPath: string, toPath: string): void;

  /** Copies the contents and permissions of one file to another specified path,
   * by default creating a new file if needed, else overwriting. Fails if target
   * path is a directory or is unwritable.
   *
   *       await Deno.copyFile("from.txt", "to.txt");
   *
   * Requires `allow-read` permission on fromPath.
   * Requires `allow-write` permission on toPath. */
  export function copyFile(fromPath: string, toPath: string): Promise<void>;

  // @url js/read_link.d.ts

  /** Returns the destination of the named symbolic link.
   *
   *       const targetPath = Deno.readlinkSync("symlink/path");
   *
   * Requires `allow-read` permission. */
  export function readlinkSync(path: string): string;

  /** Resolves to the destination of the named symbolic link.
   *
   *       const targetPath = await Deno.readlink("symlink/path");
   *
   * Requires `allow-read` permission. */
  export function readlink(path: string): Promise<string>;

  // @url js/stat.d.ts

  /** Resolves to a `Deno.FileInfo` for the specified `path`. If `path` is a
   * symlink, information for the symlink will be returned.
   *
   *       const fileInfo = await Deno.lstat("hello.txt");
   *       assert(fileInfo.isFile());
   *
   * Requires `allow-read` permission. */
  export function lstat(path: string): Promise<FileInfo>;

  /** Synchronously returns a `Deno.FileInfo` for the specified `path`. If
   * `path` is a symlink, information for the symlink will be returned.
   *
   *       const fileInfo = Deno.lstatSync("hello.txt");
   *       assert(fileInfo.isFile());
   *
   * Requires `allow-read` permission. */
  export function lstatSync(path: string): FileInfo;

  /** Resolves to a `Deno.FileInfo` for the specified `path`. Will always
   * follow symlinks.
   *
   *       const fileInfo = await Deno.stat("hello.txt");
   *       assert(fileInfo.isFile());
   *
   * Requires `allow-read` permission. */
  export function stat(path: string): Promise<FileInfo>;

  /** Synchronously returns a `Deno.FileInfo` for the specified `path`. Will
   * always follow symlinks.
   *
   *       const fileInfo = Deno.statSync("hello.txt");
   *       assert(fileInfo.isFile());
   *
   * Requires `allow-read` permission. */
  export function statSync(path: string): FileInfo;

  // @url js/link.d.ts

  /** Creates `newname` as a hard link to `oldname`.
   *
   *       Deno.linkSync("old/name", "new/name");
   *
   * Requires `allow-read` and `allow-write` permissions. */
  export function linkSync(oldname: string, newname: string): void;

  /** Creates `newname` as a hard link to `oldname`.
   *
   *       await Deno.link("old/name", "new/name");
   *
   * Requires `allow-read` and `allow-write` permissions. */
  export function link(oldname: string, newname: string): Promise<void>;

  // @url js/symlink.d.ts

  /** **UNSTABLE**: `type` argument type may be changed to `"dir" | "file"`.
   *
   * Creates `newname` as a symbolic link to `oldname`. The type argument can be
   * set to `dir` or `file`. Is only available on Windows and ignored on other
   * platforms.
   *
   *       Deno.symlinkSync("old/name", "new/name");
   *
   * Requires `allow-read` and `allow-write` permissions. */
  export function symlinkSync(
    oldname: string,
    newname: string,
    type?: string
  ): void;

  /** **UNSTABLE**: `type` argument may be changed to "dir" | "file"
   *
   * Creates `newname` as a symbolic link to `oldname`. The type argument can be
   * set to `dir` or `file`. Is only available on Windows and ignored on other
   * platforms.
   *
   *       await Deno.symlink("old/name", "new/name");
   *
   * Requires `allow-read` and `allow-write` permissions. */
  export function symlink(
    oldname: string,
    newname: string,
    type?: string
  ): Promise<void>;

  // @url js/write_file.d.ts

  /** Options for writing to a file. */
  export interface WriteFileOptions {
    /** Defaults to `false`. If set to `true`, will append to a file instead of
     * overwriting previous contents. */
    append?: boolean;
    /** Sets the option to allow creating a new file, if one doesn't already
     * exist at the specified path (defaults to `true`). */
    create?: boolean;
    /** Permissions always applied to file. */
    mode?: number;
  }

  /** Synchronously write data to the given path, by default creating a new
   * file if needed, else overwriting.
   *
   *       const encoder = new TextEncoder();
   *       const data = encoder.encode("Hello world\n");
   *       Deno.writeFileSync("hello.txt", data);
   *
   * Requires `allow-write` permission, and `allow-read` if create is `false`.
   */
  export function writeFileSync(
    path: string,
    data: Uint8Array,
    options?: WriteFileOptions
  ): void;

  /** Write data to the given path, by default creating a new file if needed,
   * else overwriting.
   *
   *       const encoder = new TextEncoder();
   *       const data = encoder.encode("Hello world\n");
   *       await Deno.writeFile("hello.txt", data);
   *
   * Requires `allow-write` permission, and `allow-read` if create is `false`.
   */
  export function writeFile(
    path: string,
    data: Uint8Array,
    options?: WriteFileOptions
  ): Promise<void>;

  /** **UNSTABLE**: Should not have same name as `window.location` type. */
  interface Location {
    /** The full url for the module, e.g. `file://some/file.ts` or
     * `https://some/file.ts`. */
    filename: string;
    /** The line number in the file. It is assumed to be 1-indexed. */
    line: number;
    /** The column number in the file. It is assumed to be 1-indexed. */
    column: number;
  }

  /** UNSTABLE: new API, yet to be vetted.
   *
   * Given a current location in a module, lookup the source location and return
   * it.
   *
   * When Deno transpiles code, it keep source maps of the transpiled code. This
   * function can be used to lookup the original location. This is
   * automatically done when accessing the `.stack` of an error, or when an
   * uncaught error is logged. This function can be used to perform the lookup
   * for creating better error handling.
   *
   * **Note:** `line` and `column` are 1 indexed, which matches display
   * expectations, but is not typical of most index numbers in Deno.
   *
   * An example:
   *
   *       const orig = Deno.applySourceMap({
   *         location: "file://my/module.ts",
   *         line: 5,
   *         column: 15
   *       });
   *       console.log(`${orig.filename}:${orig.line}:${orig.column}`);
   */
  export function applySourceMap(location: Location): Location;

  /** A set of error constructors that are raised by Deno APIs. */
  export const errors: {
    NotFound: ErrorConstructor;
    PermissionDenied: ErrorConstructor;
    ConnectionRefused: ErrorConstructor;
    ConnectionReset: ErrorConstructor;
    ConnectionAborted: ErrorConstructor;
    NotConnected: ErrorConstructor;
    AddrInUse: ErrorConstructor;
    AddrNotAvailable: ErrorConstructor;
    BrokenPipe: ErrorConstructor;
    AlreadyExists: ErrorConstructor;
    InvalidData: ErrorConstructor;
    TimedOut: ErrorConstructor;
    Interrupted: ErrorConstructor;
    WriteZero: ErrorConstructor;
    UnexpectedEof: ErrorConstructor;
    BadResource: ErrorConstructor;
    Http: ErrorConstructor;
  };

  /** **UNSTABLE**: potentially want names to overlap more with browser.
   *
   * The permissions as granted by the caller.
   *
   * See: https://w3c.github.io/permissions/#permission-registry */
  export type PermissionName =
    | "run"
    | "read"
    | "write"
    | "net"
    | "env"
    | "plugin"
    | "hrtime";

  /** The current status of the permission.
   *
   * See: https://w3c.github.io/permissions/#status-of-a-permission */
  export type PermissionState = "granted" | "denied" | "prompt";

  interface RunPermissionDescriptor {
    name: "run";
  }

  interface ReadWritePermissionDescriptor {
    name: "read" | "write";
    path?: string;
  }

  interface NetPermissionDescriptor {
    name: "net";
    url?: string;
  }

  interface EnvPermissionDescriptor {
    name: "env";
  }

  interface PluginPermissionDescriptor {
    name: "plugin";
  }

  interface HrtimePermissionDescriptor {
    name: "hrtime";
  }

  /** Permission descriptors which define a permission which can be queried,
   * requested, or revoked.
   *
   * See: https://w3c.github.io/permissions/#permission-descriptor */
  type PermissionDescriptor =
    | RunPermissionDescriptor
    | ReadWritePermissionDescriptor
    | NetPermissionDescriptor
    | EnvPermissionDescriptor
    | PluginPermissionDescriptor
    | HrtimePermissionDescriptor;

  export class Permissions {
    /** Resolves to the current status of a permission.
     *
     *       const status = await Deno.permissions.query({ name: "read", path: "/etc" });
     *       if (status.state === "granted") {
     *         data = await Deno.readFile("/etc/passwd");
     *       }
     */
    query(desc: PermissionDescriptor): Promise<PermissionStatus>;

    /** Revokes a permission, and resolves to the state of the permission.
     *
     *       const status = await Deno.permissions.revoke({ name: "run" });
     *       assert(status.state !== "granted")
     */
    revoke(desc: PermissionDescriptor): Promise<PermissionStatus>;

    /** Requests the permission, and resolves to the state of the permission.
     *
     *       const status = await Deno.permissions.request({ name: "env" });
     *       if (status.state === "granted") {
     *         console.log(Deno.homeDir());
     *       } else {
     *         console.log("'env' permission is denied.");
     *       }
     */
    request(desc: PermissionDescriptor): Promise<PermissionStatus>;
  }

  /** **UNSTABLE**: maybe move to `navigator.permissions` to match web API. */
  export const permissions: Permissions;

  /** see: https://w3c.github.io/permissions/#permissionstatus */
  export class PermissionStatus {
    state: PermissionState;
    constructor(state: PermissionState);
  }

  // @url js/truncate.d.ts

  /** Synchronously truncates or extends the specified file, to reach the
   * specified `len`.
   *
   *       Deno.truncateSync("hello.txt", 10);
   *
   * Requires `allow-write` permission. */
  export function truncateSync(name: string, len?: number): void;

  /** Truncates or extends the specified file, to reach the specified `len`.
   *
   *       await Deno.truncate("hello.txt", 10);
   *
   * Requires `allow-write` permission. */
  export function truncate(name: string, len?: number): Promise<void>;

  export interface AsyncHandler {
    (msg: Uint8Array): void;
  }

  export interface PluginOp {
    dispatch(
      control: Uint8Array,
      zeroCopy?: ArrayBufferView | null
    ): Uint8Array | null;
    setAsyncHandler(handler: AsyncHandler): void;
  }

  export interface Plugin {
    ops: {
      [name: string]: PluginOp;
    };
  }

  /** **UNSTABLE**: new API, yet to be vetted.
   *
   * Open and initalize a plugin.
   *
   *        const plugin = Deno.openPlugin("./path/to/some/plugin.so");
   *        const some_op = plugin.ops.some_op;
   *        const response = some_op.dispatch(new Uint8Array([1,2,3,4]));
   *        console.log(`Response from plugin ${response}`);
   *
   * Requires `allow-plugin` permission. */
  export function openPlugin(filename: string): Plugin;

  export type Transport = "tcp" | "udp";

  export interface Addr {
    transport: Transport;
    hostname: string;
    port: number;
  }

  export interface UDPAddr {
    port: number;
    transport?: Transport;
    hostname?: string;
  }

  /** **UNSTABLE**: Maybe remove `ShutdownMode` entirely.
   *
   * Corresponds to `SHUT_RD`, `SHUT_WR`, `SHUT_RDWR` on POSIX-like systems.
   *
   * See: http://man7.org/linux/man-pages/man2/shutdown.2.html */
  export enum ShutdownMode {
    Read = 0,
    Write,
    ReadWrite // TODO(ry) panics on ReadWrite.
  }

  /** **UNSTABLE**: Maybe should remove `how` parameter maybe remove
   * `ShutdownMode` entirely.
   *
   * Shutdown socket send and receive operations.
   *
   * Matches behavior of POSIX shutdown(3).
   *
   *       const listener = Deno.listen({ port: 80 });
   *       const conn = await listener.accept();
   *       Deno.shutdown(conn.rid, Deno.ShutdownMode.Write);
   */
  export function shutdown(rid: number, how: ShutdownMode): void;

  /** **UNSTABLE**: new API, yet to be vetted.
   *
   * Waits for the next message to the passed `rid` and writes it on the passed
   * `Uint8Array`.
   *
   * Resolves to the number of bytes written and the remote address. */
  export function recvfrom(rid: number, p: Uint8Array): Promise<[number, Addr]>;

  /** **UNSTABLE**: new API, yet to be vetted.
   *
   * A generic transport listener for message-oriented protocols. */
  export interface UDPConn extends AsyncIterator<[Uint8Array, Addr]> {
    /** **UNSTABLE**: new API, yet to be vetted.
     *
     * Waits for and resolves to the next message to the `UDPConn`. */
    receive(p?: Uint8Array): Promise<[Uint8Array, Addr]>;
    /** UNSTABLE: new API, yet to be vetted.
     *
     * Sends a message to the target. */
    send(p: Uint8Array, addr: UDPAddr): Promise<void>;
    /** UNSTABLE: new API, yet to be vetted.
     *
     * Close closes the socket. Any pending message promises will be rejected
     * with errors. */
    close(): void;
    /** Return the address of the `UDPConn`. */
    readonly addr: Addr;
    [Symbol.asyncIterator](): AsyncIterator<[Uint8Array, Addr]>;
  }

  /** A generic network listener for stream-oriented protocols. */
  export interface Listener extends AsyncIterator<Conn> {
    /** Waits for and resolves to the next connection to the `Listener`. */
    accept(): Promise<Conn>;
    /** Close closes the listener. Any pending accept promises will be rejected
     * with errors. */
    close(): void;
    /** Return the address of the `Listener`. */
    readonly addr: Addr;
    [Symbol.asyncIterator](): AsyncIterator<Conn>;
  }

  export interface Conn extends Reader, Writer, Closer {
    /** The local address of the connection. */
    readonly localAddr: Addr;
    /** The remote address of the connection. */
    readonly remoteAddr: Addr;
    /** The resource ID of the connection. */
    readonly rid: number;
    /** Shuts down (`shutdown(2)`) the reading side of the TCP connection. Most
     * callers should just use `close()`. */
    closeRead(): void;
    /** Shuts down (`shutdown(2)`) the writing side of the TCP connection. Most
     * callers should just use `close()`. */
    closeWrite(): void;
  }

  export interface ListenOptions {
    /** The port to listen on. */
    port: number;
    /** A literal IP address or host name that can be resolved to an IP address.
     * If not specified, defaults to `0.0.0.0`. */
    hostname?: string;
    /** Either `"tcp"` or `"udp"`. Defaults to `"tcp"`.
     *
     * In the future: `"tcp4"`, `"tcp6"`, `"udp4"`, `"udp6"`, `"ip"`, `"ip4"`,
     * `"ip6"`, `"unix"`, `"unixgram"`, and `"unixpacket"`. */
    transport?: Transport;
  }

  /** **UNSTABLE**: new API
   *
   * Listen announces on the local transport address.
   *
   *      Deno.listen({ port: 80 })
   *      Deno.listen({ hostname: "192.0.2.1", port: 80 })
   *      Deno.listen({ hostname: "[2001:db8::1]", port: 80 });
   *      Deno.listen({ hostname: "golang.org", port: 80, transport: "tcp" });
   *
   * Requires `allow-net` permission. */
  export function listen(
    options: ListenOptions & { transport?: "tcp" }
  ): Listener;
  /** **UNSTABLE**: new API
   *
   * Listen announces on the local transport address.
   *
   *      Deno.listen({ port: 80 })
   *      Deno.listen({ hostname: "192.0.2.1", port: 80 })
   *      Deno.listen({ hostname: "[2001:db8::1]", port: 80 });
   *      Deno.listen({ hostname: "golang.org", port: 80, transport: "tcp" });
   *
   * Requires `allow-net` permission. */
  export function listen(
    options: ListenOptions & { transport: "udp" }
  ): UDPConn;
  /** **UNSTABLE**: new API
   *
   * Listen announces on the local transport address.
   *
   *      Deno.listen({ port: 80 })
   *      Deno.listen({ hostname: "192.0.2.1", port: 80 })
   *      Deno.listen({ hostname: "[2001:db8::1]", port: 80 });
   *      Deno.listen({ hostname: "golang.org", port: 80, transport: "tcp" });
   *
   * Requires `allow-net` permission. */
  export function listen(options: ListenOptions): Listener | UDPConn;

  export interface ListenTLSOptions extends ListenOptions {
    /** Server certificate file. */
    certFile: string;
    /** Server public key file. */
    keyFile: string;
  }

  /** Listen announces on the local transport address over TLS (transport layer
   * security).
   *
   *      Deno.listenTLS({ port: 443, certFile: "./my_server.crt", keyFile: "./my_server.key" });
   *
   * Requires `allow-net` permission. */
  export function listenTLS(options: ListenTLSOptions): Listener;

  export interface ConnectOptions {
    /** The port to connect to. */
    port: number;
    /** A literal IP address or host name that can be resolved to an IP address.
     * If not specified, defaults to `127.0.0.1`. */
    hostname?: string;
    /** Either `"tcp"` or `"udp"`. Defaults to `"tcp"`.
     *
     * In the future: `"tcp4"`, `"tcp6"`, `"udp4"`, `"udp6"`, `"ip"`, `"ip4"`,
     * `"ip6"`, `"unix"`, `"unixgram"`, and `"unixpacket"`. */
    transport?: Transport;
  }

  /**
   * Connects to the address on the named transport.
   *
   *     Deno.connect({ port: 80 })
   *     Deno.connect({ hostname: "192.0.2.1", port: 80 })
   *     Deno.connect({ hostname: "[2001:db8::1]", port: 80 });
   *     Deno.connect({ hostname: "golang.org", port: 80, transport: "tcp" })
   *
   * Requires `allow-net` permission. */
  export function connect(options: ConnectOptions): Promise<Conn>;

  export interface ConnectTLSOptions {
    /** The port to connect to. */
    port: number;
    /** A literal IP address or host name that can be resolved to an IP address.
     * If not specified, defaults to `127.0.0.1`. */
    hostname?: string;
    /** Server certificate file. */
    certFile?: string;
  }

  /** Establishes a secure connection over TLS (transport layer security).
   *
   * Requires `allow-net` permission. */
  export function connectTLS(options: ConnectTLSOptions): Promise<Conn>;

  /** **UNSTABLE**: not sure if broken or not */
  export interface Metrics {
    opsDispatched: number;
    opsDispatchedSync: number;
    opsDispatchedAsync: number;
    opsDispatchedAsyncUnref: number;
    opsCompleted: number;
    opsCompletedSync: number;
    opsCompletedAsync: number;
    opsCompletedAsyncUnref: number;
    bytesSentControl: number;
    bytesSentData: number;
    bytesReceived: number;
  }

  /** **UNSTABLE**: potentially broken.
   *
   * Receive metrics from the privileged side of Deno.
   *
   *      > console.table(Deno.metrics())
   *      ┌─────────────────────────┬────────┐
   *      │         (index)         │ Values │
   *      ├─────────────────────────┼────────┤
   *      │      opsDispatched      │   3    │
   *      │    opsDispatchedSync    │   2    │
   *      │   opsDispatchedAsync    │   1    │
   *      │ opsDispatchedAsyncUnref │   0    │
   *      │      opsCompleted       │   3    │
   *      │    opsCompletedSync     │   2    │
   *      │    opsCompletedAsync    │   1    │
   *      │ opsCompletedAsyncUnref  │   0    │
   *      │    bytesSentControl     │   73   │
   *      │      bytesSentData      │   0    │
   *      │      bytesReceived      │  375   │
   *      └─────────────────────────┴────────┘
   */
  export function metrics(): Metrics;

  /** **UNSTABLE**: reconsider representation. */
  interface ResourceMap {
    [rid: number]: string;
  }

  /** **UNSTABLE**: reconsider return type.
   *
   * Returns a map of open _file like_ resource ids along with their string
   * representations. */
  export function resources(): ResourceMap;

  /** **UNSTABLE**: new API. Needs docs. */
  export interface FsEvent {
    kind: "any" | "access" | "create" | "modify" | "remove";
    paths: string[];
  }

  /** **UNSTABLE**: new API. Needs docs.
   *
   * Recursive option is `true` by default. */
  export function fsEvents(
    paths: string | string[],
    options?: { recursive: boolean }
  ): AsyncIterableIterator<FsEvent>;

  /** How to handle subprocess stdio.
   *
   * `"inherit"` The default if unspecified. The child inherits from the
   * corresponding parent descriptor.
   *
   * `"piped"` A new pipe should be arranged to connect the parent and child
   * sub-processes.
   *
   * `"null"` This stream will be ignored. This is the equivalent of attaching
   * the stream to `/dev/null`. */
  type ProcessStdio = "inherit" | "piped" | "null";

  /** **UNSTABLE**: the `signo` argument maybe shouldn't be number. Should throw
   * on Windows instead of silently succeeding.
   *
   * Send a signal to process under given `pid`. Linux/Mac OS only currently.
   *
   * If `pid` is negative, the signal will be sent to the process group
   * identified by `pid`.
   *
   * Currently no-op on Windows.
   *
   * Requires `allow-run` permission. */
  export function kill(pid: number, signo: number): void;

  /** **UNSTABLE**: There are some issues to work out with respect to when and
   * how the process should be closed. */
  export class Process {
    readonly rid: number;
    readonly pid: number;
    readonly stdin?: WriteCloser;
    readonly stdout?: ReadCloser;
    readonly stderr?: ReadCloser;
    /** Resolves to the current status of the process. */
    status(): Promise<ProcessStatus>;
    /** Buffer the stdout and return it as `Uint8Array` after `Deno.EOF`.
     *
     * You must set stdout to `"piped"` when creating the process.
     *
     * This calls `close()` on stdout after its done. */
    output(): Promise<Uint8Array>;
    /** Buffer the stderr and return it as `Uint8Array` after `Deno.EOF`.
     *
     * You must set stderr to `"piped"` when creating the process.
     *
     * This calls `close()` on stderr after its done. */
    stderrOutput(): Promise<Uint8Array>;
    close(): void;
    kill(signo: number): void;
  }

  export interface ProcessStatus {
    success: boolean;
    code?: number;
    signal?: number;
  }

  /** **UNSTABLE**:  Maybe rename `args` to `argv` to differentiate from
   * `Deno.args`. */
  export interface RunOptions {
    /** Arguments to pass. Note, the first element needs to be a path to the
     * binary */
    args: string[];
    cwd?: string;
    env?: {
      [key: string]: string;
    };
    stdout?: ProcessStdio | number;
    stderr?: ProcessStdio | number;
    stdin?: ProcessStdio | number;
  }

  /** Spawns new subprocess.
   *
   * Subprocess uses same working directory as parent process unless `opt.cwd`
   * is specified.
   *
   * Environmental variables for subprocess can be specified using `opt.env`
   * mapping.
   *
   * By default subprocess inherits stdio of parent process. To change that
   * `opt.stdout`, `opt.stderr` and `opt.stdin` can be specified independently -
   * they can be set to either `ProcessStdio` or `rid` of open file.
   *
   * Requires `allow-run` permission. */
  export function run(opt: RunOptions): Process;

  enum LinuxSignal {
    SIGHUP = 1,
    SIGINT = 2,
    SIGQUIT = 3,
    SIGILL = 4,
    SIGTRAP = 5,
    SIGABRT = 6,
    SIGBUS = 7,
    SIGFPE = 8,
    SIGKILL = 9,
    SIGUSR1 = 10,
    SIGSEGV = 11,
    SIGUSR2 = 12,
    SIGPIPE = 13,
    SIGALRM = 14,
    SIGTERM = 15,
    SIGSTKFLT = 16,
    SIGCHLD = 17,
    SIGCONT = 18,
    SIGSTOP = 19,
    SIGTSTP = 20,
    SIGTTIN = 21,
    SIGTTOU = 22,
    SIGURG = 23,
    SIGXCPU = 24,
    SIGXFSZ = 25,
    SIGVTALRM = 26,
    SIGPROF = 27,
    SIGWINCH = 28,
    SIGIO = 29,
    SIGPWR = 30,
    SIGSYS = 31
  }
  enum MacOSSignal {
    SIGHUP = 1,
    SIGINT = 2,
    SIGQUIT = 3,
    SIGILL = 4,
    SIGTRAP = 5,
    SIGABRT = 6,
    SIGEMT = 7,
    SIGFPE = 8,
    SIGKILL = 9,
    SIGBUS = 10,
    SIGSEGV = 11,
    SIGSYS = 12,
    SIGPIPE = 13,
    SIGALRM = 14,
    SIGTERM = 15,
    SIGURG = 16,
    SIGSTOP = 17,
    SIGTSTP = 18,
    SIGCONT = 19,
    SIGCHLD = 20,
    SIGTTIN = 21,
    SIGTTOU = 22,
    SIGIO = 23,
    SIGXCPU = 24,
    SIGXFSZ = 25,
    SIGVTALRM = 26,
    SIGPROF = 27,
    SIGWINCH = 28,
    SIGINFO = 29,
    SIGUSR1 = 30,
    SIGUSR2 = 31
  }

  /** **UNSTABLE**: make platform independent.
   *
   * Signals numbers. This is platform dependent. */
  export const Signal: typeof MacOSSignal | typeof LinuxSignal;

  /** **UNSTABLE**: rename to `InspectOptions`. */
  interface ConsoleOptions {
    showHidden?: boolean;
    depth?: number;
    colors?: boolean;
    indentLevel?: number;
  }

  /** **UNSTABLE**: `ConsoleOptions` rename to `InspectOptions`. Also the exact
   * form of string output subject to change.
   *
   * Converts input into string that has the same format as printed by
   * `console.log()`. */
  export function inspect(value: unknown, options?: ConsoleOptions): string;

  export type OperatingSystem = "mac" | "win" | "linux";

  export type Arch = "x64" | "arm64";

  interface BuildInfo {
    /** The CPU architecture. */
    arch: Arch;
    /** The operating system. */
    os: OperatingSystem;
  }

  /** Build related information. */
  export const build: BuildInfo;

  interface Version {
    deno: string;
    v8: string;
    typescript: string;
  }
  /** Version related information. */
  export const version: Version;

  /** The log category for a diagnostic message. */
  export enum DiagnosticCategory {
    Log = 0,
    Debug = 1,
    Info = 2,
    Error = 3,
    Warning = 4,
    Suggestion = 5
  }

  export interface DiagnosticMessageChain {
    message: string;
    category: DiagnosticCategory;
    code: number;
    next?: DiagnosticMessageChain[];
  }

  export interface DiagnosticItem {
    /** A string message summarizing the diagnostic. */
    message: string;
    /** An ordered array of further diagnostics. */
    messageChain?: DiagnosticMessageChain;
    /** Information related to the diagnostic. This is present when there is a
     * suggestion or other additional diagnostic information */
    relatedInformation?: DiagnosticItem[];
    /** The text of the source line related to the diagnostic. */
    sourceLine?: string;
    /** The line number that is related to the diagnostic. */
    lineNumber?: number;
    /** The name of the script resource related to the diagnostic. */
    scriptResourceName?: string;
    /** The start position related to the diagnostic. */
    startPosition?: number;
    /** The end position related to the diagnostic. */
    endPosition?: number;
    /** The category of the diagnostic. */
    category: DiagnosticCategory;
    /** A number identifier. */
    code: number;
    /** The the start column of the sourceLine related to the diagnostic. */
    startColumn?: number;
    /** The end column of the sourceLine related to the diagnostic. */
    endColumn?: number;
  }

  export interface Diagnostic {
    /** An array of diagnostic items. */
    items: DiagnosticItem[];
  }

  /** **UNSTABLE**: new API, yet to be vetted.
   *
   * Format an array of diagnostic items and return them as a single string.
   * @param items An array of diagnostic items to format
   */
  export function formatDiagnostics(items: DiagnosticItem[]): string;

  /** **UNSTABLE**: new API, yet to be vetted.
   *
   * A specific subset TypeScript compiler options that can be supported by the
   * Deno TypeScript compiler. */
  export interface CompilerOptions {
    /** Allow JavaScript files to be compiled. Defaults to `true`. */
    allowJs?: boolean;
    /** Allow default imports from modules with no default export. This does not
     * affect code emit, just typechecking. Defaults to `false`. */
    allowSyntheticDefaultImports?: boolean;
    /** Allow accessing UMD globals from modules. Defaults to `false`. */
    allowUmdGlobalAccess?: boolean;
    /** Do not report errors on unreachable code. Defaults to `false`. */
    allowUnreachableCode?: boolean;
    /** Do not report errors on unused labels. Defaults to `false` */
    allowUnusedLabels?: boolean;
    /** Parse in strict mode and emit `"use strict"` for each source file.
     * Defaults to `true`. */
    alwaysStrict?: boolean;
    /** Base directory to resolve non-relative module names. Defaults to
     * `undefined`. */
    baseUrl?: string;
    /** Report errors in `.js` files. Use in conjunction with `allowJs`. Defaults
     * to `false`. */
    checkJs?: boolean;
    /** Generates corresponding `.d.ts` file. Defaults to `false`. */
    declaration?: boolean;
    /** Output directory for generated declaration files. */
    declarationDir?: string;
    /** Generates a source map for each corresponding `.d.ts` file. Defaults to
     * `false`. */
    declarationMap?: boolean;
    /** Provide full support for iterables in `for..of`, spread and
     * destructuring when targeting ES5 or ES3. Defaults to `false`. */
    downlevelIteration?: boolean;
    /** Emit a UTF-8 Byte Order Mark (BOM) in the beginning of output files.
     * Defaults to `false`. */
    emitBOM?: boolean;
    /** Only emit `.d.ts` declaration files. Defaults to `false`. */
    emitDeclarationOnly?: boolean;
    /** Emit design-type metadata for decorated declarations in source. See issue
     * [microsoft/TypeScript#2577](https://github.com/Microsoft/TypeScript/issues/2577)
     * for details. Defaults to `false`. */
    emitDecoratorMetadata?: boolean;
    /** Emit `__importStar` and `__importDefault` helpers for runtime babel
     * ecosystem compatibility and enable `allowSyntheticDefaultImports` for type
     * system compatibility. Defaults to `true`. */
    esModuleInterop?: boolean;
    /** Enables experimental support for ES decorators. Defaults to `false`. */
    experimentalDecorators?: boolean;
    /** Emit a single file with source maps instead of having a separate file.
     * Defaults to `false`. */
    inlineSourceMap?: boolean;
    /** Emit the source alongside the source maps within a single file; requires
     * `inlineSourceMap` or `sourceMap` to be set. Defaults to `false`. */
    inlineSources?: boolean;
    /** Perform additional checks to ensure that transpile only would be safe.
     * Defaults to `false`. */
    isolatedModules?: boolean;
    /** Support JSX in `.tsx` files: `"react"`, `"preserve"`, `"react-native"`.
     * Defaults to `"react"`. */
    jsx?: "react" | "preserve" | "react-native";
    /** Specify the JSX factory function to use when targeting react JSX emit,
     * e.g. `React.createElement` or `h`. Defaults to `React.createElement`. */
    jsxFactory?: string;
    /** Resolve keyof to string valued property names only (no numbers or
     * symbols). Defaults to `false`. */
    keyofStringsOnly?: string;
    /** Emit class fields with ECMAScript-standard semantics. Defaults to `false`.
     * Does not apply to `"esnext"` target. */
    useDefineForClassFields?: boolean;
    /** List of library files to be included in the compilation. If omitted,
     * then the Deno main runtime libs are used. */
    lib?: string[];
    /** The locale to use to show error messages. */
    locale?: string;
    /** Specifies the location where debugger should locate map files instead of
     * generated locations. Use this flag if the `.map` files will be located at
     * run-time in a different location than the `.js` files. The location
     * specified will be embedded in the source map to direct the debugger where
     * the map files will be located. Defaults to `undefined`. */
    mapRoot?: string;
    /** Specify the module format for the emitted code. Defaults to
     * `"esnext"`. */
    module?:
      | "none"
      | "commonjs"
      | "amd"
      | "system"
      | "umd"
      | "es6"
      | "es2015"
      | "esnext";
    /** Do not generate custom helper functions like `__extends` in compiled
     * output. Defaults to `false`. */
    noEmitHelpers?: boolean;
    /** Report errors for fallthrough cases in switch statement. Defaults to
     * `false`. */
    noFallthroughCasesInSwitch?: boolean;
    /** Raise error on expressions and declarations with an implied any type.
     * Defaults to `true`. */
    noImplicitAny?: boolean;
    /** Report an error when not all code paths in function return a value.
     * Defaults to `false`. */
    noImplicitReturns?: boolean;
    /** Raise error on `this` expressions with an implied `any` type. Defaults to
     * `true`. */
    noImplicitThis?: boolean;
    /** Do not emit `"use strict"` directives in module output. Defaults to
     * `false`. */
    noImplicitUseStrict?: boolean;
    /** Do not add triple-slash references or module import targets to the list of
     * compiled files. Defaults to `false`. */
    noResolve?: boolean;
    /** Disable strict checking of generic signatures in function types. Defaults
     * to `false`. */
    noStrictGenericChecks?: boolean;
    /** Report errors on unused locals. Defaults to `false`. */
    noUnusedLocals?: boolean;
    /** Report errors on unused parameters. Defaults to `false`. */
    noUnusedParameters?: boolean;
    /** Redirect output structure to the directory. This only impacts
     * `Deno.compile` and only changes the emitted file names. Defaults to
     * `undefined`. */
    outDir?: string;
    /** List of path mapping entries for module names to locations relative to the
     * `baseUrl`. Defaults to `undefined`. */
    paths?: Record<string, string[]>;
    /** Do not erase const enum declarations in generated code. Defaults to
     * `false`. */
    preserveConstEnums?: boolean;
    /** Remove all comments except copy-right header comments beginning with
     * `/*!`. Defaults to `true`. */
    removeComments?: boolean;
    /** Include modules imported with `.json` extension. Defaults to `true`. */
    resolveJsonModule?: boolean;
    /** Specifies the root directory of input files. Only use to control the
     * output directory structure with `outDir`. Defaults to `undefined`. */
    rootDir?: string;
    /** List of _root_ folders whose combined content represent the structure of
     * the project at runtime. Defaults to `undefined`. */
    rootDirs?: string[];
    /** Generates corresponding `.map` file. Defaults to `false`. */
    sourceMap?: boolean;
    /** Specifies the location where debugger should locate TypeScript files
     * instead of source locations. Use this flag if the sources will be located
     * at run-time in a different location than that at design-time. The location
     * specified will be embedded in the sourceMap to direct the debugger where
     * the source files will be located. Defaults to `undefined`. */
    sourceRoot?: string;
    /** Enable all strict type checking options. Enabling `strict` enables
     * `noImplicitAny`, `noImplicitThis`, `alwaysStrict`, `strictBindCallApply`,
     * `strictNullChecks`, `strictFunctionTypes` and
     * `strictPropertyInitialization`. Defaults to `true`. */
    strict?: boolean;
    /** Enable stricter checking of the `bind`, `call`, and `apply` methods on
     * functions. Defaults to `true`. */
    strictBindCallApply?: boolean;
    /** Disable bivariant parameter checking for function types. Defaults to
     * `true`. */
    strictFunctionTypes?: boolean;
    /** Ensure non-undefined class properties are initialized in the constructor.
     * This option requires `strictNullChecks` be enabled in order to take effect.
     * Defaults to `true`. */
    strictPropertyInitialization?: boolean;
    /** In strict null checking mode, the `null` and `undefined` values are not in
     * the domain of every type and are only assignable to themselves and `any`
     * (the one exception being that `undefined` is also assignable to `void`). */
    strictNullChecks?: boolean;
    /** Suppress excess property checks for object literals. Defaults to
     * `false`. */
    suppressExcessPropertyErrors?: boolean;
    /** Suppress `noImplicitAny` errors for indexing objects lacking index
     * signatures. */
    suppressImplicitAnyIndexErrors?: boolean;
    /** Specify ECMAScript target version. Defaults to `esnext`. */
    target?:
      | "es3"
      | "es5"
      | "es6"
      | "es2015"
      | "es2016"
      | "es2017"
      | "es2018"
      | "es2019"
      | "es2020"
      | "esnext";
    /** List of names of type definitions to include. Defaults to `undefined`.
     *
     * The type definitions are resolved according to the normal Deno resolution
     * irrespective of if sources are provided on the call. Like other Deno
     * modules, there is no "magical" resolution. For example:
     *
     *      Deno.compile(
     *        "./foo.js",
     *        undefined,
     *        {
     *          types: [ "./foo.d.ts", "https://deno.land/x/example/types.d.ts" ]
     *        }
     *      );
     */
    types?: string[];
  }

  /** **UNSTABLE**: new API, yet to be vetted.
   *
   * The results of a transpile only command, where the `source` contains the
   * emitted source, and `map` optionally contains the source map. */
  export interface TranspileOnlyResult {
    source: string;
    map?: string;
  }

  /** **UNSTABLE**: new API, yet to be vetted.
   *
   * Takes a set of TypeScript sources and resolves to a map where the key was
   * the original file name provided in sources and the result contains the
   * `source` and optionally the `map` from the transpile operation. This does no
   * type checking and validation, it effectively "strips" the types from the
   * file.
   *
   *      const results =  await Deno.transpileOnly({
   *        "foo.ts": `const foo: string = "foo";`
   *      });
   *
   * @param sources A map where the key is the filename and the value is the text
   *                to transpile. The filename is only used in the transpile and
   *                not resolved, for example to fill in the source name in the
   *                source map.
   * @param options An option object of options to send to the compiler. This is
   *                a subset of ts.CompilerOptions which can be supported by Deno.
   *                Many of the options related to type checking and emitting
   *                type declaration files will have no impact on the output.
   */
  export function transpileOnly(
    sources: Record<string, string>,
    options?: CompilerOptions
  ): Promise<Record<string, TranspileOnlyResult>>;

  /** **UNSTABLE**: new API, yet to be vetted.
   *
   * Takes a root module name, any optionally a record set of sources. Resolves
   * with a compiled set of modules. If just a root name is provided, the modules
   * will be resolved as if the root module had been passed on the command line.
   *
   * If sources are passed, all modules will be resolved out of this object, where
   * the key is the module name and the value is the content. The extension of
   * the module name will be used to determine the media type of the module.
   *
   *      const [ maybeDiagnostics1, output1 ] = await Deno.compile("foo.ts");
   *
   *      const [ maybeDiagnostics2, output2 ] = await Deno.compile("/foo.ts", {
   *        "/foo.ts": `export * from "./bar.ts";`,
   *        "/bar.ts": `export const bar = "bar";`
   *      });
   *
   * @param rootName The root name of the module which will be used as the
   *                 "starting point". If no `sources` is specified, Deno will
   *                 resolve the module externally as if the `rootName` had been
   *                 specified on the command line.
   * @param sources An optional key/value map of sources to be used when resolving
   *                modules, where the key is the module name, and the value is
   *                the source content. The extension of the key will determine
   *                the media type of the file when processing. If supplied,
   *                Deno will not attempt to resolve any modules externally.
   * @param options An optional object of options to send to the compiler. This is
   *                a subset of ts.CompilerOptions which can be supported by Deno.
   */
  export function compile(
    rootName: string,
    sources?: Record<string, string>,
    options?: CompilerOptions
  ): Promise<[DiagnosticItem[] | undefined, Record<string, string>]>;

  /** **UNSTABLE**: new API, yet to be vetted.
   *
   * Takes a root module name, and optionally a record set of sources. Resolves
   * with a single JavaScript string that is like the output of a `deno bundle`
   * command. If just a root name is provided, the modules will be resolved as if
   * the root module had been passed on the command line.
   *
   * If sources are passed, all modules will be resolved out of this object, where
   * the key is the module name and the value is the content. The extension of the
   * module name will be used to determine the media type of the module.
   *
   *      const [ maybeDiagnostics1, output1 ] = await Deno.bundle("foo.ts");
   *
   *      const [ maybeDiagnostics2, output2 ] = await Deno.bundle("/foo.ts", {
   *        "/foo.ts": `export * from "./bar.ts";`,
   *        "/bar.ts": `export const bar = "bar";`
   *      });
   *
   * @param rootName The root name of the module which will be used as the
   *                 "starting point". If no `sources` is specified, Deno will
   *                 resolve the module externally as if the `rootName` had been
   *                 specified on the command line.
   * @param sources An optional key/value map of sources to be used when resolving
   *                modules, where the key is the module name, and the value is
   *                the source content. The extension of the key will determine
   *                the media type of the file when processing. If supplied,
   *                Deno will not attempt to resolve any modules externally.
   * @param options An optional object of options to send to the compiler. This is
   *                a subset of ts.CompilerOptions which can be supported by Deno.
   */
  export function bundle(
    rootName: string,
    sources?: Record<string, string>,
    options?: CompilerOptions
  ): Promise<[DiagnosticItem[] | undefined, string]>;

  /** Returns the script arguments to the program. If for example we run a
   * program:
   *
   *      deno --allow-read https://deno.land/std/examples/cat.ts /etc/passwd
   *
   * Then `Deno.args` will contain:
   *
   *      [ "/etc/passwd" ]
   */
  export const args: string[];

  /** **UNSTABLE**: new API, yet to be vetted.
   *
   * Represents the stream of signals, implements both `AsyncIterator` and
   * `PromiseLike`. */
  export class SignalStream
    implements AsyncIterableIterator<void>, PromiseLike<void> {
    constructor(signal: typeof Deno.Signal);
    then<T, S>(
      f: (v: void) => T | Promise<T>,
      g?: (v: void) => S | Promise<S>
    ): Promise<T | S>;
    next(): Promise<IteratorResult<void>>;
    [Symbol.asyncIterator](): AsyncIterableIterator<void>;
    dispose(): void;
  }

  /** **UNSTABLE**: new API, yet to be vetted.
   *
   * Returns the stream of the given signal number. You can use it as an async
   * iterator.
   *
   *      for await (const _ of Deno.signal(Deno.Signal.SIGTERM)) {
   *        console.log("got SIGTERM!");
   *      }
   *
   * You can also use it as a promise. In this case you can only receive the
   * first one.
   *
   *      await Deno.signal(Deno.Signal.SIGTERM);
   *      console.log("SIGTERM received!")
   *
   * If you want to stop receiving the signals, you can use `.dispose()` method
   * of the signal stream object.
   *
   *      const sig = Deno.signal(Deno.Signal.SIGTERM);
   *      setTimeout(() => { sig.dispose(); }, 5000);
   *      for await (const _ of sig) {
   *        console.log("SIGTERM!")
   *      }
   *
   * The above for-await loop exits after 5 seconds when `sig.dispose()` is
   * called. */
  export function signal(signo: number): SignalStream;

  /** **UNSTABLE**: new API, yet to be vetted. */
  export const signals: {
    /** Returns the stream of SIGALRM signals.
     *
     * This method is the shorthand for `Deno.signal(Deno.Signal.SIGALRM)`. */
    alarm: () => SignalStream;
    /** Returns the stream of SIGCHLD signals.
     *
     * This method is the shorthand for `Deno.signal(Deno.Signal.SIGCHLD)`. */
    child: () => SignalStream;
    /** Returns the stream of SIGHUP signals.
     *
     * This method is the shorthand for `Deno.signal(Deno.Signal.SIGHUP)`. */
    hungup: () => SignalStream;
    /** Returns the stream of SIGINT signals.
     *
     * This method is the shorthand for `Deno.signal(Deno.Signal.SIGINT)`. */
    interrupt: () => SignalStream;
    /** Returns the stream of SIGIO signals.
     *
     * This method is the shorthand for `Deno.signal(Deno.Signal.SIGIO)`. */
    io: () => SignalStream;
    /** Returns the stream of SIGPIPE signals.
     *
     * This method is the shorthand for `Deno.signal(Deno.Signal.SIGPIPE)`. */
    pipe: () => SignalStream;
    /** Returns the stream of SIGQUIT signals.
     *
     * This method is the shorthand for `Deno.signal(Deno.Signal.SIGQUIT)`. */
    quit: () => SignalStream;
    /** Returns the stream of SIGTERM signals.
     *
     * This method is the shorthand for `Deno.signal(Deno.Signal.SIGTERM)`. */
    terminate: () => SignalStream;
    /** Returns the stream of SIGUSR1 signals.
     *
     * This method is the shorthand for `Deno.signal(Deno.Signal.SIGUSR1)`. */
    userDefined1: () => SignalStream;
    /** Returns the stream of SIGUSR2 signals.
     *
     * This method is the shorthand for `Deno.signal(Deno.Signal.SIGUSR2)`. */
    userDefined2: () => SignalStream;
    /** Returns the stream of SIGWINCH signals.
     *
     * This method is the shorthand for `Deno.signal(Deno.Signal.SIGWINCH)`. */
    windowChange: () => SignalStream;
  };

  /** **UNSTABLE**: new API. Maybe move `Deno.EOF` here.
   *
   * Special Deno related symbols. */
  export const symbols: {
    /** Symbol to access exposed internal Deno API */
    readonly internal: unique symbol;
    /** A symbol which can be used as a key for a custom method which will be
     * called when `Deno.inspect()` is called, or when the object is logged to
     * the console. */
    readonly customInspect: unique symbol;
    // TODO(ry) move EOF here?
  };
}<|MERGE_RESOLUTION|>--- conflicted
+++ resolved
@@ -1023,11 +1023,7 @@
     ino: number | null;
     /** **UNSTABLE**: Match behavior with Go on Windows for `mode`.
      *
-<<<<<<< HEAD
-     * The underlying raw `st_mode` bits that contain the standard Linux/Mac OS
-=======
      * The underlying raw `st_mode` bits that contain the standard Unix
->>>>>>> 6f0b70eb
      * permissions for this file/directory. */
     mode: number | null;
     /** Number of hard links pointing to this file.
