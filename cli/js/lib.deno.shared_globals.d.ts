--- conflicted
+++ resolved
@@ -1341,7 +1341,6 @@
        * ```
        *
        */
-<<<<<<< HEAD
       deno?: {
         /**
          * Set to `true` to allow `Deno` namespace to be used in worker thread.
@@ -1357,10 +1356,6 @@
         importMap?: string;
       };
     }
-=======
-      deno?: boolean;
-    },
->>>>>>> 6c637f04
   );
   postMessage(message: any, transfer: ArrayBuffer[]): void;
   postMessage(message: any, options?: PostMessageOptions): void;
