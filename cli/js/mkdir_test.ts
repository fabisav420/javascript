// Copyright 2018-2020 the Deno authors. All rights reserved. MIT license.
import { unitTest, assert, assertEquals } from "./test_util.ts";

unitTest(
  { perms: { read: true, write: true } },
  function mkdirSyncSuccess(): void {
    const path = Deno.makeTempDirSync() + "/dir";
    Deno.mkdirSync(path);
    const pathInfo = Deno.statSync(path);
    assert(pathInfo.isDirectory());
  }
);

<<<<<<< HEAD
testPerm({ read: true, write: true }, function mkdirSyncFsPerm(): void {
  const path = Deno.makeTempDirSync() + "/dir";
  Deno.mkdirSync(path, { perm: 0o755 }); // no perm for x
  const pathInfo = Deno.statSync(path);
  if (pathInfo.perm !== null) {
    // Skip windows
    assertEquals(pathInfo.perm & 0o777, 0o755);
=======
unitTest(
  { perms: { read: true, write: true } },
  function mkdirSyncMode(): void {
    const path = Deno.makeTempDirSync() + "/dir";
    Deno.mkdirSync(path, { mode: 0o755 }); // no perm for x
    const pathInfo = Deno.statSync(path);
    if (pathInfo.mode !== null) {
      // Skip windows
      assertEquals(pathInfo.mode & 0o777, 0o755);
    }
>>>>>>> c850b258
  }
);

unitTest({ perms: { write: false } }, function mkdirSyncPerm(): void {
  let err;
  try {
    Deno.mkdirSync("/baddir");
  } catch (e) {
    err = e;
  }
  assert(err instanceof Deno.errors.PermissionDenied);
  assertEquals(err.name, "PermissionDenied");
});

unitTest(
  { perms: { read: true, write: true } },
  async function mkdirSuccess(): Promise<void> {
    const path = Deno.makeTempDirSync() + "/dir";
    await Deno.mkdir(path);
    const pathInfo = Deno.statSync(path);
    assert(pathInfo.isDirectory());
  }
);

unitTest({ perms: { write: true } }, function mkdirErrIfExists(): void {
  let err;
  try {
    Deno.mkdirSync(".");
  } catch (e) {
    err = e;
  }
  assert(err instanceof Deno.errors.AlreadyExists);
});

unitTest(
  { perms: { read: true, write: true } },
  function mkdirSyncRecursive(): void {
    const path = Deno.makeTempDirSync() + "/nested/directory";
    Deno.mkdirSync(path, { recursive: true });
    const pathInfo = Deno.statSync(path);
    assert(pathInfo.isDirectory());
  }
);

unitTest(
  { perms: { read: true, write: true } },
  async function mkdirRecursive(): Promise<void> {
    const path = Deno.makeTempDirSync() + "/nested/directory";
    await Deno.mkdir(path, { recursive: true });
    const pathInfo = Deno.statSync(path);
    assert(pathInfo.isDirectory());
  }
);<|MERGE_RESOLUTION|>--- conflicted
+++ resolved
@@ -11,26 +11,16 @@
   }
 );
 
-<<<<<<< HEAD
-testPerm({ read: true, write: true }, function mkdirSyncFsPerm(): void {
-  const path = Deno.makeTempDirSync() + "/dir";
-  Deno.mkdirSync(path, { perm: 0o755 }); // no perm for x
-  const pathInfo = Deno.statSync(path);
-  if (pathInfo.perm !== null) {
-    // Skip windows
-    assertEquals(pathInfo.perm & 0o777, 0o755);
-=======
 unitTest(
   { perms: { read: true, write: true } },
   function mkdirSyncMode(): void {
     const path = Deno.makeTempDirSync() + "/dir";
-    Deno.mkdirSync(path, { mode: 0o755 }); // no perm for x
+    Deno.mkdirSync(path, { perm: 0o755 }); // no perm for x
     const pathInfo = Deno.statSync(path);
-    if (pathInfo.mode !== null) {
+    if (pathInfo.perm !== null) {
       // Skip windows
-      assertEquals(pathInfo.mode & 0o777, 0o755);
+      assertEquals(pathInfo.perm & 0o777, 0o755);
     }
->>>>>>> c850b258
   }
 );
 
