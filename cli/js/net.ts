--- conflicted
+++ resolved
@@ -148,17 +148,6 @@
 export function listen(
   options: ListenOptions & { transport?: "tcp" }
 ): Listener;
-<<<<<<< HEAD
-export function listen(options: ListenOptions & { transport: "udp" }): UDPConn;
-export function listen({
-  port,
-  hostname = "0.0.0.0",
-  transport = "tcp",
-}: ListenOptions): Listener | UDPConn {
-  const res = netOps.listen({ port, hostname, transport });
-
-  if (transport === "tcp") {
-=======
 export function listen(
   options: UnixListenOptions & { transport: "unix" }
 ): Listener;
@@ -188,7 +177,6 @@
     options.transport === "tcp" ||
     options.transport === "unix"
   ) {
->>>>>>> 07fc95ac
     return new ListenerImpl(res.rid, res.localAddr);
   } else {
     return new DatagramImpl(res.rid, res.localAddr);
@@ -221,14 +209,5 @@
     });
   }
 
-<<<<<<< HEAD
-export async function connect({
-  port,
-  hostname = "127.0.0.1",
-  transport = "tcp",
-}: ConnectOptions): Promise<Conn> {
-  const res = await netOps.connect({ port, hostname, transport });
-=======
->>>>>>> 07fc95ac
   return new ConnImpl(res.rid, res.remoteAddr!, res.localAddr!);
 }