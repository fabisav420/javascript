--- conflicted
+++ resolved
@@ -142,14 +142,6 @@
   transport?: "tcp" | "udp";
 }
 
-<<<<<<< HEAD
-=======
-export interface UnixListenOptions {
-  transport: "unix" | "unixpacket";
-  path: string;
-}
-
->>>>>>> 678313b1
 export function listen(
   options: ListenOptions & { transport?: "tcp" }
 ): Listener;
