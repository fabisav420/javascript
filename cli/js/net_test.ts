--- conflicted
+++ resolved
@@ -9,58 +9,6 @@
   listener.close();
 });
 
-<<<<<<< HEAD
-testPerm({ net: true }, function netUdpListenClose(): void {
-  if (Deno.build.os === "win") return; // TODO
-
-  const socket = Deno.listen({
-    hostname: "127.0.0.1",
-    port: 4500,
-    transport: "udp"
-  });
-  assertEquals(socket.addr.transport, "udp");
-  assertEquals(socket.addr.hostname, "127.0.0.1");
-  assertEquals(socket.addr.port, 4500);
-  socket.close();
-});
-
-testPerm({ read: true, write: true }, function netUnixListenClose(): void {
-  if (Deno.build.os === "win") return;
-  const filePath = Deno.makeTempFileSync();
-  const socket = Deno.listen({
-    address: filePath,
-    transport: "unix"
-  });
-  assertEquals(socket.addr.transport, "unix");
-  assertEquals(socket.addr.address, filePath);
-  socket.close();
-});
-
-testPerm(
-  { read: true, write: true },
-  function netUnixPacketListenClose(): void {
-    if (Deno.build.os === "win") return;
-    const filePath = Deno.makeTempFileSync();
-    const socket = Deno.listen({
-      address: filePath,
-      transport: "unixpacket"
-    });
-    assertEquals(socket.addr.transport, "unixpacket");
-    assertEquals(socket.addr.address, filePath);
-    socket.close();
-  }
-);
-
-testPerm({ net: true }, async function netTcpCloseWhileAccept(): Promise<void> {
-  const listener = Deno.listen({ port: 4501 });
-  const p = listener.accept();
-  listener.close();
-  let err;
-  try {
-    await p;
-  } catch (e) {
-    err = e;
-=======
 unitTest(
   {
     perms: { net: true },
@@ -77,28 +25,43 @@
     assertEquals(socket.addr.hostname, "127.0.0.1");
     assertEquals(socket.addr.port, 4500);
     socket.close();
->>>>>>> afea9b2e
-  }
-);
-
-<<<<<<< HEAD
-testPerm(
-  { read: true, write: true },
-  async function netUnixCloseWhileAccept(): Promise<void> {
-    if (Deno.build.os === "win") return;
-    const filePath = await Deno.makeTempFile();
-    const listener = Deno.listen({
+  }
+);
+
+unitTest(
+  { skip: Deno.build.os === "win", perms: { read: true, write: true } },
+  function netUnixListenClose(): void {
+    const filePath = Deno.makeTempFileSync();
+    const socket = Deno.listen({
       address: filePath,
       transport: "unix"
     });
-=======
+    assertEquals(socket.addr.transport, "unix");
+    assertEquals(socket.addr.address, filePath);
+    socket.close();
+  }
+);
+
+unitTest(
+  { skip: Deno.build.os === "win", perms: { read: true, write: true } },
+  function netUnixPacketListenClose(): void {
+    const filePath = Deno.makeTempFileSync();
+    const socket = Deno.listen({
+      address: filePath,
+      transport: "unixpacket"
+    });
+    assertEquals(socket.addr.transport, "unixpacket");
+    assertEquals(socket.addr.address, filePath);
+    socket.close();
+  }
+);
+
 unitTest(
   {
     perms: { net: true }
   },
   async function netTcpCloseWhileAccept(): Promise<void> {
     const listener = Deno.listen({ port: 4501 });
->>>>>>> afea9b2e
     const p = listener.accept();
     listener.close();
     let err;
@@ -106,7 +69,6 @@
       await p;
     } catch (e) {
       err = e;
-<<<<<<< HEAD
     }
     assert(!!err);
     assert(err instanceof Error);
@@ -114,18 +76,21 @@
   }
 );
 
-testPerm({ net: true }, async function netTcpConcurrentAccept(): Promise<void> {
-  const listener = Deno.listen({ port: 4502 });
-  let acceptErrCount = 0;
-  const checkErr = (e: Error): void => {
-    if (e.message === "Listener has been closed") {
-      assertEquals(acceptErrCount, 1);
-    } else if (e.message === "Another accept task is ongoing") {
-      acceptErrCount++;
-    } else {
-      throw new Error("Unexpected error message");
-=======
->>>>>>> afea9b2e
+unitTest(
+  { skip: Deno.build.os === "win", perms: { read: true, write: true } },
+  async function netUnixCloseWhileAccept(): Promise<void> {
+    const filePath = await Deno.makeTempFile();
+    const listener = Deno.listen({
+      address: filePath,
+      transport: "unix"
+    });
+    const p = listener.accept();
+    listener.close();
+    let err;
+    try {
+      await p;
+    } catch (e) {
+      err = e;
     }
     assert(!!err);
     assert(err instanceof Error);
@@ -156,10 +121,9 @@
   }
 );
 
-<<<<<<< HEAD
 // TODO(jsouto): Uncomment when tokio updates mio to v0.7!
-// testPerm(
-//   { read: true, write: true },
+// unitTest(
+//   { skip: Deno.build.os === "win", perms: { read: true, write: true } },
 //   async function netUnixConcurrentAccept(): Promise<void> {
 // if (Deno.build.os === "win") return;
 //     const filePath = await Deno.makeTempFile();
@@ -183,12 +147,9 @@
 //   }
 // );
 
-testPerm({ net: true }, async function netTcpDialListen(): Promise<void> {
-=======
 unitTest({ perms: { net: true } }, async function netTcpDialListen(): Promise<
   void
 > {
->>>>>>> afea9b2e
   const listener = Deno.listen({ port: 4500 });
   listener.accept().then(
     async (conn): Promise<void> => {
@@ -220,11 +181,9 @@
   conn.close();
 });
 
-<<<<<<< HEAD
-testPerm(
-  { read: true, write: true },
+unitTest(
+  { skip: Deno.build.os === "win", perms: { read: true, write: true } },
   async function netUnixDialListen(): Promise<void> {
-    if (Deno.build.os === "win") return;
     const filePath = await Deno.makeTempFile();
     const listener = Deno.listen({ address: filePath, transport: "unix" });
     listener.accept().then(
@@ -258,9 +217,6 @@
   }
 );
 
-testPerm({ net: true }, async function netUdpSendReceive(): Promise<void> {
-  if (Deno.build.os === "win") return; // TODO
-=======
 unitTest(
   { skip: Deno.build.os === "win", perms: { net: true } },
   async function netUdpSendReceive(): Promise<void> {
@@ -268,7 +224,6 @@
     assertEquals(alice.addr.port, 4500);
     assertEquals(alice.addr.hostname, "0.0.0.0");
     assertEquals(alice.addr.transport, "udp");
->>>>>>> afea9b2e
 
     const bob = Deno.listen({ port: 4501, transport: "udp" });
     assertEquals(bob.addr.port, 4501);
@@ -289,11 +244,9 @@
   }
 );
 
-<<<<<<< HEAD
-testPerm(
-  { read: true, write: true },
-  async function netUnixSendReceive(): Promise<void> {
-    if (Deno.build.os === "win") return; // TODO
+unitTest(
+  { skip: Deno.build.os === "win", perms: { read: true, write: true } },
+  async function netUnixPacketSendReceive(): Promise<void> {
     const filePath = await Deno.makeTempFile();
     const alice = Deno.listen({ address: filePath, transport: "unixpacket" });
     assertEquals(alice.addr.address, filePath);
@@ -317,12 +270,8 @@
   }
 );
 
-testPerm(
-  { net: true },
-=======
 unitTest(
   { perms: { net: true } },
->>>>>>> afea9b2e
   async function netTcpListenCloseWhileIterating(): Promise<void> {
     const listener = Deno.listen({ port: 8000 });
     const nextWhileClosing = listener[Symbol.asyncIterator]().next();
@@ -334,12 +283,22 @@
   }
 );
 
-<<<<<<< HEAD
-testPerm(
-  { read: true, write: true },
+unitTest(
+  { skip: Deno.build.os === "win", perms: { net: true } },
+  async function netUdpListenCloseWhileIterating(): Promise<void> {
+    const socket = Deno.listen({ port: 8000, transport: "udp" });
+    const nextWhileClosing = socket[Symbol.asyncIterator]().next();
+    socket.close();
+    assertEquals(await nextWhileClosing, { value: undefined, done: true });
+
+    const nextAfterClosing = socket[Symbol.asyncIterator]().next();
+    assertEquals(await nextAfterClosing, { value: undefined, done: true });
+  }
+);
+
+unitTest(
+  { skip: Deno.build.os === "win", perms: { read: true, write: true } },
   async function netUnixListenCloseWhileIterating(): Promise<void> {
-    if (Deno.build.os === "win") return;
-
     const filePath = Deno.makeTempFileSync();
     const socket = Deno.listen({ address: filePath, transport: "unix" });
     const nextWhileClosing = socket[Symbol.asyncIterator]().next();
@@ -351,18 +310,11 @@
   }
 );
 
-testPerm(
-  { read: true, write: true },
+unitTest(
+  { skip: Deno.build.os === "win", perms: { read: true, write: true } },
   async function netUnixPacketListenCloseWhileIterating(): Promise<void> {
-    if (Deno.build.os === "win") return;
     const filePath = Deno.makeTempFileSync();
     const socket = Deno.listen({ address: filePath, transport: "unixpacket" });
-=======
-unitTest(
-  { skip: Deno.build.os === "win", perms: { net: true } },
-  async function netUdpListenCloseWhileIterating(): Promise<void> {
-    const socket = Deno.listen({ port: 8000, transport: "udp" });
->>>>>>> afea9b2e
     const nextWhileClosing = socket[Symbol.asyncIterator]().next();
     socket.close();
     assertEquals(await nextWhileClosing, { value: undefined, done: true });
