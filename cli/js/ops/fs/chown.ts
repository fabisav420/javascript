// Copyright 2018-2020 the Deno authors. All rights reserved. MIT license.

import { sendSync, sendAsync } from "../dispatch_json.ts";
import { pathFromURL } from "../../util.ts";

export function chownSync(
  path: string | URL,
  uid: number | null,
  gid: number | null
): void {
<<<<<<< HEAD
  sendSync("op_chown", { path: pathFromURL(path), uid, gid });
=======
  path = pathFromURL(path);
  sendSync("op_chown", { path, uid, gid });
>>>>>>> ab4c574f
}

export async function chown(
  path: string | URL,
  uid: number | null,
  gid: number | null
): Promise<void> {
  await sendAsync("op_chown", { path: pathFromURL(path), uid, gid });
}<|MERGE_RESOLUTION|>--- conflicted
+++ resolved
@@ -8,12 +8,7 @@
   uid: number | null,
   gid: number | null
 ): void {
-<<<<<<< HEAD
   sendSync("op_chown", { path: pathFromURL(path), uid, gid });
-=======
-  path = pathFromURL(path);
-  sendSync("op_chown", { path, uid, gid });
->>>>>>> ab4c574f
 }
 
 export async function chown(
