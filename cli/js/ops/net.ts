--- conflicted
+++ resolved
@@ -32,16 +32,11 @@
   remoteAddr: Addr;
 }
 
-<<<<<<< HEAD
 export async function accept(
   rid: number,
   transport: string
 ): Promise<AcceptResponse> {
   return sendAsync("op_accept", { rid, transport });
-=======
-export function accept(rid: number): Promise<AcceptResponse> {
-  return sendAsync("op_accept", { rid });
->>>>>>> c337d2c4
 }
 
 export type ListenRequest = Addr;
