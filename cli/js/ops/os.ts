--- conflicted
+++ resolved
@@ -1,10 +1,5 @@
 // Copyright 2018-2020 the Deno authors. All rights reserved. MIT license.
-<<<<<<< HEAD
 import { core } from "../core.ts";
-import { errors } from "../errors.ts";
-=======
-import { sendSync } from "./dispatch_json.ts";
->>>>>>> 1d8fc394
 
 export function loadavg(): number[] {
   return core.dispatchJson.sendSync("op_loadavg");
@@ -44,38 +39,6 @@
   delete: deleteEnv,
 };
 
-<<<<<<< HEAD
-type DirKind =
-  | "home"
-  | "cache"
-  | "config"
-  | "executable"
-  | "data"
-  | "data_local"
-  | "audio"
-  | "desktop"
-  | "document"
-  | "download"
-  | "font"
-  | "picture"
-  | "public"
-  | "template"
-  | "tmp"
-  | "video";
-
-export function dir(kind: DirKind): string | null {
-  try {
-    return core.dispatchJson.sendSync("op_get_dir", { kind });
-  } catch (error) {
-    if (error instanceof errors.PermissionDenied) {
-      throw error;
-    }
-    return null;
-  }
-}
-
-=======
->>>>>>> 1d8fc394
 export function execPath(): string {
   return core.dispatchJson.sendSync("op_exec_path");
 }