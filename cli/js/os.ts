--- conflicted
+++ resolved
@@ -3,16 +3,6 @@
 import { errors } from "./errors.ts";
 import * as util from "./util.ts";
 
-<<<<<<< HEAD
-=======
-/** Check if running in terminal.
- *
- *       console.log(Deno.isTTY().stdout);
- */
-export function isTTY(): { stdin: boolean; stdout: boolean; stderr: boolean } {
-  return sendSync("op_is_tty");
-}
->>>>>>> e53064c4
 /** Get the loadavg.
  * Requires the `--allow-env` flag.
  *
