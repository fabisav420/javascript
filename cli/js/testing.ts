--- conflicted
+++ resolved
@@ -127,7 +127,7 @@
   export enum Status {
     Passed = "passed",
     Failed = "failed",
-    Skipped = "skipped"
+    Ignored = "ignored"
   }
 
   export interface Result {
@@ -137,17 +137,9 @@
     error?: Error;
   }
 
-<<<<<<< HEAD
   export interface StartMessage {
     tests: TestDefinition[];
   }
-=======
-enum TestStatus {
-  Passed = "passed",
-  Failed = "failed",
-  Ignored = "ignored"
-}
->>>>>>> 8de4a05f
 
   export interface TestStartMessage {
     test: TestDefinition;
@@ -218,8 +210,8 @@
         case Status.Failed:
           this.log(`${RED_FAILED} ${formatDuration(result.duration)}`);
           break;
-        case Status.Skipped:
-          this.log(`${YELLOW_SKIPPED} ${formatDuration(result.duration)}`);
+        case Status.Ignored:
+          this.log(`${YELLOW_IGNORED} ${formatDuration(result.duration)}`);
           break;
       }
     }
@@ -287,19 +279,11 @@
 
     const results: tests.Result[] = [];
     const suiteStart = +new Date();
-<<<<<<< HEAD
     for (const test of this.testsToRun) {
       const result: Partial<tests.Result> = { name: test.name, duration: 0 };
       yield ["testStart", { test }];
-      if (test.skip) {
-        result.status = tests.Status.Skipped;
-=======
-    for (const { name, fn, ignore } of this.testsToRun) {
-      const result: Partial<TestResult> = { name, duration: 0 };
-      yield { kind: TestEvent.TestStart, name };
-      if (ignore) {
-        result.status = TestStatus.Ignored;
->>>>>>> 8de4a05f
+      if (test.ignore) {
+        result.status = tests.Status.Ignored;
         this.stats.ignored++;
       } else {
         const start = +new Date();
@@ -355,7 +339,6 @@
   };
 }
 
-<<<<<<< HEAD
 export interface RunTestsOptions {
   exitOnFail?: boolean;
   failFast?: boolean;
@@ -363,88 +346,6 @@
   skip?: string | RegExp;
   disableLog?: boolean;
   reporter?: tests.Reporter;
-=======
-interface TestReporter {
-  start(msg: TestEventStart): Promise<void>;
-  testStart(msg: TestEventTestStart): Promise<void>;
-  testEnd(msg: TestEventTestEnd): Promise<void>;
-  end(msg: TestEventEnd): Promise<void>;
-}
-
-export class ConsoleTestReporter implements TestReporter {
-  private encoder: TextEncoder;
-
-  constructor() {
-    this.encoder = new TextEncoder();
-  }
-
-  private log(msg: string, noNewLine = false): void {
-    if (!noNewLine) {
-      msg += "\n";
-    }
-
-    // Using `stdout` here because it doesn't force new lines
-    // compared to `console.log`; `core.print` on the other hand
-    // is line-buffered and doesn't output message without newline
-    stdout.writeSync(this.encoder.encode(msg));
-  }
-
-  async start(event: TestEventStart): Promise<void> {
-    this.log(`running ${event.tests} tests`);
-  }
-
-  async testStart(event: TestEventTestStart): Promise<void> {
-    const { name } = event;
-
-    this.log(`test ${name} ... `, true);
-  }
-
-  async testEnd(event: TestEventTestEnd): Promise<void> {
-    const { result } = event;
-
-    switch (result.status) {
-      case TestStatus.Passed:
-        this.log(`${GREEN_OK} ${formatDuration(result.duration)}`);
-        break;
-      case TestStatus.Failed:
-        this.log(`${RED_FAILED} ${formatDuration(result.duration)}`);
-        break;
-      case TestStatus.Ignored:
-        this.log(`${YELLOW_IGNORED} ${formatDuration(result.duration)}`);
-        break;
-    }
-  }
-
-  async end(event: TestEventEnd): Promise<void> {
-    const { stats, duration, results } = event;
-    // Attempting to match the output of Rust's test runner.
-    const failedTests = results.filter(r => r.error);
-
-    if (failedTests.length > 0) {
-      this.log(`\nfailures:\n`);
-
-      for (const result of failedTests) {
-        this.log(`${result.name}`);
-        this.log(`${stringifyArgs([result.error!])}`);
-        this.log("");
-      }
-
-      this.log(`failures:\n`);
-
-      for (const result of failedTests) {
-        this.log(`\t${result.name}`);
-      }
-    }
-
-    this.log(
-      `\ntest result: ${stats.failed ? RED_FAILED : GREEN_OK}. ` +
-        `${stats.passed} passed; ${stats.failed} failed; ` +
-        `${stats.ignored} ignored; ${stats.measured} measured; ` +
-        `${stats.filtered} filtered out ` +
-        `${formatDuration(duration)}\n`
-    );
-  }
->>>>>>> 8de4a05f
 }
 
 export async function runTests({
