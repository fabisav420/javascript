--- conflicted
+++ resolved
@@ -188,19 +188,21 @@
       stdout.writeSync(this.encoder.encode(msg));
     }
 
-    async start(message: StartMessage): Promise<void> {
+    start(message: StartMessage): Promise<void> {
       this.log(`running ${message.tests.length} tests`);
-    }
-
-    async testStart(message: TestStartMessage): Promise<void> {
+      return Promise.resolve();
+    }
+
+    testStart(message: TestStartMessage): Promise<void> {
       const {
         test: { name }
       } = message;
 
       this.log(`test ${name} ... `, true);
-    }
-
-    async testEnd(message: TestEndMessage): Promise<void> {
+      return Promise.resolve();
+    }
+
+    testEnd(message: TestEndMessage): Promise<void> {
       const { result } = message;
 
       switch (result.status) {
@@ -214,9 +216,10 @@
           this.log(`${YELLOW_IGNORED} ${formatDuration(result.duration)}`);
           break;
       }
-    }
-
-    async end(message: EndMessage): Promise<void> {
+      return Promise.resolve();
+    }
+
+    end(message: EndMessage): Promise<void> {
       const { stats, duration, results } = message;
       // Attempting to match the output of Rust's test runner.
       const failedTests = results.filter(r => r.error);
@@ -244,6 +247,7 @@
           `${stats.filtered} filtered out ` +
           `${formatDuration(duration)}\n`
       );
+      return Promise.resolve();
     }
   }
 }
@@ -339,7 +343,6 @@
   };
 }
 
-<<<<<<< HEAD
 export interface RunTestsOptions {
   exitOnFail?: boolean;
   failFast?: boolean;
@@ -347,95 +350,6 @@
   skip?: string | RegExp;
   disableLog?: boolean;
   reporter?: tests.Reporter;
-=======
-interface TestReporter {
-  start(msg: TestEventStart): Promise<void>;
-  testStart(msg: TestEventTestStart): Promise<void>;
-  testEnd(msg: TestEventTestEnd): Promise<void>;
-  end(msg: TestEventEnd): Promise<void>;
-}
-
-export class ConsoleTestReporter implements TestReporter {
-  private encoder: TextEncoder;
-
-  constructor() {
-    this.encoder = new TextEncoder();
-  }
-
-  private log(msg: string, noNewLine = false): Promise<void> {
-    if (!noNewLine) {
-      msg += "\n";
-    }
-
-    // Using `stdout` here because it doesn't force new lines
-    // compared to `console.log`; `core.print` on the other hand
-    // is line-buffered and doesn't output message without newline
-    stdout.writeSync(this.encoder.encode(msg));
-    return Promise.resolve();
-  }
-
-  start(event: TestEventStart): Promise<void> {
-    this.log(`running ${event.tests} tests`);
-    return Promise.resolve();
-  }
-
-  testStart(event: TestEventTestStart): Promise<void> {
-    const { name } = event;
-
-    this.log(`test ${name} ... `, true);
-    return Promise.resolve();
-  }
-
-  testEnd(event: TestEventTestEnd): Promise<void> {
-    const { result } = event;
-
-    switch (result.status) {
-      case TestStatus.Passed:
-        this.log(`${GREEN_OK} ${formatDuration(result.duration)}`);
-        break;
-      case TestStatus.Failed:
-        this.log(`${RED_FAILED} ${formatDuration(result.duration)}`);
-        break;
-      case TestStatus.Ignored:
-        this.log(`${YELLOW_IGNORED} ${formatDuration(result.duration)}`);
-        break;
-    }
-
-    return Promise.resolve();
-  }
-
-  end(event: TestEventEnd): Promise<void> {
-    const { stats, duration, results } = event;
-    // Attempting to match the output of Rust's test runner.
-    const failedTests = results.filter(r => r.error);
-
-    if (failedTests.length > 0) {
-      this.log(`\nfailures:\n`);
-
-      for (const result of failedTests) {
-        this.log(`${result.name}`);
-        this.log(`${stringifyArgs([result.error!])}`);
-        this.log("");
-      }
-
-      this.log(`failures:\n`);
-
-      for (const result of failedTests) {
-        this.log(`\t${result.name}`);
-      }
-    }
-
-    this.log(
-      `\ntest result: ${stats.failed ? RED_FAILED : GREEN_OK}. ` +
-        `${stats.passed} passed; ${stats.failed} failed; ` +
-        `${stats.ignored} ignored; ${stats.measured} measured; ` +
-        `${stats.filtered} filtered out ` +
-        `${formatDuration(duration)}\n`
-    );
-
-    return Promise.resolve();
-  }
->>>>>>> 0adc86f1
 }
 
 export async function runTests({
