--- conflicted
+++ resolved
@@ -14,13 +14,8 @@
 }
 
 unitTest(
-<<<<<<< HEAD
-  { skip: Deno.build.os !== "win" },
+  { ignore: Deno.build.os !== "win" },
   function signalsNotImplemented(): Promise<void> {
-=======
-  { ignore: Deno.build.os !== "win" },
-  async function signalsNotImplemented(): Promise<void> {
->>>>>>> b7e6a31a
     assertThrows(
       () => {
         Deno.signal(1);
@@ -168,13 +163,8 @@
 );
 
 unitTest(
-<<<<<<< HEAD
-  { skip: Deno.build.os === "win", perms: { run: true } },
+  { ignore: Deno.build.os === "win", perms: { run: true } },
   function signalShorthandsTest(): Promise<void> {
-=======
-  { ignore: Deno.build.os === "win", perms: { run: true } },
-  async function signalShorthandsTest(): Promise<void> {
->>>>>>> b7e6a31a
     let s: Deno.SignalStream;
     s = Deno.signals.alarm(); // for SIGALRM
     assert(s instanceof Deno.SignalStream);
