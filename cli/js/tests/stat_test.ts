// Copyright 2018-2020 the Deno authors. All rights reserved. MIT license.
import { unitTest, assert, assertEquals } from "./test_util.ts";

// TODO Add tests for modified, accessed, and created fields once there is a way
// to create temp files.
unitTest({ perms: { read: true } }, function statSyncSuccess(): Promise<void> {
  const packageInfo = Deno.statSync("README.md");
  assert(packageInfo.isFile());
  assert(!packageInfo.isSymlink());

  const modulesInfo = Deno.statSync("cli/tests/symlink_to_subdir");
  assert(modulesInfo.isDirectory());
  assert(!modulesInfo.isSymlink());

  const testsInfo = Deno.statSync("cli/tests");
  assert(testsInfo.isDirectory());
  assert(!testsInfo.isSymlink());

  return;
});

unitTest({ perms: { read: false } }, function statSyncPerm(): Promise<void> {
  let caughtError = false;
  try {
    Deno.statSync("README.md");
  } catch (e) {
    caughtError = true;
    assert(e instanceof Deno.errors.PermissionDenied);
  }
  assert(caughtError);

  return;
});

unitTest({ perms: { read: true } }, function statSyncNotFound(): Promise<void> {
  let caughtError = false;
  let badInfo;

  try {
    badInfo = Deno.statSync("bad_file_name");
  } catch (err) {
    caughtError = true;
    assert(err instanceof Deno.errors.NotFound);
  }

  assert(caughtError);
  assertEquals(badInfo, undefined);

  return;
});

unitTest({ perms: { read: true } }, function lstatSyncSuccess(): Promise<void> {
  const packageInfo = Deno.lstatSync("README.md");
  assert(packageInfo.isFile());
  assert(!packageInfo.isSymlink());

  const modulesInfo = Deno.lstatSync("cli/tests/symlink_to_subdir");
  assert(!modulesInfo.isDirectory());
  assert(modulesInfo.isSymlink());

  const coreInfo = Deno.lstatSync("core");
  assert(coreInfo.isDirectory());
  assert(!coreInfo.isSymlink());

  return;
});

unitTest({ perms: { read: false } }, function lstatSyncPerm(): Promise<void> {
  let caughtError = false;
  try {
    Deno.lstatSync("README.md");
  } catch (e) {
    caughtError = true;
    assert(e instanceof Deno.errors.PermissionDenied);
  }
  assert(caughtError);

  return;
});

unitTest({ perms: { read: true } }, function lstatSyncNotFound(): Promise<
  void
> {
  let caughtError = false;
  let badInfo;

  try {
    badInfo = Deno.lstatSync("bad_file_name");
  } catch (err) {
    caughtError = true;
    assert(err instanceof Deno.errors.NotFound);
  }

  assert(caughtError);
  assertEquals(badInfo, undefined);

  return;
});

unitTest({ perms: { read: true } }, async function statSuccess(): Promise<
  void
> {
  const packageInfo = await Deno.stat("README.md");
  assert(packageInfo.isFile());
  assert(!packageInfo.isSymlink());

  const modulesInfo = await Deno.stat("cli/tests/symlink_to_subdir");
  assert(modulesInfo.isDirectory());
  assert(!modulesInfo.isSymlink());

  const testsInfo = await Deno.stat("cli/tests");
  assert(testsInfo.isDirectory());
  assert(!testsInfo.isSymlink());
});

unitTest({ perms: { read: false } }, async function statPerm(): Promise<void> {
  let caughtError = false;
  try {
    await Deno.stat("README.md");
  } catch (e) {
    caughtError = true;
    assert(e instanceof Deno.errors.PermissionDenied);
  }
  assert(caughtError);
});

unitTest({ perms: { read: true } }, async function statNotFound(): Promise<
  void
> {
  let caughtError = false;
  let badInfo;

  try {
    badInfo = await Deno.stat("bad_file_name");
  } catch (err) {
    caughtError = true;
    assert(err instanceof Deno.errors.NotFound);
  }

  assert(caughtError);
  assertEquals(badInfo, undefined);
});

unitTest({ perms: { read: true } }, async function lstatSuccess(): Promise<
  void
> {
  const packageInfo = await Deno.lstat("README.md");
  assert(packageInfo.isFile());
  assert(!packageInfo.isSymlink());

  const modulesInfo = await Deno.lstat("cli/tests/symlink_to_subdir");
  assert(!modulesInfo.isDirectory());
  assert(modulesInfo.isSymlink());

  const coreInfo = await Deno.lstat("core");
  assert(coreInfo.isDirectory());
  assert(!coreInfo.isSymlink());
});

unitTest({ perms: { read: false } }, async function lstatPerm(): Promise<void> {
  let caughtError = false;
  try {
    await Deno.lstat("README.md");
  } catch (e) {
    caughtError = true;
    assert(e instanceof Deno.errors.PermissionDenied);
  }
  assert(caughtError);
});

unitTest({ perms: { read: true } }, async function lstatNotFound(): Promise<
  void
> {
  let caughtError = false;
  let badInfo;

  try {
    badInfo = await Deno.lstat("bad_file_name");
  } catch (err) {
    caughtError = true;
    assert(err instanceof Deno.errors.NotFound);
  }

  assert(caughtError);
  assertEquals(badInfo, undefined);
});

unitTest(
<<<<<<< HEAD
  { skip: Deno.build.os !== "win", perms: { read: true, write: true } },
  function statNoUnixFields(): Promise<void> {
=======
  { ignore: Deno.build.os !== "win", perms: { read: true, write: true } },
  async function statNoUnixFields(): Promise<void> {
>>>>>>> b7e6a31a
    const enc = new TextEncoder();
    const data = enc.encode("Hello");
    const tempDir = Deno.makeTempDirSync();
    const filename = tempDir + "/test.txt";
    Deno.writeFileSync(filename, data, { mode: 0o666 });
    const s = Deno.statSync(filename);
    assert(s.dev === null);
    assert(s.ino === null);
    assert(s.mode === null);
    assert(s.nlink === null);
    assert(s.uid === null);
    assert(s.gid === null);
    assert(s.rdev === null);
    assert(s.blksize === null);
    assert(s.blocks === null);

    return;
  }
);

unitTest(
<<<<<<< HEAD
  { skip: Deno.build.os === "win", perms: { read: true, write: true } },
  function statUnixFields(): Promise<void> {
=======
  { ignore: Deno.build.os === "win", perms: { read: true, write: true } },
  async function statUnixFields(): Promise<void> {
>>>>>>> b7e6a31a
    const enc = new TextEncoder();
    const data = enc.encode("Hello");
    const tempDir = Deno.makeTempDirSync();
    const filename = tempDir + "/test.txt";
    const filename2 = tempDir + "/test2.txt";
    Deno.writeFileSync(filename, data, { mode: 0o666 });
    // Create a link
    Deno.linkSync(filename, filename2);
    const s = Deno.statSync(filename);
    assert(s.dev !== null);
    assert(s.ino !== null);
    assertEquals(s.mode! & 0o666, 0o666);
    assertEquals(s.nlink, 2);
    assert(s.uid !== null);
    assert(s.gid !== null);
    assert(s.rdev !== null);
    assert(s.blksize !== null);
    assert(s.blocks !== null);

    return;
  }
);<|MERGE_RESOLUTION|>--- conflicted
+++ resolved
@@ -186,13 +186,8 @@
 });
 
 unitTest(
-<<<<<<< HEAD
-  { skip: Deno.build.os !== "win", perms: { read: true, write: true } },
+  { ignore: Deno.build.os !== "win", perms: { read: true, write: true } },
   function statNoUnixFields(): Promise<void> {
-=======
-  { ignore: Deno.build.os !== "win", perms: { read: true, write: true } },
-  async function statNoUnixFields(): Promise<void> {
->>>>>>> b7e6a31a
     const enc = new TextEncoder();
     const data = enc.encode("Hello");
     const tempDir = Deno.makeTempDirSync();
@@ -214,13 +209,8 @@
 );
 
 unitTest(
-<<<<<<< HEAD
-  { skip: Deno.build.os === "win", perms: { read: true, write: true } },
+  { ignore: Deno.build.os === "win", perms: { read: true, write: true } },
   function statUnixFields(): Promise<void> {
-=======
-  { ignore: Deno.build.os === "win", perms: { read: true, write: true } },
-  async function statUnixFields(): Promise<void> {
->>>>>>> b7e6a31a
     const enc = new TextEncoder();
     const data = enc.encode("Hello");
     const tempDir = Deno.makeTempDirSync();
