import * as blob from "./blob.ts";
import * as encoding from "./text_encoding.ts";
import * as domTypes from "./dom_types.d.ts";
import { ReadableStreamImpl } from "./streams/readable_stream.ts";
import { getHeaderValueParams, hasHeaderValueOf } from "./util.ts";

// only namespace imports work for now, plucking out what we need
const { TextEncoder, TextDecoder } = encoding;
const DenoBlob = blob.DenoBlob;

function validateBodyType(owner: Body, bodySource: BodyInit | null): boolean {
  if (
    bodySource instanceof Int8Array ||
    bodySource instanceof Int16Array ||
    bodySource instanceof Int32Array ||
    bodySource instanceof Uint8Array ||
    bodySource instanceof Uint16Array ||
    bodySource instanceof Uint32Array ||
    bodySource instanceof Uint8ClampedArray ||
    bodySource instanceof Float32Array ||
    bodySource instanceof Float64Array
  ) {
    return true;
  } else if (bodySource instanceof ArrayBuffer) {
    return true;
  } else if (typeof bodySource === "string") {
    return true;
  } else if (bodySource instanceof ReadableStreamImpl) {
    return true;
  } else if (bodySource instanceof FormData) {
    return true;
  } else if (!bodySource) {
    return true; // null body is fine
  }
  throw new Error(
    `Bad ${owner.constructor.name} body type: ${bodySource.constructor.name}`
  );
}

function concatenate(...arrays: Uint8Array[]): ArrayBuffer {
  let totalLength = 0;
  for (const arr of arrays) {
    totalLength += arr.length;
  }
  const result = new Uint8Array(totalLength);
  let offset = 0;
  for (const arr of arrays) {
    result.set(arr, offset);
    offset += arr.length;
  }
  return result.buffer as ArrayBuffer;
}

async function bufferFromStream(
  stream: ReadableStreamReader
): Promise<ArrayBuffer> {
  const parts: Uint8Array[] = [];
  const encoder = new TextEncoder();

<<<<<<< HEAD
          if (typeof value === "string") {
            parts.push(encoder.encode(value));
          } else if (value instanceof ArrayBuffer) {
            parts.push(new Uint8Array(value));
          } else if (value instanceof Uint8Array) {
            parts.push(value);
          } else if (!value) {
            // noop for undefined
          } else {
            reject("unhandled type on stream read");
          }
=======
  while (true) {
    const { done, value } = await stream.read();
>>>>>>> aef9f224

    if (done) break;

    if (typeof value === "string") {
      parts.push(encoder.encode(value));
    } else if (value instanceof ArrayBuffer) {
      parts.push(new Uint8Array(value));
    } else if (!value) {
      // noop for undefined
    } else {
      throw new Error("unhandled type on stream read");
    }
  }

  return concatenate(...parts);
}

export const BodyUsedError =
  "Failed to execute 'clone' on 'Body': body is already used";

export class Body implements domTypes.Body {
  protected _stream: ReadableStreamImpl<string | ArrayBuffer> | null;

  constructor(
    protected _bodySource: BodyInit | null,
    readonly contentType: string
  ) {
    validateBodyType(this, _bodySource);
    this._bodySource = _bodySource;
    this.contentType = contentType;
    this._stream = null;
  }

  get body(): ReadableStream | null {
    if (this._stream) {
      return this._stream;
    }

    if (this._bodySource instanceof ReadableStreamImpl) {
      // @ts-ignore
      this._stream = this._bodySource;
    }
    if (typeof this._bodySource === "string") {
      const bodySource = this._bodySource;
      this._stream = new ReadableStreamImpl<string | ArrayBuffer>({
        start(controller: ReadableStreamDefaultController): void {
          controller.enqueue(bodySource);
          controller.close();
        },
      });
    }
    return this._stream;
  }

  get bodyUsed(): boolean {
    if (this.body && this.body.locked) {
      return true;
    }
    return false;
  }

  public async blob(): Promise<Blob> {
    return new DenoBlob([await this.arrayBuffer()], {
      type: this.contentType,
    });
  }

  // ref: https://fetch.spec.whatwg.org/#body-mixin
  public async formData(): Promise<FormData> {
    const formData = new FormData();
    const enc = new TextEncoder();
    if (hasHeaderValueOf(this.contentType, "multipart/form-data")) {
      const params = getHeaderValueParams(this.contentType);
      if (!params.has("boundary")) {
        // TypeError is required by spec
        throw new TypeError("multipart/form-data must provide a boundary");
      }
      // ref: https://tools.ietf.org/html/rfc2046#section-5.1
      const boundary = params.get("boundary")!;
      const dashBoundary = `--${boundary}`;
      const delimiter = `\r\n${dashBoundary}`;
      const closeDelimiter = `${delimiter}--`;

      const body = await this.text();
      let bodyParts: string[];
      const bodyEpilogueSplit = body.split(closeDelimiter);
      if (bodyEpilogueSplit.length < 2) {
        bodyParts = [];
      } else {
        // discard epilogue
        const bodyEpilogueTrimmed = bodyEpilogueSplit[0];
        // first boundary treated special due to optional prefixed \r\n
        const firstBoundaryIndex = bodyEpilogueTrimmed.indexOf(dashBoundary);
        if (firstBoundaryIndex < 0) {
          throw new TypeError("Invalid boundary");
        }
        const bodyPreambleTrimmed = bodyEpilogueTrimmed
          .slice(firstBoundaryIndex + dashBoundary.length)
          .replace(/^[\s\r\n\t]+/, ""); // remove transport-padding CRLF
        // trimStart might not be available
        // Be careful! body-part allows trailing \r\n!
        // (as long as it is not part of `delimiter`)
        bodyParts = bodyPreambleTrimmed
          .split(delimiter)
          .map((s): string => s.replace(/^[\s\r\n\t]+/, ""));
        // TODO: LWSP definition is actually trickier,
        // but should be fine in our case since without headers
        // we should just discard the part
      }
      for (const bodyPart of bodyParts) {
        const headers = new Headers();
        const headerOctetSeperatorIndex = bodyPart.indexOf("\r\n\r\n");
        if (headerOctetSeperatorIndex < 0) {
          continue; // Skip unknown part
        }
        const headerText = bodyPart.slice(0, headerOctetSeperatorIndex);
        const octets = bodyPart.slice(headerOctetSeperatorIndex + 4);

        // TODO: use textproto.readMIMEHeader from deno_std
        const rawHeaders = headerText.split("\r\n");
        for (const rawHeader of rawHeaders) {
          const sepIndex = rawHeader.indexOf(":");
          if (sepIndex < 0) {
            continue; // Skip this header
          }
          const key = rawHeader.slice(0, sepIndex);
          const value = rawHeader.slice(sepIndex + 1);
          headers.set(key, value);
        }
        if (!headers.has("content-disposition")) {
          continue; // Skip unknown part
        }
        // Content-Transfer-Encoding Deprecated
        const contentDisposition = headers.get("content-disposition")!;
        const partContentType = headers.get("content-type") || "text/plain";
        // TODO: custom charset encoding (needs TextEncoder support)
        // const contentTypeCharset =
        //   getHeaderValueParams(partContentType).get("charset") || "";
        if (!hasHeaderValueOf(contentDisposition, "form-data")) {
          continue; // Skip, might not be form-data
        }
        const dispositionParams = getHeaderValueParams(contentDisposition);
        if (!dispositionParams.has("name")) {
          continue; // Skip, unknown name
        }
        const dispositionName = dispositionParams.get("name")!;
        if (dispositionParams.has("filename")) {
          const filename = dispositionParams.get("filename")!;
          const blob = new DenoBlob([enc.encode(octets)], {
            type: partContentType,
          });
          // TODO: based on spec
          // https://xhr.spec.whatwg.org/#dom-formdata-append
          // https://xhr.spec.whatwg.org/#create-an-entry
          // Currently it does not mention how I could pass content-type
          // to the internally created file object...
          formData.append(dispositionName, blob, filename);
        } else {
          formData.append(dispositionName, octets);
        }
      }
      return formData;
    } else if (
      hasHeaderValueOf(this.contentType, "application/x-www-form-urlencoded")
    ) {
      // From https://github.com/github/fetch/blob/master/fetch.js
      // Copyright (c) 2014-2016 GitHub, Inc. MIT License
      const body = await this.text();
      try {
        body
          .trim()
          .split("&")
          .forEach((bytes): void => {
            if (bytes) {
              const split = bytes.split("=");
              const name = split.shift()!.replace(/\+/g, " ");
              const value = split.join("=").replace(/\+/g, " ");
              formData.append(
                decodeURIComponent(name),
                decodeURIComponent(value)
              );
            }
          });
      } catch (e) {
        throw new TypeError("Invalid form urlencoded format");
      }
      return formData;
    } else {
      throw new TypeError("Invalid form data");
    }
  }

  public async text(): Promise<string> {
    if (typeof this._bodySource === "string") {
      return this._bodySource;
    }

    const ab = await this.arrayBuffer();
    const decoder = new TextDecoder("utf-8");
    return decoder.decode(ab);
  }

  // eslint-disable-next-line @typescript-eslint/no-explicit-any
  public async json(): Promise<any> {
    const raw = await this.text();
    return JSON.parse(raw);
  }

  public arrayBuffer(): Promise<ArrayBuffer> {
    if (
      this._bodySource instanceof Int8Array ||
      this._bodySource instanceof Int16Array ||
      this._bodySource instanceof Int32Array ||
      this._bodySource instanceof Uint8Array ||
      this._bodySource instanceof Uint16Array ||
      this._bodySource instanceof Uint32Array ||
      this._bodySource instanceof Uint8ClampedArray ||
      this._bodySource instanceof Float32Array ||
      this._bodySource instanceof Float64Array
    ) {
      return Promise.resolve(this._bodySource.buffer as ArrayBuffer);
    } else if (this._bodySource instanceof ArrayBuffer) {
      return Promise.resolve(this._bodySource);
    } else if (typeof this._bodySource === "string") {
      const enc = new TextEncoder();
      return Promise.resolve(
        enc.encode(this._bodySource).buffer as ArrayBuffer
      );
    } else if (this._bodySource instanceof ReadableStreamImpl) {
      // @ts-ignore
      return bufferFromStream(this._bodySource.getReader());
    } else if (this._bodySource instanceof FormData) {
      const enc = new TextEncoder();
      return Promise.resolve(
        enc.encode(this._bodySource.toString()).buffer as ArrayBuffer
      );
    } else if (!this._bodySource) {
      return Promise.resolve(new ArrayBuffer(0));
    }
    throw new Error(
      `Body type not yet implemented: ${this._bodySource.constructor.name}`
    );
  }
}<|MERGE_RESOLUTION|>--- conflicted
+++ resolved
@@ -57,22 +57,8 @@
   const parts: Uint8Array[] = [];
   const encoder = new TextEncoder();
 
-<<<<<<< HEAD
-          if (typeof value === "string") {
-            parts.push(encoder.encode(value));
-          } else if (value instanceof ArrayBuffer) {
-            parts.push(new Uint8Array(value));
-          } else if (value instanceof Uint8Array) {
-            parts.push(value);
-          } else if (!value) {
-            // noop for undefined
-          } else {
-            reject("unhandled type on stream read");
-          }
-=======
   while (true) {
     const { done, value } = await stream.read();
->>>>>>> aef9f224
 
     if (done) break;
 
@@ -80,6 +66,8 @@
       parts.push(encoder.encode(value));
     } else if (value instanceof ArrayBuffer) {
       parts.push(new Uint8Array(value));
+    } else if (value instanceof Uint8Array) {
+      parts.push(value);
     } else if (!value) {
       // noop for undefined
     } else {
