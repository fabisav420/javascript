--- conflicted
+++ resolved
@@ -318,10 +318,10 @@
     }
   }
 
-<<<<<<< HEAD
   const signal: AbortSignal | undefined | null = init ? init.signal : null;
 
   let responseBody: ReadableStream;
+  let responseInit: ResponseInit = {};
 
   const abortAlgorithm = () => {
     if (!signal || !signal.aborted) return;
@@ -339,10 +339,6 @@
     signal.addEventListener("abort", abortAlgorithm);
   }
 
-=======
-  let responseBody;
-  let responseInit: ResponseInit = {};
->>>>>>> 9bd5c08d
   while (remRedirectCount) {
     if (signal && signal.aborted) {
       throw new DOMException("The operation was aborted", "AbortError");
@@ -350,11 +346,6 @@
 
     const fetchResponse = await sendFetchReq(url, method, headers, body);
 
-<<<<<<< HEAD
-    responseBody = getReadableStream(fetchResponse.bodyRid);
-
-    if (signal) abortAlgorithm();
-=======
     if (
       NULL_BODY_STATUS.includes(fetchResponse.status) ||
       REDIRECT_STATUS.includes(fetchResponse.status)
@@ -364,30 +355,9 @@
       close(fetchResponse.bodyRid);
       responseBody = null;
     } else {
-      responseBody = new ReadableStreamImpl({
-        async pull(controller: ReadableStreamDefaultController): Promise<void> {
-          try {
-            const b = new Uint8Array(1024 * 32);
-            const result = await read(fetchResponse.bodyRid, b);
-            if (result === null) {
-              controller.close();
-              return close(fetchResponse.bodyRid);
-            }
-
-            controller.enqueue(b.subarray(0, result));
-          } catch (e) {
-            controller.error(e);
-            controller.close();
-            close(fetchResponse.bodyRid);
-          }
-        },
-        cancel(): void {
-          // When reader.cancel() is called
-          close(fetchResponse.bodyRid);
-        },
-      });
-    }
->>>>>>> 9bd5c08d
+      responseBody = getReadableStream(fetchResponse.bodyRid);
+      if (signal) abortAlgorithm();
+    }
 
     responseInit = {
       status: 200,
