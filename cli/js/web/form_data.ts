// Copyright 2018-2020 the Deno authors. All rights reserved. MIT license.

import * as blob from "./blob.ts";
import * as domFile from "./dom_file.ts";
import { DomIterableMixin } from "./dom_iterable.ts";
import { requiredArguments } from "./util.ts";

const dataSymbol = Symbol("data");

class FormDataBase {
  [dataSymbol]: Array<[string, FormDataEntryValue]> = [];

  append(name: string, value: string): void;
  append(name: string, value: blob.DenoBlob, filename?: string): void;
<<<<<<< HEAD
  append(name: string, value: string | blob.DenoBlob, filename?: string): void {
    requiredArguments("FormData.append", arguments.length, 2);
    name = String(name);
    if (value instanceof blob.DenoBlob) {
      const dfile = new domFile.DomFileImpl(
        [value],
        filename || value.name || name,
        {
          type: value.type,
        }
      );
=======
  append(
    name: string,
    value: string | blob.DenoBlob | domFile.DomFileImpl,
    filename?: string,
  ): void {
    requiredArguments("FormData.append", arguments.length, 2);
    name = String(name);
    if (value instanceof domFile.DomFileImpl) {
      this[dataSymbol].push([name, value]);
    } else if (value instanceof blob.DenoBlob) {
      const dfile = new domFile.DomFileImpl([value], filename || "blob", {
        type: value.type,
      });
>>>>>>> 6e34f6a7
      this[dataSymbol].push([name, dfile]);
    } else {
      this[dataSymbol].push([name, String(value)]);
    }
  }

  delete(name: string): void {
    requiredArguments("FormData.delete", arguments.length, 1);
    name = String(name);
    let i = 0;
    while (i < this[dataSymbol].length) {
      if (this[dataSymbol][i][0] === name) {
        this[dataSymbol].splice(i, 1);
      } else {
        i++;
      }
    }
  }

  getAll(name: string): FormDataEntryValue[] {
    requiredArguments("FormData.getAll", arguments.length, 1);
    name = String(name);
    const values = [];
    for (const entry of this[dataSymbol]) {
      if (entry[0] === name) {
        values.push(entry[1]);
      }
    }

    return values;
  }

  get(name: string): FormDataEntryValue | null {
    requiredArguments("FormData.get", arguments.length, 1);
    name = String(name);
    for (const entry of this[dataSymbol]) {
      if (entry[0] === name) {
        return entry[1];
      }
    }

    return null;
  }

  has(name: string): boolean {
    requiredArguments("FormData.has", arguments.length, 1);
    name = String(name);
    return this[dataSymbol].some((entry): boolean => entry[0] === name);
  }

  set(name: string, value: string): void;
  set(name: string, value: blob.DenoBlob, filename?: string): void;
<<<<<<< HEAD
  set(name: string, value: string | blob.DenoBlob, filename?: string): void {
=======
  set(
    name: string,
    value: string | blob.DenoBlob | domFile.DomFileImpl,
    filename?: string,
  ): void {
>>>>>>> 6e34f6a7
    requiredArguments("FormData.set", arguments.length, 2);
    name = String(name);

    // If there are any entries in the context object’s entry list whose name
    // is name, replace the first such entry with entry and remove the others
    let found = false;
    let i = 0;
    while (i < this[dataSymbol].length) {
      if (this[dataSymbol][i][0] === name) {
        if (!found) {
<<<<<<< HEAD
          if (value instanceof blob.DenoBlob) {
            const dfile = new domFile.DomFileImpl(
              [value],
              filename || value.name || name,
              {
                type: value.type,
              }
            );
            this[dataSymbol][i][1] = dfile;
=======
          if (value instanceof domFile.DomFileImpl) {
            this[dataSymbol][i][1] = value;
          } else if (value instanceof blob.DenoBlob) {
            this[dataSymbol][i][1] = new domFile.DomFileImpl(
              [value],
              filename || "blob",
              {
                type: value.type,
              },
            );
>>>>>>> 6e34f6a7
          } else {
            this[dataSymbol][i][1] = String(value);
          }
          found = true;
        } else {
          this[dataSymbol].splice(i, 1);
          continue;
        }
      }
      i++;
    }

    // Otherwise, append entry to the context object’s entry list.
    if (!found) {
<<<<<<< HEAD
      if (value instanceof blob.DenoBlob) {
        const dfile = new domFile.DomFileImpl(
          [value],
          filename || value.name || name,
          {
            type: value.type,
          }
        );
=======
      if (value instanceof domFile.DomFileImpl) {
        this[dataSymbol].push([name, value]);
      } else if (value instanceof blob.DenoBlob) {
        const dfile = new domFile.DomFileImpl([value], filename || "blob", {
          type: value.type,
        });
>>>>>>> 6e34f6a7
        this[dataSymbol].push([name, dfile]);
      } else {
        this[dataSymbol].push([name, String(value)]);
      }
    }
  }

  get [Symbol.toStringTag](): string {
    return "FormData";
  }
}

export class FormDataImpl extends DomIterableMixin<
  string,
  FormDataEntryValue,
  typeof FormDataBase
>(FormDataBase, dataSymbol) {}

Object.defineProperty(FormDataImpl, "name", {
  value: "FormData",
  configurable: true,
});<|MERGE_RESOLUTION|>--- conflicted
+++ resolved
@@ -12,33 +12,17 @@
 
   append(name: string, value: string): void;
   append(name: string, value: blob.DenoBlob, filename?: string): void;
-<<<<<<< HEAD
   append(name: string, value: string | blob.DenoBlob, filename?: string): void {
     requiredArguments("FormData.append", arguments.length, 2);
     name = String(name);
     if (value instanceof blob.DenoBlob) {
       const dfile = new domFile.DomFileImpl(
         [value],
-        filename || value.name || name,
+        filename || value.name || "blob",
         {
           type: value.type,
         }
       );
-=======
-  append(
-    name: string,
-    value: string | blob.DenoBlob | domFile.DomFileImpl,
-    filename?: string,
-  ): void {
-    requiredArguments("FormData.append", arguments.length, 2);
-    name = String(name);
-    if (value instanceof domFile.DomFileImpl) {
-      this[dataSymbol].push([name, value]);
-    } else if (value instanceof blob.DenoBlob) {
-      const dfile = new domFile.DomFileImpl([value], filename || "blob", {
-        type: value.type,
-      });
->>>>>>> 6e34f6a7
       this[dataSymbol].push([name, dfile]);
     } else {
       this[dataSymbol].push([name, String(value)]);
@@ -91,15 +75,7 @@
 
   set(name: string, value: string): void;
   set(name: string, value: blob.DenoBlob, filename?: string): void;
-<<<<<<< HEAD
   set(name: string, value: string | blob.DenoBlob, filename?: string): void {
-=======
-  set(
-    name: string,
-    value: string | blob.DenoBlob | domFile.DomFileImpl,
-    filename?: string,
-  ): void {
->>>>>>> 6e34f6a7
     requiredArguments("FormData.set", arguments.length, 2);
     name = String(name);
 
@@ -110,28 +86,14 @@
     while (i < this[dataSymbol].length) {
       if (this[dataSymbol][i][0] === name) {
         if (!found) {
-<<<<<<< HEAD
           if (value instanceof blob.DenoBlob) {
-            const dfile = new domFile.DomFileImpl(
+            this[dataSymbol][i][1] = new domFile.DomFileImpl(
               [value],
-              filename || value.name || name,
+              filename || value.name || "blob",
               {
                 type: value.type,
               }
             );
-            this[dataSymbol][i][1] = dfile;
-=======
-          if (value instanceof domFile.DomFileImpl) {
-            this[dataSymbol][i][1] = value;
-          } else if (value instanceof blob.DenoBlob) {
-            this[dataSymbol][i][1] = new domFile.DomFileImpl(
-              [value],
-              filename || "blob",
-              {
-                type: value.type,
-              },
-            );
->>>>>>> 6e34f6a7
           } else {
             this[dataSymbol][i][1] = String(value);
           }
@@ -146,23 +108,14 @@
 
     // Otherwise, append entry to the context object’s entry list.
     if (!found) {
-<<<<<<< HEAD
       if (value instanceof blob.DenoBlob) {
         const dfile = new domFile.DomFileImpl(
           [value],
-          filename || value.name || name,
+          filename || value.name || "blob",
           {
             type: value.type,
           }
         );
-=======
-      if (value instanceof domFile.DomFileImpl) {
-        this[dataSymbol].push([name, value]);
-      } else if (value instanceof blob.DenoBlob) {
-        const dfile = new domFile.DomFileImpl([value], filename || "blob", {
-          type: value.type,
-        });
->>>>>>> 6e34f6a7
         this[dataSymbol].push([name, dfile]);
       } else {
         this[dataSymbol].push([name, String(value)]);
