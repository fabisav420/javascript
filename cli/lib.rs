--- conflicted
+++ resolved
@@ -118,24 +118,13 @@
     .unwrap()
 }
 
-<<<<<<< HEAD
-  let state = ThreadSafeState::new(
-    global_state.clone(),
-    None,
-    global_state.main_module.clone(),
-  )
-  .map_err(deno_error::print_err_and_exit)
-  .unwrap();
-=======
 fn create_main_worker(
   global_state: ThreadSafeGlobalState,
   main_module: ModuleSpecifier,
 ) -> MainWorker {
-  let (int, ext) = ThreadSafeState::create_channels();
-  let state = ThreadSafeState::new(global_state, None, main_module, int)
+  let state = ThreadSafeState::new(global_state, None, main_module)
     .map_err(deno_error::print_err_and_exit)
     .unwrap();
->>>>>>> 7d115a2a
 
   let state_ = state.clone();
   {
@@ -146,18 +135,7 @@
     resource_table.add("stderr", Box::new(stderr));
   }
 
-  MainWorker::new(
-    "main".to_string(),
-    startup_data::deno_isolate_init(),
-    state,
-<<<<<<< HEAD
-  );
-
-  (worker, global_state)
-=======
-    ext,
-  )
->>>>>>> 7d115a2a
+  MainWorker::new("main".to_string(), startup_data::deno_isolate_init(), state)
 }
 
 fn types_command() {
