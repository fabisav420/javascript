--- conflicted
+++ resolved
@@ -522,21 +522,13 @@
         force,
       } => install_command(flags, dir, exe_name, module_url, args, force).await,
       DenoSubcommand::Repl => run_repl(flags).await,
-<<<<<<< HEAD
-      DenoSubcommand::Run { script } => run_script(flags, script).await,
-=======
       DenoSubcommand::Run { script } => run_command(flags, script).await,
->>>>>>> a3bfbcce
       DenoSubcommand::Test {
         quiet,
         fail_fast,
         include,
-<<<<<<< HEAD
-      } => test_command(flags, include, fail_fast, quiet).await,
-=======
         allow_none,
       } => test_command(flags, include, fail_fast, quiet, allow_none).await,
->>>>>>> a3bfbcce
       DenoSubcommand::Types => types_command(),
       _ => panic!("bad subcommand"),
     }
