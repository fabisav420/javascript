// Copyright 2018-2020 the Deno authors. All rights reserved. MIT license.
#![deny(warnings)]

#[macro_use]
extern crate lazy_static;
#[macro_use]
extern crate log;
#[macro_use]
extern crate enclose;
extern crate futures;
#[macro_use]
extern crate serde_json;
extern crate clap;
extern crate deno_core;
extern crate indexmap;
#[cfg(unix)]
extern crate nix;
extern crate rand;
extern crate regex;
extern crate reqwest;
extern crate serde;
extern crate serde_derive;
extern crate tokio;
extern crate url;
#[macro_use]
extern crate warp;

mod checksum;
pub mod colors;
pub mod compilers;
pub mod deno_dir;
pub mod diagnostics;
mod disk_cache;
mod file_fetcher;
pub mod flags;
mod fmt;
pub mod fmt_errors;
mod fs;
mod global_state;
mod global_timer;
pub mod http_cache;
mod http_util;
mod import_map;
<<<<<<< HEAD
mod inspector;
=======
pub mod installer;
>>>>>>> d143fe61
mod js;
mod lockfile;
mod metrics;
pub mod msg;
pub mod op_error;
pub mod ops;
pub mod permissions;
mod repl;
pub mod resolve_addr;
pub mod signal;
pub mod source_maps;
mod startup_data;
pub mod state;
mod test_runner;
pub mod test_util;
mod tokio_util;
mod upgrade;
pub mod version;
mod web_worker;
pub mod worker;

use crate::compilers::TargetLib;
use crate::file_fetcher::SourceFile;
use crate::global_state::GlobalState;
use crate::msg::MediaType;
use crate::ops::io::get_stdio;
use crate::state::State;
use crate::worker::MainWorker;
use deno_core::v8_set_flags;
use deno_core::ErrBox;
use deno_core::ModuleSpecifier;
use flags::DenoSubcommand;
use flags::Flags;
use futures::future::FutureExt;
use log::Level;
use log::Metadata;
use log::Record;
use std::env;
use std::io::Write;
use std::path::PathBuf;
use upgrade::upgrade_command;
use url::Url;

static LOGGER: Logger = Logger;

// TODO(ry) Switch to env_logger or other standard crate.
struct Logger;

impl log::Log for Logger {
  fn enabled(&self, metadata: &Metadata) -> bool {
    metadata.level() <= log::max_level()
  }

  fn log(&self, record: &Record) {
    if self.enabled(record.metadata()) {
      let mut target = record.target().to_string();

      if let Some(line_no) = record.line() {
        target.push_str(":");
        target.push_str(&line_no.to_string());
      }

      if record.level() >= Level::Info {
        eprintln!("{}", record.args());
      } else {
        eprintln!("{} RS - {} - {}", record.level(), target, record.args());
      }
    }
  }
  fn flush(&self) {}
}

fn create_main_worker(
  global_state: GlobalState,
  main_module: ModuleSpecifier,
) -> Result<MainWorker, ErrBox> {
  let state = State::new(global_state, None, main_module)?;

  {
    let mut s = state.borrow_mut();
    let (stdin, stdout, stderr) = get_stdio();
    s.resource_table.add("stdin", Box::new(stdin));
    s.resource_table.add("stdout", Box::new(stdout));
    s.resource_table.add("stderr", Box::new(stderr));
  }

  let mut worker = MainWorker::new(
    "main".to_string(),
    startup_data::deno_isolate_init(),
    state,
  );
  worker.execute("bootstrapMainRuntime()")?;
  Ok(worker)
}

fn print_cache_info(state: &GlobalState) {
  println!(
    "{} {:?}",
    colors::bold("DENO_DIR location:".to_string()),
    state.dir.root
  );
  println!(
    "{} {:?}",
    colors::bold("Remote modules cache:".to_string()),
    state.file_fetcher.http_cache.location
  );
  println!(
    "{} {:?}",
    colors::bold("TypeScript compiler cache:".to_string()),
    state.dir.gen_cache.location
  );
}

// TODO(bartlomieju): this function de facto repeats
// whole compilation stack. Can this be done better somehow?
async fn print_file_info(
  worker: &MainWorker,
  module_specifier: ModuleSpecifier,
) -> Result<(), ErrBox> {
  let global_state = worker.state.borrow().global_state.clone();

  let out = global_state
    .file_fetcher
    .fetch_source_file(&module_specifier, None)
    .await?;

  println!(
    "{} {}",
    colors::bold("local:".to_string()),
    out.filename.to_str().unwrap()
  );

  println!(
    "{} {}",
    colors::bold("type:".to_string()),
    msg::enum_name_media_type(out.media_type)
  );

  let module_specifier_ = module_specifier.clone();
  global_state
    .clone()
    .fetch_compiled_module(module_specifier_, None, TargetLib::Main)
    .await?;

  if out.media_type == msg::MediaType::TypeScript
    || (out.media_type == msg::MediaType::JavaScript
      && global_state.ts_compiler.compile_js)
  {
    let compiled_source_file = global_state
      .ts_compiler
      .get_compiled_source_file(&out.url)
      .unwrap();

    println!(
      "{} {}",
      colors::bold("compiled:".to_string()),
      compiled_source_file.filename.to_str().unwrap(),
    );
  }

  if let Ok(source_map) = global_state
    .clone()
    .ts_compiler
    .get_source_map_file(&module_specifier)
  {
    println!(
      "{} {}",
      colors::bold("map:".to_string()),
      source_map.filename.to_str().unwrap()
    );
  }

  if let Some(deps) = worker.isolate.modules.deps(&module_specifier) {
    println!("{}{}", colors::bold("deps:\n".to_string()), deps.name);
    if let Some(ref depsdeps) = deps.deps {
      for d in depsdeps {
        println!("{}", d);
      }
    }
  } else {
    println!(
      "{} cannot retrieve full dependency graph",
      colors::bold("deps:".to_string()),
    );
  }

  Ok(())
}

async fn info_command(
  flags: Flags,
  file: Option<String>,
) -> Result<(), ErrBox> {
  let global_state = GlobalState::new(flags)?;
  // If it was just "deno info" print location of caches and exit
  if file.is_none() {
    print_cache_info(&global_state);
    return Ok(());
  }

  let main_module = ModuleSpecifier::resolve_url_or_path(&file.unwrap())?;
  let mut worker = create_main_worker(global_state, main_module.clone())?;
  worker.preload_module(&main_module).await?;
  print_file_info(&worker, main_module.clone()).await
}

async fn install_command(
  flags: Flags,
  dir: Option<PathBuf>,
  exe_name: String,
  module_url: String,
  args: Vec<String>,
  force: bool,
) -> Result<(), ErrBox> {
  // Firstly fetch and compile module, this step ensures that module exists.
  let mut fetch_flags = flags.clone();
  fetch_flags.reload = true;
  let global_state = GlobalState::new(fetch_flags)?;
  let main_module = ModuleSpecifier::resolve_url_or_path(&module_url)?;
  let mut worker = create_main_worker(global_state, main_module.clone())?;
  worker.preload_module(&main_module).await?;
  installer::install(flags, dir, &exe_name, &module_url, args, force)
    .map_err(ErrBox::from)
}

async fn fetch_command(flags: Flags, files: Vec<String>) -> Result<(), ErrBox> {
  let main_module =
    ModuleSpecifier::resolve_url_or_path("./__$deno$fetch.ts").unwrap();
  let global_state = GlobalState::new(flags)?;
  let mut worker =
    create_main_worker(global_state.clone(), main_module.clone())?;

  for file in files {
    let specifier = ModuleSpecifier::resolve_url_or_path(&file)?;
    worker.preload_module(&specifier).await.map(|_| ())?;
  }

  if global_state.flags.lock_write {
    if let Some(ref lockfile) = global_state.lockfile {
      let g = lockfile.lock().unwrap();
      g.write()?;
    } else {
      eprintln!("--lock flag must be specified when using --lock-write");
      std::process::exit(11);
    }
  }

  Ok(())
}

async fn eval_command(
  flags: Flags,
  code: String,
  as_typescript: bool,
) -> Result<(), ErrBox> {
  // Force TypeScript compile.
  let main_module =
    ModuleSpecifier::resolve_url_or_path("./__$deno$eval.ts").unwrap();
  let global_state = GlobalState::new(flags)?;
  let mut worker = create_main_worker(global_state, main_module.clone())?;
  let main_module_url = main_module.as_url().to_owned();
  // Create a dummy source file.
  let source_file = SourceFile {
    filename: main_module_url.to_file_path().unwrap(),
    url: main_module_url,
    types_url: None,
    media_type: if as_typescript {
      MediaType::TypeScript
    } else {
      MediaType::JavaScript
    },
    source_code: code.clone().into_bytes(),
  };
  // Save our fake file into file fetcher cache
  // to allow module access by TS compiler (e.g. op_fetch_source_files)
  worker
    .state
    .borrow()
    .global_state
    .file_fetcher
    .save_source_file_in_cache(&main_module, source_file);
  debug!("main_module {}", &main_module);
  worker.execute_module(&main_module).await?;
  worker.execute("window.dispatchEvent(new Event('load'))")?;
  (&mut *worker).await?;
  worker.execute("window.dispatchEvent(new Event('unload'))")?;
  Ok(())
}

async fn bundle_command(
  flags: Flags,
  source_file: String,
  out_file: Option<PathBuf>,
) -> Result<(), ErrBox> {
  let module_name = ModuleSpecifier::resolve_url_or_path(&source_file)?;
  let global_state = GlobalState::new(flags)?;
  debug!(">>>>> bundle START");
  let bundle_result = global_state
    .ts_compiler
    .bundle(global_state.clone(), module_name.to_string(), out_file)
    .await;
  debug!(">>>>> bundle END");
  bundle_result
}

async fn run_repl(flags: Flags) -> Result<(), ErrBox> {
  let main_module =
    ModuleSpecifier::resolve_url_or_path("./__$deno$repl.ts").unwrap();
  let global_state = GlobalState::new(flags)?;
  let mut worker = create_main_worker(global_state, main_module)?;
  loop {
    (&mut *worker).await?;
  }
}

async fn run_command(flags: Flags, script: String) -> Result<(), ErrBox> {
  let global_state = GlobalState::new(flags.clone())?;
  let main_module = ModuleSpecifier::resolve_url_or_path(&script).unwrap();
  let mut worker =
    create_main_worker(global_state.clone(), main_module.clone())?;
  debug!("main_module {}", main_module);
  worker.execute_module(&main_module).await?;
  worker.execute("window.dispatchEvent(new Event('load'))")?;
  (&mut *worker).await?;
  worker.execute("window.dispatchEvent(new Event('unload'))")?;
  if global_state.flags.lock_write {
    if let Some(ref lockfile) = global_state.lockfile {
      let g = lockfile.lock().unwrap();
      g.write()?;
    } else {
      eprintln!("--lock flag must be specified when using --lock-write");
      std::process::exit(11);
    }
  }
  Ok(())
}

async fn test_command(
  flags: Flags,
  include: Option<Vec<String>>,
  fail_fast: bool,
  allow_none: bool,
) -> Result<(), ErrBox> {
  let global_state = GlobalState::new(flags.clone())?;
  let cwd = std::env::current_dir().expect("No current directory");
  let include = include.unwrap_or_else(|| vec![".".to_string()]);
  let test_modules = test_runner::prepare_test_modules_urls(include, &cwd)?;

  if test_modules.is_empty() {
    println!("No matching test modules found");
    if !allow_none {
      std::process::exit(1);
    }
    return Ok(());
  }

  let test_file_path = cwd.join(".deno.test.ts");
  let test_file_url =
    Url::from_file_path(&test_file_path).expect("Should be valid file url");
  let test_file = test_runner::render_test_file(test_modules, fail_fast);
  let main_module =
    ModuleSpecifier::resolve_url(&test_file_url.to_string()).unwrap();
  let mut worker =
    create_main_worker(global_state.clone(), main_module.clone())?;
  // Create a dummy source file.
  let source_file = SourceFile {
    filename: test_file_url.to_file_path().unwrap(),
    url: test_file_url,
    types_url: None,
    media_type: MediaType::TypeScript,
    source_code: test_file.clone().into_bytes(),
  };
  // Save our fake file into file fetcher cache
  // to allow module access by TS compiler (e.g. op_fetch_source_files)
  worker
    .state
    .borrow()
    .global_state
    .file_fetcher
    .save_source_file_in_cache(&main_module, source_file);
  let execute_result = worker.execute_module(&main_module).await;
  execute_result?;
  worker.execute("window.dispatchEvent(new Event('load'))")?;
  (&mut *worker).await?;
  worker.execute("window.dispatchEvent(new Event('unload'))")
}

pub fn main() {
  #[cfg(windows)]
  colors::enable_ansi(); // For Windows 10

  log::set_logger(&LOGGER).unwrap();
  let args: Vec<String> = env::args().collect();
  let flags = flags::flags_from_vec(args);

  if let Some(ref v8_flags) = flags.v8_flags {
    let mut v8_flags_ = v8_flags.clone();
    v8_flags_.insert(0, "UNUSED_BUT_NECESSARY_ARG0".to_string());
    v8_set_flags(v8_flags_);
  }

  let log_level = match flags.log_level {
    Some(level) => level,
    None => Level::Info, // Default log level
  };
  log::set_max_level(log_level.to_level_filter());

  let fut = match flags.clone().subcommand {
    DenoSubcommand::Bundle {
      source_file,
      out_file,
    } => bundle_command(flags, source_file, out_file).boxed_local(),
    DenoSubcommand::Eval {
      code,
      as_typescript,
    } => eval_command(flags, code, as_typescript).boxed_local(),
    DenoSubcommand::Fetch { files } => {
      fetch_command(flags, files).boxed_local()
    }
    DenoSubcommand::Fmt { check, files } => {
      async move { fmt::format(files, check) }.boxed_local()
    }
    DenoSubcommand::Info { file } => info_command(flags, file).boxed_local(),
    DenoSubcommand::Install {
      dir,
      exe_name,
      module_url,
      args,
      force,
    } => install_command(flags, dir, exe_name, module_url, args, force)
      .boxed_local(),
    DenoSubcommand::Repl => run_repl(flags).boxed_local(),
    DenoSubcommand::Run { script } => run_command(flags, script).boxed_local(),
    DenoSubcommand::Test {
      fail_fast,
      include,
      allow_none,
    } => test_command(flags, include, fail_fast, allow_none).boxed_local(),
    DenoSubcommand::Completions { buf } => {
      print!("{}", std::str::from_utf8(&buf).unwrap());
      return;
    }
    DenoSubcommand::Types => {
      let types = format!(
        "{}\n{}\n{}",
        crate::js::DENO_NS_LIB,
        crate::js::SHARED_GLOBALS_LIB,
        crate::js::WINDOW_LIB
      );
      // TODO(ry) Only ignore SIGPIPE. Currently ignoring all errors.
      let _r = std::io::stdout().write_all(types.as_bytes());
      return;
    }
    DenoSubcommand::Upgrade { force, dry_run } => {
      upgrade_command(dry_run, force).boxed_local()
    }
    _ => unreachable!(),
  };

  let result = tokio_util::run_basic(fut);
  if let Err(err) = result {
    eprintln!("{}", err.to_string());
    std::process::exit(1);
  }
}<|MERGE_RESOLUTION|>--- conflicted
+++ resolved
@@ -41,11 +41,8 @@
 pub mod http_cache;
 mod http_util;
 mod import_map;
-<<<<<<< HEAD
 mod inspector;
-=======
 pub mod installer;
->>>>>>> d143fe61
 mod js;
 mod lockfile;
 mod metrics;
