// Copyright 2018-2020 the Deno authors. All rights reserved. MIT license.
#![deny(warnings)]

#[macro_use]
extern crate lazy_static;
#[macro_use]
extern crate log;
extern crate futures;
#[macro_use]
extern crate serde_json;
extern crate clap;
extern crate deno_core;
extern crate indexmap;
#[cfg(unix)]
extern crate nix;
extern crate rand;
extern crate serde;
extern crate serde_derive;
extern crate tokio;
extern crate url;

mod checksum;
pub mod colors;
pub mod compilers;
pub mod deno_dir;
pub mod diagnostics;
mod disk_cache;
mod file_fetcher;
pub mod flags;
mod fmt;
pub mod fmt_errors;
mod fs;
mod global_state;
mod global_timer;
pub mod http_cache;
mod http_util;
mod import_map;
pub mod installer;
mod js;
mod lockfile;
mod metrics;
pub mod msg;
pub mod op_error;
pub mod ops;
pub mod permissions;
mod repl;
pub mod resolve_addr;
pub mod signal;
pub mod source_maps;
mod startup_data;
pub mod state;
mod test_runner;
pub mod test_util;
mod tokio_util;
pub mod version;
mod web_worker;
pub mod worker;

use crate::compilers::TargetLib;
use crate::file_fetcher::SourceFile;
use crate::fs as deno_fs;
use crate::global_state::GlobalState;
use crate::msg::MediaType;
use crate::ops::io::get_stdio;
use crate::state::State;
use crate::worker::MainWorker;
use deno_core::v8_set_flags;
use deno_core::ErrBox;
use deno_core::ModuleSpecifier;
use flags::DenoSubcommand;
use flags::Flags;
use futures::future::FutureExt;
use log::Level;
use log::Metadata;
use log::Record;
use std::env;
use std::fs as std_fs;
use std::io::Write;
use std::path::PathBuf;
use url::Url;

static LOGGER: Logger = Logger;

struct Logger;

impl log::Log for Logger {
  fn enabled(&self, metadata: &Metadata) -> bool {
    metadata.level() <= log::max_level()
  }

  fn log(&self, record: &Record) {
    if self.enabled(record.metadata()) {
      let mut target = record.target().to_string();

      if let Some(line_no) = record.line() {
        target.push_str(":");
        target.push_str(&line_no.to_string());
      }

      println!("{} RS - {} - {}", record.level(), target, record.args());
    }
  }
  fn flush(&self) {}
}

fn create_main_worker(
  global_state: GlobalState,
  main_module: ModuleSpecifier,
) -> Result<MainWorker, ErrBox> {
  let state = State::new(global_state, None, main_module)?;

  {
    let mut s = state.borrow_mut();
    let (stdin, stdout, stderr) = get_stdio();
    s.resource_table.add("stdin", Box::new(stdin));
    s.resource_table.add("stdout", Box::new(stdout));
    s.resource_table.add("stderr", Box::new(stderr));
  }

  let mut worker = MainWorker::new(
    "main".to_string(),
    startup_data::deno_isolate_init(),
    state,
  );
  worker.execute("bootstrapMainRuntime()")?;
  Ok(worker)
}

fn print_cache_info(state: &GlobalState) {
  println!(
    "{} {:?}",
    colors::bold("DENO_DIR location:".to_string()),
    state.dir.root
  );
  println!(
    "{} {:?}",
    colors::bold("Remote modules cache:".to_string()),
    state.file_fetcher.http_cache.location
  );
  println!(
    "{} {:?}",
    colors::bold("TypeScript compiler cache:".to_string()),
    state.dir.gen_cache.location
  );
}

// TODO(bartlomieju): this function de facto repeats
// whole compilation stack. Can this be done better somehow?
async fn print_file_info(
  worker: &MainWorker,
  module_specifier: ModuleSpecifier,
) -> Result<(), ErrBox> {
  let global_state = worker.state.borrow().global_state.clone();

  let out = global_state
    .file_fetcher
    .fetch_source_file(&module_specifier, None)
    .await?;

  println!(
    "{} {}",
    colors::bold("local:".to_string()),
    out.filename.to_str().unwrap()
  );

  println!(
    "{} {}",
    colors::bold("type:".to_string()),
    msg::enum_name_media_type(out.media_type)
  );

  let module_specifier_ = module_specifier.clone();
  global_state
    .clone()
    .fetch_compiled_module(module_specifier_, None, TargetLib::Main)
    .await?;

  if out.media_type == msg::MediaType::TypeScript
    || (out.media_type == msg::MediaType::JavaScript
      && global_state.ts_compiler.compile_js)
  {
    let compiled_source_file = global_state
      .ts_compiler
      .get_compiled_source_file(&out.url)
      .unwrap();

    println!(
      "{} {}",
      colors::bold("compiled:".to_string()),
      compiled_source_file.filename.to_str().unwrap(),
    );
  }

  if let Ok(source_map) = global_state
    .clone()
    .ts_compiler
    .get_source_map_file(&module_specifier)
  {
    println!(
      "{} {}",
      colors::bold("map:".to_string()),
      source_map.filename.to_str().unwrap()
    );
  }

  if let Some(deps) = worker.isolate.modules.deps(&module_specifier) {
    println!("{}{}", colors::bold("deps:\n".to_string()), deps.name);
    if let Some(ref depsdeps) = deps.deps {
      for d in depsdeps {
        println!("{}", d);
      }
    }
  } else {
    println!(
      "{} cannot retrieve full dependency graph",
      colors::bold("deps:".to_string()),
    );
  }

  Ok(())
}

async fn info_command(
  flags: Flags,
  file: Option<String>,
) -> Result<(), ErrBox> {
  let global_state = GlobalState::new(flags)?;
  // If it was just "deno info" print location of caches and exit
  if file.is_none() {
    print_cache_info(&global_state);
    return Ok(());
  }

  let main_module = ModuleSpecifier::resolve_url_or_path(&file.unwrap())?;
  let mut worker = create_main_worker(global_state, main_module.clone())?;
  worker.preload_module(&main_module).await?;
  print_file_info(&worker, main_module.clone()).await
}

async fn install_command(
  flags: Flags,
  dir: Option<PathBuf>,
  exe_name: String,
  module_url: String,
  args: Vec<String>,
  force: bool,
) -> Result<(), ErrBox> {
  // Firstly fetch and compile module, this step ensures that module exists.
  let mut fetch_flags = flags.clone();
  fetch_flags.reload = true;
  let global_state = GlobalState::new(fetch_flags)?;
  let main_module = ModuleSpecifier::resolve_url_or_path(&module_url)?;
  let mut worker = create_main_worker(global_state, main_module.clone())?;
  worker.preload_module(&main_module).await?;
  installer::install(flags, dir, &exe_name, &module_url, args, force)
    .map_err(ErrBox::from)
}

async fn fetch_command(flags: Flags, files: Vec<String>) -> Result<(), ErrBox> {
  let main_module =
    ModuleSpecifier::resolve_url_or_path("./__$deno$fetch.ts").unwrap();
  let global_state = GlobalState::new(flags)?;
  let mut worker =
    create_main_worker(global_state.clone(), main_module.clone())?;

  for file in files {
    let specifier = ModuleSpecifier::resolve_url_or_path(&file)?;
    worker.preload_module(&specifier).await.map(|_| ())?;
  }

  if global_state.flags.lock_write {
    if let Some(ref lockfile) = global_state.lockfile {
      let g = lockfile.lock().unwrap();
      g.write()?;
    } else {
      eprintln!("--lock flag must be specified when using --lock-write");
      std::process::exit(11);
    }
  }

  Ok(())
}

<<<<<<< HEAD
async fn eval_command(
  flags: DenoFlags,
  code: String,
  as_typescript: bool,
) -> Result<(), ErrBox> {
=======
async fn eval_command(flags: Flags, code: String) -> Result<(), ErrBox> {
>>>>>>> daf7617f
  // Force TypeScript compile.
  let main_module =
    ModuleSpecifier::resolve_url_or_path("./__$deno$eval.ts").unwrap();
  let global_state = GlobalState::new(flags)?;
  let mut worker = create_main_worker(global_state, main_module.clone())?;
  let main_module_url = main_module.as_url().to_owned();
  // Create a dummy source file.
  let source_file = SourceFile {
    filename: main_module_url.to_file_path().unwrap(),
    url: main_module_url,
    types_url: None,
    media_type: if as_typescript {
      MediaType::TypeScript
    } else {
      MediaType::JavaScript
    },
    source_code: code.clone().into_bytes(),
  };
  // Save our fake file into file fetcher cache
  // to allow module access by TS compiler (e.g. op_fetch_source_files)
  worker
    .state
    .borrow()
    .global_state
    .file_fetcher
    .save_source_file_in_cache(main_module.clone(), source_file.clone());
  debug!("main_module {}", &main_module);
  worker.execute_module(&main_module).await?;
  worker.execute("window.dispatchEvent(new Event('load'))")?;
  (&mut *worker).await?;
  worker.execute("window.dispatchEvent(new Event('unload'))")?;
  Ok(())
}

async fn bundle_command(
  flags: Flags,
  source_file: String,
  out_file: Option<PathBuf>,
) -> Result<(), ErrBox> {
  let module_name = ModuleSpecifier::resolve_url_or_path(&source_file)?;
  let global_state = GlobalState::new(flags)?;
  debug!(">>>>> bundle START");
  let bundle_result = global_state
    .ts_compiler
    .bundle(global_state.clone(), module_name.to_string(), out_file)
    .await;
  debug!(">>>>> bundle END");
  bundle_result
}

async fn run_repl(flags: Flags) -> Result<(), ErrBox> {
  let main_module =
    ModuleSpecifier::resolve_url_or_path("./__$deno$repl.ts").unwrap();
  let global_state = GlobalState::new(flags)?;
  let mut worker = create_main_worker(global_state, main_module)?;
  loop {
    (&mut *worker).await?;
  }
}

async fn run_command(flags: Flags, script: String) -> Result<(), ErrBox> {
  let global_state = GlobalState::new(flags.clone())?;
  let main_module = ModuleSpecifier::resolve_url_or_path(&script).unwrap();
  let mut worker =
    create_main_worker(global_state.clone(), main_module.clone())?;
  debug!("main_module {}", main_module);
  worker.execute_module(&main_module).await?;
  worker.execute("window.dispatchEvent(new Event('load'))")?;
  (&mut *worker).await?;
  worker.execute("window.dispatchEvent(new Event('unload'))")?;
  if global_state.flags.lock_write {
    if let Some(ref lockfile) = global_state.lockfile {
      let g = lockfile.lock().unwrap();
      g.write()?;
    } else {
      eprintln!("--lock flag must be specified when using --lock-write");
      std::process::exit(11);
    }
  }
  Ok(())
}

async fn test_command(
  flags: Flags,
  include: Option<Vec<String>>,
  fail_fast: bool,
  _quiet: bool,
  allow_none: bool,
) -> Result<(), ErrBox> {
  let global_state = GlobalState::new(flags.clone())?;
  let cwd = std::env::current_dir().expect("No current directory");
  let include = include.unwrap_or_else(|| vec![".".to_string()]);
  let test_modules = test_runner::prepare_test_modules_urls(include, &cwd)?;

  if test_modules.is_empty() {
    println!("No matching test modules found");
    if !allow_none {
      std::process::exit(1);
    }
    return Ok(());
  }

  let test_file = test_runner::render_test_file(test_modules, fail_fast);
  let test_file_path = cwd.join(".deno.test.ts");
  let test_file_url =
    Url::from_file_path(&test_file_path).expect("Should be valid file url");
  let main_module =
    ModuleSpecifier::resolve_url(&test_file_url.to_string()).unwrap();
  // First create worker with specified test file and only then write
  // file to disk. Then test file will be executed and removed
  // immediately after. That way even if compilation/tests fail test
  // file can be cleaned up.
  let mut worker =
    create_main_worker(global_state.clone(), main_module.clone())?;
  deno_fs::write_file(&test_file_path, test_file.as_bytes(), 0o666)
    .expect("Can't write test file");
  let execute_result = worker.execute_module(&main_module).await;
  // Remove temporary test file
  std_fs::remove_file(&test_file_path).expect("Failed to remove temp file");
  execute_result?;
  worker.execute("window.dispatchEvent(new Event('load'))")?;
  (&mut *worker).await?;
  worker.execute("window.dispatchEvent(new Event('unload'))")
}

pub fn main() {
  #[cfg(windows)]
  colors::enable_ansi(); // For Windows 10

  log::set_logger(&LOGGER).unwrap();
  let args: Vec<String> = env::args().collect();
  let flags = flags::flags_from_vec(args);

  if let Some(ref v8_flags) = flags.v8_flags {
    let mut v8_flags_ = v8_flags.clone();
    v8_flags_.insert(0, "UNUSED_BUT_NECESSARY_ARG0".to_string());
    v8_set_flags(v8_flags_);
  }

  let log_level = match flags.log_level {
    Some(level) => level,
    None => Level::Warn,
  };
  log::set_max_level(log_level.to_level_filter());

  let fut = match flags.clone().subcommand {
    DenoSubcommand::Bundle {
      source_file,
      out_file,
    } => bundle_command(flags, source_file, out_file).boxed_local(),
    DenoSubcommand::Eval {
      code,
      as_typescript,
    } => eval_command(flags, code, as_typescript).boxed_local(),
    DenoSubcommand::Fetch { files } => {
      fetch_command(flags, files).boxed_local()
    }
    DenoSubcommand::Fmt { check, files } => {
      async move { fmt::format(files, check) }.boxed_local()
    }
    DenoSubcommand::Info { file } => info_command(flags, file).boxed_local(),
    DenoSubcommand::Install {
      dir,
      exe_name,
      module_url,
      args,
      force,
    } => install_command(flags, dir, exe_name, module_url, args, force)
      .boxed_local(),
    DenoSubcommand::Repl => run_repl(flags).boxed_local(),
    DenoSubcommand::Run { script } => run_command(flags, script).boxed_local(),
    DenoSubcommand::Test {
      quiet,
      fail_fast,
      include,
      allow_none,
    } => {
      test_command(flags, include, fail_fast, quiet, allow_none).boxed_local()
    }
    DenoSubcommand::Completions { buf } => {
      print!("{}", std::str::from_utf8(&buf).unwrap());
      return;
    }
    DenoSubcommand::Types => {
      let types = format!(
        "{}\n{}\n{}",
        crate::js::DENO_NS_LIB,
        crate::js::SHARED_GLOBALS_LIB,
        crate::js::WINDOW_LIB
      );
      // TODO(ry) Only ignore SIGPIPE. Currently ignoring all errors.
      let _r = std::io::stdout().write_all(types.as_bytes());
      return;
    }
    _ => unreachable!(),
  };

  let result = tokio_util::run_basic(fut);
  if let Err(err) = result {
    eprintln!("{}", err.to_string());
    std::process::exit(1);
  }
}<|MERGE_RESOLUTION|>--- conflicted
+++ resolved
@@ -281,15 +281,11 @@
   Ok(())
 }
 
-<<<<<<< HEAD
 async fn eval_command(
-  flags: DenoFlags,
+  flags: Flags,
   code: String,
   as_typescript: bool,
 ) -> Result<(), ErrBox> {
-=======
-async fn eval_command(flags: Flags, code: String) -> Result<(), ErrBox> {
->>>>>>> daf7617f
   // Force TypeScript compile.
   let main_module =
     ModuleSpecifier::resolve_url_or_path("./__$deno$eval.ts").unwrap();
@@ -315,7 +311,7 @@
     .borrow()
     .global_state
     .file_fetcher
-    .save_source_file_in_cache(main_module.clone(), source_file.clone());
+    .save_source_file_in_cache(&main_module, source_file);
   debug!("main_module {}", &main_module);
   worker.execute_module(&main_module).await?;
   worker.execute("window.dispatchEvent(new Event('load'))")?;
