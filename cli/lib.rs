// Copyright 2018-2020 the Deno authors. All rights reserved. MIT license.
#![deny(warnings)]

#[macro_use]
extern crate lazy_static;
#[macro_use]
extern crate log;
extern crate futures;
#[macro_use]
extern crate serde_json;
extern crate clap;
extern crate deno_core;
extern crate indexmap;
#[cfg(unix)]
extern crate nix;
extern crate rand;
extern crate serde;
extern crate serde_derive;
extern crate tokio;
extern crate url;

mod checksum;
pub mod colors;
pub mod compilers;
pub mod deno_dir;
pub mod deno_error;
pub mod diagnostics;
mod disk_cache;
mod file_fetcher;
pub mod flags;
mod fmt;
pub mod fmt_errors;
mod fs;
mod global_state;
mod global_timer;
mod http_util;
mod import_map;
pub mod installer;
mod js;
mod lockfile;
mod metrics;
pub mod msg;
pub mod ops;
pub mod permissions;
mod repl;
pub mod resolve_addr;
pub mod signal;
pub mod source_maps;
mod startup_data;
pub mod state;
mod test_runner;
pub mod test_util;
mod tokio_util;
pub mod version;
mod web_worker;
pub mod worker;

use crate::compilers::TargetLib;
use crate::fs as deno_fs;
use crate::global_state::GlobalState;
use crate::ops::io::get_stdio;
use crate::state::State;
use crate::worker::MainWorker;
use deno_core::v8_set_flags;
use deno_core::ErrBox;
use deno_core::ModuleSpecifier;
use flags::DenoFlags;
use flags::DenoSubcommand;
use futures::future::FutureExt;
use log::Level;
use log::Metadata;
use log::Record;
use std::env;
use std::fs as std_fs;
use std::io::Write;
use std::path::PathBuf;
use url::Url;

static LOGGER: Logger = Logger;

struct Logger;

impl log::Log for Logger {
  fn enabled(&self, metadata: &Metadata) -> bool {
    metadata.level() <= log::max_level()
  }

  fn log(&self, record: &Record) {
    if self.enabled(record.metadata()) {
      let mut target = record.target().to_string();

      if let Some(line_no) = record.line() {
        target.push_str(":");
        target.push_str(&line_no.to_string());
      }

      println!("{} RS - {} - {}", record.level(), target, record.args());
    }
  }
  fn flush(&self) {}
}

fn create_main_worker(
  global_state: GlobalState,
  main_module: ModuleSpecifier,
) -> Result<MainWorker, ErrBox> {
  let state = State::new(global_state, None, main_module)?;

  {
    let mut s = state.borrow_mut();
    let (stdin, stdout, stderr) = get_stdio();
    s.resource_table.add("stdin", Box::new(stdin));
    s.resource_table.add("stdout", Box::new(stdout));
    s.resource_table.add("stderr", Box::new(stderr));
  }

  let mut worker = MainWorker::new(
    "main".to_string(),
    startup_data::deno_isolate_init(),
    state,
  );
  worker.execute("bootstrapMainRuntime()")?;
  Ok(worker)
}

fn print_cache_info(state: &GlobalState) {
  println!(
    "{} {:?}",
    colors::bold("DENO_DIR location:".to_string()),
    state.dir.root
  );
  println!(
    "{} {:?}",
    colors::bold("Remote modules cache:".to_string()),
    state.dir.deps_cache.location
  );
  println!(
    "{} {:?}",
    colors::bold("TypeScript compiler cache:".to_string()),
    state.dir.gen_cache.location
  );
}

// TODO(bartlomieju): this function de facto repeats
// whole compilation stack. Can this be done better somehow?
async fn print_file_info(
  worker: &MainWorker,
  module_specifier: ModuleSpecifier,
) -> Result<(), ErrBox> {
  let global_state = worker.state.borrow().global_state.clone();

  let out = global_state
    .file_fetcher
    .fetch_source_file_async(&module_specifier, None)
    .await?;

  println!(
    "{} {}",
    colors::bold("local:".to_string()),
    out.filename.to_str().unwrap()
  );

  println!(
    "{} {}",
    colors::bold("type:".to_string()),
    msg::enum_name_media_type(out.media_type)
  );

  let module_specifier_ = module_specifier.clone();
  global_state
    .clone()
    .fetch_compiled_module(module_specifier_, None, TargetLib::Main)
    .await?;

  if out.media_type == msg::MediaType::TypeScript
    || (out.media_type == msg::MediaType::JavaScript
      && global_state.ts_compiler.compile_js)
  {
    let compiled_source_file = global_state
      .ts_compiler
      .get_compiled_source_file(&out.url)
      .unwrap();

    println!(
      "{} {}",
      colors::bold("compiled:".to_string()),
      compiled_source_file.filename.to_str().unwrap(),
    );
  }

  if let Ok(source_map) = global_state
    .clone()
    .ts_compiler
    .get_source_map_file(&module_specifier)
  {
    println!(
      "{} {}",
      colors::bold("map:".to_string()),
      source_map.filename.to_str().unwrap()
    );
  }

  if let Some(deps) = worker.isolate.modules.deps(&module_specifier) {
    println!("{}{}", colors::bold("deps:\n".to_string()), deps.name);
    if let Some(ref depsdeps) = deps.deps {
      for d in depsdeps {
        println!("{}", d);
      }
    }
  } else {
    println!(
      "{} cannot retrieve full dependency graph",
      colors::bold("deps:".to_string()),
    );
  }

  Ok(())
}

async fn info_command(
  flags: DenoFlags,
  file: Option<String>,
) -> Result<(), ErrBox> {
  let global_state = GlobalState::new(flags)?;
  // If it was just "deno info" print location of caches and exit
  if file.is_none() {
    print_cache_info(&global_state);
    return Ok(());
  }

  let main_module = ModuleSpecifier::resolve_url_or_path(&file.unwrap())?;
  let mut worker = create_main_worker(global_state, main_module.clone())?;
  worker.preload_module(&main_module).await?;
  print_file_info(&worker, main_module.clone()).await
}

async fn install_command(
  flags: DenoFlags,
  dir: Option<PathBuf>,
  exe_name: String,
  module_url: String,
  args: Vec<String>,
  force: bool,
) -> Result<(), ErrBox> {
  // Firstly fetch and compile module, this step ensures that module exists.
  let mut fetch_flags = flags.clone();
  fetch_flags.reload = true;
  let global_state = GlobalState::new(fetch_flags)?;
  let main_module = ModuleSpecifier::resolve_url_or_path(&module_url)?;
  let mut worker = create_main_worker(global_state, main_module.clone())?;
  worker.preload_module(&main_module).await?;
  installer::install(flags, dir, &exe_name, &module_url, args, force)
    .map_err(ErrBox::from)
}

async fn fetch_command(
  flags: DenoFlags,
  files: Vec<String>,
) -> Result<(), ErrBox> {
  let main_module =
    ModuleSpecifier::resolve_url_or_path("./__$deno$fetch.ts").unwrap();
  let global_state = GlobalState::new(flags)?;
  let mut worker =
    create_main_worker(global_state.clone(), main_module.clone())?;

  for file in files {
    let specifier = ModuleSpecifier::resolve_url_or_path(&file)?;
    worker.preload_module(&specifier).await.map(|_| ())?;
  }

  if global_state.flags.lock_write {
    if let Some(ref lockfile) = global_state.lockfile {
      let g = lockfile.lock().unwrap();
      g.write()?;
    } else {
      eprintln!("--lock flag must be specified when using --lock-write");
      std::process::exit(11);
    }
  }

  Ok(())
}

async fn eval_command(flags: DenoFlags, code: String) -> Result<(), ErrBox> {
  // Force TypeScript compile.
  let main_module =
    ModuleSpecifier::resolve_url_or_path("./__$deno$eval.ts").unwrap();
  let global_state = GlobalState::new(flags)?;
  let mut worker = create_main_worker(global_state, main_module.clone())?;
  debug!("main_module {}", &main_module);
  worker.execute_module_from_code(&main_module, code).await?;
  worker.execute("window.dispatchEvent(new Event('load'))")?;
  (&mut *worker).await?;
  worker.execute("window.dispatchEvent(new Event('unload'))")?;
  Ok(())
}

async fn bundle_command(
  flags: DenoFlags,
  source_file: String,
  out_file: Option<PathBuf>,
) -> Result<(), ErrBox> {
  let module_name = ModuleSpecifier::resolve_url_or_path(&source_file)?;
  let global_state = GlobalState::new(flags)?;
  debug!(">>>>> bundle_async START");
  let bundle_result = global_state
    .ts_compiler
    .bundle_async(global_state.clone(), module_name.to_string(), out_file)
    .await;
  debug!(">>>>> bundle_async END");
  bundle_result
}

async fn run_repl(flags: DenoFlags) -> Result<(), ErrBox> {
  let main_module =
    ModuleSpecifier::resolve_url_or_path("./__$deno$repl.ts").unwrap();
  let global_state = GlobalState::new(flags)?;
  let mut worker = create_main_worker(global_state, main_module)?;
  loop {
    (&mut *worker).await?;
  }
}

async fn run_command(flags: DenoFlags, script: String) -> Result<(), ErrBox> {
  let global_state = GlobalState::new(flags.clone())?;
  let main_module = ModuleSpecifier::resolve_url_or_path(&script).unwrap();
  let mut worker =
    create_main_worker(global_state.clone(), main_module.clone())?;
  debug!("main_module {}", main_module);
  worker.execute_module(&main_module).await?;
  worker.execute("window.dispatchEvent(new Event('load'))")?;
  (&mut *worker).await?;
  worker.execute("window.dispatchEvent(new Event('unload'))")?;
  if global_state.flags.lock_write {
    if let Some(ref lockfile) = global_state.lockfile {
      let g = lockfile.lock().unwrap();
      g.write()?;
    } else {
      eprintln!("--lock flag must be specified when using --lock-write");
      std::process::exit(11);
    }
  }
  Ok(())
}

async fn test_command(
  flags: DenoFlags,
  include: Option<Vec<String>>,
  fail_fast: bool,
  _quiet: bool,
  allow_none: bool,
) -> Result<(), ErrBox> {
  let global_state = GlobalState::new(flags.clone())?;
  let cwd = std::env::current_dir().expect("No current directory");
  let include = include.unwrap_or_else(|| vec![".".to_string()]);
<<<<<<< HEAD
  let test_modules =
    test_runner::prepare_test_modules_urls(include, cwd.clone())?;
=======
  let res = test_runner::prepare_test_modules_urls(include, &cwd);
>>>>>>> 7b9f6e9c

  if test_modules.is_empty() {
    println!("No matching test modules found");
    if !allow_none {
      std::process::exit(1);
    }
    return Ok(());
  }

  let test_file = test_runner::render_test_file(test_modules, fail_fast);
  let test_file_path = cwd.join(".deno.test.ts");
  let test_file_url =
    Url::from_file_path(&test_file_path).expect("Should be valid file url");
  let main_module =
    ModuleSpecifier::resolve_url(&test_file_url.to_string()).unwrap();
  // First create worker with specified test file and only then write
  // file to disk. Then test file will be executed and removed
  // immediately after. That way even if compilation/tests fail test
  // file can be cleaned up.
  let mut worker =
    create_main_worker(global_state.clone(), main_module.clone())?;
  deno_fs::write_file(&test_file_path, test_file.as_bytes(), 0o666)
    .expect("Can't write test file");
  let execute_result = worker.execute_module(&main_module).await;
  // Remove temporary test file
  std_fs::remove_file(&test_file_path).expect("Failed to remove temp file");
  execute_result?;
  worker.execute("window.dispatchEvent(new Event('load'))")?;
  (&mut *worker).await?;
  worker.execute("window.dispatchEvent(new Event('unload'))")
}

pub fn main() {
  #[cfg(windows)]
  ansi_term::enable_ansi_support().ok(); // For Windows 10

  log::set_logger(&LOGGER).unwrap();
  let args: Vec<String> = env::args().collect();
  let flags = flags::flags_from_vec(args);

  if let Some(ref v8_flags) = flags.v8_flags {
    let mut v8_flags_ = v8_flags.clone();
    v8_flags_.insert(0, "UNUSED_BUT_NECESSARY_ARG0".to_string());
    v8_set_flags(v8_flags_);
  }

  let log_level = match flags.log_level {
    Some(level) => level,
    None => Level::Warn,
  };
  log::set_max_level(log_level.to_level_filter());

  let fut = match flags.clone().subcommand {
    DenoSubcommand::Bundle {
      source_file,
      out_file,
    } => bundle_command(flags, source_file, out_file).boxed_local(),
    DenoSubcommand::Eval { code } => eval_command(flags, code).boxed_local(),
    DenoSubcommand::Fetch { files } => {
      fetch_command(flags, files).boxed_local()
    }
    DenoSubcommand::Fmt { check, files } => {
      async move { fmt::format_files(files, check) }.boxed_local()
    }
    DenoSubcommand::Info { file } => info_command(flags, file).boxed_local(),
    DenoSubcommand::Install {
      dir,
      exe_name,
      module_url,
      args,
      force,
    } => install_command(flags, dir, exe_name, module_url, args, force)
      .boxed_local(),
    DenoSubcommand::Repl => run_repl(flags).boxed_local(),
    DenoSubcommand::Run { script } => run_command(flags, script).boxed_local(),
    DenoSubcommand::Test {
      quiet,
      fail_fast,
      include,
      allow_none,
    } => {
      test_command(flags, include, fail_fast, quiet, allow_none).boxed_local()
    }
    DenoSubcommand::Completions { buf } => {
      print!("{}", std::str::from_utf8(&buf).unwrap());
      return;
    }
    DenoSubcommand::Types => {
      let types = format!(
        "{}\n{}\n{}",
        crate::js::DENO_NS_LIB,
        crate::js::SHARED_GLOBALS_LIB,
        crate::js::WINDOW_LIB
      );
      // TODO(ry) Only ignore SIGPIPE. Currently ignoring all errors.
      let _r = std::io::stdout().write_all(types.as_bytes());
      return;
    }
    _ => unreachable!(),
  };

  let result = tokio_util::run_basic(fut);
  if let Err(err) = result {
    eprintln!("{}", err.to_string());
    std::process::exit(1);
  }
}<|MERGE_RESOLUTION|>--- conflicted
+++ resolved
@@ -353,12 +353,7 @@
   let global_state = GlobalState::new(flags.clone())?;
   let cwd = std::env::current_dir().expect("No current directory");
   let include = include.unwrap_or_else(|| vec![".".to_string()]);
-<<<<<<< HEAD
-  let test_modules =
-    test_runner::prepare_test_modules_urls(include, cwd.clone())?;
-=======
-  let res = test_runner::prepare_test_modules_urls(include, &cwd);
->>>>>>> 7b9f6e9c
+  let test_modules = test_runner::prepare_test_modules_urls(include, &cwd)?;
 
   if test_modules.is_empty() {
     println!("No matching test modules found");
