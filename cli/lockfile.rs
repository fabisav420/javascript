--- conflicted
+++ resolved
@@ -22,7 +22,6 @@
 use crate::tools::fmt::format_json;
 
 #[derive(Debug, Clone, Serialize, Deserialize)]
-<<<<<<< HEAD
 pub struct NpmPackageInfo {
   integrity: String,
   dependencies: BTreeMap<String, String>,
@@ -46,10 +45,7 @@
 }
 
 #[derive(Debug, Clone, Serialize, Deserialize)]
-pub struct LockfileV2Content {
-=======
 pub struct LockfileContent {
->>>>>>> bab9b7e5
   version: String,
   // Mapping between URLs and their checksums for "http:" and "https:" deps
   remote: BTreeMap<String, String>,
@@ -70,15 +66,11 @@
       LockfileContent {
         version: "2".to_string(),
         remote: BTreeMap::new(),
-<<<<<<< HEAD
         npm: NpmContent {
           specifiers: BTreeMap::new(),
           packages: BTreeMap::new(),
         },
-      })
-=======
       }
->>>>>>> bab9b7e5
     } else {
       let s = std::fs::read_to_string(&filename).with_context(|| {
         format!("Unable to read lockfile: {}", filename.display())
@@ -98,6 +90,10 @@
         LockfileContent {
           version: "2".to_string(),
           remote,
+          npm: NpmContent {
+            specifiers: BTreeMap::new(),
+            packages: BTreeMap::new(),
+          },
         }
       }
     };
@@ -192,44 +188,30 @@
   /// Checks the given module is included.
   /// Returns Ok(true) if check passed.
   fn check_npm_package(&mut self, package: &NpmResolutionPackage) -> bool {
-    match &self.content {
-      LockfileContent::V1(_c) => {
-        panic!("Locking npm specifiers is not supported in lockfile v1");
-      }
-      LockfileContent::V2(c) => {
-        let specifier = package.id.serialize_for_lock_file();
-        if let Some(package_info) = c.npm.packages.get(&specifier) {
-          // TODO(bartlomieju): remove this unwrap
-          package_info.integrity == package.dist.integrity.clone().unwrap()
-        } else {
-          false
-        }
-      }
+    let specifier = package.id.serialize_for_lock_file();
+    if let Some(package_info) = self.content.npm.packages.get(&specifier) {
+      // TODO(bartlomieju): remove this unwrap
+      package_info.integrity == package.dist.integrity.clone().unwrap()
+    } else {
+      false
     }
   }
 
   fn insert_npm_package(&mut self, package: &NpmResolutionPackage) {
-    match &mut self.content {
-      LockfileContent::V1(_c) => {
-        panic!("Locking npm specifiers is not supported in lockfile v1");
-      }
-      LockfileContent::V2(c) => {
-        let dependencies = package
-          .dependencies
-          .iter()
-          .map(|(name, id)| (name.to_string(), id.serialize_for_lock_file()))
-          .collect::<BTreeMap<String, String>>();
-
-        c.npm.packages.insert(
-          package.id.serialize_for_lock_file(),
-          NpmPackageInfo {
-            // TODO(bartlomieju): remove this unwrap
-            integrity: package.dist.integrity.as_ref().unwrap().clone(),
-            dependencies,
-          },
-        );
-      }
-    }
+    let dependencies = package
+      .dependencies
+      .iter()
+      .map(|(name, id)| (name.to_string(), id.serialize_for_lock_file()))
+      .collect::<BTreeMap<String, String>>();
+
+    self.content.npm.packages.insert(
+      package.id.serialize_for_lock_file(),
+      NpmPackageInfo {
+        // TODO(bartlomieju): remove this unwrap
+        integrity: package.dist.integrity.as_ref().unwrap().clone(),
+        dependencies,
+      },
+    );
   }
 
   fn check_npm_specifier(
@@ -237,19 +219,12 @@
     package_req: &NpmPackageReq,
     version: String,
   ) -> bool {
-    match &self.content {
-      LockfileContent::V1(_c) => {
-        panic!("Locking npm specifiers is not supported in lockfile v1");
-      }
-      LockfileContent::V2(c) => {
-        if let Some(resolved_specifier) =
-          c.npm.specifiers.get(&package_req.to_string())
-        {
-          &format!("{}@{}", package_req.name, version) == resolved_specifier
-        } else {
-          false
-        }
-      }
+    if let Some(resolved_specifier) =
+      self.content.npm.specifiers.get(&package_req.to_string())
+    {
+      &format!("{}@{}", package_req.name, version) == resolved_specifier
+    } else {
+      false
     }
   }
 
@@ -258,17 +233,10 @@
     package_req: &NpmPackageReq,
     version: String,
   ) {
-    match &mut self.content {
-      LockfileContent::V1(_c) => {
-        panic!("Locking npm specifiers is not supported in lockfile v1");
-      }
-      LockfileContent::V2(c) => {
-        c.npm.specifiers.insert(
-          package_req.to_string(),
-          format!("{}@{}", package_req.name, version),
-        );
-      }
-    }
+    self.content.npm.specifiers.insert(
+      package_req.to_string(),
+      format!("{}@{}", package_req.name, version),
+    );
   }
 }
 
