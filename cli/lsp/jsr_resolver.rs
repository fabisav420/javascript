// Copyright 2018-2024 the Deno authors. All rights reserved. MIT license.

use crate::args::jsr_url;
use dashmap::DashMap;
use deno_cache_dir::HttpCache;
use deno_core::parking_lot::Mutex;
use deno_core::serde_json;
use deno_core::ModuleSpecifier;
use deno_graph::packages::JsrPackageInfo;
use deno_graph::packages::JsrPackageVersionInfo;
use deno_lockfile::Lockfile;
use deno_semver::jsr::JsrPackageReqReference;
use deno_semver::package::PackageNv;
use deno_semver::package::PackageReq;
use std::borrow::Cow;
use std::sync::Arc;

<<<<<<< HEAD
use super::cache::LSP_DISALLOW_GLOBAL_TO_LOCAL_COPY;

#[derive(Debug, Default)]
=======
#[derive(Debug)]
>>>>>>> 1ad754b4
pub struct JsrResolver {
  nv_by_req: DashMap<PackageReq, Option<PackageNv>>,
  /// The `module_graph` field of the version infos should be forcibly absent.
  /// It can be large and we don't want to store it.
  info_by_nv: DashMap<PackageNv, Option<JsrPackageVersionInfo>>,
  info_by_name: DashMap<String, Option<JsrPackageInfo>>,
  cache: Arc<dyn HttpCache>,
}

impl JsrResolver {
  pub fn from_cache_and_lockfile(
    cache: Arc<dyn HttpCache>,
    lockfile: Option<Arc<Mutex<Lockfile>>>,
  ) -> Self {
    let nv_by_req = DashMap::new();
    if let Some(lockfile) = lockfile {
      for (req_url, nv_url) in &lockfile.lock().content.packages.specifiers {
        let Some(req) = req_url.strip_prefix("jsr:") else {
          continue;
        };
        let Some(nv) = nv_url.strip_prefix("jsr:") else {
          continue;
        };
        let Ok(req) = PackageReq::from_str(req) else {
          continue;
        };
        let Ok(nv) = PackageNv::from_str(nv) else {
          continue;
        };
        nv_by_req.insert(req, Some(nv));
      }
    }
<<<<<<< HEAD
    for nv in nv_by_req.values() {
      if info_by_nv.contains_key(nv) {
        continue;
      }
      let Ok(meta_url) =
        jsr_url().join(&format!("{}/{}_meta.json", &nv.name, &nv.version))
      else {
        continue;
      };
      let Ok(meta_cache_item_key) = cache.cache_item_key(&meta_url) else {
        continue;
      };
      let Ok(Some(meta_bytes)) = cache.read_file_bytes(
        &meta_cache_item_key,
        None,
        LSP_DISALLOW_GLOBAL_TO_LOCAL_COPY,
      ) else {
        continue;
      };
      // This is a roundabout way of deserializing `JsrPackageVersionInfo`,
      // because we only want the `exports` field and `module_graph` is large.
      let Ok(info) = serde_json::from_slice::<serde_json::Value>(&meta_bytes)
      else {
        continue;
      };
      let info = JsrPackageVersionInfo {
        manifest: Default::default(),
        exports: json!(info.as_object().and_then(|o| o.get("exports"))),
        module_graph: None,
      };
      info_by_nv.insert(nv.clone(), info);
    }
=======
>>>>>>> 1ad754b4
    Self {
      nv_by_req,
      info_by_nv: Default::default(),
      info_by_name: Default::default(),
      cache: cache.clone(),
    }
  }

  pub fn jsr_to_registry_url(
    &self,
    specifier: &ModuleSpecifier,
  ) -> Option<ModuleSpecifier> {
    let req_ref = JsrPackageReqReference::from_str(specifier.as_str()).ok()?;
    let req = req_ref.req().clone();
    let maybe_nv = self.nv_by_req.entry(req.clone()).or_insert_with(|| {
      let name = req.name.clone();
      let maybe_package_info = self
        .info_by_name
        .entry(name.clone())
        .or_insert_with(|| read_cached_package_info(&name, &self.cache));
      let package_info = maybe_package_info.as_ref()?;
      // Find the first matching version of the package which is cached.
      let version = package_info
        .versions
        .keys()
        .find(|v| {
          if req.version_req.tag().is_some() || !req.version_req.matches(v) {
            return false;
          }
          let nv = PackageNv {
            name: name.clone(),
            version: (*v).clone(),
          };
          self
            .info_by_nv
            .entry(nv.clone())
            .or_insert_with(|| {
              read_cached_package_version_info(&nv, &self.cache)
            })
            .is_some()
        })
        .cloned()?;
      Some(PackageNv { name, version })
    });
    let nv = maybe_nv.as_ref()?;
    let maybe_info = self
      .info_by_nv
      .entry(nv.clone())
      .or_insert_with(|| read_cached_package_version_info(nv, &self.cache));
    let info = maybe_info.as_ref()?;
    let path = info.export(&normalize_export_name(req_ref.sub_path()))?;
    jsr_url()
      .join(&format!("{}/{}/{}", &nv.name, &nv.version, &path))
      .ok()
  }
}

fn read_cached_package_info(
  name: &str,
  cache: &Arc<dyn HttpCache>,
) -> Option<JsrPackageInfo> {
  let meta_url = jsr_url().join(&format!("{}/meta.json", name)).ok()?;
  let meta_cache_item_key = cache.cache_item_key(&meta_url).ok()?;
  let meta_bytes = cache.read_file_bytes(&meta_cache_item_key).ok()??;
  serde_json::from_slice::<JsrPackageInfo>(&meta_bytes).ok()
}

fn read_cached_package_version_info(
  nv: &PackageNv,
  cache: &Arc<dyn HttpCache>,
) -> Option<JsrPackageVersionInfo> {
  let meta_url = jsr_url()
    .join(&format!("{}/{}_meta.json", &nv.name, &nv.version))
    .ok()?;
  let meta_cache_item_key = cache.cache_item_key(&meta_url).ok()?;
  let meta_bytes = cache.read_file_bytes(&meta_cache_item_key).ok()??;
  // This is a roundabout way of deserializing `JsrPackageVersionInfo`,
  // because we only want the `exports` field and `module_graph` is large.
  let mut info =
    serde_json::from_slice::<serde_json::Value>(&meta_bytes).ok()?;
  Some(JsrPackageVersionInfo {
    exports: info.as_object_mut()?.remove("exports")?,
    module_graph: None,
  })
}

// TODO(nayeemrmn): This is duplicated from a private function in deno_graph
// 0.65.1. Make it public or cleanup otherwise.
fn normalize_export_name(sub_path: Option<&str>) -> Cow<str> {
  let Some(sub_path) = sub_path else {
    return Cow::Borrowed(".");
  };
  if sub_path.is_empty() || matches!(sub_path, "/" | ".") {
    Cow::Borrowed(".")
  } else {
    let sub_path = if sub_path.starts_with('/') {
      Cow::Owned(format!(".{}", sub_path))
    } else if !sub_path.starts_with("./") {
      Cow::Owned(format!("./{}", sub_path))
    } else {
      Cow::Borrowed(sub_path)
    };
    if let Some(prefix) = sub_path.strip_suffix('/') {
      Cow::Owned(prefix.to_string())
    } else {
      sub_path
    }
  }
}<|MERGE_RESOLUTION|>--- conflicted
+++ resolved
@@ -15,13 +15,10 @@
 use std::borrow::Cow;
 use std::sync::Arc;
 
-<<<<<<< HEAD
+#[derive(Debug)]
 use super::cache::LSP_DISALLOW_GLOBAL_TO_LOCAL_COPY;
 
 #[derive(Debug, Default)]
-=======
-#[derive(Debug)]
->>>>>>> 1ad754b4
 pub struct JsrResolver {
   nv_by_req: DashMap<PackageReq, Option<PackageNv>>,
   /// The `module_graph` field of the version infos should be forcibly absent.
@@ -54,41 +51,6 @@
         nv_by_req.insert(req, Some(nv));
       }
     }
-<<<<<<< HEAD
-    for nv in nv_by_req.values() {
-      if info_by_nv.contains_key(nv) {
-        continue;
-      }
-      let Ok(meta_url) =
-        jsr_url().join(&format!("{}/{}_meta.json", &nv.name, &nv.version))
-      else {
-        continue;
-      };
-      let Ok(meta_cache_item_key) = cache.cache_item_key(&meta_url) else {
-        continue;
-      };
-      let Ok(Some(meta_bytes)) = cache.read_file_bytes(
-        &meta_cache_item_key,
-        None,
-        LSP_DISALLOW_GLOBAL_TO_LOCAL_COPY,
-      ) else {
-        continue;
-      };
-      // This is a roundabout way of deserializing `JsrPackageVersionInfo`,
-      // because we only want the `exports` field and `module_graph` is large.
-      let Ok(info) = serde_json::from_slice::<serde_json::Value>(&meta_bytes)
-      else {
-        continue;
-      };
-      let info = JsrPackageVersionInfo {
-        manifest: Default::default(),
-        exports: json!(info.as_object().and_then(|o| o.get("exports"))),
-        module_graph: None,
-      };
-      info_by_nv.insert(nv.clone(), info);
-    }
-=======
->>>>>>> 1ad754b4
     Self {
       nv_by_req,
       info_by_nv: Default::default(),
