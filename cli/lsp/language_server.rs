// Copyright 2018-2023 the Deno authors. All rights reserved. MIT license.

use deno_ast::MediaType;
use deno_core::anyhow::anyhow;
use deno_core::anyhow::Context;
use deno_core::error::AnyError;
use deno_core::resolve_url;
use deno_core::serde_json;
use deno_core::serde_json::json;
use deno_core::serde_json::Value;
use deno_core::ModuleSpecifier;
use deno_runtime::deno_node::PackageJson;
use deno_runtime::deno_web::BlobStore;
use import_map::ImportMap;
use log::error;
use log::warn;
use serde_json::from_value;
use std::collections::HashMap;
use std::collections::HashSet;
use std::env;
use std::fmt::Write as _;
use std::path::PathBuf;
use std::sync::Arc;
use tower_lsp::jsonrpc::Error as LspError;
use tower_lsp::jsonrpc::Result as LspResult;
use tower_lsp::lsp_types::request::*;
use tower_lsp::lsp_types::*;

use super::analysis::fix_ts_import_changes;
use super::analysis::ts_changes_to_edit;
use super::analysis::CodeActionCollection;
use super::analysis::CodeActionData;
use super::cache;
use super::capabilities;
use super::client::Client;
use super::code_lens;
use super::completions;
use super::config::Config;
use super::config::SETTINGS_SECTION;
use super::diagnostics;
use super::diagnostics::DiagnosticsServer;
use super::documents::to_hover_text;
use super::documents::to_lsp_range;
use super::documents::AssetOrDocument;
use super::documents::Document;
use super::documents::Documents;
use super::documents::LanguageId;
use super::logging::lsp_log;
use super::lsp_custom;
use super::parent_process_checker;
use super::performance::Performance;
use super::performance::PerformanceMark;
use super::refactor;
use super::registries::ModuleRegistry;
use super::testing;
use super::text;
use super::tsc;
use super::tsc::Assets;
use super::tsc::AssetsSnapshot;
use super::tsc::TsServer;
use super::urls;
use crate::args::get_root_cert_store;
use crate::args::package_json;
use crate::args::resolve_import_map_from_specifier;
use crate::args::CaData;
use crate::args::CacheSetting;
use crate::args::CliOptions;
use crate::args::ConfigFile;
use crate::args::Flags;
use crate::args::FmtOptions;
use crate::args::LintOptions;
use crate::args::TsConfig;
use crate::cache::DenoDir;
use crate::cache::HttpCache;
use crate::file_fetcher::FileFetcher;
use crate::graph_util;
use crate::http_util::HttpClient;
use crate::npm::create_npm_fs_resolver;
use crate::npm::NpmCache;
use crate::npm::NpmPackageResolver;
use crate::npm::NpmRegistryApi;
use crate::npm::NpmResolution;
use crate::proc_state::ProcState;
use crate::tools::fmt::format_file;
use crate::tools::fmt::format_parsed_source;
use crate::util::fs::remove_dir_all_if_exists;
use crate::util::path::ensure_directory_specifier;
use crate::util::path::specifier_to_file_path;
use crate::util::progress_bar::ProgressBar;
use crate::util::progress_bar::ProgressBarStyle;

#[derive(Debug, Clone)]
pub struct LanguageServer(Arc<tokio::sync::RwLock<Inner>>);

/// Snapshot of the state used by TSC.
#[derive(Debug, Default)]
pub struct StateSnapshot {
  pub assets: AssetsSnapshot,
  pub cache_metadata: cache::CacheMetadata,
  pub documents: Documents,
  pub maybe_import_map: Option<Arc<ImportMap>>,
  pub maybe_npm_resolver: Option<NpmPackageResolver>,
}

#[derive(Debug)]
pub struct Inner {
  /// Cached versions of "fixed" assets that can either be inlined in Rust or
  /// are part of the TypeScript snapshot and have to be fetched out.
  assets: Assets,
  /// A representation of metadata associated with specifiers in the DENO_DIR
  /// which is used by the language server
  cache_metadata: cache::CacheMetadata,
  /// The LSP client that this LSP server is connected to.
  pub client: Client,
  /// Configuration information.
  pub config: Config,
  deps_http_cache: HttpCache,
  diagnostics_server: diagnostics::DiagnosticsServer,
  /// The collection of documents that the server is currently handling, either
  /// on disk or "open" within the client.
  pub documents: Documents,
  http_client: HttpClient,
  /// Handles module registries, which allow discovery of modules
  module_registries: ModuleRegistry,
  /// The path to the module registries cache
  module_registries_location: PathBuf,
  /// An optional path to the DENO_DIR which has been specified in the client
  /// options.
  maybe_cache_path: Option<PathBuf>,
  /// An optional configuration file which has been specified in the client
  /// options.
  maybe_config_file: Option<ConfigFile>,
  /// An optional import map which is used to resolve modules.
  maybe_import_map: Option<Arc<ImportMap>>,
  /// The URL for the import map which is used to determine relative imports.
  maybe_import_map_uri: Option<Url>,
  /// An optional package.json configuration file.
  maybe_package_json: Option<PackageJson>,
  /// Configuration for formatter which has been taken from specified config file.
  fmt_options: FmtOptions,
  /// An optional configuration for linter which has been taken from specified config file.
  lint_options: LintOptions,
  /// A lazily create "server" for handling test run requests.
  maybe_testing_server: Option<testing::TestServer>,
  /// Npm's registry api.
  npm_api: NpmRegistryApi,
  /// Npm cache
  npm_cache: NpmCache,
  /// Npm resolution that is stored in memory.
  npm_resolution: NpmResolution,
  /// Resolver for npm packages.
  npm_resolver: NpmPackageResolver,
  /// A collection of measurements which instrument that performance of the LSP.
  performance: Arc<Performance>,
  /// A memoized version of fixable diagnostic codes retrieved from TypeScript.
  ts_fixable_diagnostics: Vec<String>,
  /// An abstraction that handles interactions with TypeScript.
  pub ts_server: Arc<TsServer>,
  /// A map of specifiers and URLs used to translate over the LSP.
  pub url_map: urls::LspUrlMap,
}

impl LanguageServer {
  pub fn new(client: Client) -> Self {
    Self(Arc::new(tokio::sync::RwLock::new(Inner::new(client))))
  }

  /// Similar to `deno cache` on the command line, where modules will be cached
  /// in the Deno cache, including any of their dependencies.
  pub async fn cache_request(
    &self,
    params: Option<Value>,
  ) -> LspResult<Option<Value>> {
    async fn create_graph_for_caching(
      cli_options: CliOptions,
      roots: Vec<ModuleSpecifier>,
      open_docs: Vec<Document>,
    ) -> Result<(), AnyError> {
      let open_docs = open_docs
        .into_iter()
        .map(|d| (d.specifier().clone(), d))
        .collect::<HashMap<_, _>>();
      let ps = ProcState::from_options(Arc::new(cli_options)).await?;
      let mut inner_loader = ps.create_graph_loader();
      let mut loader = crate::lsp::documents::OpenDocumentsGraphLoader {
        inner_loader: &mut inner_loader,
        open_docs: &open_docs,
      };
      let graph = ps
        .create_graph_with_loader(roots.clone(), &mut loader)
        .await?;
      graph_util::graph_valid(
        &graph,
        &roots,
        graph_util::GraphValidOptions {
          is_vendoring: false,
          follow_type_only: true,
          check_js: false,
        },
      )?;
      Ok(())
    }

    match params.map(serde_json::from_value) {
      Some(Ok(params)) => {
        // do as much as possible in a read, then do a write outside
        let maybe_cache_result = {
          let inner = self.0.read().await; // ensure dropped
          match inner.prepare_cache(params) {
            Ok(maybe_cache_result) => maybe_cache_result,
            Err(err) => {
              self
                .0
                .read()
                .await
                .client
                .show_message(MessageType::WARNING, err)
                .await;
              return Err(LspError::internal_error());
            }
          }
        };
        if let Some(result) = maybe_cache_result {
          let cli_options = result.cli_options;
          let roots = result.roots;
          let open_docs = result.open_docs;
          let handle = tokio::task::spawn_local(async move {
            create_graph_for_caching(cli_options, roots, open_docs).await
          });
          if let Err(err) = handle.await.unwrap() {
            self
              .0
              .read()
              .await
              .client
              .show_message(MessageType::WARNING, err)
              .await;
          }
          // do npm resolution in a write—we should have everything
          // cached by this point anyway
          self.0.write().await.refresh_npm_specifiers().await;
          // now refresh the data in a read
          self.0.read().await.post_cache(result.mark).await;
        }
        Ok(Some(json!(true)))
      }
      Some(Err(err)) => Err(LspError::invalid_params(err.to_string())),
      None => Err(LspError::invalid_params("Missing parameters")),
    }
  }

  pub async fn performance_request(&self) -> LspResult<Option<Value>> {
    Ok(Some(self.0.read().await.get_performance()))
  }

  pub async fn reload_import_registries_request(
    &self,
  ) -> LspResult<Option<Value>> {
    self.0.write().await.reload_import_registries().await
  }

  pub async fn task_request(&self) -> LspResult<Option<Value>> {
    self.0.read().await.get_tasks()
  }

  pub async fn test_run_request(
    &self,
    params: Option<Value>,
  ) -> LspResult<Option<Value>> {
    let inner = self.0.read().await;
    if let Some(testing_server) = &inner.maybe_testing_server {
      match params.map(serde_json::from_value) {
        Some(Ok(params)) => testing_server
          .run_request(params, inner.config.get_workspace_settings()),
        Some(Err(err)) => Err(LspError::invalid_params(err.to_string())),
        None => Err(LspError::invalid_params("Missing parameters")),
      }
    } else {
      Err(LspError::invalid_request())
    }
  }

  pub async fn test_run_cancel_request(
    &self,
    params: Option<Value>,
  ) -> LspResult<Option<Value>> {
    if let Some(testing_server) = &self.0.read().await.maybe_testing_server {
      match params.map(serde_json::from_value) {
        Some(Ok(params)) => testing_server.run_cancel_request(params),
        Some(Err(err)) => Err(LspError::invalid_params(err.to_string())),
        None => Err(LspError::invalid_params("Missing parameters")),
      }
    } else {
      Err(LspError::invalid_request())
    }
  }

  pub async fn inlay_hint(
    &self,
    params: InlayHintParams,
  ) -> LspResult<Option<Vec<InlayHint>>> {
    self.0.read().await.inlay_hint(params).await
  }

  pub async fn virtual_text_document(
    &self,
    params: Option<Value>,
  ) -> LspResult<Option<Value>> {
    match params.map(serde_json::from_value) {
      Some(Ok(params)) => Ok(Some(
        serde_json::to_value(
          self.0.read().await.virtual_text_document(params)?,
        )
        .map_err(|err| {
          error!(
            "Failed to serialize virtual_text_document response: {}",
            err
          );
          LspError::internal_error()
        })?,
      )),
      Some(Err(err)) => Err(LspError::invalid_params(err.to_string())),
      None => Err(LspError::invalid_params("Missing parameters")),
    }
  }

  pub async fn refresh_specifiers_from_client(&self) -> bool {
    let (client, specifiers) =
      {
        let ls = self.0.read().await;
        let specifiers =
          if ls.config.client_capabilities.workspace_configuration {
            let root_capacity = match &ls.config.workspace_folders {
              Some(folder) => folder.len(),
              None => 1,
            };
            let config_specifiers = ls.config.get_specifiers();
            let mut specifiers =
              HashMap::with_capacity(root_capacity + config_specifiers.len());
            match &ls.config.workspace_folders {
              Some(entry) => {
                for (specifier, folder) in entry {
                  specifiers.insert(specifier.clone(), folder.uri.clone());
                }
              }
              None => {
                if let Some(root_uri) = &ls.config.root_uri {
                  specifiers.insert(
                    root_uri.clone(),
                    ls.url_map.normalize_specifier(root_uri).unwrap(),
                  );
                }
              }
            }
            specifiers.extend(ls.config.get_specifiers().iter().map(|s| {
              (s.clone(), ls.url_map.normalize_specifier(s).unwrap())
            }));

            Some(specifiers.into_iter().collect::<Vec<_>>())
          } else {
            None
          };

        (ls.client.clone(), specifiers)
      };

    let mut touched = false;
    if let Some(specifiers) = specifiers {
      let configs_result = client
        .specifier_configurations(
          specifiers
            .iter()
            .map(|(_, client_uri)| client_uri.clone())
            .collect(),
        )
        .await;

      let mut ls = self.0.write().await;
      if let Ok(configs) = configs_result {
        for (i, value) in configs.into_iter().enumerate() {
          match value {
            Ok(specifier_settings) => {
              let internal_uri = specifiers[i].1.clone();
              if ls
                .config
                .set_specifier_settings(internal_uri, specifier_settings)
              {
                touched = true;
              }
            }
            Err(err) => {
              error!("{}", err);
            }
          }
        }
      }

      if ls.config.update_enabled_paths() {
        touched = true;
      }

      if touched {
        ls.refresh_documents_config();
        ls.diagnostics_server.invalidate_all();
        ls.send_diagnostics_update();
      }
    }
    touched
  }
}

fn create_lsp_structs(
  dir: &DenoDir,
  http_client: HttpClient,
) -> (NpmRegistryApi, NpmCache, NpmPackageResolver, NpmResolution) {
  let registry_url = NpmRegistryApi::default_url();
  let progress_bar = ProgressBar::new(ProgressBarStyle::TextOnly);
  let npm_cache = NpmCache::from_deno_dir(
    dir,
    // Use an "only" cache setting in order to make the
    // user do an explicit "cache" command and prevent
    // the cache from being filled with lots of packages while
    // the user is typing.
    CacheSetting::Only,
    http_client.clone(),
    progress_bar.clone(),
  );
  let api = NpmRegistryApi::new(
    registry_url.clone(),
    npm_cache.clone(),
    http_client,
    progress_bar.clone(),
  );
  let resolution = NpmResolution::new(api.clone(), None, None);
  let fs_resolver = create_npm_fs_resolver(
    npm_cache.clone(),
    &progress_bar,
    registry_url.clone(),
    resolution.clone(),
    None,
  );
  (
    api,
    npm_cache,
    NpmPackageResolver::new(resolution.clone(), fs_resolver, None),
    resolution,
  )
}

impl Inner {
  fn new(client: Client) -> Self {
    let maybe_custom_root = env::var("DENO_DIR").map(String::into).ok();
    let dir =
      DenoDir::new(maybe_custom_root).expect("could not access DENO_DIR");
    let module_registries_location = dir.registries_folder_path();
    let http_client = HttpClient::new(None, None).unwrap();
    let module_registries =
      ModuleRegistry::new(&module_registries_location, http_client.clone())
        .unwrap();
    let location = dir.deps_folder_path();
    let documents = Documents::new(&location);
    let deps_http_cache = HttpCache::new(&location);
    let cache_metadata = cache::CacheMetadata::new(deps_http_cache.clone());
    let performance = Arc::new(Performance::default());
    let ts_server = Arc::new(TsServer::new(performance.clone()));
    let config = Config::new();
    let diagnostics_server = DiagnosticsServer::new(
      client.clone(),
      performance.clone(),
      ts_server.clone(),
    );
    let assets = Assets::new(ts_server.clone());
    let (npm_api, npm_cache, npm_resolver, npm_resolution) =
      create_lsp_structs(&dir, http_client.clone());

    Self {
      assets,
      cache_metadata,
      client,
      config,
      deps_http_cache,
      diagnostics_server,
      documents,
      http_client,
      maybe_cache_path: None,
      maybe_config_file: None,
      maybe_import_map: None,
      maybe_import_map_uri: None,
      maybe_package_json: None,
      fmt_options: Default::default(),
      lint_options: Default::default(),
      maybe_testing_server: None,
      module_registries,
      module_registries_location,
      npm_api,
      npm_cache,
      npm_resolution,
      npm_resolver,
      performance,
      ts_fixable_diagnostics: Default::default(),
      ts_server,
      url_map: Default::default(),
    }
  }

  /// Searches assets and documents for the provided
  /// specifier erroring if it doesn't exist.
  pub fn get_asset_or_document(
    &self,
    specifier: &ModuleSpecifier,
  ) -> LspResult<AssetOrDocument> {
    self.get_maybe_asset_or_document(specifier).map_or_else(
      || {
        Err(LspError::invalid_params(format!(
          "Unable to find asset or document for: {specifier}"
        )))
      },
      Ok,
    )
  }

  /// Searches assets and documents for the provided specifier.
  pub fn get_maybe_asset_or_document(
    &self,
    specifier: &ModuleSpecifier,
  ) -> Option<AssetOrDocument> {
    if specifier.scheme() == "asset" {
      self.assets.get(specifier).map(AssetOrDocument::Asset)
    } else {
      self.documents.get(specifier).map(AssetOrDocument::Document)
    }
  }

  pub async fn get_navigation_tree(
    &self,
    specifier: &ModuleSpecifier,
  ) -> Result<Arc<tsc::NavigationTree>, AnyError> {
    let mark = self.performance.mark(
      "get_navigation_tree",
      Some(json!({ "specifier": specifier })),
    );
    let asset_or_doc = self.get_asset_or_document(specifier)?;
    let navigation_tree =
      if let Some(navigation_tree) = asset_or_doc.maybe_navigation_tree() {
        navigation_tree
      } else {
        let navigation_tree: tsc::NavigationTree = self
          .ts_server
          .request(
            self.snapshot(),
            tsc::RequestMethod::GetNavigationTree(specifier.clone()),
          )
          .await?;
        let navigation_tree = Arc::new(navigation_tree);
        match asset_or_doc {
          AssetOrDocument::Asset(_) => self
            .assets
            .cache_navigation_tree(specifier, navigation_tree.clone())?,
          AssetOrDocument::Document(doc) => {
            self.documents.try_cache_navigation_tree(
              specifier,
              &doc.script_version(),
              navigation_tree.clone(),
            )?
          }
        }
        navigation_tree
      };
    self.performance.measure(mark);
    Ok(navigation_tree)
  }

  fn get_config_file(&self) -> Result<Option<ConfigFile>, AnyError> {
    let workspace_settings = self.config.get_workspace_settings();
    let maybe_config = workspace_settings.config;
    if let Some(config_str) = &maybe_config {
      if !config_str.is_empty() {
        lsp_log!("Setting Deno configuration from: \"{}\"", config_str);
        let config_url = if let Ok(url) = Url::from_file_path(config_str) {
          Ok(url)
        } else if let Some(root_uri) = &self.config.root_uri {
          root_uri.join(config_str).map_err(|_| {
            anyhow!("Bad file path for configuration file: \"{}\"", config_str)
          })
        } else {
          Err(anyhow!(
            "The path to the configuration file (\"{}\") is not resolvable.",
            config_str
          ))
        }?;
        lsp_log!("  Resolved configuration file: \"{}\"", config_url);

        let config_file = ConfigFile::from_specifier(&config_url)?;
        return Ok(Some(config_file));
      }
    }

    // Auto-discover config

    // It is possible that root_uri is not set, for example when having a single
    // file open and not a workspace.  In those situations we can't
    // automatically discover the configuration
    if let Some(root_uri) = &self.config.root_uri {
      let root_path = specifier_to_file_path(root_uri)?;
      let mut checked = std::collections::HashSet::new();
      let maybe_config = ConfigFile::discover_from(&root_path, &mut checked)?;
      Ok(maybe_config.map(|c| {
        lsp_log!("  Auto-resolved configuration file: \"{}\"", c.specifier);
        c
      }))
    } else {
      Ok(None)
    }
  }

  fn get_package_json(
    &self,
    maybe_config_file: Option<&ConfigFile>,
  ) -> Result<Option<PackageJson>, AnyError> {
    // It is possible that root_uri is not set, for example when having a single
    // file open and not a workspace.  In those situations we can't
    // automatically discover the configuration
    if let Some(root_uri) = &self.config.root_uri {
      let root_path = specifier_to_file_path(root_uri)?;
      let maybe_package_json = package_json::discover_from(
        &root_path,
        maybe_config_file.and_then(|f| f.specifier.to_file_path().ok()),
      )?;
      Ok(maybe_package_json.map(|c| {
        lsp_log!("  Auto-resolved package.json: \"{}\"", c.specifier());
        c
      }))
    } else {
      Ok(None)
    }
  }

  fn is_diagnosable(&self, specifier: &ModuleSpecifier) -> bool {
    if specifier.scheme() == "asset" {
      matches!(
        MediaType::from(specifier),
        MediaType::JavaScript
          | MediaType::Jsx
          | MediaType::Mjs
          | MediaType::Cjs
          | MediaType::TypeScript
          | MediaType::Tsx
          | MediaType::Mts
          | MediaType::Cts
          | MediaType::Dts
          | MediaType::Dmts
          | MediaType::Dcts
      )
    } else {
      self
        .documents
        .get(specifier)
        .map(|d| d.is_diagnosable())
        .unwrap_or(false)
    }
  }

  fn merge_user_tsconfig(
    &self,
    tsconfig: &mut TsConfig,
  ) -> Result<(), AnyError> {
    if let Some(config_file) = self.maybe_config_file.as_ref() {
      let (value, maybe_ignored_options) = config_file.to_compiler_options()?;
      tsconfig.merge(&value);
      if let Some(ignored_options) = maybe_ignored_options {
        // TODO(@kitsonk) turn these into diagnostics that can be sent to the
        // client
        warn!("{}", ignored_options);
      }
    }

    Ok(())
  }

  pub fn snapshot(&self) -> Arc<StateSnapshot> {
    Arc::new(StateSnapshot {
      assets: self.assets.snapshot(),
      cache_metadata: self.cache_metadata.clone(),
      documents: self.documents.clone(),
      maybe_import_map: self.maybe_import_map.clone(),
      maybe_npm_resolver: Some({
        // create a new snapshotted npm resolution and resolver
        let resolution = NpmResolution::new(
          self.npm_api.clone(),
          Some(self.npm_resolution.snapshot()),
          None,
        );
        NpmPackageResolver::new(
          resolution.clone(),
          create_npm_fs_resolver(
            self.npm_cache.clone(),
            &ProgressBar::new(ProgressBarStyle::TextOnly),
            self.npm_api.base_url().clone(),
            resolution,
            None,
          ),
          None,
        )
      }),
    })
  }

  pub fn update_cache(&mut self) -> Result<(), AnyError> {
    let mark = self.performance.mark("update_cache", None::<()>);
    self.performance.measure(mark);
    let maybe_cache = self.config.get_workspace_settings().cache;
    let maybe_cache_path = if let Some(cache_str) = &maybe_cache {
      lsp_log!("Setting cache path from: \"{}\"", cache_str);
      let cache_url = if let Ok(url) = Url::from_file_path(cache_str) {
        Ok(url)
      } else if let Some(root_uri) = &self.config.root_uri {
        let root_path = specifier_to_file_path(root_uri)?;
        let cache_path = root_path.join(cache_str);
        Url::from_file_path(cache_path).map_err(|_| {
          anyhow!("Bad file path for import path: {:?}", cache_str)
        })
      } else {
        Err(anyhow!(
          "The path to the cache path (\"{}\") is not resolvable.",
          cache_str
        ))
      }?;
      let cache_path = specifier_to_file_path(&cache_url)?;
      lsp_log!(
        "  Resolved cache path: \"{}\"",
        cache_path.to_string_lossy()
      );
      Some(cache_path)
    } else {
      None
    };
    if self.maybe_cache_path != maybe_cache_path {
      self.recreate_http_client_and_dependents(maybe_cache_path)?;
    }
    Ok(())
  }

  /// Recreates the http client and all dependent structs.
  fn recreate_http_client_and_dependents(
    &mut self,
    new_cache_path: Option<PathBuf>,
  ) -> Result<(), AnyError> {
    let maybe_custom_root = new_cache_path
      .clone()
      .or_else(|| env::var("DENO_DIR").map(String::into).ok());
    let dir = DenoDir::new(maybe_custom_root)?;
    let workspace_settings = self.config.get_workspace_settings();
    let maybe_root_path = self
      .config
      .root_uri
      .as_ref()
      .and_then(|uri| specifier_to_file_path(uri).ok());
    let root_cert_store = Some(get_root_cert_store(
      maybe_root_path,
      workspace_settings.certificate_stores,
      workspace_settings.tls_certificate.map(CaData::File),
    )?);
    let module_registries_location = dir.registries_folder_path();
    self.http_client = HttpClient::new(
      root_cert_store,
      workspace_settings.unsafely_ignore_certificate_errors,
    )?;
    self.module_registries = ModuleRegistry::new(
      &module_registries_location,
      self.http_client.clone(),
    )?;
    self.module_registries_location = module_registries_location;
    (
      self.npm_api,
      self.npm_cache,
      self.npm_resolver,
      self.npm_resolution,
    ) = create_lsp_structs(&dir, self.http_client.clone());
    // update the cache path
    let location = dir.deps_folder_path();
    self.documents.set_location(&location);
    self.cache_metadata.set_location(&location);
    self.maybe_cache_path = new_cache_path;
    Ok(())
  }

  pub async fn update_import_map(&mut self) -> Result<(), AnyError> {
    let mark = self.performance.mark("update_import_map", None::<()>);

    let maybe_import_map_url = self.resolve_import_map_specifier()?;
    if let Some(import_map_url) = maybe_import_map_url {
      if import_map_url.scheme() != "data" {
        lsp_log!("  Resolved import map: \"{}\"", import_map_url);
      }

      let import_map = self
        .fetch_import_map(&import_map_url, CacheSetting::RespectHeaders)
        .await?;
      self.maybe_import_map_uri = Some(import_map_url);
      self.maybe_import_map = Some(Arc::new(import_map));
    } else {
      self.maybe_import_map_uri = None;
      self.maybe_import_map = None;
    }
    self.performance.measure(mark);
    Ok(())
  }

  async fn fetch_import_map(
    &self,
    import_map_url: &ModuleSpecifier,
    cache_setting: CacheSetting,
  ) -> Result<ImportMap, AnyError> {
    resolve_import_map_from_specifier(
      import_map_url,
      self.maybe_config_file.as_ref(),
      &self.create_file_fetcher(cache_setting),
    )
    .await
    .map_err(|err| {
      anyhow!(
        "Failed to load the import map at: {}. {:#}",
        import_map_url,
        err
      )
    })
  }

  fn create_file_fetcher(&self, cache_setting: CacheSetting) -> FileFetcher {
    let mut file_fetcher = FileFetcher::new(
      self.deps_http_cache.clone(),
      cache_setting,
      true,
      self.http_client.clone(),
      BlobStore::default(),
      None,
    );
    file_fetcher.set_download_log_level(super::logging::lsp_log_level());
    file_fetcher
  }

  fn resolve_import_map_specifier(
    &self,
  ) -> Result<Option<ModuleSpecifier>, AnyError> {
    Ok(
      if let Some(import_map_str) = self
        .config
        .get_workspace_settings()
        .import_map
        .and_then(|s| if s.is_empty() { None } else { Some(s) })
      {
        lsp_log!(
          "Setting import map from workspace settings: \"{}\"",
          import_map_str
        );
        if let Some(config_file) = &self.maybe_config_file {
          if let Some(import_map_path) = config_file.to_import_map_path() {
            lsp_log!("Warning: Import map \"{}\" configured in \"{}\" being ignored due to an import map being explicitly configured in workspace settings.", import_map_path, config_file.specifier);
          }
        }
        if let Ok(url) = Url::from_file_path(&import_map_str) {
          Some(url)
        } else if import_map_str.starts_with("data:") {
          let import_map_url = Url::parse(&import_map_str).map_err(|_| {
            anyhow!("Bad data url for import map: {}", import_map_str)
          })?;
          Some(import_map_url)
        } else if let Some(root_uri) = &self.config.root_uri {
          let root_path = specifier_to_file_path(root_uri)?;
          let import_map_path = root_path.join(&import_map_str);
          let import_map_url =
            Url::from_file_path(import_map_path).map_err(|_| {
              anyhow!("Bad file path for import map: {}", import_map_str)
            })?;
          Some(import_map_url)
        } else {
          return Err(anyhow!(
            "The path to the import map (\"{}\") is not resolvable.",
            import_map_str
          ));
        }
      } else if let Some(config_file) = &self.maybe_config_file {
        if config_file.is_an_import_map() {
          lsp_log!(
            "Setting import map defined in configuration file: \"{}\"",
            config_file.specifier
          );
          let import_map_url = config_file.specifier.clone();
          Some(import_map_url)
        } else if let Some(import_map_path) = config_file.to_import_map_path() {
          lsp_log!(
            "Setting import map from configuration file: \"{}\"",
            import_map_path
          );
          let specifier = if let Ok(config_file_path) =
            config_file.specifier.to_file_path()
          {
            let import_map_file_path = config_file_path
              .parent()
              .ok_or_else(|| {
                anyhow!("Bad config file specifier: {}", config_file.specifier)
              })?
              .join(&import_map_path);
            ModuleSpecifier::from_file_path(import_map_file_path).unwrap()
          } else {
            deno_core::resolve_import(
              &import_map_path,
              config_file.specifier.as_str(),
            )?
          };
          Some(specifier)
        } else {
          None
        }
      } else {
        None
      },
    )
  }

  pub fn update_debug_flag(&self) {
    let internal_debug = self.config.get_workspace_settings().internal_debug;
    super::logging::set_lsp_debug_flag(internal_debug)
  }

  async fn update_registries(&mut self) -> Result<(), AnyError> {
    let mark = self.performance.mark("update_registries", None::<()>);
    self.recreate_http_client_and_dependents(self.maybe_cache_path.clone())?;
    let workspace_settings = self.config.get_workspace_settings();
    for (registry, enabled) in workspace_settings.suggest.imports.hosts.iter() {
      if *enabled {
        lsp_log!("Enabling import suggestions for: {}", registry);
        self.module_registries.enable(registry).await?;
      } else {
        self.module_registries.disable(registry).await?;
      }
    }
    self.performance.measure(mark);
    Ok(())
  }

  fn update_config_file(&mut self) -> Result<(), AnyError> {
    self.maybe_config_file = None;
    self.fmt_options = Default::default();
    self.lint_options = Default::default();

    if let Some(config_file) = self.get_config_file()? {
      let lint_options = config_file
        .to_lint_config()
        .and_then(|maybe_lint_config| {
          LintOptions::resolve(maybe_lint_config, None)
        })
        .map_err(|err| {
          anyhow!("Unable to update lint configuration: {:?}", err)
        })?;
      let fmt_options = config_file
        .to_fmt_config()
        .and_then(|maybe_fmt_config| {
          FmtOptions::resolve(maybe_fmt_config, None)
        })
        .map_err(|err| {
          anyhow!("Unable to update formatter configuration: {:?}", err)
        })?;

      self.maybe_config_file = Some(config_file);
      self.lint_options = lint_options;
      self.fmt_options = fmt_options;
    }

    Ok(())
  }

  /// Updates the package.json. Always ensure this is done after updating
  /// the configuration file as the resolution of this depends on that.
  fn update_package_json(&mut self) -> Result<(), AnyError> {
    self.maybe_package_json = None;
    self.maybe_package_json =
      self.get_package_json(self.maybe_config_file.as_ref())?;
    Ok(())
  }

  async fn update_tsconfig(&mut self) -> Result<(), AnyError> {
    let mark = self.performance.mark("update_tsconfig", None::<()>);
    let mut tsconfig = TsConfig::new(json!({
      "allowJs": true,
      "esModuleInterop": true,
      "experimentalDecorators": true,
      "isolatedModules": true,
      "jsx": "react",
      "lib": ["deno.ns", "deno.window"],
      "module": "esnext",
      "moduleDetection": "force",
      "noEmit": true,
      "resolveJsonModule": true,
      "strict": true,
      "target": "esnext",
      "useDefineForClassFields": true,
      // TODO(@kitsonk) remove for Deno 1.15
      "useUnknownInCatchVariables": false,
    }));
    let config = &self.config;
    let workspace_settings = config.get_workspace_settings();
    if workspace_settings.unstable {
      let unstable_libs = json!({
        "lib": ["deno.ns", "deno.window", "deno.unstable"]
      });
      tsconfig.merge(&unstable_libs);
    }
    if let Err(err) = self.merge_user_tsconfig(&mut tsconfig) {
      self.client.show_message(MessageType::WARNING, err).await;
    }
    let _ok: bool = self
      .ts_server
      .request(self.snapshot(), tsc::RequestMethod::Configure(tsconfig))
      .await?;
    self.performance.measure(mark);
    Ok(())
  }
}

// lspower::LanguageServer methods. This file's LanguageServer delegates to us.
impl Inner {
  async fn initialize(
    &mut self,
    params: InitializeParams,
  ) -> LspResult<InitializeResult> {
    lsp_log!("Starting Deno language server...");
    let mark = self.performance.mark("initialize", Some(&params));

    // exit this process when the parent is lost
    if let Some(parent_pid) = params.process_id {
      parent_process_checker::start(parent_pid)
    }

    let capabilities = capabilities::server_capabilities(&params.capabilities);

    let version = format!(
      "{} ({}, {})",
      crate::version::deno(),
      env!("PROFILE"),
      env!("TARGET")
    );
    lsp_log!("  version: {}", version);
    if let Ok(path) = std::env::current_exe() {
      lsp_log!("  executable: {}", path.to_string_lossy());
    }

    let server_info = ServerInfo {
      name: "deno-language-server".to_string(),
      version: Some(version),
    };

    if let Some(client_info) = params.client_info {
      lsp_log!(
        "Connected to \"{}\" {}",
        client_info.name,
        client_info.version.unwrap_or_default(),
      );
    }

    {
      // sometimes this root uri may not have a trailing slash, so force it to
      self.config.root_uri = params
        .root_uri
        .map(|s| self.url_map.normalize_url(&s))
        .map(ensure_directory_specifier);

      if let Some(value) = params.initialization_options {
        self.config.set_workspace_settings(value).map_err(|err| {
          error!("Cannot set workspace settings: {}", err);
          LspError::internal_error()
        })?;
      }
      self.config.workspace_folders = params.workspace_folders.map(|folders| {
        folders
          .into_iter()
          .map(|folder| (self.url_map.normalize_url(&folder.uri), folder))
          .collect()
      });
      self.config.update_capabilities(&params.capabilities);
    }

    self.update_debug_flag();
    // Check to see if we need to change the cache path
    if let Err(err) = self.update_cache() {
      self.client.show_message(MessageType::WARNING, err).await;
    }
    if let Err(err) = self.update_config_file() {
      self.client.show_message(MessageType::WARNING, err).await;
    }
    if let Err(err) = self.update_package_json() {
      self.client.show_message(MessageType::WARNING, err).await;
    }
    if let Err(err) = self.update_tsconfig().await {
      self.client.show_message(MessageType::WARNING, err).await;
    }

    if capabilities.code_action_provider.is_some() {
      let fixable_diagnostics: Vec<String> = self
        .ts_server
        .request(self.snapshot(), tsc::RequestMethod::GetSupportedCodeFixes)
        .await
        .map_err(|err| {
          error!("Unable to get fixable diagnostics: {}", err);
          LspError::internal_error()
        })?;
      self.ts_fixable_diagnostics = fixable_diagnostics;
    }

    // Check to see if we need to setup the import map
    if let Err(err) = self.update_import_map().await {
      self.client.show_message(MessageType::WARNING, err).await;
    }
    // Check to see if we need to setup any module registries
    if let Err(err) = self.update_registries().await {
      self.client.show_message(MessageType::WARNING, err).await;
    }
<<<<<<< HEAD
=======
    self.documents.update_config(
      self.maybe_import_map.clone(),
      self.maybe_config_file.as_ref(),
      self.maybe_package_json.as_ref(),
      self.npm_api.clone(),
      self.npm_resolution.clone(),
    );
>>>>>>> b9d2ac32

    // self.refresh_documents_config(); // todo(THIS PR): REMOVE
    self.assets.intitialize(self.snapshot()).await;

    self.performance.measure(mark);
    Ok(InitializeResult {
      capabilities,
      server_info: Some(server_info),
      offset_encoding: None,
    })
  }

  fn refresh_documents_config(&mut self) {
    self.documents.update_config(
      self.maybe_import_map.clone(),
      self.maybe_config_file.as_ref(),
      self.maybe_package_json.as_ref(),
      self.npm_resolver.api().clone(),
      self.npm_resolver.resolution().clone(),
    );
  }

  async fn initialized(&mut self, _: InitializedParams) {
    if self
      .config
      .client_capabilities
      .workspace_did_change_watched_files
    {
      // we are going to watch all the JSON files in the workspace, and the
      // notification handler will pick up any of the changes of those files we
      // are interested in.
      let watch_registration_options =
        DidChangeWatchedFilesRegistrationOptions {
          watchers: vec![FileSystemWatcher {
            glob_pattern: "**/*.{json,jsonc}".to_string(),
            kind: Some(WatchKind::Change),
          }],
        };
      let registration = Registration {
        id: "workspace/didChangeWatchedFiles".to_string(),
        method: "workspace/didChangeWatchedFiles".to_string(),
        register_options: Some(
          serde_json::to_value(watch_registration_options).unwrap(),
        ),
      };
      if let Err(err) =
        self.client.register_capability(vec![registration]).await
      {
        warn!("Client errored on capabilities.\n{:#}", err);
      }
    }

    if self.config.client_capabilities.testing_api {
      let test_server = testing::TestServer::new(
        self.client.clone(),
        self.performance.clone(),
        self.config.root_uri.clone(),
      );
      self.maybe_testing_server = Some(test_server);
    }
  }

  async fn shutdown(&self) -> LspResult<()> {
    Ok(())
  }

  async fn did_open(
    &mut self,
    specifier: &ModuleSpecifier,
    params: DidOpenTextDocumentParams,
  ) -> Document {
    let mark = self.performance.mark("did_open", Some(&params));
    let language_id =
      params
        .text_document
        .language_id
        .parse()
        .unwrap_or_else(|err| {
          error!("{}", err);
          LanguageId::Unknown
        });
    if language_id == LanguageId::Unknown {
      warn!(
        "Unsupported language id \"{}\" received for document \"{}\".",
        params.text_document.language_id, params.text_document.uri
      );
    }
    let document = self.documents.open(
      specifier.clone(),
      params.text_document.version,
      params.text_document.language_id.parse().unwrap(),
      params.text_document.text.into(),
    );

    self.performance.measure(mark);
    document
  }

  async fn did_change(&mut self, params: DidChangeTextDocumentParams) {
    let mark = self.performance.mark("did_change", Some(&params));
    let specifier = self.url_map.normalize_url(&params.text_document.uri);
    match self.documents.change(
      &specifier,
      params.text_document.version,
      params.content_changes,
    ) {
      Ok(document) => {
        if document.is_diagnosable() {
          self.refresh_npm_specifiers().await;
          self
            .diagnostics_server
            .invalidate(&self.documents.dependents(&specifier));
          self.send_diagnostics_update();
          self.send_testing_update();
        }
      }
      Err(err) => error!("{}", err),
    }
    self.performance.measure(mark);
  }

  async fn refresh_npm_specifiers(&mut self) {
    let package_reqs = self.documents.npm_package_reqs();
    if let Err(err) = self.npm_resolver.set_package_reqs(package_reqs).await {
      warn!("Could not set npm package requirements. {:#}", err);
    }
  }

  async fn did_close(&mut self, params: DidCloseTextDocumentParams) {
    let mark = self.performance.mark("did_close", Some(&params));
    if params.text_document.uri.scheme() == "deno" {
      // we can ignore virtual text documents closing, as they don't need to
      // be tracked in memory, as they are static assets that won't change
      // already managed by the language service
      return;
    }
    let specifier = self.url_map.normalize_url(&params.text_document.uri);

    if let Err(err) = self.documents.close(&specifier) {
      error!("{}", err);
    }
    if self.is_diagnosable(&specifier) {
      self.refresh_npm_specifiers().await;
      let mut specifiers = self.documents.dependents(&specifier);
      specifiers.push(specifier);
      self.diagnostics_server.invalidate(&specifiers);
      self.send_diagnostics_update();
      self.send_testing_update();
    }
    self.performance.measure(mark);
  }

  async fn did_change_configuration(
    &mut self,
    client_workspace_config: Option<Value>,
    params: DidChangeConfigurationParams,
  ) {
    let maybe_config =
      if self.config.client_capabilities.workspace_configuration {
        client_workspace_config
      } else {
        params
          .settings
          .as_object()
          .and_then(|settings| settings.get(SETTINGS_SECTION))
          .cloned()
      };

    if let Some(value) = maybe_config {
      if let Err(err) = self.config.set_workspace_settings(value) {
        error!("failed to update settings: {}", err);
      }
    }

    self.update_debug_flag();
    if let Err(err) = self.update_cache() {
      self.client.show_message(MessageType::WARNING, err).await;
    }
    if let Err(err) = self.update_registries().await {
      self.client.show_message(MessageType::WARNING, err).await;
    }
    if let Err(err) = self.update_config_file() {
      self.client.show_message(MessageType::WARNING, err).await;
    }
    if let Err(err) = self.update_package_json() {
      self.client.show_message(MessageType::WARNING, err).await;
    }
    if let Err(err) = self.update_import_map().await {
      self.client.show_message(MessageType::WARNING, err).await;
    }
    if let Err(err) = self.update_tsconfig().await {
      self.client.show_message(MessageType::WARNING, err).await;
    }

<<<<<<< HEAD
    self.refresh_documents_config();
=======
    self.documents.update_config(
      self.maybe_import_map.clone(),
      self.maybe_config_file.as_ref(),
      self.maybe_package_json.as_ref(),
      self.npm_api.clone(),
      self.npm_resolution.clone(),
    );
>>>>>>> b9d2ac32

    self.send_diagnostics_update();
    self.send_testing_update();
  }

  async fn did_change_watched_files(
    &mut self,
    params: DidChangeWatchedFilesParams,
  ) {
    let mark = self
      .performance
      .mark("did_change_watched_files", Some(&params));
    let mut touched = false;
    let changes: HashSet<Url> = params
      .changes
      .iter()
      .map(|f| self.url_map.normalize_url(&f.uri))
      .collect();

    // if the current deno.json has changed, we need to reload it
    if let Some(config_file) = &self.maybe_config_file {
      if changes.contains(&config_file.specifier) {
        if let Err(err) = self.update_config_file() {
          self.client.show_message(MessageType::WARNING, err).await;
        }
        if let Err(err) = self.update_tsconfig().await {
          self.client.show_message(MessageType::WARNING, err).await;
        }
        touched = true;
      }
    }
    if let Some(package_json) = &self.maybe_package_json {
      // always update the package json if the deno config changes
      if touched || changes.contains(&package_json.specifier()) {
        if let Err(err) = self.update_package_json() {
          self.client.show_message(MessageType::WARNING, err).await;
        }
        touched = true;
      }
    }
    // if the current import map, or config file has changed, we need to
    // reload the import map
    if let Some(import_map_uri) = &self.maybe_import_map_uri {
      if touched || changes.contains(import_map_uri) {
        if let Err(err) = self.update_import_map().await {
          self.client.show_message(MessageType::WARNING, err).await;
        }
        touched = true;
      }
    }
    if touched {
<<<<<<< HEAD
      self.refresh_documents_config();
=======
      self.documents.update_config(
        self.maybe_import_map.clone(),
        self.maybe_config_file.as_ref(),
        self.maybe_package_json.as_ref(),
        self.npm_api.clone(),
        self.npm_resolution.clone(),
      );
>>>>>>> b9d2ac32
      self.refresh_npm_specifiers().await;
      self.diagnostics_server.invalidate_all();
      self.restart_ts_server().await;
      self.send_diagnostics_update();
      self.send_testing_update();
    }
    self.performance.measure(mark);
  }

  fn did_change_workspace_folders(
    &mut self,
    params: DidChangeWorkspaceFoldersParams,
  ) {
    let mut workspace_folders = params
      .event
      .added
      .into_iter()
      .map(|folder| (self.url_map.normalize_url(&folder.uri), folder))
      .collect::<Vec<(ModuleSpecifier, WorkspaceFolder)>>();
    if let Some(current_folders) = &self.config.workspace_folders {
      for (specifier, folder) in current_folders {
        if !params.event.removed.is_empty()
          && params.event.removed.iter().any(|f| f.uri == folder.uri)
        {
          continue;
        }
        workspace_folders.push((specifier.clone(), folder.clone()));
      }
    }

    self.config.workspace_folders = Some(workspace_folders);
  }

  async fn document_symbol(
    &self,
    params: DocumentSymbolParams,
  ) -> LspResult<Option<DocumentSymbolResponse>> {
    let specifier = self.url_map.normalize_url(&params.text_document.uri);
    if !self.is_diagnosable(&specifier)
      || !self.config.specifier_enabled(&specifier)
    {
      return Ok(None);
    }

    let mark = self.performance.mark("document_symbol", Some(&params));
    let asset_or_document = self.get_asset_or_document(&specifier)?;
    let line_index = asset_or_document.line_index();

    let navigation_tree =
      self.get_navigation_tree(&specifier).await.map_err(|err| {
        error!(
          "Error getting document symbols for \"{}\": {}",
          specifier, err
        );
        LspError::internal_error()
      })?;

    let response = if let Some(child_items) = &navigation_tree.child_items {
      let mut document_symbols = Vec::<DocumentSymbol>::new();
      for item in child_items {
        item
          .collect_document_symbols(line_index.clone(), &mut document_symbols);
      }
      Some(DocumentSymbolResponse::Nested(document_symbols))
    } else {
      None
    };
    self.performance.measure(mark);
    Ok(response)
  }

  async fn formatting(
    &self,
    params: DocumentFormattingParams,
  ) -> LspResult<Option<Vec<TextEdit>>> {
    let specifier = self.url_map.normalize_url(&params.text_document.uri);
    let document = match self.documents.get(&specifier) {
      Some(doc) if doc.is_open() => doc,
      _ => return Ok(None),
    };
    let mark = self.performance.mark("formatting", Some(&params));
    let file_path = specifier_to_file_path(&specifier).map_err(|err| {
      error!("{}", err);
      LspError::invalid_request()
    })?;

    // skip formatting any files ignored by the config file
    if !self.fmt_options.files.matches_specifier(&specifier) {
      return Ok(None);
    }

    let format_result = match document.maybe_parsed_source() {
      Some(Ok(parsed_source)) => {
        format_parsed_source(&parsed_source, &self.fmt_options.options)
      }
      Some(Err(err)) => Err(anyhow!("{}", err)),
      None => {
        // the file path is only used to determine what formatter should
        // be used to format the file, so give the filepath an extension
        // that matches what the user selected as the language
        let file_path = document
          .maybe_language_id()
          .and_then(|id| id.as_extension())
          .map(|ext| file_path.with_extension(ext))
          .unwrap_or(file_path);
        // it's not a js/ts file, so attempt to format its contents
        format_file(&file_path, &document.content(), &self.fmt_options.options)
      }
    };

    let text_edits = match format_result {
      Ok(Some(new_text)) => Some(text::get_edits(
        &document.content(),
        &new_text,
        document.line_index().as_ref(),
      )),
      Ok(None) => Some(Vec::new()),
      Err(err) => {
        // TODO(lucacasonato): handle error properly
        warn!("Format error: {:#}", err);
        None
      }
    };

    self.performance.measure(mark);
    if let Some(text_edits) = text_edits {
      if text_edits.is_empty() {
        Ok(None)
      } else {
        Ok(Some(text_edits))
      }
    } else {
      self.client.show_message(MessageType::WARNING, format!("Unable to format \"{specifier}\". Likely due to unrecoverable syntax errors in the file.")).await;
      Ok(None)
    }
  }

  async fn hover(&self, params: HoverParams) -> LspResult<Option<Hover>> {
    let specifier = self
      .url_map
      .normalize_url(&params.text_document_position_params.text_document.uri);
    if !self.is_diagnosable(&specifier)
      || !self.config.specifier_enabled(&specifier)
    {
      return Ok(None);
    }

    let mark = self.performance.mark("hover", Some(&params));
    let asset_or_doc = self.get_asset_or_document(&specifier)?;
    let hover = if let Some((_, dep, range)) = asset_or_doc
      .get_maybe_dependency(&params.text_document_position_params.position)
    {
      let dep_maybe_types_dependency = dep
        .get_code()
        .and_then(|s| self.documents.get(s))
        .map(|d| d.maybe_types_dependency());
      let value = match (dep.maybe_code.is_none(), dep.maybe_type.is_none(), &dep_maybe_types_dependency) {
        (false, false, None) => format!(
          "**Resolved Dependency**\n\n**Code**: {}\n\n**Types**: {}\n",
          to_hover_text(&dep.maybe_code),
          to_hover_text(&dep.maybe_type)
        ),
        (false, false, Some(types_dep)) if !types_dep.is_none() => format!(
          "**Resolved Dependency**\n\n**Code**: {}\n**Types**: {}\n**Import Types**: {}\n",
          to_hover_text(&dep.maybe_code),
          to_hover_text(&dep.maybe_type),
          to_hover_text(types_dep)
        ),
        (false, false, Some(_)) => format!(
          "**Resolved Dependency**\n\n**Code**: {}\n\n**Types**: {}\n",
          to_hover_text(&dep.maybe_code),
          to_hover_text(&dep.maybe_type)
        ),
        (false, true, Some(types_dep)) if !types_dep.is_none() => format!(
          "**Resolved Dependency**\n\n**Code**: {}\n\n**Types**: {}\n",
          to_hover_text(&dep.maybe_code),
          to_hover_text(types_dep)
        ),
        (false, true, _) => format!(
          "**Resolved Dependency**\n\n**Code**: {}\n",
          to_hover_text(&dep.maybe_code)
        ),
        (true, false, _) => format!(
          "**Resolved Dependency**\n\n**Types**: {}\n",
          to_hover_text(&dep.maybe_type)
        ),
        (true, true, _) => unreachable!("{}", json!(params)),
      };
      let value =
        if let Some(docs) = self.module_registries.get_hover(&dep).await {
          format!("{value}\n\n---\n\n{docs}")
        } else {
          value
        };
      Some(Hover {
        contents: HoverContents::Markup(MarkupContent {
          kind: MarkupKind::Markdown,
          value,
        }),
        range: Some(to_lsp_range(&range)),
      })
    } else {
      let line_index = asset_or_doc.line_index();
      let req = tsc::RequestMethod::GetQuickInfo((
        specifier,
        line_index.offset_tsc(params.text_document_position_params.position)?,
      ));
      let maybe_quick_info: Option<tsc::QuickInfo> = self
        .ts_server
        .request(self.snapshot(), req)
        .await
        .map_err(|err| {
          error!("Unable to get quick info: {}", err);
          LspError::internal_error()
        })?;
      maybe_quick_info.map(|qi| qi.to_hover(line_index, self))
    };
    self.performance.measure(mark);
    Ok(hover)
  }

  async fn code_action(
    &self,
    params: CodeActionParams,
  ) -> LspResult<Option<CodeActionResponse>> {
    let specifier = self.url_map.normalize_url(&params.text_document.uri);
    if !self.is_diagnosable(&specifier)
      || !self.config.specifier_enabled(&specifier)
    {
      return Ok(None);
    }

    let mark = self.performance.mark("code_action", Some(&params));
    let mut all_actions = CodeActionResponse::new();
    let asset_or_doc = self.get_asset_or_document(&specifier)?;
    let line_index = asset_or_doc.line_index();

    // QuickFix
    let fixable_diagnostics: Vec<&Diagnostic> = params
      .context
      .diagnostics
      .iter()
      .filter(|d| match &d.source {
        Some(source) => match source.as_str() {
          "deno-ts" => match &d.code {
            Some(NumberOrString::String(code)) => {
              self.ts_fixable_diagnostics.contains(code)
            }
            Some(NumberOrString::Number(code)) => {
              self.ts_fixable_diagnostics.contains(&code.to_string())
            }
            _ => false,
          },
          "deno-lint" => matches!(&d.code, Some(_)),
          "deno" => diagnostics::DenoDiagnostic::is_fixable(d),
          _ => false,
        },
        None => false,
      })
      .collect();
    if !fixable_diagnostics.is_empty() {
      let mut code_actions = CodeActionCollection::default();
      let file_diagnostics = self
        .diagnostics_server
        .get_ts_diagnostics(&specifier, asset_or_doc.document_lsp_version());
      for diagnostic in &fixable_diagnostics {
        match diagnostic.source.as_deref() {
          Some("deno-ts") => {
            let code = match diagnostic.code.as_ref().unwrap() {
              NumberOrString::String(code) => code.to_string(),
              NumberOrString::Number(code) => code.to_string(),
            };
            let codes = vec![code];
            let req = tsc::RequestMethod::GetCodeFixes((
              specifier.clone(),
              line_index.offset_tsc(diagnostic.range.start)?,
              line_index.offset_tsc(diagnostic.range.end)?,
              codes,
            ));
            let actions: Vec<tsc::CodeFixAction> =
              match self.ts_server.request(self.snapshot(), req).await {
                Ok(items) => items,
                Err(err) => {
                  // sometimes tsc reports errors when retrieving code actions
                  // because they don't reflect the current state of the document
                  // so we will log them to the output, but we won't send an error
                  // message back to the client.
                  error!("Error getting actions from TypeScript: {}", err);
                  Vec::new()
                }
              };
            for action in actions {
              code_actions
                .add_ts_fix_action(&specifier, &action, diagnostic, self)
                .map_err(|err| {
                  error!("Unable to convert fix: {}", err);
                  LspError::internal_error()
                })?;
              if code_actions.is_fix_all_action(
                &action,
                diagnostic,
                &file_diagnostics,
              ) {
                code_actions
                  .add_ts_fix_all_action(&action, &specifier, diagnostic);
              }
            }
          }
          Some("deno") => code_actions
            .add_deno_fix_action(&specifier, diagnostic)
            .map_err(|err| {
              error!("{}", err);
              LspError::internal_error()
            })?,
          Some("deno-lint") => code_actions
            .add_deno_lint_ignore_action(
              &specifier,
              diagnostic,
              asset_or_doc.document().map(|d| d.text_info()),
              asset_or_doc.maybe_parsed_source().and_then(|r| r.ok()),
            )
            .map_err(|err| {
              error!("Unable to fix lint error: {}", err);
              LspError::internal_error()
            })?,
          _ => (),
        }
      }
      code_actions.set_preferred_fixes();
      all_actions.extend(code_actions.get_response());
    }

    // Refactor
    let start = line_index.offset_tsc(params.range.start)?;
    let length = line_index.offset_tsc(params.range.end)? - start;
    let only =
      params
        .context
        .only
        .as_ref()
        .map_or(String::default(), |values| {
          values
            .first()
            .map_or(String::default(), |v| v.as_str().to_owned())
        });
    let req = tsc::RequestMethod::GetApplicableRefactors((
      specifier.clone(),
      tsc::TextSpan { start, length },
      only,
    ));
    let refactor_infos: Vec<tsc::ApplicableRefactorInfo> = self
      .ts_server
      .request(self.snapshot(), req)
      .await
      .map_err(|err| {
        error!("Failed to request to tsserver {}", err);
        LspError::invalid_request()
      })?;
    let mut refactor_actions = Vec::<CodeAction>::new();
    for refactor_info in refactor_infos.iter() {
      refactor_actions
        .extend(refactor_info.to_code_actions(&specifier, &params.range));
    }
    all_actions.extend(
      refactor::prune_invalid_actions(refactor_actions, 5)
        .into_iter()
        .map(CodeActionOrCommand::CodeAction),
    );

    let code_action_disabled_support =
      self.config.client_capabilities.code_action_disabled_support;
    let actions: Vec<CodeActionOrCommand> = all_actions.into_iter().filter(|ca| {
      code_action_disabled_support
        || matches!(ca, CodeActionOrCommand::CodeAction(ca) if ca.disabled.is_none())
    }).collect();
    let response = if actions.is_empty() {
      None
    } else {
      Some(actions)
    };

    self.performance.measure(mark);
    Ok(response)
  }

  async fn code_action_resolve(
    &self,
    params: CodeAction,
  ) -> LspResult<CodeAction> {
    if params.kind.is_none() || params.data.is_none() {
      return Ok(params);
    }

    let mark = self.performance.mark("code_action_resolve", Some(&params));
    let kind = params.kind.clone().unwrap();
    let data = params.data.clone().unwrap();

    let result = if kind.as_str().starts_with(CodeActionKind::QUICKFIX.as_str())
    {
      let snapshot = self.snapshot();
      let code_action_data: CodeActionData =
        from_value(data).map_err(|err| {
          error!("Unable to decode code action data: {}", err);
          LspError::invalid_params("The CodeAction's data is invalid.")
        })?;
      let req = tsc::RequestMethod::GetCombinedCodeFix((
        code_action_data.specifier.clone(),
        json!(code_action_data.fix_id.clone()),
      ));
      let combined_code_actions: tsc::CombinedCodeActions = self
        .ts_server
        .request(snapshot.clone(), req)
        .await
        .map_err(|err| {
          error!("Unable to get combined fix from TypeScript: {}", err);
          LspError::internal_error()
        })?;
      if combined_code_actions.commands.is_some() {
        error!("Deno does not support code actions with commands.");
        return Err(LspError::invalid_request());
      }

      let changes = if code_action_data.fix_id == "fixMissingImport" {
        fix_ts_import_changes(
          &code_action_data.specifier,
          &combined_code_actions.changes,
          &self.documents,
        )
        .map_err(|err| {
          error!("Unable to remap changes: {}", err);
          LspError::internal_error()
        })?
      } else {
        combined_code_actions.changes
      };
      let mut code_action = params;
      code_action.edit = ts_changes_to_edit(&changes, self).map_err(|err| {
        error!("Unable to convert changes to edits: {}", err);
        LspError::internal_error()
      })?;
      code_action
    } else if kind.as_str().starts_with(CodeActionKind::REFACTOR.as_str()) {
      let snapshot = self.snapshot();
      let mut code_action = params;
      let action_data: refactor::RefactorCodeActionData = from_value(data)
        .map_err(|err| {
          error!("Unable to decode code action data: {}", err);
          LspError::invalid_params("The CodeAction's data is invalid.")
        })?;
      let asset_or_doc = self.get_asset_or_document(&action_data.specifier)?;
      let line_index = asset_or_doc.line_index();
      let start = line_index.offset_tsc(action_data.range.start)?;
      let length = line_index.offset_tsc(action_data.range.end)? - start;
      let req = tsc::RequestMethod::GetEditsForRefactor((
        action_data.specifier,
        tsc::TextSpan { start, length },
        action_data.refactor_name,
        action_data.action_name,
      ));
      let refactor_edit_info: tsc::RefactorEditInfo =
        self.ts_server.request(snapshot, req).await.map_err(|err| {
          error!("Failed to request to tsserver {}", err);
          LspError::invalid_request()
        })?;
      code_action.edit = refactor_edit_info
        .to_workspace_edit(self)
        .await
        .map_err(|err| {
          error!("Unable to convert changes to edits: {}", err);
          LspError::internal_error()
        })?;
      code_action
    } else {
      // The code action doesn't need to be resolved
      params
    };

    self.performance.measure(mark);
    Ok(result)
  }

  async fn code_lens(
    &self,
    params: CodeLensParams,
  ) -> LspResult<Option<Vec<CodeLens>>> {
    let specifier = self.url_map.normalize_url(&params.text_document.uri);
    if !self.is_diagnosable(&specifier)
      || !self.config.specifier_enabled(&specifier)
      || !(self.config.get_workspace_settings().enabled_code_lens()
        || self.config.specifier_code_lens_test(&specifier))
    {
      return Ok(None);
    }

    let mark = self.performance.mark("code_lens", Some(&params));
    let asset_or_doc = self.get_asset_or_document(&specifier)?;
    let navigation_tree =
      self.get_navigation_tree(&specifier).await.map_err(|err| {
        error!("Error getting code lenses for \"{}\": {}", specifier, err);
        LspError::internal_error()
      })?;
    let parsed_source = asset_or_doc.maybe_parsed_source().and_then(|r| r.ok());
    let line_index = asset_or_doc.line_index();
    let code_lenses = code_lens::collect(
      &specifier,
      parsed_source,
      &self.config,
      line_index,
      &navigation_tree,
    )
    .await
    .map_err(|err| {
      error!("Error getting code lenses for \"{}\": {}", specifier, err);
      LspError::internal_error()
    })?;
    self.performance.measure(mark);

    Ok(Some(code_lenses))
  }

  async fn code_lens_resolve(
    &self,
    code_lens: CodeLens,
  ) -> LspResult<CodeLens> {
    let mark = self.performance.mark("code_lens_resolve", Some(&code_lens));
    let result = if code_lens.data.is_some() {
      code_lens::resolve_code_lens(code_lens, self)
        .await
        .map_err(|err| {
          error!("Error resolving code lens: {}", err);
          LspError::internal_error()
        })
    } else {
      Err(LspError::invalid_params(
        "Code lens is missing the \"data\" property.",
      ))
    };
    self.performance.measure(mark);
    result
  }

  async fn document_highlight(
    &self,
    params: DocumentHighlightParams,
  ) -> LspResult<Option<Vec<DocumentHighlight>>> {
    let specifier = self
      .url_map
      .normalize_url(&params.text_document_position_params.text_document.uri);
    if !self.is_diagnosable(&specifier)
      || !self.config.specifier_enabled(&specifier)
    {
      return Ok(None);
    }

    let mark = self.performance.mark("document_highlight", Some(&params));
    let asset_or_doc = self.get_asset_or_document(&specifier)?;
    let line_index = asset_or_doc.line_index();
    let files_to_search = vec![specifier.clone()];
    let req = tsc::RequestMethod::GetDocumentHighlights((
      specifier,
      line_index.offset_tsc(params.text_document_position_params.position)?,
      files_to_search,
    ));
    let maybe_document_highlights: Option<Vec<tsc::DocumentHighlights>> = self
      .ts_server
      .request(self.snapshot(), req)
      .await
      .map_err(|err| {
        error!("Unable to get document highlights from TypeScript: {}", err);
        LspError::internal_error()
      })?;

    if let Some(document_highlights) = maybe_document_highlights {
      let result = document_highlights
        .into_iter()
        .flat_map(|dh| dh.to_highlight(line_index.clone()))
        .collect();
      self.performance.measure(mark);
      Ok(Some(result))
    } else {
      self.performance.measure(mark);
      Ok(None)
    }
  }

  async fn references(
    &self,
    params: ReferenceParams,
  ) -> LspResult<Option<Vec<Location>>> {
    let specifier = self
      .url_map
      .normalize_url(&params.text_document_position.text_document.uri);
    if !self.is_diagnosable(&specifier)
      || !self.config.specifier_enabled(&specifier)
    {
      return Ok(None);
    }

    let mark = self.performance.mark("references", Some(&params));
    let asset_or_doc = self.get_asset_or_document(&specifier)?;
    let line_index = asset_or_doc.line_index();
    let req = tsc::RequestMethod::GetReferences((
      specifier.clone(),
      line_index.offset_tsc(params.text_document_position.position)?,
    ));
    let maybe_references: Option<Vec<tsc::ReferenceEntry>> = self
      .ts_server
      .request(self.snapshot(), req)
      .await
      .map_err(|err| {
        error!("Unable to get references from TypeScript: {}", err);
        LspError::internal_error()
      })?;

    if let Some(references) = maybe_references {
      let mut results = Vec::new();
      for reference in references {
        if !params.context.include_declaration && reference.is_definition {
          continue;
        }
        let reference_specifier =
          resolve_url(&reference.document_span.file_name).unwrap();
        let reference_line_index = if reference_specifier == specifier {
          line_index.clone()
        } else {
          let asset_or_doc =
            self.get_asset_or_document(&reference_specifier)?;
          asset_or_doc.line_index()
        };
        results
          .push(reference.to_location(reference_line_index, &self.url_map));
      }

      self.performance.measure(mark);
      Ok(Some(results))
    } else {
      self.performance.measure(mark);
      Ok(None)
    }
  }

  async fn goto_definition(
    &self,
    params: GotoDefinitionParams,
  ) -> LspResult<Option<GotoDefinitionResponse>> {
    let specifier = self
      .url_map
      .normalize_url(&params.text_document_position_params.text_document.uri);
    if !self.is_diagnosable(&specifier)
      || !self.config.specifier_enabled(&specifier)
    {
      return Ok(None);
    }

    let mark = self.performance.mark("goto_definition", Some(&params));
    let asset_or_doc = self.get_asset_or_document(&specifier)?;
    let line_index = asset_or_doc.line_index();
    let req = tsc::RequestMethod::GetDefinition((
      specifier,
      line_index.offset_tsc(params.text_document_position_params.position)?,
    ));
    let maybe_definition: Option<tsc::DefinitionInfoAndBoundSpan> = self
      .ts_server
      .request(self.snapshot(), req)
      .await
      .map_err(|err| {
        error!("Unable to get definition from TypeScript: {}", err);
        LspError::internal_error()
      })?;

    if let Some(definition) = maybe_definition {
      let results = definition.to_definition(line_index, self).await;
      self.performance.measure(mark);
      Ok(results)
    } else {
      self.performance.measure(mark);
      Ok(None)
    }
  }

  async fn goto_type_definition(
    &self,
    params: GotoTypeDefinitionParams,
  ) -> LspResult<Option<GotoTypeDefinitionResponse>> {
    let specifier = self
      .url_map
      .normalize_url(&params.text_document_position_params.text_document.uri);
    if !self.is_diagnosable(&specifier)
      || !self.config.specifier_enabled(&specifier)
    {
      return Ok(None);
    }

    let mark = self.performance.mark("goto_definition", Some(&params));
    let asset_or_doc = self.get_asset_or_document(&specifier)?;
    let line_index = asset_or_doc.line_index();
    let req = tsc::RequestMethod::GetTypeDefinition {
      specifier,
      position: line_index
        .offset_tsc(params.text_document_position_params.position)?,
    };
    let maybe_definition_info: Option<Vec<tsc::DefinitionInfo>> = self
      .ts_server
      .request(self.snapshot(), req)
      .await
      .map_err(|err| {
        error!("Unable to get type definition from TypeScript: {}", err);
        LspError::internal_error()
      })?;

    let response = if let Some(definition_info) = maybe_definition_info {
      let mut location_links = Vec::new();
      for info in definition_info {
        if let Some(link) = info.document_span.to_link(line_index.clone(), self)
        {
          location_links.push(link);
        }
      }
      Some(GotoTypeDefinitionResponse::Link(location_links))
    } else {
      None
    };

    self.performance.measure(mark);
    Ok(response)
  }

  async fn completion(
    &self,
    params: CompletionParams,
  ) -> LspResult<Option<CompletionResponse>> {
    let specifier = self
      .url_map
      .normalize_url(&params.text_document_position.text_document.uri);
    if !self.is_diagnosable(&specifier)
      || !self.config.specifier_enabled(&specifier)
    {
      return Ok(None);
    }

    let mark = self.performance.mark("completion", Some(&params));
    let asset_or_doc = self.get_asset_or_document(&specifier)?;
    // Import specifiers are something wholly internal to Deno, so for
    // completions, we will use internal logic and if there are completions
    // for imports, we will return those and not send a message into tsc, where
    // other completions come from.
    let response = if let Some(response) = completions::get_import_completions(
      &specifier,
      &params.text_document_position.position,
      &self.config.snapshot(),
      self.client.clone(),
      &self.module_registries,
      &self.documents,
      self.maybe_import_map.clone(),
    )
    .await
    {
      Some(response)
    } else {
      let line_index = asset_or_doc.line_index();
      let (trigger_character, trigger_kind) =
        if let Some(context) = &params.context {
          (
            context.trigger_character.clone(),
            Some(context.trigger_kind.into()),
          )
        } else {
          (None, None)
        };
      let position =
        line_index.offset_tsc(params.text_document_position.position)?;
      let use_snippets = self.config.client_capabilities.snippet_support;
      let req = tsc::RequestMethod::GetCompletions((
        specifier.clone(),
        position,
        tsc::GetCompletionsAtPositionOptions {
          user_preferences: tsc::UserPreferences {
            allow_incomplete_completions: Some(true),
            allow_text_changes_in_new_files: Some(specifier.scheme() == "file"),
            import_module_specifier_ending: Some(
              tsc::ImportModuleSpecifierEnding::Index,
            ),
            include_automatic_optional_chain_completions: Some(true),
            include_completions_for_import_statements: Some(
              self.config.get_workspace_settings().suggest.auto_imports,
            ),
            include_completions_for_module_exports: Some(true),
            include_completions_with_object_literal_method_snippets: Some(
              use_snippets,
            ),
            include_completions_with_class_member_snippets: Some(use_snippets),
            include_completions_with_insert_text: Some(true),
            include_completions_with_snippet_text: Some(use_snippets),
            jsx_attribute_completion_style: Some(
              tsc::JsxAttributeCompletionStyle::Auto,
            ),
            provide_prefix_and_suffix_text_for_rename: Some(true),
            provide_refactor_not_applicable_reason: Some(true),
            use_label_details_in_completion_entries: Some(true),
            ..Default::default()
          },
          trigger_character,
          trigger_kind,
        },
      ));
      let snapshot = self.snapshot();
      let maybe_completion_info: Option<tsc::CompletionInfo> =
        self.ts_server.request(snapshot, req).await.map_err(|err| {
          error!("Unable to get completion info from TypeScript: {}", err);
          LspError::internal_error()
        })?;

      if let Some(completions) = maybe_completion_info {
        let results = completions.as_completion_response(
          line_index,
          &self.config.get_workspace_settings().suggest,
          &specifier,
          position,
        );
        Some(results)
      } else {
        None
      }
    };
    self.performance.measure(mark);
    Ok(response)
  }

  async fn completion_resolve(
    &self,
    params: CompletionItem,
  ) -> LspResult<CompletionItem> {
    let mark = self.performance.mark("completion_resolve", Some(&params));
    let completion_item = if let Some(data) = &params.data {
      let data: completions::CompletionItemData =
        serde_json::from_value(data.clone()).map_err(|err| {
          error!("{}", err);
          LspError::invalid_params(
            "Could not decode data field of completion item.",
          )
        })?;
      if let Some(data) = &data.tsc {
        let specifier = &data.specifier;
        let req = tsc::RequestMethod::GetCompletionDetails(data.into());
        let result: Result<Option<tsc::CompletionEntryDetails>, _> =
          self.ts_server.request(self.snapshot(), req).await;
        match result {
          Ok(maybe_completion_info) => {
            if let Some(completion_info) = maybe_completion_info {
              completion_info
                .as_completion_item(&params, data, specifier, self)
                .map_err(|err| {
                  error!(
                    "Failed to serialize virtual_text_document response: {}",
                    err
                  );
                  LspError::internal_error()
                })?
            } else {
              error!(
                "Received an undefined response from tsc for completion details."
              );
              params
            }
          }
          Err(err) => {
            error!("Unable to get completion info from TypeScript: {}", err);
            return Ok(params);
          }
        }
      } else if let Some(url) = data.documentation {
        CompletionItem {
          documentation: self.module_registries.get_documentation(&url).await,
          data: None,
          ..params
        }
      } else {
        params
      }
    } else {
      params
    };
    self.performance.measure(mark);
    Ok(completion_item)
  }

  async fn goto_implementation(
    &self,
    params: GotoImplementationParams,
  ) -> LspResult<Option<GotoImplementationResponse>> {
    let specifier = self
      .url_map
      .normalize_url(&params.text_document_position_params.text_document.uri);
    if !self.is_diagnosable(&specifier)
      || !self.config.specifier_enabled(&specifier)
    {
      return Ok(None);
    }

    let mark = self.performance.mark("goto_implementation", Some(&params));
    let asset_or_doc = self.get_asset_or_document(&specifier)?;
    let line_index = asset_or_doc.line_index();

    let req = tsc::RequestMethod::GetImplementation((
      specifier,
      line_index.offset_tsc(params.text_document_position_params.position)?,
    ));
    let maybe_implementations: Option<Vec<tsc::ImplementationLocation>> = self
      .ts_server
      .request(self.snapshot(), req)
      .await
      .map_err(|err| {
        error!("Failed to request to tsserver {}", err);
        LspError::invalid_request()
      })?;

    let result = if let Some(implementations) = maybe_implementations {
      let mut links = Vec::new();
      for implementation in implementations {
        if let Some(link) = implementation.to_link(line_index.clone(), self) {
          links.push(link)
        }
      }
      Some(GotoDefinitionResponse::Link(links))
    } else {
      None
    };

    self.performance.measure(mark);
    Ok(result)
  }

  async fn folding_range(
    &self,
    params: FoldingRangeParams,
  ) -> LspResult<Option<Vec<FoldingRange>>> {
    let specifier = self.url_map.normalize_url(&params.text_document.uri);
    if !self.is_diagnosable(&specifier)
      || !self.config.specifier_enabled(&specifier)
    {
      return Ok(None);
    }

    let mark = self.performance.mark("folding_range", Some(&params));
    let asset_or_doc = self.get_asset_or_document(&specifier)?;

    let req = tsc::RequestMethod::GetOutliningSpans(specifier);
    let outlining_spans: Vec<tsc::OutliningSpan> = self
      .ts_server
      .request(self.snapshot(), req)
      .await
      .map_err(|err| {
        error!("Failed to request to tsserver {}", err);
        LspError::invalid_request()
      })?;

    let response = if !outlining_spans.is_empty() {
      Some(
        outlining_spans
          .iter()
          .map(|span| {
            span.to_folding_range(
              asset_or_doc.line_index(),
              asset_or_doc.text().as_bytes(),
              self.config.client_capabilities.line_folding_only,
            )
          })
          .collect::<Vec<FoldingRange>>(),
      )
    } else {
      None
    };
    self.performance.measure(mark);
    Ok(response)
  }

  async fn incoming_calls(
    &self,
    params: CallHierarchyIncomingCallsParams,
  ) -> LspResult<Option<Vec<CallHierarchyIncomingCall>>> {
    let specifier = self.url_map.normalize_url(&params.item.uri);
    if !self.is_diagnosable(&specifier)
      || !self.config.specifier_enabled(&specifier)
    {
      return Ok(None);
    }

    let mark = self.performance.mark("incoming_calls", Some(&params));
    let asset_or_doc = self.get_asset_or_document(&specifier)?;
    let line_index = asset_or_doc.line_index();

    let req = tsc::RequestMethod::ProvideCallHierarchyIncomingCalls((
      specifier,
      line_index.offset_tsc(params.item.selection_range.start)?,
    ));
    let incoming_calls: Vec<tsc::CallHierarchyIncomingCall> = self
      .ts_server
      .request(self.snapshot(), req)
      .await
      .map_err(|err| {
        error!("Failed to request to tsserver {}", err);
        LspError::invalid_request()
      })?;

    let maybe_root_path_owned = self
      .config
      .root_uri
      .as_ref()
      .and_then(|uri| specifier_to_file_path(uri).ok());
    let mut resolved_items = Vec::<CallHierarchyIncomingCall>::new();
    for item in incoming_calls.iter() {
      if let Some(resolved) = item.try_resolve_call_hierarchy_incoming_call(
        self,
        maybe_root_path_owned.as_deref(),
      ) {
        resolved_items.push(resolved);
      }
    }
    self.performance.measure(mark);
    Ok(Some(resolved_items))
  }

  async fn outgoing_calls(
    &self,
    params: CallHierarchyOutgoingCallsParams,
  ) -> LspResult<Option<Vec<CallHierarchyOutgoingCall>>> {
    let specifier = self.url_map.normalize_url(&params.item.uri);
    if !self.is_diagnosable(&specifier)
      || !self.config.specifier_enabled(&specifier)
    {
      return Ok(None);
    }

    let mark = self.performance.mark("outgoing_calls", Some(&params));
    let asset_or_doc = self.get_asset_or_document(&specifier)?;
    let line_index = asset_or_doc.line_index();

    let req = tsc::RequestMethod::ProvideCallHierarchyOutgoingCalls((
      specifier,
      line_index.offset_tsc(params.item.selection_range.start)?,
    ));
    let outgoing_calls: Vec<tsc::CallHierarchyOutgoingCall> = self
      .ts_server
      .request(self.snapshot(), req)
      .await
      .map_err(|err| {
        error!("Failed to request to tsserver {}", err);
        LspError::invalid_request()
      })?;

    let maybe_root_path_owned = self
      .config
      .root_uri
      .as_ref()
      .and_then(|uri| specifier_to_file_path(uri).ok());
    let mut resolved_items = Vec::<CallHierarchyOutgoingCall>::new();
    for item in outgoing_calls.iter() {
      if let Some(resolved) = item.try_resolve_call_hierarchy_outgoing_call(
        line_index.clone(),
        self,
        maybe_root_path_owned.as_deref(),
      ) {
        resolved_items.push(resolved);
      }
    }
    self.performance.measure(mark);
    Ok(Some(resolved_items))
  }

  async fn prepare_call_hierarchy(
    &self,
    params: CallHierarchyPrepareParams,
  ) -> LspResult<Option<Vec<CallHierarchyItem>>> {
    let specifier = self
      .url_map
      .normalize_url(&params.text_document_position_params.text_document.uri);
    if !self.is_diagnosable(&specifier)
      || !self.config.specifier_enabled(&specifier)
    {
      return Ok(None);
    }

    let mark = self
      .performance
      .mark("prepare_call_hierarchy", Some(&params));
    let asset_or_doc = self.get_asset_or_document(&specifier)?;
    let line_index = asset_or_doc.line_index();

    let req = tsc::RequestMethod::PrepareCallHierarchy((
      specifier,
      line_index.offset_tsc(params.text_document_position_params.position)?,
    ));
    let maybe_one_or_many: Option<tsc::OneOrMany<tsc::CallHierarchyItem>> =
      self
        .ts_server
        .request(self.snapshot(), req)
        .await
        .map_err(|err| {
          error!("Failed to request to tsserver {}", err);
          LspError::invalid_request()
        })?;

    let response = if let Some(one_or_many) = maybe_one_or_many {
      let maybe_root_path_owned = self
        .config
        .root_uri
        .as_ref()
        .and_then(|uri| specifier_to_file_path(uri).ok());
      let mut resolved_items = Vec::<CallHierarchyItem>::new();
      match one_or_many {
        tsc::OneOrMany::One(item) => {
          if let Some(resolved) = item.try_resolve_call_hierarchy_item(
            self,
            maybe_root_path_owned.as_deref(),
          ) {
            resolved_items.push(resolved)
          }
        }
        tsc::OneOrMany::Many(items) => {
          for item in items.iter() {
            if let Some(resolved) = item.try_resolve_call_hierarchy_item(
              self,
              maybe_root_path_owned.as_deref(),
            ) {
              resolved_items.push(resolved);
            }
          }
        }
      }
      Some(resolved_items)
    } else {
      None
    };
    self.performance.measure(mark);
    Ok(response)
  }

  async fn rename(
    &self,
    params: RenameParams,
  ) -> LspResult<Option<WorkspaceEdit>> {
    let specifier = self
      .url_map
      .normalize_url(&params.text_document_position.text_document.uri);
    if !self.is_diagnosable(&specifier)
      || !self.config.specifier_enabled(&specifier)
    {
      return Ok(None);
    }

    let mark = self.performance.mark("rename", Some(&params));
    let asset_or_doc = self.get_asset_or_document(&specifier)?;
    let line_index = asset_or_doc.line_index();

    let req = tsc::RequestMethod::FindRenameLocations {
      specifier,
      position: line_index
        .offset_tsc(params.text_document_position.position)?,
      find_in_strings: false,
      find_in_comments: false,
      provide_prefix_and_suffix_text_for_rename: false,
    };

    let maybe_locations: Option<Vec<tsc::RenameLocation>> = self
      .ts_server
      .request(self.snapshot(), req)
      .await
      .map_err(|err| {
        error!("Failed to request to tsserver {}", err);
        LspError::invalid_request()
      })?;

    if let Some(locations) = maybe_locations {
      let rename_locations = tsc::RenameLocations { locations };
      let workspace_edits = rename_locations
        .into_workspace_edit(&params.new_name, self)
        .await
        .map_err(|err| {
          error!("Failed to get workspace edits: {}", err);
          LspError::internal_error()
        })?;
      self.performance.measure(mark);
      Ok(Some(workspace_edits))
    } else {
      self.performance.measure(mark);
      Ok(None)
    }
  }

  async fn selection_range(
    &self,
    params: SelectionRangeParams,
  ) -> LspResult<Option<Vec<SelectionRange>>> {
    let specifier = self.url_map.normalize_url(&params.text_document.uri);
    if !self.is_diagnosable(&specifier)
      || !self.config.specifier_enabled(&specifier)
    {
      return Ok(None);
    }

    let mark = self.performance.mark("selection_range", Some(&params));
    let asset_or_doc = self.get_asset_or_document(&specifier)?;
    let line_index = asset_or_doc.line_index();

    let mut selection_ranges = Vec::<SelectionRange>::new();
    for position in params.positions {
      let req = tsc::RequestMethod::GetSmartSelectionRange((
        specifier.clone(),
        line_index.offset_tsc(position)?,
      ));

      let selection_range: tsc::SelectionRange = self
        .ts_server
        .request(self.snapshot(), req)
        .await
        .map_err(|err| {
          error!("Failed to request to tsserver {}", err);
          LspError::invalid_request()
        })?;

      selection_ranges
        .push(selection_range.to_selection_range(line_index.clone()));
    }
    self.performance.measure(mark);
    Ok(Some(selection_ranges))
  }

  async fn semantic_tokens_full(
    &self,
    params: SemanticTokensParams,
  ) -> LspResult<Option<SemanticTokensResult>> {
    let specifier = self.url_map.normalize_url(&params.text_document.uri);
    if !self.is_diagnosable(&specifier)
      || !self.config.specifier_enabled(&specifier)
    {
      return Ok(None);
    }

    let mark = self.performance.mark("semantic_tokens_full", Some(&params));
    let asset_or_doc = self.get_asset_or_document(&specifier)?;
    let line_index = asset_or_doc.line_index();

    let req = tsc::RequestMethod::GetEncodedSemanticClassifications((
      specifier,
      tsc::TextSpan {
        start: 0,
        length: line_index.text_content_length_utf16().into(),
      },
    ));
    let semantic_classification: tsc::Classifications = self
      .ts_server
      .request(self.snapshot(), req)
      .await
      .map_err(|err| {
        error!("Failed to request to tsserver {}", err);
        LspError::invalid_request()
      })?;

    let semantic_tokens =
      semantic_classification.to_semantic_tokens(&asset_or_doc, line_index)?;
    let response = if !semantic_tokens.data.is_empty() {
      Some(SemanticTokensResult::Tokens(semantic_tokens))
    } else {
      None
    };
    self.performance.measure(mark);
    Ok(response)
  }

  async fn semantic_tokens_range(
    &self,
    params: SemanticTokensRangeParams,
  ) -> LspResult<Option<SemanticTokensRangeResult>> {
    let specifier = self.url_map.normalize_url(&params.text_document.uri);
    if !self.is_diagnosable(&specifier)
      || !self.config.specifier_enabled(&specifier)
    {
      return Ok(None);
    }

    let mark = self
      .performance
      .mark("semantic_tokens_range", Some(&params));
    let asset_or_doc = self.get_asset_or_document(&specifier)?;
    let line_index = asset_or_doc.line_index();

    let start = line_index.offset_tsc(params.range.start)?;
    let length = line_index.offset_tsc(params.range.end)? - start;
    let req = tsc::RequestMethod::GetEncodedSemanticClassifications((
      specifier,
      tsc::TextSpan { start, length },
    ));
    let semantic_classification: tsc::Classifications = self
      .ts_server
      .request(self.snapshot(), req)
      .await
      .map_err(|err| {
        error!("Failed to request to tsserver {}", err);
        LspError::invalid_request()
      })?;

    let semantic_tokens =
      semantic_classification.to_semantic_tokens(&asset_or_doc, line_index)?;
    let response = if !semantic_tokens.data.is_empty() {
      Some(SemanticTokensRangeResult::Tokens(semantic_tokens))
    } else {
      None
    };
    self.performance.measure(mark);
    Ok(response)
  }

  async fn signature_help(
    &self,
    params: SignatureHelpParams,
  ) -> LspResult<Option<SignatureHelp>> {
    let specifier = self
      .url_map
      .normalize_url(&params.text_document_position_params.text_document.uri);
    if !self.is_diagnosable(&specifier)
      || !self.config.specifier_enabled(&specifier)
    {
      return Ok(None);
    }

    let mark = self.performance.mark("signature_help", Some(&params));
    let asset_or_doc = self.get_asset_or_document(&specifier)?;
    let line_index = asset_or_doc.line_index();
    let options = if let Some(context) = params.context {
      tsc::SignatureHelpItemsOptions {
        trigger_reason: Some(tsc::SignatureHelpTriggerReason {
          kind: context.trigger_kind.into(),
          trigger_character: context.trigger_character,
        }),
      }
    } else {
      tsc::SignatureHelpItemsOptions {
        trigger_reason: None,
      }
    };
    let req = tsc::RequestMethod::GetSignatureHelpItems((
      specifier,
      line_index.offset_tsc(params.text_document_position_params.position)?,
      options,
    ));
    let maybe_signature_help_items: Option<tsc::SignatureHelpItems> = self
      .ts_server
      .request(self.snapshot(), req)
      .await
      .map_err(|err| {
        error!("Failed to request to tsserver: {}", err);
        LspError::invalid_request()
      })?;

    if let Some(signature_help_items) = maybe_signature_help_items {
      let signature_help = signature_help_items.into_signature_help(self);
      self.performance.measure(mark);
      Ok(Some(signature_help))
    } else {
      self.performance.measure(mark);
      Ok(None)
    }
  }

  async fn symbol(
    &self,
    params: WorkspaceSymbolParams,
  ) -> LspResult<Option<Vec<SymbolInformation>>> {
    let mark = self.performance.mark("symbol", Some(&params));

    let req = tsc::RequestMethod::GetNavigateToItems {
      search: params.query,
      // this matches vscode's hard coded result count
      max_result_count: Some(256),
      file: None,
    };

    let navigate_to_items: Vec<tsc::NavigateToItem> = self
      .ts_server
      .request(self.snapshot(), req)
      .await
      .map_err(|err| {
        error!("Failed request to tsserver: {}", err);
        LspError::invalid_request()
      })?;

    let maybe_symbol_information = if navigate_to_items.is_empty() {
      None
    } else {
      let mut symbol_information = Vec::new();
      for item in navigate_to_items {
        if let Some(info) = item.to_symbol_information(self) {
          symbol_information.push(info);
        }
      }
      Some(symbol_information)
    };

    self.performance.measure(mark);
    Ok(maybe_symbol_information)
  }

  fn send_diagnostics_update(&self) {
    let snapshot = (
      self.snapshot(),
      self.config.snapshot(),
      self.lint_options.clone(),
    );
    if let Err(err) = self.diagnostics_server.update(snapshot) {
      error!("Cannot update diagnostics: {}", err);
    }
  }

  /// Send a message to the testing server to look for any changes in tests and
  /// update the client.
  fn send_testing_update(&self) {
    if let Some(testing_server) = &self.maybe_testing_server {
      if let Err(err) = testing_server.update(self.snapshot()) {
        error!("Cannot update testing server: {}", err);
      }
    }
  }
}

#[tower_lsp::async_trait]
impl tower_lsp::LanguageServer for LanguageServer {
  async fn initialize(
    &self,
    params: InitializeParams,
  ) -> LspResult<InitializeResult> {
    let mut language_server = self.0.write().await;
    language_server.diagnostics_server.start();
    language_server.initialize(params).await
  }

  async fn initialized(&self, params: InitializedParams) {
    self.0.write().await.initialized(params).await;

    if !self.refresh_specifiers_from_client().await {
      // force update config
      self.0.write().await.refresh_documents_config();
    }

    lsp_log!("Server ready.");
  }

  async fn shutdown(&self) -> LspResult<()> {
    self.0.write().await.shutdown().await
  }

  async fn did_open(&self, params: DidOpenTextDocumentParams) {
    if params.text_document.uri.scheme() == "deno" {
      // we can ignore virtual text documents opening, as they don't need to
      // be tracked in memory, as they are static assets that won't change
      // already managed by the language service
      return;
    }

    let (client, client_uri, specifier, had_specifier_settings) = {
      let mut inner = self.0.write().await;
      let client = inner.client.clone();
      let client_uri = params.text_document.uri.clone();
      let specifier = inner.url_map.normalize_url(&client_uri);
      let document = inner.did_open(&specifier, params).await;
      let has_specifier_settings =
        inner.config.has_specifier_settings(&specifier);
      if document.is_diagnosable() {
        inner.refresh_npm_specifiers().await;
        let specifiers = inner.documents.dependents(&specifier);
        inner.diagnostics_server.invalidate(&specifiers);
        // don't send diagnostics yet if we don't have the specifier settings
        if has_specifier_settings {
          inner.send_diagnostics_update();
          inner.send_testing_update();
        }
      }
      (client, client_uri, specifier, has_specifier_settings)
    };

    // retrieve the specifier settings outside the lock if
    // they haven't been asked for yet
    if !had_specifier_settings {
      let response = client.specifier_configuration(&client_uri).await;
      let mut ls = self.0.write().await;
      match response {
        Ok(specifier_settings) => {
          ls.config
            .set_specifier_settings(specifier.clone(), specifier_settings);
          ls.config.update_enabled_paths();
        }
        Err(err) => {
          error!("{}", err);
        }
      }

      if ls
        .documents
        .get(&specifier)
        .map(|d| d.is_diagnosable())
        .unwrap_or(false)
      {
        ls.refresh_documents_config();
        ls.send_diagnostics_update();
      }
    }
  }

  async fn did_change(&self, params: DidChangeTextDocumentParams) {
    self.0.write().await.did_change(params).await
  }

  async fn did_save(&self, _params: DidSaveTextDocumentParams) {
    // We don't need to do anything on save at the moment, but if this isn't
    // implemented, lspower complains about it not being implemented.
  }

  async fn did_close(&self, params: DidCloseTextDocumentParams) {
    self.0.write().await.did_close(params).await
  }

  async fn did_change_configuration(
    &self,
    params: DidChangeConfigurationParams,
  ) {
    let (mark, has_workspace_capability, client) = {
      let inner = self.0.read().await;
      (
        inner
          .performance
          .mark("did_change_configuration", Some(&params)),
        inner.config.client_capabilities.workspace_configuration,
        inner.client.clone(),
      )
    };

    self.refresh_specifiers_from_client().await;

    // Get the configuration from the client outside of the lock
    // in order to prevent potential deadlocking scenarios where
    // the server holds a lock and calls into the client, which
    // calls into the server which deadlocks acquiring the lock.
    // There is a gap here between when the configuration is
    // received and acquiring the lock, but most likely there
    // won't be any racing here.
    let client_workspace_config = if has_workspace_capability {
      let config_response = client.workspace_configuration().await;
      match config_response {
        Ok(value) => Some(value),
        Err(err) => {
          error!("{}", err);
          None
        }
      }
    } else {
      None
    };

    // now update the inner state
    let mut inner = self.0.write().await;
    inner
      .did_change_configuration(client_workspace_config, params)
      .await;
    inner.performance.measure(mark);
  }

  async fn did_change_watched_files(
    &self,
    params: DidChangeWatchedFilesParams,
  ) {
    self.0.write().await.did_change_watched_files(params).await
  }

  async fn did_change_workspace_folders(
    &self,
    params: DidChangeWorkspaceFoldersParams,
  ) {
    let (performance, mark) = {
      let mut ls = self.0.write().await;
      let mark = ls
        .performance
        .mark("did_change_workspace_folders", Some(&params));
      ls.did_change_workspace_folders(params);
      (ls.performance.clone(), mark)
    };

    self.refresh_specifiers_from_client().await;
    performance.measure(mark);
  }

  async fn document_symbol(
    &self,
    params: DocumentSymbolParams,
  ) -> LspResult<Option<DocumentSymbolResponse>> {
    self.0.read().await.document_symbol(params).await
  }

  async fn formatting(
    &self,
    params: DocumentFormattingParams,
  ) -> LspResult<Option<Vec<TextEdit>>> {
    self.0.read().await.formatting(params).await
  }

  async fn hover(&self, params: HoverParams) -> LspResult<Option<Hover>> {
    self.0.read().await.hover(params).await
  }

  async fn code_action(
    &self,
    params: CodeActionParams,
  ) -> LspResult<Option<CodeActionResponse>> {
    self.0.read().await.code_action(params).await
  }

  async fn code_action_resolve(
    &self,
    params: CodeAction,
  ) -> LspResult<CodeAction> {
    self.0.read().await.code_action_resolve(params).await
  }

  async fn code_lens(
    &self,
    params: CodeLensParams,
  ) -> LspResult<Option<Vec<CodeLens>>> {
    self.0.read().await.code_lens(params).await
  }

  async fn code_lens_resolve(&self, params: CodeLens) -> LspResult<CodeLens> {
    self.0.read().await.code_lens_resolve(params).await
  }

  async fn document_highlight(
    &self,
    params: DocumentHighlightParams,
  ) -> LspResult<Option<Vec<DocumentHighlight>>> {
    self.0.read().await.document_highlight(params).await
  }

  async fn references(
    &self,
    params: ReferenceParams,
  ) -> LspResult<Option<Vec<Location>>> {
    self.0.read().await.references(params).await
  }

  async fn goto_definition(
    &self,
    params: GotoDefinitionParams,
  ) -> LspResult<Option<GotoDefinitionResponse>> {
    self.0.read().await.goto_definition(params).await
  }

  async fn goto_type_definition(
    &self,
    params: GotoTypeDefinitionParams,
  ) -> LspResult<Option<GotoTypeDefinitionResponse>> {
    self.0.read().await.goto_type_definition(params).await
  }

  async fn completion(
    &self,
    params: CompletionParams,
  ) -> LspResult<Option<CompletionResponse>> {
    self.0.read().await.completion(params).await
  }

  async fn completion_resolve(
    &self,
    params: CompletionItem,
  ) -> LspResult<CompletionItem> {
    self.0.read().await.completion_resolve(params).await
  }

  async fn goto_implementation(
    &self,
    params: GotoImplementationParams,
  ) -> LspResult<Option<GotoImplementationResponse>> {
    self.0.read().await.goto_implementation(params).await
  }

  async fn folding_range(
    &self,
    params: FoldingRangeParams,
  ) -> LspResult<Option<Vec<FoldingRange>>> {
    self.0.read().await.folding_range(params).await
  }

  async fn incoming_calls(
    &self,
    params: CallHierarchyIncomingCallsParams,
  ) -> LspResult<Option<Vec<CallHierarchyIncomingCall>>> {
    self.0.read().await.incoming_calls(params).await
  }

  async fn outgoing_calls(
    &self,
    params: CallHierarchyOutgoingCallsParams,
  ) -> LspResult<Option<Vec<CallHierarchyOutgoingCall>>> {
    self.0.read().await.outgoing_calls(params).await
  }

  async fn prepare_call_hierarchy(
    &self,
    params: CallHierarchyPrepareParams,
  ) -> LspResult<Option<Vec<CallHierarchyItem>>> {
    self.0.read().await.prepare_call_hierarchy(params).await
  }

  async fn rename(
    &self,
    params: RenameParams,
  ) -> LspResult<Option<WorkspaceEdit>> {
    self.0.read().await.rename(params).await
  }

  async fn selection_range(
    &self,
    params: SelectionRangeParams,
  ) -> LspResult<Option<Vec<SelectionRange>>> {
    self.0.read().await.selection_range(params).await
  }

  async fn semantic_tokens_full(
    &self,
    params: SemanticTokensParams,
  ) -> LspResult<Option<SemanticTokensResult>> {
    self.0.read().await.semantic_tokens_full(params).await
  }

  async fn semantic_tokens_range(
    &self,
    params: SemanticTokensRangeParams,
  ) -> LspResult<Option<SemanticTokensRangeResult>> {
    self.0.read().await.semantic_tokens_range(params).await
  }

  async fn signature_help(
    &self,
    params: SignatureHelpParams,
  ) -> LspResult<Option<SignatureHelp>> {
    self.0.read().await.signature_help(params).await
  }

  async fn symbol(
    &self,
    params: WorkspaceSymbolParams,
  ) -> LspResult<Option<Vec<SymbolInformation>>> {
    self.0.read().await.symbol(params).await
  }
}

struct PrepareCacheResult {
  cli_options: CliOptions,
  roots: Vec<ModuleSpecifier>,
  open_docs: Vec<Document>,
  mark: PerformanceMark,
}

// These are implementations of custom commands supported by the LSP
impl Inner {
  fn prepare_cache(
    &self,
    params: lsp_custom::CacheParams,
  ) -> Result<Option<PrepareCacheResult>, AnyError> {
    let referrer = self.url_map.normalize_url(&params.referrer.uri);
    if !self.is_diagnosable(&referrer) {
      return Ok(None);
    }

    let mark = self.performance.mark("cache", Some(&params));
    let roots = if !params.uris.is_empty() {
      params
        .uris
        .iter()
        .map(|t| self.url_map.normalize_url(&t.uri))
        .collect()
    } else {
      vec![referrer]
    };

    let mut cli_options = CliOptions::new(
      Flags {
        cache_path: self.maybe_cache_path.clone(),
        ca_stores: None,
        ca_data: None,
        unsafely_ignore_certificate_errors: None,
        // this is to allow loading npm specifiers, so we can remove this
        // once stabilizing them
        unstable: true,
        ..Default::default()
      },
      std::env::current_dir().with_context(|| "Failed getting cwd.")?,
      self.maybe_config_file.clone(),
      // TODO(#16510): add support for lockfile
      None,
      // TODO(bartlomieju): handle package.json dependencies here
      None,
    )?;
    cli_options.set_import_map_specifier(self.maybe_import_map_uri.clone());

    let open_docs = self.documents.documents(true, true);
    Ok(Some(PrepareCacheResult {
      cli_options,
      open_docs,
      roots,
      mark,
    }))
  }

  async fn post_cache(&self, mark: PerformanceMark) {
    // Now that we have dependencies loaded, we need to re-analyze all the files.
    // For that we're invalidating all the existing diagnostics and restarting
    // the language server for TypeScript (as it might hold to some stale
    // documents).
    self.diagnostics_server.invalidate_all();
    self.restart_ts_server().await;
    self.send_diagnostics_update();
    self.send_testing_update();

    self.performance.measure(mark);
  }

  async fn restart_ts_server(&self) {
    let _: bool = self
      .ts_server
      .request(self.snapshot(), tsc::RequestMethod::Restart)
      .await
      .unwrap();
  }

  fn get_performance(&self) -> Value {
    let averages = self.performance.averages();
    json!({ "averages": averages })
  }

  fn get_tasks(&self) -> LspResult<Option<Value>> {
    Ok(
      self
        .maybe_config_file
        .as_ref()
        .and_then(|cf| cf.to_lsp_tasks()),
    )
  }

  async fn inlay_hint(
    &self,
    params: InlayHintParams,
  ) -> LspResult<Option<Vec<InlayHint>>> {
    let specifier = self.url_map.normalize_url(&params.text_document.uri);
    let workspace_settings = self.config.get_workspace_settings();
    if !self.is_diagnosable(&specifier)
      || !self.config.specifier_enabled(&specifier)
      || !workspace_settings.enabled_inlay_hints()
    {
      return Ok(None);
    }

    let mark = self.performance.mark("inlay_hint", Some(&params));
    let asset_or_doc = self.get_asset_or_document(&specifier)?;
    let line_index = asset_or_doc.line_index();
    let range = tsc::TextSpan::from_range(&params.range, line_index.clone())
      .map_err(|err| {
        error!("Failed to convert range to text_span: {}", err);
        LspError::internal_error()
      })?;
    let req = tsc::RequestMethod::ProvideInlayHints((
      specifier,
      range,
      (&workspace_settings).into(),
    ));
    let maybe_inlay_hints: Option<Vec<tsc::InlayHint>> = self
      .ts_server
      .request(self.snapshot(), req)
      .await
      .map_err(|err| {
        error!("Unable to get inlay hints: {}", err);
        LspError::internal_error()
      })?;
    let maybe_inlay_hints = maybe_inlay_hints.map(|hints| {
      hints
        .iter()
        .map(|hint| hint.to_lsp(line_index.clone()))
        .collect()
    });
    self.performance.measure(mark);
    Ok(maybe_inlay_hints)
  }

  async fn reload_import_registries(&mut self) -> LspResult<Option<Value>> {
    remove_dir_all_if_exists(&self.module_registries_location)
      .await
      .map_err(|err| {
        error!("Unable to remove registries cache: {}", err);
        LspError::internal_error()
      })?;
    self.update_registries().await.map_err(|err| {
      error!("Unable to update registries: {}", err);
      LspError::internal_error()
    })?;
    Ok(Some(json!(true)))
  }

  fn virtual_text_document(
    &self,
    params: lsp_custom::VirtualTextDocumentParams,
  ) -> LspResult<Option<String>> {
    let mark = self
      .performance
      .mark("virtual_text_document", Some(&params));
    let specifier = self.url_map.normalize_url(&params.text_document.uri);
    let contents = if specifier.as_str() == "deno:/status.md" {
      let mut contents = String::new();
      let mut documents_specifiers = self
        .documents
        .documents(false, false)
        .into_iter()
        .map(|d| d.specifier().clone())
        .collect::<Vec<_>>();
      documents_specifiers.sort();
      let measures = self.performance.to_vec();
      let workspace_settings = self.config.get_workspace_settings();

      write!(
        contents,
        r#"# Deno Language Server Status

## Workspace Settings

```json
{}
```

## Workspace Details

  - <details><summary>Documents in memory: {}</summary>

    - {}

  </details>

  - <details><summary>Performance measures: {}</summary>

    - {}

  </details>
"#,
        serde_json::to_string_pretty(&workspace_settings).unwrap(),
        documents_specifiers.len(),
        documents_specifiers
          .into_iter()
          .map(|s| s.to_string())
          .collect::<Vec<String>>()
          .join("\n    - "),
        measures.len(),
        measures
          .iter()
          .map(|m| m.to_string())
          .collect::<Vec<String>>()
          .join("\n    - ")
      )
      .unwrap();
      contents
        .push_str("\n## Performance\n\n|Name|Duration|Count|\n|---|---|---|\n");
      let mut averages = self.performance.averages();
      averages.sort();
      for average in averages {
        writeln!(
          contents,
          "|{}|{}ms|{}|",
          average.name, average.average_duration, average.count
        )
        .unwrap();
      }
      Some(contents)
    } else {
      let asset_or_doc = self.get_maybe_asset_or_document(&specifier);
      if let Some(asset_or_doc) = asset_or_doc {
        Some(asset_or_doc.text().to_string())
      } else {
        error!("The source was not found: {}", specifier);
        None
      }
    };
    self.performance.measure(mark);
    Ok(contents)
  }
}<|MERGE_RESOLUTION|>--- conflicted
+++ resolved
@@ -1115,35 +1115,25 @@
     if let Err(err) = self.update_registries().await {
       self.client.show_message(MessageType::WARNING, err).await;
     }
-<<<<<<< HEAD
-=======
+
+    // self.refresh_documents_config(); // todo(THIS PR): REMOVE
+    self.assets.intitialize(self.snapshot()).await;
+
+    self.performance.measure(mark);
+    Ok(InitializeResult {
+      capabilities,
+      server_info: Some(server_info),
+      offset_encoding: None,
+    })
+  }
+
+  fn refresh_documents_config(&mut self) {
     self.documents.update_config(
       self.maybe_import_map.clone(),
       self.maybe_config_file.as_ref(),
       self.maybe_package_json.as_ref(),
       self.npm_api.clone(),
       self.npm_resolution.clone(),
-    );
->>>>>>> b9d2ac32
-
-    // self.refresh_documents_config(); // todo(THIS PR): REMOVE
-    self.assets.intitialize(self.snapshot()).await;
-
-    self.performance.measure(mark);
-    Ok(InitializeResult {
-      capabilities,
-      server_info: Some(server_info),
-      offset_encoding: None,
-    })
-  }
-
-  fn refresh_documents_config(&mut self) {
-    self.documents.update_config(
-      self.maybe_import_map.clone(),
-      self.maybe_config_file.as_ref(),
-      self.maybe_package_json.as_ref(),
-      self.npm_resolver.api().clone(),
-      self.npm_resolver.resolution().clone(),
     );
   }
 
@@ -1319,17 +1309,7 @@
       self.client.show_message(MessageType::WARNING, err).await;
     }
 
-<<<<<<< HEAD
     self.refresh_documents_config();
-=======
-    self.documents.update_config(
-      self.maybe_import_map.clone(),
-      self.maybe_config_file.as_ref(),
-      self.maybe_package_json.as_ref(),
-      self.npm_api.clone(),
-      self.npm_resolution.clone(),
-    );
->>>>>>> b9d2ac32
 
     self.send_diagnostics_update();
     self.send_testing_update();
@@ -1381,17 +1361,7 @@
       }
     }
     if touched {
-<<<<<<< HEAD
       self.refresh_documents_config();
-=======
-      self.documents.update_config(
-        self.maybe_import_map.clone(),
-        self.maybe_config_file.as_ref(),
-        self.maybe_package_json.as_ref(),
-        self.npm_api.clone(),
-        self.npm_resolution.clone(),
-      );
->>>>>>> b9d2ac32
       self.refresh_npm_specifiers().await;
       self.diagnostics_server.invalidate_all();
       self.restart_ts_server().await;
