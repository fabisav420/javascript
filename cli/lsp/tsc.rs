// Copyright 2018-2021 the Deno authors. All rights reserved. MIT license.

use super::analysis::CodeLensSource;
use super::analysis::ResolvedDependency;
use super::analysis::ResolvedDependencyErr;
use super::language_server;
use super::language_server::StateSnapshot;
use super::text;
use super::text::LineIndex;
use super::utils;

use crate::media_type::MediaType;
use crate::tokio_util::create_basic_runtime;
use crate::tsc;
use crate::tsc::ResolveArgs;
use crate::tsc_config::TsConfig;

use deno_core::error::anyhow;
use deno_core::error::custom_error;
use deno_core::error::AnyError;
use deno_core::json_op_sync;
use deno_core::serde::Deserialize;
use deno_core::serde::Serialize;
use deno_core::serde_json;
use deno_core::serde_json::json;
use deno_core::serde_json::Value;
use deno_core::url::Url;
use deno_core::JsRuntime;
use deno_core::ModuleSpecifier;
use deno_core::OpFn;
use deno_core::RuntimeOptions;
use lspower::lsp;
use regex::Captures;
use regex::Regex;
use std::borrow::Cow;
use std::collections::HashMap;
use std::thread;
use text_size::TextSize;
use tokio::sync::mpsc;
use tokio::sync::oneshot;

type Request = (
  RequestMethod,
  StateSnapshot,
  oneshot::Sender<Result<Value, AnyError>>,
);

#[derive(Clone, Debug)]
pub struct TsServer(mpsc::UnboundedSender<Request>);

impl TsServer {
  pub fn new() -> Self {
    let (tx, mut rx) = mpsc::unbounded_channel::<Request>();
    let _join_handle = thread::spawn(move || {
      // TODO(@kitsonk) we need to allow displaying diagnostics here, but the
      // current compiler snapshot sends them to stdio which would totally break
      // the language server...
      let mut ts_runtime = start(false).expect("could not start tsc");

      let runtime = create_basic_runtime();
      runtime.block_on(async {
        while let Some((req, state_snapshot, tx)) = rx.recv().await {
          let value = request(&mut ts_runtime, state_snapshot, req);
          if tx.send(value).is_err() {
            warn!("Unable to send result to client.");
          }
        }
      })
    });

    Self(tx)
  }

  pub async fn request(
    &self,
    snapshot: StateSnapshot,
    req: RequestMethod,
  ) -> Result<Value, AnyError> {
    let (tx, rx) = oneshot::channel::<Result<Value, AnyError>>();
    if self.0.send((req, snapshot, tx)).is_err() {
      return Err(anyhow!("failed to send request to tsc thread"));
    }
    rx.await?
  }
}

/// An lsp representation of an asset in memory, that has either been retrieved
/// from static assets built into Rust, or static assets built into tsc.
#[derive(Debug, Clone)]
pub struct AssetDocument {
  pub text: String,
  pub length: usize,
  pub line_index: LineIndex,
}

impl AssetDocument {
  pub fn new<T: AsRef<str>>(text: T) -> Self {
    let text = text.as_ref();
    Self {
      text: text.to_string(),
      length: text.encode_utf16().count(),
      line_index: LineIndex::new(text),
    }
  }
}

#[derive(Debug, Clone)]
pub struct Assets(HashMap<ModuleSpecifier, Option<AssetDocument>>);

impl Default for Assets {
  fn default() -> Self {
    let assets = tsc::STATIC_ASSETS
      .iter()
      .map(|(k, v)| {
        let url_str = format!("asset:///{}", k);
        let specifier = ModuleSpecifier::resolve_url(&url_str).unwrap();
        let asset = AssetDocument::new(v);
        (specifier, Some(asset))
      })
      .collect();
    Self(assets)
  }
}

impl Assets {
  pub fn contains_key(&self, k: &ModuleSpecifier) -> bool {
    self.0.contains_key(k)
  }

  pub fn get(&self, k: &ModuleSpecifier) -> Option<&Option<AssetDocument>> {
    self.0.get(k)
  }

  pub fn insert(
    &mut self,
    k: ModuleSpecifier,
    v: Option<AssetDocument>,
  ) -> Option<Option<AssetDocument>> {
    self.0.insert(k, v)
  }
}

/// Optionally returns an internal asset, first checking for any static assets
/// in Rust, then checking any previously retrieved static assets from the
/// isolate, and then finally, the tsc isolate itself.
pub async fn get_asset(
  specifier: &ModuleSpecifier,
  ts_server: &TsServer,
  state_snapshot: StateSnapshot,
) -> Result<Option<AssetDocument>, AnyError> {
  let specifier_str = specifier.to_string().replace("asset:///", "");
  if let Some(text) = tsc::get_asset(&specifier_str) {
    let maybe_asset = Some(AssetDocument::new(text));
    Ok(maybe_asset)
  } else {
    let res = ts_server
      .request(state_snapshot, RequestMethod::GetAsset(specifier.clone()))
      .await?;
    let maybe_text: Option<String> = serde_json::from_value(res)?;
    let maybe_asset = if let Some(text) = maybe_text {
      Some(AssetDocument::new(text))
    } else {
      None
    };
    Ok(maybe_asset)
  }
}

fn display_parts_to_string(parts: Vec<SymbolDisplayPart>) -> String {
  parts
    .into_iter()
    .map(|p| p.text)
    .collect::<Vec<String>>()
    .join("")
}

fn get_tag_body_text(tag: &JSDocTagInfo) -> Option<String> {
  tag.text.as_ref().map(|text| match tag.name.as_str() {
    "example" => {
      let caption_regex =
        Regex::new(r"<caption>(.*?)</caption>\s*\r?\n((?:\s|\S)*)").unwrap();
      if caption_regex.is_match(&text) {
        caption_regex
          .replace(text, |c: &Captures| {
            format!("{}\n\n{}", &c[1], make_codeblock(&c[2]))
          })
          .to_string()
      } else {
        make_codeblock(text)
      }
    }
    "author" => {
      let email_match_regex = Regex::new(r"(.+)\s<([-.\w]+@[-.\w]+)>").unwrap();
      email_match_regex
        .replace(text, |c: &Captures| format!("{} {}", &c[1], &c[2]))
        .to_string()
    }
    "default" => make_codeblock(text),
    _ => replace_links(text),
  })
}

fn get_tag_documentation(tag: &JSDocTagInfo) -> String {
  match tag.name.as_str() {
    "augments" | "extends" | "param" | "template" => {
      if let Some(text) = &tag.text {
        let part_regex = Regex::new(r"^(\S+)\s*-?\s*").unwrap();
        let body: Vec<&str> = part_regex.split(&text).collect();
        if body.len() == 3 {
          let param = body[1];
          let doc = body[2];
          let label = format!("*@{}* `{}`", tag.name, param);
          if doc.is_empty() {
            return label;
          }
          if doc.contains('\n') {
            return format!("{}  \n{}", label, replace_links(doc));
          } else {
            return format!("{} - {}", label, replace_links(doc));
          }
        }
      }
    }
    _ => (),
  }
  let label = format!("*@{}*", tag.name);
  let maybe_text = get_tag_body_text(tag);
  if let Some(text) = maybe_text {
    if text.contains('\n') {
      format!("{}  \n{}", label, text)
    } else {
      format!("{} - {}", label, text)
    }
  } else {
    label
  }
}

fn make_codeblock(text: &str) -> String {
  let codeblock_regex = Regex::new(r"^\s*[~`]{3}").unwrap();
  if codeblock_regex.is_match(text) {
    text.to_string()
  } else {
    format!("```\n{}\n```", text)
  }
}

/// Replace JSDoc like links (`{@link http://example.com}`) with markdown links
fn replace_links(text: &str) -> String {
  let jsdoc_links_regex = Regex::new(r"(?i)\{@(link|linkplain|linkcode) (https?://[^ |}]+?)(?:[| ]([^{}\n]+?))?\}").unwrap();
  jsdoc_links_regex
    .replace_all(text, |c: &Captures| match &c[1] {
      "linkcode" => format!(
        "[`{}`]({})",
        if c.get(3).is_none() {
          &c[2]
        } else {
          c[3].trim()
        },
        &c[2]
      ),
      _ => format!(
        "[{}]({})",
        if c.get(3).is_none() {
          &c[2]
        } else {
          c[3].trim()
        },
        &c[2]
      ),
    })
    .to_string()
}

#[derive(Debug, Clone, Deserialize, PartialEq, Eq)]
pub enum ScriptElementKind {
  #[serde(rename = "")]
  Unknown,
  #[serde(rename = "warning")]
  Warning,
  #[serde(rename = "keyword")]
  Keyword,
  #[serde(rename = "script")]
  ScriptElement,
  #[serde(rename = "module")]
  ModuleElement,
  #[serde(rename = "class")]
  ClassElement,
  #[serde(rename = "local class")]
  LocalClassElement,
  #[serde(rename = "interface")]
  InterfaceElement,
  #[serde(rename = "type")]
  TypeElement,
  #[serde(rename = "enum")]
  EnumElement,
  #[serde(rename = "enum member")]
  EnumMemberElement,
  #[serde(rename = "var")]
  VariableElement,
  #[serde(rename = "local var")]
  LocalVariableElement,
  #[serde(rename = "function")]
  FunctionElement,
  #[serde(rename = "local function")]
  LocalFunctionElement,
  #[serde(rename = "method")]
  MemberFunctionElement,
  #[serde(rename = "getter")]
  MemberGetAccessorElement,
  #[serde(rename = "setter")]
  MemberSetAccessorElement,
  #[serde(rename = "property")]
  MemberVariableElement,
  #[serde(rename = "constructor")]
  ConstructorImplementationElement,
  #[serde(rename = "call")]
  CallSignatureElement,
  #[serde(rename = "index")]
  IndexSignatureElement,
  #[serde(rename = "construct")]
  ConstructSignatureElement,
  #[serde(rename = "parameter")]
  ParameterElement,
  #[serde(rename = "type parameter")]
  TypeParameterElement,
  #[serde(rename = "primitive type")]
  PrimitiveType,
  #[serde(rename = "label")]
  Label,
  #[serde(rename = "alias")]
  Alias,
  #[serde(rename = "const")]
  ConstElement,
  #[serde(rename = "let")]
  LetElement,
  #[serde(rename = "directory")]
  Directory,
  #[serde(rename = "external module name")]
  ExternalModuleName,
  #[serde(rename = "JSX attribute")]
  JsxAttribute,
  #[serde(rename = "string")]
  String,
}

impl From<ScriptElementKind> for lsp::CompletionItemKind {
  fn from(kind: ScriptElementKind) -> Self {
    use lspower::lsp::CompletionItemKind;

    match kind {
      ScriptElementKind::PrimitiveType | ScriptElementKind::Keyword => {
        CompletionItemKind::Keyword
      }
      ScriptElementKind::ConstElement => CompletionItemKind::Constant,
      ScriptElementKind::LetElement
      | ScriptElementKind::VariableElement
      | ScriptElementKind::LocalVariableElement
      | ScriptElementKind::Alias => CompletionItemKind::Variable,
      ScriptElementKind::MemberVariableElement
      | ScriptElementKind::MemberGetAccessorElement
      | ScriptElementKind::MemberSetAccessorElement => {
        CompletionItemKind::Field
      }
      ScriptElementKind::FunctionElement => CompletionItemKind::Function,
      ScriptElementKind::MemberFunctionElement
      | ScriptElementKind::ConstructSignatureElement
      | ScriptElementKind::CallSignatureElement
      | ScriptElementKind::IndexSignatureElement => CompletionItemKind::Method,
      ScriptElementKind::EnumElement => CompletionItemKind::Enum,
      ScriptElementKind::ModuleElement
      | ScriptElementKind::ExternalModuleName => CompletionItemKind::Module,
      ScriptElementKind::ClassElement | ScriptElementKind::TypeElement => {
        CompletionItemKind::Class
      }
      ScriptElementKind::InterfaceElement => CompletionItemKind::Interface,
      ScriptElementKind::Warning | ScriptElementKind::ScriptElement => {
        CompletionItemKind::File
      }
      ScriptElementKind::Directory => CompletionItemKind::Folder,
      ScriptElementKind::String => CompletionItemKind::Constant,
      _ => CompletionItemKind::Property,
    }
  }
}

#[derive(Debug, Clone, Deserialize, Serialize, PartialEq, Eq)]
#[serde(rename_all = "camelCase")]
pub struct TextSpan {
  pub start: u32,
  pub length: u32,
}

impl TextSpan {
  pub fn to_range(&self, line_index: &LineIndex) -> lsp::Range {
    lsp::Range {
      start: line_index.position_tsc(self.start.into()),
      end: line_index.position_tsc(TextSize::from(self.start + self.length)),
    }
  }
}

#[derive(Debug, Deserialize, Clone)]
#[serde(rename_all = "camelCase")]
pub struct SymbolDisplayPart {
  text: String,
  kind: String,
}

#[derive(Debug, Deserialize)]
#[serde(rename_all = "camelCase")]
pub struct JSDocTagInfo {
  name: String,
  text: Option<String>,
}

#[derive(Debug, Deserialize)]
#[serde(rename_all = "camelCase")]
pub struct QuickInfo {
  kind: ScriptElementKind,
  kind_modifiers: String,
  text_span: TextSpan,
  display_parts: Option<Vec<SymbolDisplayPart>>,
  documentation: Option<Vec<SymbolDisplayPart>>,
  tags: Option<Vec<JSDocTagInfo>>,
}

impl QuickInfo {
  pub fn to_hover(&self, line_index: &LineIndex) -> lsp::Hover {
    let mut contents = Vec::<lsp::MarkedString>::new();
    if let Some(display_string) =
      self.display_parts.clone().map(display_parts_to_string)
    {
      contents.push(lsp::MarkedString::from_language_code(
        "typescript".to_string(),
        display_string,
      ));
    }
    if let Some(documentation) =
      self.documentation.clone().map(display_parts_to_string)
    {
      contents.push(lsp::MarkedString::from_markdown(documentation));
    }
    if let Some(tags) = &self.tags {
      let tags_preview = tags
        .iter()
        .map(get_tag_documentation)
        .collect::<Vec<String>>()
        .join("  \n\n");
      if !tags_preview.is_empty() {
        contents.push(lsp::MarkedString::from_markdown(format!(
          "\n\n{}",
          tags_preview
        )));
      }
    }
    lsp::Hover {
      contents: lsp::HoverContents::Array(contents),
      range: Some(self.text_span.to_range(line_index)),
    }
  }
}

#[derive(Debug, Deserialize)]
#[serde(rename_all = "camelCase")]
pub struct DocumentSpan {
  text_span: TextSpan,
  pub file_name: String,
  original_text_span: Option<TextSpan>,
  original_file_name: Option<String>,
  context_span: Option<TextSpan>,
  original_context_span: Option<TextSpan>,
}

impl DocumentSpan {
  pub(crate) async fn to_link(
    &self,
    line_index: &LineIndex,
    language_server: &mut language_server::Inner,
  ) -> Option<lsp::LocationLink> {
    let target_specifier =
      ModuleSpecifier::resolve_url(&self.file_name).unwrap();
    if let Ok(target_line_index) =
      language_server.get_line_index(target_specifier).await
    {
      let target_uri = utils::normalize_file_name(&self.file_name).unwrap();
      let (target_range, target_selection_range) =
        if let Some(context_span) = &self.context_span {
          (
            context_span.to_range(&target_line_index),
            self.text_span.to_range(&target_line_index),
          )
        } else {
          (
            self.text_span.to_range(&target_line_index),
            self.text_span.to_range(&target_line_index),
          )
        };
      let link = lsp::LocationLink {
        origin_selection_range: Some(self.text_span.to_range(line_index)),
        target_uri,
        target_range,
        target_selection_range,
      };
      Some(link)
    } else {
      None
    }
  }
}

#[derive(Debug, Clone, Deserialize)]
#[serde(rename_all = "camelCase")]
pub struct NavigationTree {
  pub text: String,
  pub kind: ScriptElementKind,
  pub kind_modifiers: String,
  pub spans: Vec<TextSpan>,
  pub name_span: Option<TextSpan>,
  pub child_items: Option<Vec<NavigationTree>>,
}

impl NavigationTree {
  pub fn to_code_lens(
    &self,
    line_index: &LineIndex,
    specifier: &ModuleSpecifier,
    source: &CodeLensSource,
  ) -> lsp::CodeLens {
    let range = if let Some(name_span) = &self.name_span {
      name_span.to_range(line_index)
    } else if !self.spans.is_empty() {
      let span = &self.spans[0];
      span.to_range(line_index)
    } else {
      lsp::Range::default()
    };
    lsp::CodeLens {
      range,
      command: None,
      data: Some(json!({
        "specifier": specifier,
        "source": source
      })),
    }
  }

  pub fn walk<F>(&self, callback: &F)
  where
    F: Fn(&NavigationTree, Option<&NavigationTree>),
  {
    callback(self, None);
    if let Some(child_items) = &self.child_items {
      for child in child_items {
        child.walk_child(callback, self);
      }
    }
  }

  fn walk_child<F>(&self, callback: &F, parent: &NavigationTree)
  where
    F: Fn(&NavigationTree, Option<&NavigationTree>),
  {
    callback(self, Some(parent));
    if let Some(child_items) = &self.child_items {
      for child in child_items {
        child.walk_child(callback, self);
      }
    }
  }
}

#[derive(Debug, Deserialize)]
#[serde(rename_all = "camelCase")]
pub struct ImplementationLocation {
  #[serde(flatten)]
  pub document_span: DocumentSpan,
  // ImplementationLocation props
  kind: ScriptElementKind,
  display_parts: Vec<SymbolDisplayPart>,
}

impl ImplementationLocation {
  pub fn to_location(&self, line_index: &LineIndex) -> lsp::Location {
    let uri =
      utils::normalize_file_name(&self.document_span.file_name).unwrap();
    lsp::Location {
      uri,
      range: self.document_span.text_span.to_range(line_index),
    }
  }
}

#[derive(Debug, Deserialize)]
#[serde(rename_all = "camelCase")]
pub struct RenameLocation {
  #[serde(flatten)]
  document_span: DocumentSpan,
  // RenameLocation props
  prefix_text: Option<String>,
  suffix_text: Option<String>,
}

pub struct RenameLocations {
  pub locations: Vec<RenameLocation>,
}

impl RenameLocations {
  pub(crate) async fn into_workspace_edit(
    self,
    new_name: &str,
    language_server: &mut language_server::Inner,
  ) -> Result<lsp::WorkspaceEdit, AnyError> {
    let mut text_document_edit_map: HashMap<Url, lsp::TextDocumentEdit> =
      HashMap::new();
    for location in self.locations.iter() {
      let uri = utils::normalize_file_name(&location.document_span.file_name)?;
      let specifier =
        ModuleSpecifier::resolve_url(&location.document_span.file_name)?;

      // ensure TextDocumentEdit for `location.file_name`.
      if text_document_edit_map.get(&uri).is_none() {
        text_document_edit_map.insert(
          uri.clone(),
          lsp::TextDocumentEdit {
            text_document: lsp::OptionalVersionedTextDocumentIdentifier {
              uri: uri.clone(),
              version: language_server.document_version(specifier.clone()),
            },
            edits:
              Vec::<lsp::OneOf<lsp::TextEdit, lsp::AnnotatedTextEdit>>::new(),
          },
        );
      }

      // push TextEdit for ensured `TextDocumentEdit.edits`.
      let document_edit = text_document_edit_map.get_mut(&uri).unwrap();
      document_edit.edits.push(lsp::OneOf::Left(lsp::TextEdit {
        range: location
          .document_span
          .text_span
          .to_range(&language_server.get_line_index(specifier.clone()).await?),
        new_text: new_name.to_string(),
      }));
    }

    Ok(lsp::WorkspaceEdit {
      change_annotations: None,
      changes: None,
      document_changes: Some(lsp::DocumentChanges::Edits(
        text_document_edit_map.values().cloned().collect(),
      )),
    })
  }
}

#[derive(Debug, Deserialize)]
pub enum HighlightSpanKind {
  #[serde(rename = "none")]
  None,
  #[serde(rename = "definition")]
  Definition,
  #[serde(rename = "reference")]
  Reference,
  #[serde(rename = "writtenReference")]
  WrittenReference,
}

#[derive(Debug, Deserialize)]
#[serde(rename_all = "camelCase")]
pub struct HighlightSpan {
  file_name: Option<String>,
  is_in_string: Option<bool>,
  text_span: TextSpan,
  context_span: Option<TextSpan>,
  kind: HighlightSpanKind,
}

#[derive(Debug, Deserialize)]
#[serde(rename_all = "camelCase")]
pub struct DefinitionInfo {
  kind: ScriptElementKind,
  name: String,
  container_kind: Option<ScriptElementKind>,
  container_name: Option<String>,

  #[serde(flatten)]
  pub document_span: DocumentSpan,
}

#[derive(Debug, Deserialize)]
#[serde(rename_all = "camelCase")]
pub struct DefinitionInfoAndBoundSpan {
  pub definitions: Option<Vec<DefinitionInfo>>,
  text_span: TextSpan,
}

impl DefinitionInfoAndBoundSpan {
  pub(crate) async fn to_definition(
    &self,
    line_index: &LineIndex,
    language_server: &mut language_server::Inner,
  ) -> Option<lsp::GotoDefinitionResponse> {
    if let Some(definitions) = &self.definitions {
      let mut location_links = Vec::<lsp::LocationLink>::new();
      for di in definitions {
        if let Some(link) =
          di.document_span.to_link(line_index, language_server).await
        {
          location_links.push(link);
        }
      }
      Some(lsp::GotoDefinitionResponse::Link(location_links))
    } else {
      None
    }
  }
}

#[derive(Debug, Deserialize)]
#[serde(rename_all = "camelCase")]
pub struct DocumentHighlights {
  file_name: String,
  highlight_spans: Vec<HighlightSpan>,
}

impl DocumentHighlights {
  pub fn to_highlight(
    &self,
    line_index: &LineIndex,
  ) -> Vec<lsp::DocumentHighlight> {
    self
      .highlight_spans
      .iter()
      .map(|hs| lsp::DocumentHighlight {
        range: hs.text_span.to_range(line_index),
        kind: match hs.kind {
          HighlightSpanKind::WrittenReference => {
            Some(lsp::DocumentHighlightKind::Write)
          }
          _ => Some(lsp::DocumentHighlightKind::Read),
        },
      })
      .collect()
  }
}

#[derive(Debug, Clone, Deserialize, Serialize, PartialEq, Eq)]
#[serde(rename_all = "camelCase")]
pub struct TextChange {
  span: TextSpan,
  new_text: String,
}

impl TextChange {
  pub fn as_text_edit(
    &self,
    line_index: &LineIndex,
  ) -> lsp::OneOf<lsp::TextEdit, lsp::AnnotatedTextEdit> {
    lsp::OneOf::Left(lsp::TextEdit {
      range: self.span.to_range(line_index),
      new_text: self.new_text.clone(),
    })
  }
}

#[derive(Debug, Clone, Deserialize, Serialize, PartialEq, Eq)]
#[serde(rename_all = "camelCase")]
pub struct FileTextChanges {
  file_name: String,
  text_changes: Vec<TextChange>,
  #[serde(skip_serializing_if = "Option::is_none")]
  is_new_file: Option<bool>,
}

impl FileTextChanges {
  pub(crate) async fn to_text_document_edit(
    &self,
    language_server: &mut language_server::Inner,
  ) -> Result<lsp::TextDocumentEdit, AnyError> {
    let specifier = ModuleSpecifier::resolve_url(&self.file_name)?;
    let line_index = language_server.get_line_index(specifier.clone()).await?;
    let edits = self
      .text_changes
      .iter()
      .map(|tc| tc.as_text_edit(&line_index))
      .collect();
    Ok(lsp::TextDocumentEdit {
      text_document: lsp::OptionalVersionedTextDocumentIdentifier {
        uri: specifier.as_url().clone(),
        version: language_server.document_version(specifier),
      },
      edits,
    })
  }
}

#[derive(Debug, Clone, Deserialize, Serialize, PartialEq, Eq)]
#[serde(rename_all = "camelCase")]
pub struct CodeFixAction {
  pub description: String,
  pub changes: Vec<FileTextChanges>,
  // These are opaque types that should just be passed back when applying the
  // action.
  #[serde(skip_serializing_if = "Option::is_none")]
  pub commands: Option<Vec<Value>>,
  pub fix_name: String,
  // It appears currently that all fixIds are strings, but the protocol
  // specifies an opaque type, the problem is that we need to use the id as a
  // hash key, and `Value` does not implement hash (and it could provide a false
  // positive depending on JSON whitespace, so we deserialize it but it might
  // break in the future)
  #[serde(skip_serializing_if = "Option::is_none")]
  pub fix_id: Option<String>,
  #[serde(skip_serializing_if = "Option::is_none")]
  pub fix_all_description: Option<String>,
}

#[derive(Debug, Clone, Deserialize)]
#[serde(rename_all = "camelCase")]
pub struct CombinedCodeActions {
  pub changes: Vec<FileTextChanges>,
  pub commands: Option<Vec<Value>>,
}

#[derive(Debug, Deserialize)]
#[serde(rename_all = "camelCase")]
pub struct ReferenceEntry {
  is_write_access: bool,
  pub is_definition: bool,
  is_in_string: Option<bool>,
  #[serde(flatten)]
  pub document_span: DocumentSpan,
}

impl ReferenceEntry {
  pub fn to_location(&self, line_index: &LineIndex) -> lsp::Location {
    let uri =
      utils::normalize_file_name(&self.document_span.file_name).unwrap();
    lsp::Location {
      uri,
      range: self.document_span.text_span.to_range(line_index),
    }
  }
}

#[derive(Debug, Deserialize)]
#[serde(rename_all = "camelCase")]
pub struct CompletionInfo {
  entries: Vec<CompletionEntry>,
  is_member_completion: bool,
}

impl CompletionInfo {
  pub fn into_completion_response(
    self,
    line_index: &LineIndex,
  ) -> lsp::CompletionResponse {
    let items = self
      .entries
      .into_iter()
      .map(|entry| entry.into_completion_item(line_index))
      .collect();
    lsp::CompletionResponse::Array(items)
  }
}

#[derive(Debug, Deserialize)]
#[serde(rename_all = "camelCase")]
pub struct CompletionEntry {
  kind: ScriptElementKind,
  kind_modifiers: Option<String>,
  name: String,
  sort_text: String,
  insert_text: Option<String>,
  replacement_span: Option<TextSpan>,
  has_action: Option<bool>,
  source: Option<String>,
  is_recommended: Option<bool>,
}

impl CompletionEntry {
  pub fn into_completion_item(
    self,
    line_index: &LineIndex,
  ) -> lsp::CompletionItem {
    let mut item = lsp::CompletionItem {
      label: self.name,
      kind: Some(self.kind.into()),
      sort_text: Some(self.sort_text.clone()),
      // TODO(lucacasonato): missing commit_characters
      ..Default::default()
    };

    if let Some(true) = self.is_recommended {
      // Make sure isRecommended property always comes first
      // https://github.com/Microsoft/vscode/issues/40325
      item.preselect = Some(true);
    } else if self.source.is_some() {
      // De-prioritze auto-imports
      // https://github.com/Microsoft/vscode/issues/40311
      item.sort_text = Some("\u{ffff}".to_string() + &self.sort_text)
    }

    match item.kind {
      Some(lsp::CompletionItemKind::Function)
      | Some(lsp::CompletionItemKind::Method) => {
        item.insert_text_format = Some(lsp::InsertTextFormat::Snippet);
      }
      _ => {}
    }

    let mut insert_text = self.insert_text;
    let replacement_range: Option<lsp::Range> =
      self.replacement_span.map(|span| span.to_range(line_index));

    // TODO(lucacasonato): port other special cases from https://github.com/theia-ide/typescript-language-server/blob/fdf28313833cd6216d00eb4e04dc7f00f4c04f09/server/src/completion.ts#L49-L55

    if let Some(kind_modifiers) = self.kind_modifiers {
      if kind_modifiers.contains("\\optional\\") {
        if insert_text.is_none() {
          insert_text = Some(item.label.clone());
        }
        if item.filter_text.is_none() {
          item.filter_text = Some(item.label.clone());
        }
        item.label += "?";
      }
    }

    if let Some(insert_text) = insert_text {
      if let Some(replacement_range) = replacement_range {
        item.text_edit = Some(lsp::CompletionTextEdit::Edit(
          lsp::TextEdit::new(replacement_range, insert_text),
        ));
      } else {
        item.insert_text = Some(insert_text);
      }
    }

    item
  }
}

#[derive(Debug, Deserialize)]
#[serde(rename_all = "camelCase")]
pub struct SignatureHelpItems {
  items: Vec<SignatureHelpItem>,
  applicable_span: TextSpan,
  selected_item_index: u32,
  argument_index: u32,
  argument_count: u32,
}

impl SignatureHelpItems {
  pub fn into_signature_help(self) -> lsp::SignatureHelp {
    lsp::SignatureHelp {
      signatures: self
        .items
        .into_iter()
        .map(|item| item.into_signature_information())
        .collect(),
      active_parameter: Some(self.argument_index),
      active_signature: Some(self.selected_item_index),
    }
  }
}

#[derive(Debug, Deserialize)]
#[serde(rename_all = "camelCase")]
pub struct SignatureHelpItem {
  is_variadic: bool,
  prefix_display_parts: Vec<SymbolDisplayPart>,
  suffix_display_parts: Vec<SymbolDisplayPart>,
  separator_display_parts: Vec<SymbolDisplayPart>,
  parameters: Vec<SignatureHelpParameter>,
  documentation: Vec<SymbolDisplayPart>,
  tags: Vec<JSDocTagInfo>,
}

impl SignatureHelpItem {
  pub fn into_signature_information(self) -> lsp::SignatureInformation {
    let prefix_text = display_parts_to_string(self.prefix_display_parts);
    let params_text = self
      .parameters
      .iter()
      .map(|param| display_parts_to_string(param.display_parts.clone()))
      .collect::<Vec<String>>()
      .join(", ");
    let suffix_text = display_parts_to_string(self.suffix_display_parts);
    lsp::SignatureInformation {
      label: prefix_text + &params_text + &suffix_text,
      documentation: Some(lsp::Documentation::String(display_parts_to_string(
        self.documentation,
      ))),
      parameters: Some(
        self
          .parameters
          .into_iter()
          .map(|param| param.into_parameter_information())
          .collect(),
      ),
      active_parameter: None,
    }
  }
}

#[derive(Debug, Deserialize)]
#[serde(rename_all = "camelCase")]
pub struct SignatureHelpParameter {
  name: String,
  documentation: Vec<SymbolDisplayPart>,
  display_parts: Vec<SymbolDisplayPart>,
  is_optional: bool,
}

impl SignatureHelpParameter {
  pub fn into_parameter_information(self) -> lsp::ParameterInformation {
    lsp::ParameterInformation {
      label: lsp::ParameterLabel::Simple(display_parts_to_string(
        self.display_parts,
      )),
      documentation: Some(lsp::Documentation::String(display_parts_to_string(
        self.documentation,
      ))),
    }
  }
}

#[derive(Debug, Clone, Deserialize)]
struct Response {
  id: usize,
  data: Value,
}

struct State<'a> {
  asset: Option<String>,
  last_id: usize,
  response: Option<Response>,
  state_snapshot: StateSnapshot,
  snapshots: HashMap<(Cow<'a, str>, Cow<'a, str>), String>,
}

impl<'a> State<'a> {
  fn new(state_snapshot: StateSnapshot) -> Self {
    Self {
      asset: None,
      last_id: 1,
      response: None,
      state_snapshot,
      snapshots: Default::default(),
    }
  }
}

/// If a snapshot is missing from the state cache, add it.
fn cache_snapshot(
  state: &mut State,
  specifier: String,
  version: String,
) -> Result<(), AnyError> {
  if !state
    .snapshots
    .contains_key(&(specifier.clone().into(), version.clone().into()))
  {
    let s = ModuleSpecifier::resolve_url(&specifier)?;
    let content = state.state_snapshot.documents.content(&s)?.unwrap();
    state
      .snapshots
      .insert((specifier.into(), version.into()), content);
  }
  Ok(())
}

fn op<F>(op_fn: F) -> Box<OpFn>
where
  F: Fn(&mut State, Value) -> Result<Value, AnyError> + 'static,
{
  json_op_sync(move |s, args, _bufs| {
    let state = s.borrow_mut::<State>();
    op_fn(state, args)
  })
}

#[derive(Debug, Deserialize)]
#[serde(rename_all = "camelCase")]
struct SourceSnapshotArgs {
  specifier: String,
  version: String,
}

/// The language service is dropping a reference to a source file snapshot, and
/// we can drop our version of that document.
fn dispose(state: &mut State, args: Value) -> Result<Value, AnyError> {
  let mark = state.state_snapshot.performance.mark("op_dispose");
  let v: SourceSnapshotArgs = serde_json::from_value(args)?;
  state
    .snapshots
    .remove(&(v.specifier.into(), v.version.into()));
  state.state_snapshot.performance.measure(mark);
  Ok(json!(true))
}

#[derive(Debug, Deserialize)]
#[serde(rename_all = "camelCase")]
struct GetChangeRangeArgs {
  specifier: String,
  old_length: u32,
  old_version: String,
  version: String,
}

/// The language service wants to compare an old snapshot with a new snapshot to
/// determine what source hash changed.
fn get_change_range(state: &mut State, args: Value) -> Result<Value, AnyError> {
  let mark = state.state_snapshot.performance.mark("op_get_change_range");
  let v: GetChangeRangeArgs = serde_json::from_value(args.clone())?;
  cache_snapshot(state, v.specifier.clone(), v.version.clone())?;
  if let Some(current) = state
    .snapshots
    .get(&(v.specifier.clone().into(), v.version.into()))
  {
    if let Some(prev) = state
      .snapshots
      .get(&(v.specifier.clone().into(), v.old_version.clone().into()))
    {
      state.state_snapshot.performance.measure(mark);
      Ok(text::get_range_change(prev, current))
    } else {
      let new_length = current.encode_utf16().count();
      state.state_snapshot.performance.measure(mark);
      // when a local file is opened up in the editor, the compiler might
      // already have a snapshot of it in memory, and will request it, but we
      // now are working off in memory versions of the document, and so need
      // to tell tsc to reset the whole document
      Ok(json!({
        "span": {
          "start": 0,
          "length": v.old_length,
        },
        "newLength": new_length,
      }))
    }
  } else {
    state.state_snapshot.performance.measure(mark);
    Err(custom_error(
      "MissingSnapshot",
      format!(
        "The current snapshot version is missing.\n  Args: \"{}\"",
        args
      ),
    ))
  }
}

fn get_length(state: &mut State, args: Value) -> Result<Value, AnyError> {
  let mark = state.state_snapshot.performance.mark("op_get_length");
  let v: SourceSnapshotArgs = serde_json::from_value(args)?;
  let specifier = ModuleSpecifier::resolve_url(&v.specifier)?;
  if let Some(Some(asset)) = state.state_snapshot.assets.get(&specifier) {
    Ok(json!(asset.length))
  } else if state.state_snapshot.documents.contains_key(&specifier) {
    cache_snapshot(state, v.specifier.clone(), v.version.clone())?;
    let content = state
      .snapshots
      .get(&(v.specifier.into(), v.version.into()))
      .unwrap();
    state.state_snapshot.performance.measure(mark);
    Ok(json!(content.encode_utf16().count()))
  } else {
    let sources = &mut state.state_snapshot.sources;
    state.state_snapshot.performance.measure(mark);
    Ok(json!(sources.get_length_utf16(&specifier).unwrap()))
  }
}

#[derive(Debug, Deserialize)]
#[serde(rename_all = "camelCase")]
struct GetTextArgs {
  specifier: String,
  version: String,
  start: usize,
  end: usize,
}

fn get_text(state: &mut State, args: Value) -> Result<Value, AnyError> {
  let mark = state.state_snapshot.performance.mark("op_get_text");
  let v: GetTextArgs = serde_json::from_value(args)?;
  let specifier = ModuleSpecifier::resolve_url(&v.specifier)?;
  let content =
    if let Some(Some(content)) = state.state_snapshot.assets.get(&specifier) {
      content.text.clone()
    } else if state.state_snapshot.documents.contains_key(&specifier) {
      cache_snapshot(state, v.specifier.clone(), v.version.clone())?;
      state
        .snapshots
        .get(&(v.specifier.into(), v.version.into()))
        .unwrap()
        .clone()
    } else {
      state.state_snapshot.sources.get_source(&specifier).unwrap()
    };
  state.state_snapshot.performance.measure(mark);
  Ok(json!(text::slice(&content, v.start..v.end)))
}

fn resolve(state: &mut State, args: Value) -> Result<Value, AnyError> {
  let mark = state.state_snapshot.performance.mark("op_resolve");
  let v: ResolveArgs = serde_json::from_value(args)?;
  let mut resolved = Vec::<Option<(String, String)>>::new();
  let referrer = ModuleSpecifier::resolve_url(&v.base)?;
  let sources = &mut state.state_snapshot.sources;

  if state.state_snapshot.documents.contains_key(&referrer) {
    if let Some(dependencies) =
      state.state_snapshot.documents.dependencies(&referrer)
    {
      for specifier in &v.specifiers {
        if specifier.starts_with("asset:///") {
          resolved.push(Some((
            specifier.clone(),
            MediaType::from(specifier).as_ts_extension(),
          )))
        } else if let Some(dependency) = dependencies.get(specifier) {
          let resolved_import =
            if let Some(resolved_import) = &dependency.maybe_type {
              resolved_import.clone()
            } else if let Some(resolved_import) = &dependency.maybe_code {
              resolved_import.clone()
            } else {
              ResolvedDependency::Err(ResolvedDependencyErr::Missing)
            };
          if let ResolvedDependency::Resolved(resolved_specifier) =
            resolved_import
          {
            if state
              .state_snapshot
              .documents
              .contains_key(&resolved_specifier)
            {
              let media_type = MediaType::from(&resolved_specifier);
              resolved.push(Some((
                resolved_specifier.to_string(),
                media_type.as_ts_extension(),
              )));
            } else if sources.contains_key(&resolved_specifier) {
              let media_type = if let Some(media_type) =
                sources.get_media_type(&resolved_specifier)
              {
                media_type
              } else {
                MediaType::from(&resolved_specifier)
              };
              resolved.push(Some((
                resolved_specifier.to_string(),
                media_type.as_ts_extension(),
              )));
            } else {
              resolved.push(None);
            }
          } else {
            resolved.push(None);
          }
        }
      }
    }
  } else if sources.contains_key(&referrer) {
    for specifier in &v.specifiers {
      if let Some((resolved_specifier, media_type)) =
        sources.resolve_import(specifier, &referrer)
      {
        resolved.push(Some((
          resolved_specifier.to_string(),
          media_type.as_ts_extension(),
        )));
      } else {
        resolved.push(None);
      }
    }
  } else {
    state.state_snapshot.performance.measure(mark);
    return Err(custom_error(
      "NotFound",
      format!(
        "the referring ({}) specifier is unexpectedly missing",
        referrer
      ),
    ));
  }

  state.state_snapshot.performance.measure(mark);
  Ok(json!(resolved))
}

fn respond(state: &mut State, args: Value) -> Result<Value, AnyError> {
  state.response = Some(serde_json::from_value(args)?);
  Ok(json!(true))
}

#[allow(clippy::unnecessary_wraps)]
fn script_names(state: &mut State, _args: Value) -> Result<Value, AnyError> {
  Ok(json!(state.state_snapshot.documents.open_specifiers()))
}

#[derive(Debug, Deserialize)]
#[serde(rename_all = "camelCase")]
struct ScriptVersionArgs {
  specifier: String,
}

fn script_version(state: &mut State, args: Value) -> Result<Value, AnyError> {
  let mark = state.state_snapshot.performance.mark("op_script_version");
  let v: ScriptVersionArgs = serde_json::from_value(args)?;
  let specifier = ModuleSpecifier::resolve_url(&v.specifier)?;
  if specifier.as_url().scheme() == "asset" {
    return if state.state_snapshot.assets.contains_key(&specifier) {
      Ok(json!("1"))
    } else {
      Ok(json!(null))
    };
  } else if let Some(version) =
    state.state_snapshot.documents.version(&specifier)
  {
    return Ok(json!(version.to_string()));
  } else {
    let sources = &mut state.state_snapshot.sources;
    if let Some(version) = sources.get_script_version(&specifier) {
      return Ok(json!(version));
    }
  }

  state.state_snapshot.performance.measure(mark);
  Ok(json!(null))
}

#[derive(Debug, Deserialize)]
#[serde(rename_all = "camelCase")]
struct SetAssetArgs {
  text: Option<String>,
}

fn set_asset(state: &mut State, args: Value) -> Result<Value, AnyError> {
  let v: SetAssetArgs = serde_json::from_value(args)?;
  state.asset = v.text;
  Ok(json!(true))
}

/// Create and setup a JsRuntime based on a snapshot. It is expected that the
/// supplied snapshot is an isolate that contains the TypeScript language
/// server.
pub fn start(debug: bool) -> Result<JsRuntime, AnyError> {
  let mut runtime = JsRuntime::new(RuntimeOptions {
    startup_snapshot: Some(tsc::compiler_snapshot()),
    ..Default::default()
  });

  {
    let op_state = runtime.op_state();
    let mut op_state = op_state.borrow_mut();
    op_state.put(State::new(StateSnapshot::default()));
  }

  runtime.register_op("op_dispose", op(dispose));
  runtime.register_op("op_get_change_range", op(get_change_range));
  runtime.register_op("op_get_length", op(get_length));
  runtime.register_op("op_get_text", op(get_text));
  runtime.register_op("op_resolve", op(resolve));
  runtime.register_op("op_respond", op(respond));
  runtime.register_op("op_script_names", op(script_names));
  runtime.register_op("op_script_version", op(script_version));
  runtime.register_op("op_set_asset", op(set_asset));

  let init_config = json!({ "debug": debug });
  let init_src = format!("globalThis.serverInit({});", init_config);

  runtime.execute("[native code]", &init_src)?;
  Ok(runtime)
}

#[derive(Debug, Serialize)]
#[serde(rename_all = "kebab-case")]
#[allow(dead_code)]
pub enum QuotePreference {
  Auto,
  Double,
  Single,
}

#[derive(Debug, Serialize)]
#[serde(rename_all = "kebab-case")]
#[allow(dead_code)]
pub enum ImportModuleSpecifierPreference {
  Auto,
  Relative,
  NonRelative,
}

#[derive(Debug, Serialize)]
#[serde(rename_all = "kebab-case")]
#[allow(dead_code)]
pub enum ImportModuleSpecifierEnding {
  Auto,
  Minimal,
  Index,
  Js,
}

#[derive(Debug, Serialize)]
#[serde(rename_all = "kebab-case")]
#[allow(dead_code)]
pub enum IncludePackageJsonAutoImports {
  Auto,
  On,
  Off,
}

#[derive(Debug, Default, Serialize)]
#[serde(rename_all = "camelCase")]
pub struct UserPreferences {
  #[serde(skip_serializing_if = "Option::is_none")]
  pub disable_suggestions: Option<bool>,
  #[serde(skip_serializing_if = "Option::is_none")]
  pub quote_preference: Option<QuotePreference>,
  #[serde(skip_serializing_if = "Option::is_none")]
  pub include_completions_for_module_exports: Option<bool>,
  #[serde(skip_serializing_if = "Option::is_none")]
  pub include_automatic_optional_chain_completions: Option<bool>,
  #[serde(skip_serializing_if = "Option::is_none")]
  pub include_completions_with_insert_text: Option<bool>,
  #[serde(skip_serializing_if = "Option::is_none")]
  pub import_module_specifier_preference:
    Option<ImportModuleSpecifierPreference>,
  #[serde(skip_serializing_if = "Option::is_none")]
  pub import_module_specifier_ending: Option<ImportModuleSpecifierEnding>,
  #[serde(skip_serializing_if = "Option::is_none")]
  pub allow_text_changes_in_new_files: Option<bool>,
  #[serde(skip_serializing_if = "Option::is_none")]
  pub provide_prefix_and_suffix_text_for_rename: Option<bool>,
  #[serde(skip_serializing_if = "Option::is_none")]
  pub include_package_json_auto_imports: Option<IncludePackageJsonAutoImports>,
  #[serde(skip_serializing_if = "Option::is_none")]
  pub provide_refactor_not_applicable_reason: Option<bool>,
}

#[derive(Debug, Default, Serialize)]
#[serde(rename_all = "camelCase")]
pub struct SignatureHelpItemsOptions {
  #[serde(skip_serializing_if = "Option::is_none")]
  pub trigger_reason: Option<SignatureHelpTriggerReason>,
}

#[derive(Debug, Default, Serialize)]
#[serde(rename_all = "camelCase")]
pub struct SignatureHelpTriggerReason {
  pub kind: String,
  #[serde(skip_serializing_if = "Option::is_none")]
  pub trigger_character: Option<String>,
}

/// Methods that are supported by the Language Service in the compiler isolate.
#[derive(Debug)]
pub enum RequestMethod {
  /// Configure the compilation settings for the server.
  Configure(TsConfig),
  /// Get rename locations at a given position.
  FindRenameLocations((ModuleSpecifier, u32, bool, bool, bool)),
  /// Retrieve the text of an assets that exists in memory in the isolate.
  GetAsset(ModuleSpecifier),
  /// Retrieve code fixes for a range of a file with the provided error codes.
  GetCodeFixes((ModuleSpecifier, u32, u32, Vec<String>)),
  /// Get completion information at a given position (IntelliSense).
  GetCompletions((ModuleSpecifier, u32, UserPreferences)),
  /// Retrieve the combined code fixes for a fix id for a module.
  GetCombinedCodeFix((ModuleSpecifier, Value)),
  /// Get declaration information for a specific position.
  GetDefinition((ModuleSpecifier, u32)),
  /// Return diagnostics for given file.
  GetDiagnostics(Vec<ModuleSpecifier>),
  /// Return document highlights at position.
  GetDocumentHighlights((ModuleSpecifier, u32, Vec<ModuleSpecifier>)),
  /// Get implementation information for a specific position.
  GetImplementation((ModuleSpecifier, u32)),
  /// Get a "navigation tree" for a specifier.
  GetNavigationTree(ModuleSpecifier),
  /// Return quick info at position (hover information).
  GetQuickInfo((ModuleSpecifier, u32)),
  /// Get document references for a specific position.
  GetReferences((ModuleSpecifier, u32)),
<<<<<<< HEAD
  /// Get signature help items for a specific position.
  GetSignatureHelpItems((ModuleSpecifier, u32, SignatureHelpItemsOptions)),
=======
  /// Get the diagnostic codes that support some form of code fix.
  GetSupportedCodeFixes,
>>>>>>> 7e9028b5
}

impl RequestMethod {
  pub fn to_value(&self, id: usize) -> Value {
    match self {
      RequestMethod::Configure(config) => json!({
        "id": id,
        "method": "configure",
        "compilerOptions": config,
      }),
      RequestMethod::FindRenameLocations((
        specifier,
        position,
        find_in_strings,
        find_in_comments,
        provide_prefix_and_suffix_text_for_rename,
      )) => {
        json!({
          "id": id,
          "method": "findRenameLocations",
          "specifier": specifier,
          "position": position,
          "findInStrings": find_in_strings,
          "findInComments": find_in_comments,
          "providePrefixAndSuffixTextForRename": provide_prefix_and_suffix_text_for_rename
        })
      }
      RequestMethod::GetAsset(specifier) => json!({
        "id": id,
        "method": "getAsset",
        "specifier": specifier,
      }),
      RequestMethod::GetCodeFixes((
        specifier,
        start_pos,
        end_pos,
        error_codes,
      )) => json!({
        "id": id,
        "method": "getCodeFixes",
        "specifier": specifier,
        "startPosition": start_pos,
        "endPosition": end_pos,
        "errorCodes": error_codes,
      }),
      RequestMethod::GetCombinedCodeFix((specifier, fix_id)) => json!({
        "id": id,
        "method": "getCombinedCodeFix",
        "specifier": specifier,
        "fixId": fix_id,
      }),
      RequestMethod::GetCompletions((specifier, position, preferences)) => {
        json!({
          "id": id,
          "method": "getCompletions",
          "specifier": specifier,
          "position": position,
          "preferences": preferences,
        })
      }
      RequestMethod::GetDefinition((specifier, position)) => json!({
        "id": id,
        "method": "getDefinition",
        "specifier": specifier,
        "position": position,
      }),
      RequestMethod::GetDiagnostics(specifiers) => json!({
        "id": id,
        "method": "getDiagnostics",
        "specifiers": specifiers,
      }),
      RequestMethod::GetDocumentHighlights((
        specifier,
        position,
        files_to_search,
      )) => json!({
        "id": id,
        "method": "getDocumentHighlights",
        "specifier": specifier,
        "position": position,
        "filesToSearch": files_to_search,
      }),
      RequestMethod::GetImplementation((specifier, position)) => json!({
        "id": id,
        "method": "getImplementation",
        "specifier": specifier,
        "position": position,
      }),
      RequestMethod::GetNavigationTree(specifier) => json!({
        "id": id,
        "method": "getNavigationTree",
        "specifier": specifier,
      }),
      RequestMethod::GetQuickInfo((specifier, position)) => json!({
        "id": id,
        "method": "getQuickInfo",
        "specifier": specifier,
        "position": position,
      }),
      RequestMethod::GetReferences((specifier, position)) => json!({
        "id": id,
        "method": "getReferences",
        "specifier": specifier,
        "position": position,
      }),
<<<<<<< HEAD
      RequestMethod::GetSignatureHelpItems((specifier, position, options)) => {
        json!({
          "id": id,
          "method": "getSignatureHelpItems",
          "specifier": specifier,
          "position": position,
          "options": options,
        })
      }
=======
      RequestMethod::GetSupportedCodeFixes => json!({
        "id": id,
        "method": "getSupportedCodeFixes",
      }),
>>>>>>> 7e9028b5
    }
  }
}

/// Send a request into a runtime and return the JSON value of the response.
pub fn request(
  runtime: &mut JsRuntime,
  state_snapshot: StateSnapshot,
  method: RequestMethod,
) -> Result<Value, AnyError> {
  let id = {
    let op_state = runtime.op_state();
    let mut op_state = op_state.borrow_mut();
    let state = op_state.borrow_mut::<State>();
    state.state_snapshot = state_snapshot;
    state.last_id += 1;
    state.last_id
  };
  let request_params = method.to_value(id);
  let request_src = format!("globalThis.serverRequest({});", request_params);
  runtime.execute("[native_code]", &request_src)?;

  let op_state = runtime.op_state();
  let mut op_state = op_state.borrow_mut();
  let state = op_state.borrow_mut::<State>();

  if let Some(response) = state.response.clone() {
    state.response = None;
    Ok(response.data)
  } else {
    Err(custom_error(
      "RequestError",
      "The response was not received for the request.",
    ))
  }
}

#[cfg(test)]
mod tests {
  use super::*;
  use crate::lsp::documents::DocumentCache;

  fn mock_state_snapshot(sources: Vec<(&str, &str, i32)>) -> StateSnapshot {
    let mut documents = DocumentCache::default();
    for (specifier, content, version) in sources {
      let specifier = ModuleSpecifier::resolve_url(specifier)
        .expect("failed to create specifier");
      documents.open(specifier, version, content);
    }
    StateSnapshot {
      documents,
      ..Default::default()
    }
  }

  fn setup(
    debug: bool,
    config: Value,
    sources: Vec<(&str, &str, i32)>,
  ) -> (JsRuntime, StateSnapshot) {
    let state_snapshot = mock_state_snapshot(sources.clone());
    let mut runtime = start(debug).expect("could not start server");
    let ts_config = TsConfig::new(config);
    assert_eq!(
      request(
        &mut runtime,
        state_snapshot.clone(),
        RequestMethod::Configure(ts_config)
      )
      .expect("failed request"),
      json!(true)
    );
    (runtime, state_snapshot)
  }

  #[test]
  fn test_replace_links() {
    let actual = replace_links(r"test {@link http://deno.land/x/mod.ts} test");
    assert_eq!(
      actual,
      r"test [http://deno.land/x/mod.ts](http://deno.land/x/mod.ts) test"
    );
    let actual =
      replace_links(r"test {@link http://deno.land/x/mod.ts a link} test");
    assert_eq!(actual, r"test [a link](http://deno.land/x/mod.ts) test");
    let actual =
      replace_links(r"test {@linkcode http://deno.land/x/mod.ts a link} test");
    assert_eq!(actual, r"test [`a link`](http://deno.land/x/mod.ts) test");
  }

  #[test]
  fn test_project_configure() {
    setup(
      false,
      json!({
        "target": "esnext",
        "module": "esnext",
        "noEmit": true,
      }),
      vec![],
    );
  }

  #[test]
  fn test_project_reconfigure() {
    let (mut runtime, state_snapshot) = setup(
      false,
      json!({
        "target": "esnext",
        "module": "esnext",
        "noEmit": true,
      }),
      vec![],
    );
    let ts_config = TsConfig::new(json!({
      "target": "esnext",
      "module": "esnext",
      "noEmit": true,
      "lib": ["deno.ns", "deno.worker"]
    }));
    let result = request(
      &mut runtime,
      state_snapshot,
      RequestMethod::Configure(ts_config),
    );
    assert!(result.is_ok());
    let response = result.unwrap();
    assert_eq!(response, json!(true));
  }

  #[test]
  fn test_get_diagnostics() {
    let (mut runtime, state_snapshot) = setup(
      false,
      json!({
        "target": "esnext",
        "module": "esnext",
        "noEmit": true,
      }),
      vec![("file:///a.ts", r#"console.log("hello deno");"#, 1)],
    );
    let specifier = ModuleSpecifier::resolve_url("file:///a.ts")
      .expect("could not resolve url");
    let result = request(
      &mut runtime,
      state_snapshot,
      RequestMethod::GetDiagnostics(vec![specifier]),
    );
    assert!(result.is_ok());
    let response = result.unwrap();
    assert_eq!(
      response,
      json!({
        "file:///a.ts": [
          {
            "start": {
              "line": 0,
              "character": 0,
            },
            "end": {
              "line": 0,
              "character": 7
            },
            "fileName": "file:///a.ts",
            "messageText": "Cannot find name 'console'. Do you need to change your target library? Try changing the `lib` compiler option to include 'dom'.",
            "sourceLine": "console.log(\"hello deno\");",
            "category": 1,
            "code": 2584
          }
        ]
      })
    );
  }

  #[test]
  fn test_get_diagnostics_lib() {
    let (mut runtime, state_snapshot) = setup(
      false,
      json!({
        "target": "esnext",
        "module": "esnext",
        "jsx": "react",
        "lib": ["esnext", "dom", "deno.ns"],
        "noEmit": true,
      }),
      vec![("file:///a.ts", r#"console.log(document.location);"#, 1)],
    );
    let specifier = ModuleSpecifier::resolve_url("file:///a.ts")
      .expect("could not resolve url");
    let result = request(
      &mut runtime,
      state_snapshot,
      RequestMethod::GetDiagnostics(vec![specifier]),
    );
    assert!(result.is_ok());
    let response = result.unwrap();
    assert_eq!(response, json!({ "file:///a.ts": [] }));
  }

  #[test]
  fn test_module_resolution() {
    let (mut runtime, state_snapshot) = setup(
      false,
      json!({
        "target": "esnext",
        "module": "esnext",
        "lib": ["deno.ns", "deno.window"],
        "noEmit": true,
      }),
      vec![(
        "file:///a.ts",
        r#"
        import { B } from "https://deno.land/x/b/mod.ts";

        const b = new B();

        console.log(b);
      "#,
        1,
      )],
    );
    let specifier = ModuleSpecifier::resolve_url("file:///a.ts")
      .expect("could not resolve url");
    let result = request(
      &mut runtime,
      state_snapshot,
      RequestMethod::GetDiagnostics(vec![specifier]),
    );
    assert!(result.is_ok());
    let response = result.unwrap();
    assert_eq!(response, json!({ "file:///a.ts": [] }));
  }

  #[test]
  fn test_bad_module_specifiers() {
    let (mut runtime, state_snapshot) = setup(
      false,
      json!({
        "target": "esnext",
        "module": "esnext",
        "lib": ["deno.ns", "deno.window"],
        "noEmit": true,
      }),
      vec![(
        "file:///a.ts",
        r#"
        import { A } from ".";
        "#,
        1,
      )],
    );
    let specifier = ModuleSpecifier::resolve_url("file:///a.ts")
      .expect("could not resolve url");
    let result = request(
      &mut runtime,
      state_snapshot,
      RequestMethod::GetDiagnostics(vec![specifier]),
    );
    assert!(result.is_ok());
    let response = result.unwrap();
    assert_eq!(
      response,
      json!({
        "file:///a.ts": [{
          "start": {
            "line": 1,
            "character": 8
          },
          "end": {
            "line": 1,
            "character": 30
          },
          "fileName": "file:///a.ts",
          "messageText": "\'A\' is declared but its value is never read.",
          "sourceLine": "        import { A } from \".\";",
          "category": 2,
          "code": 6133,
          "reportsUnnecessary": true,
        }]
      })
    );
  }

  #[test]
  fn test_remote_modules() {
    let (mut runtime, state_snapshot) = setup(
      false,
      json!({
        "target": "esnext",
        "module": "esnext",
        "lib": ["deno.ns", "deno.window"],
        "noEmit": true,
      }),
      vec![(
        "file:///a.ts",
        r#"
        import { B } from "https://deno.land/x/b/mod.ts";

        const b = new B();

        console.log(b);
      "#,
        1,
      )],
    );
    let specifier = ModuleSpecifier::resolve_url("file:///a.ts")
      .expect("could not resolve url");
    let result = request(
      &mut runtime,
      state_snapshot,
      RequestMethod::GetDiagnostics(vec![specifier]),
    );
    assert!(result.is_ok());
    let response = result.unwrap();
    assert_eq!(response, json!({ "file:///a.ts": [] }));
  }

  #[test]
  fn test_partial_modules() {
    let (mut runtime, state_snapshot) = setup(
      false,
      json!({
        "target": "esnext",
        "module": "esnext",
        "lib": ["deno.ns", "deno.window"],
        "noEmit": true,
      }),
      vec![(
        "file:///a.ts",
        r#"
        import {
          Application,
          Context,
          Router,
          Status,
        } from "https://deno.land/x/oak@v6.3.2/mod.ts";

        import * as test from
      "#,
        1,
      )],
    );
    let specifier = ModuleSpecifier::resolve_url("file:///a.ts")
      .expect("could not resolve url");
    let result = request(
      &mut runtime,
      state_snapshot,
      RequestMethod::GetDiagnostics(vec![specifier]),
    );
    assert!(result.is_ok());
    let response = result.unwrap();
    assert_eq!(
      response,
      json!({
        "file:///a.ts": [{
          "start": {
            "line": 1,
            "character": 8
          },
          "end": {
            "line": 6,
            "character": 55,
          },
          "fileName": "file:///a.ts",
          "messageText": "All imports in import declaration are unused.",
          "sourceLine": "        import {",
          "category": 2,
          "code": 6192,
          "reportsUnnecessary": true
        }, {
          "start": {
            "line": 8,
            "character": 29
          },
          "end": {
            "line": 8,
            "character": 29
          },
          "fileName": "file:///a.ts",
          "messageText": "Expression expected.",
          "sourceLine": "        import * as test from",
          "category": 1,
          "code": 1109
        }]
      })
    );
  }

  #[test]
  fn test_no_debug_failure() {
    let (mut runtime, state_snapshot) = setup(
      false,
      json!({
        "target": "esnext",
        "module": "esnext",
        "lib": ["deno.ns", "deno.window"],
        "noEmit": true,
      }),
      vec![("file:///a.ts", r#"const url = new URL("b.js", import."#, 1)],
    );
    let specifier = ModuleSpecifier::resolve_url("file:///a.ts")
      .expect("could not resolve url");
    let result = request(
      &mut runtime,
      state_snapshot,
      RequestMethod::GetDiagnostics(vec![specifier]),
    );
    assert!(result.is_ok());
    let response = result.unwrap();
    assert_eq!(response, json!({}));
  }

  #[test]
  fn test_request_asset() {
    let (mut runtime, state_snapshot) = setup(
      false,
      json!({
        "target": "esnext",
        "module": "esnext",
        "lib": ["deno.ns", "deno.window"],
        "noEmit": true,
      }),
      vec![],
    );
    let specifier = ModuleSpecifier::resolve_url("asset:///lib.esnext.d.ts")
      .expect("could not resolve url");
    let result = request(
      &mut runtime,
      state_snapshot,
      RequestMethod::GetAsset(specifier),
    );
    assert!(result.is_ok());
    let response: Option<String> =
      serde_json::from_value(result.unwrap()).unwrap();
    assert!(response.is_some());
  }
}<|MERGE_RESOLUTION|>--- conflicted
+++ resolved
@@ -1486,13 +1486,10 @@
   GetQuickInfo((ModuleSpecifier, u32)),
   /// Get document references for a specific position.
   GetReferences((ModuleSpecifier, u32)),
-<<<<<<< HEAD
   /// Get signature help items for a specific position.
   GetSignatureHelpItems((ModuleSpecifier, u32, SignatureHelpItemsOptions)),
-=======
   /// Get the diagnostic codes that support some form of code fix.
   GetSupportedCodeFixes,
->>>>>>> 7e9028b5
 }
 
 impl RequestMethod {
@@ -1598,7 +1595,6 @@
         "specifier": specifier,
         "position": position,
       }),
-<<<<<<< HEAD
       RequestMethod::GetSignatureHelpItems((specifier, position, options)) => {
         json!({
           "id": id,
@@ -1608,12 +1604,10 @@
           "options": options,
         })
       }
-=======
       RequestMethod::GetSupportedCodeFixes => json!({
         "id": id,
         "method": "getSupportedCodeFixes",
       }),
->>>>>>> 7e9028b5
     }
   }
 }
