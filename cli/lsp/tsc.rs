--- conflicted
+++ resolved
@@ -2484,119 +2484,6 @@
   Ok(result)
 }
 
-<<<<<<< HEAD
-=======
-#[derive(Debug, Deserialize, Serialize)]
-#[serde(rename_all = "camelCase")]
-struct GetChangeRangeArgs {
-  specifier: String,
-  old_length: u32,
-  old_version: String,
-  version: String,
-}
-
-/// The language service wants to compare an old snapshot with a new snapshot to
-/// determine what source has changed.
-#[op]
-fn op_get_change_range(
-  state: &mut OpState,
-  args: GetChangeRangeArgs,
-) -> Result<Value, AnyError> {
-  let state = state.borrow_mut::<State>();
-  let mark = state.performance.mark("op_get_change_range", Some(&args));
-  let specifier = state.normalize_specifier(&args.specifier)?;
-  cache_snapshot(state, &specifier, args.version.clone())?;
-  let r = if let Some(current) = state
-    .snapshots
-    .get(&(specifier.clone(), args.version.clone().into()))
-  {
-    if let Some(prev) = state
-      .snapshots
-      .get(&(specifier, args.old_version.clone().into()))
-    {
-      Ok(text::get_range_change(prev, current))
-    } else {
-      let new_length = current.encode_utf16().count();
-      // when a local file is opened up in the editor, the compiler might
-      // already have a snapshot of it in memory, and will request it, but we
-      // now are working off in memory versions of the document, and so need
-      // to tell tsc to reset the whole document
-      Ok(json!({
-        "span": {
-          "start": 0,
-          "length": args.old_length,
-        },
-        "newLength": new_length,
-      }))
-    }
-  } else {
-    Err(custom_error(
-      "MissingSnapshot",
-      format!(
-        "The current snapshot version is missing.\n  Args: \"{:?}\"",
-        args
-      ),
-    ))
-  };
-
-  state.performance.measure(mark);
-  r
-}
-
-#[op]
-fn op_get_length(
-  state: &mut OpState,
-  args: SourceSnapshotArgs,
-) -> Result<usize, AnyError> {
-  let state = state.borrow_mut::<State>();
-  let mark = state.performance.mark("op_get_length", Some(&args));
-  let specifier = state.normalize_specifier(args.specifier)?;
-  let r = if let Some(asset) = state.state_snapshot.assets.get(&specifier) {
-    Ok(asset.length())
-  } else {
-    cache_snapshot(state, &specifier, args.version.clone())?;
-    let content = state
-      .snapshots
-      .get(&(specifier, args.version.into()))
-      .unwrap();
-    Ok(content.encode_utf16().count())
-  };
-  state.performance.measure(mark);
-  r
-}
-
-#[derive(Debug, Deserialize, Serialize)]
-#[serde(rename_all = "camelCase")]
-struct GetTextArgs {
-  specifier: String,
-  version: String,
-  start: usize,
-  end: usize,
-}
-
-#[op]
-fn op_get_text(
-  state: &mut OpState,
-  args: GetTextArgs,
-) -> Result<String, AnyError> {
-  let state = state.borrow_mut::<State>();
-  let mark = state.performance.mark("op_get_text", Some(&args));
-  let specifier = state.normalize_specifier(args.specifier)?;
-  let maybe_asset = state.state_snapshot.assets.get(&specifier);
-  let content = if let Some(content) = &maybe_asset {
-    content.text_str()
-  } else {
-    cache_snapshot(state, &specifier, args.version.clone())?;
-    state
-      .snapshots
-      .get(&(specifier, args.version.into()))
-      .unwrap()
-  };
-  state.performance.measure(mark);
-  Ok(text::slice(content, args.start..args.end).to_string())
-}
-
->>>>>>> e24b8f07
 #[op]
 fn op_is_cancelled(state: &mut OpState) -> Result<bool, AnyError> {
   let state = state.borrow_mut::<State>();
