// Copyright 2018-2023 the Deno authors. All rights reserved. MIT license.

use super::analysis::CodeActionData;
use super::code_lens;
use super::config;
use super::documents::AssetOrDocument;
use super::documents::DocumentsFilter;
use super::language_server;
use super::language_server::StateSnapshot;
use super::performance::Performance;
use super::refactor::RefactorCodeActionData;
use super::refactor::ALL_KNOWN_REFACTOR_ACTION_KINDS;
use super::refactor::EXTRACT_CONSTANT;
use super::refactor::EXTRACT_INTERFACE;
use super::refactor::EXTRACT_TYPE;
use super::semantic_tokens;
use super::semantic_tokens::SemanticTokensBuilder;
use super::text::LineIndex;
use super::urls::LspClientUrl;
use super::urls::LspUrlMap;
use super::urls::INVALID_SPECIFIER;

use crate::args::FmtOptionsConfig;
use crate::args::TsConfig;
use crate::cache::HttpCache;
use crate::lsp::cache::CacheMetadata;
use crate::lsp::documents::Documents;
use crate::lsp::logging::lsp_warn;
use crate::tsc;
use crate::tsc::ResolveArgs;
use crate::util::path::relative_specifier;
use crate::util::path::specifier_to_file_path;

use dashmap::DashMap;
use deno_ast::MediaType;
use deno_core::anyhow::anyhow;
use deno_core::error::custom_error;
use deno_core::error::AnyError;
use deno_core::futures::FutureExt;
use deno_core::located_script_name;
use deno_core::op2;
use deno_core::parking_lot::Mutex;
use deno_core::resolve_url;
use deno_core::serde::de;
use deno_core::serde::Deserialize;
use deno_core::serde::Serialize;
use deno_core::serde_json;
use deno_core::serde_json::json;
use deno_core::serde_json::Value;
use deno_core::serde_v8;
use deno_core::v8;
use deno_core::JsRuntime;
use deno_core::ModuleSpecifier;
use deno_core::OpState;
use deno_core::RuntimeOptions;
use deno_runtime::inspector_server::InspectorServer;
use deno_runtime::tokio_util::create_basic_runtime;
use lazy_regex::lazy_regex;
use log::error;
use once_cell::sync::Lazy;
use regex::Captures;
use regex::Regex;
use serde_repr::Deserialize_repr;
use serde_repr::Serialize_repr;
use std::cmp;
use std::collections::HashMap;
use std::collections::HashSet;
use std::ops::Range;
use std::path::Path;
use std::sync::Arc;
use std::thread;
use text_size::TextRange;
use text_size::TextSize;
use tokio::sync::mpsc;
use tokio::sync::mpsc::UnboundedReceiver;
use tokio::sync::oneshot;
use tokio_util::sync::CancellationToken;
use tower_lsp::jsonrpc::Error as LspError;
use tower_lsp::jsonrpc::Result as LspResult;
use tower_lsp::lsp_types as lsp;

static BRACKET_ACCESSOR_RE: Lazy<Regex> =
  lazy_regex!(r#"^\[['"](.+)[\['"]\]$"#);
static CAPTION_RE: Lazy<Regex> =
  lazy_regex!(r"<caption>(.*?)</caption>\s*\r?\n((?:\s|\S)*)");
static CODEBLOCK_RE: Lazy<Regex> = lazy_regex!(r"^\s*[~`]{3}");
static EMAIL_MATCH_RE: Lazy<Regex> = lazy_regex!(r"(.+)\s<([-.\w]+@[-.\w]+)>");
static HTTP_RE: Lazy<Regex> = lazy_regex!(r#"(?i)^https?:"#);
static JSDOC_LINKS_RE: Lazy<Regex> = lazy_regex!(
  r"(?i)\{@(link|linkplain|linkcode) (https?://[^ |}]+?)(?:[| ]([^{}\n]+?))?\}"
);
static PART_KIND_MODIFIER_RE: Lazy<Regex> = lazy_regex!(r",|\s+");
static PART_RE: Lazy<Regex> = lazy_regex!(r"^(\S+)\s*-?\s*");
static SCOPE_RE: Lazy<Regex> = lazy_regex!(r"scope_(\d)");

const FILE_EXTENSION_KIND_MODIFIERS: &[&str] =
  &[".d.ts", ".ts", ".tsx", ".js", ".jsx", ".json"];

type Request = (
  TscRequest,
  Arc<StateSnapshot>,
  oneshot::Sender<Result<Value, AnyError>>,
  CancellationToken,
);

#[derive(Debug, Clone, Copy, Serialize_repr)]
#[repr(u8)]
pub enum IndentStyle {
  #[allow(dead_code)]
  None = 0,
  Block = 1,
  #[allow(dead_code)]
  Smart = 2,
}

/// Relevant subset of https://github.com/denoland/deno/blob/v1.37.1/cli/tsc/dts/typescript.d.ts#L6658.
#[derive(Clone, Debug, Default, Serialize)]
#[serde(rename_all = "camelCase")]
pub struct FormatCodeSettings {
  base_indent_size: Option<u8>,
  indent_size: Option<u8>,
  tab_size: Option<u8>,
  new_line_character: Option<String>,
  convert_tabs_to_spaces: Option<bool>,
  indent_style: Option<IndentStyle>,
  trim_trailing_whitespace: Option<bool>,
  insert_space_after_comma_delimiter: Option<bool>,
  insert_space_after_semicolon_in_for_statements: Option<bool>,
  insert_space_before_and_after_binary_operators: Option<bool>,
  insert_space_after_constructor: Option<bool>,
  insert_space_after_keywords_in_control_flow_statements: Option<bool>,
  insert_space_after_function_keyword_for_anonymous_functions: Option<bool>,
  insert_space_after_opening_and_before_closing_nonempty_parenthesis:
    Option<bool>,
  insert_space_after_opening_and_before_closing_nonempty_brackets: Option<bool>,
  insert_space_after_opening_and_before_closing_nonempty_braces: Option<bool>,
  insert_space_after_opening_and_before_closing_template_string_braces:
    Option<bool>,
  insert_space_after_opening_and_before_closing_jsx_expression_braces:
    Option<bool>,
  insert_space_after_type_assertion: Option<bool>,
  insert_space_before_function_parenthesis: Option<bool>,
  place_open_brace_on_new_line_for_functions: Option<bool>,
  place_open_brace_on_new_line_for_control_blocks: Option<bool>,
  insert_space_before_type_annotation: Option<bool>,
  indent_multi_line_object_literal_beginning_on_blank_line: Option<bool>,
  semicolons: Option<SemicolonPreference>,
  indent_switch_case: Option<bool>,
}

impl From<&FmtOptionsConfig> for FormatCodeSettings {
  fn from(config: &FmtOptionsConfig) -> Self {
    FormatCodeSettings {
      base_indent_size: Some(0),
      indent_size: Some(config.indent_width.unwrap_or(2)),
      tab_size: Some(config.indent_width.unwrap_or(2)),
      new_line_character: Some("\n".to_string()),
      convert_tabs_to_spaces: Some(!config.use_tabs.unwrap_or(false)),
      indent_style: Some(IndentStyle::Block),
      trim_trailing_whitespace: Some(false),
      insert_space_after_comma_delimiter: Some(true),
      insert_space_after_semicolon_in_for_statements: Some(true),
      insert_space_before_and_after_binary_operators: Some(true),
      insert_space_after_constructor: Some(false),
      insert_space_after_keywords_in_control_flow_statements: Some(true),
      insert_space_after_function_keyword_for_anonymous_functions: Some(true),
      insert_space_after_opening_and_before_closing_nonempty_parenthesis: Some(
        false,
      ),
      insert_space_after_opening_and_before_closing_nonempty_brackets: Some(
        false,
      ),
      insert_space_after_opening_and_before_closing_nonempty_braces: Some(true),
      insert_space_after_opening_and_before_closing_template_string_braces:
        Some(false),
      insert_space_after_opening_and_before_closing_jsx_expression_braces: Some(
        false,
      ),
      insert_space_after_type_assertion: Some(false),
      insert_space_before_function_parenthesis: Some(false),
      place_open_brace_on_new_line_for_functions: Some(false),
      place_open_brace_on_new_line_for_control_blocks: Some(false),
      insert_space_before_type_annotation: Some(false),
      indent_multi_line_object_literal_beginning_on_blank_line: Some(false),
      semicolons: match config.semi_colons {
        Some(false) => Some(SemicolonPreference::Remove),
        _ => Some(SemicolonPreference::Insert),
      },
      indent_switch_case: Some(true),
    }
  }
}

#[derive(Clone, Debug, Serialize)]
#[serde(rename_all = "camelCase")]
pub enum SemicolonPreference {
  Insert,
  Remove,
}

fn normalize_diagnostic(
  diagnostic: &mut crate::tsc::Diagnostic,
  specifier_map: &TscSpecifierMap,
) -> Result<(), AnyError> {
  if let Some(file_name) = &mut diagnostic.file_name {
    *file_name = specifier_map.normalize(&file_name)?.to_string();
  }
  for ri in diagnostic.related_information.iter_mut().flatten() {
    normalize_diagnostic(ri, specifier_map)?;
  }
  Ok(())
}

#[derive(Clone)]
pub struct TsServer {
  performance: Arc<Performance>,
  sender: mpsc::UnboundedSender<Request>,
  specifier_map: Arc<TscSpecifierMap>,
  maybe_inspector_server: Option<Arc<InspectorServer>>,
}

impl std::fmt::Debug for TsServer {
  fn fmt(&self, f: &mut std::fmt::Formatter<'_>) -> std::fmt::Result {
    f.debug_struct("TsServer")
      .field("performance", &self.performance)
      .field("sender", &self.sender)
      .field("specifier_map", &self.specifier_map)
      .field("inspector_server", &self.maybe_inspector_server.is_some())
      .finish()
  }
}

impl TsServer {
  pub fn new(
    performance: Arc<Performance>,
    cache: Arc<dyn HttpCache>,
    start_tsc_inspector: bool,
  ) -> Self {
    let specifier_map = Arc::new(TscSpecifierMap::new());
    let specifier_map_ = specifier_map.clone();
    let (tx, request_rx) = mpsc::unbounded_channel::<Request>();
    let perf = performance.clone();

    let maybe_inspector_server = if start_tsc_inspector {
      let addr = "127.0.0.1:10101";
      Some(Arc::new(InspectorServer::new(
        addr.parse().unwrap(),
        "deno-lsp-tsc",
      )))
    } else {
      None
    };

    let maybe_inspector_server_ = maybe_inspector_server.clone();
    // TODO(bartlomieju): why is the join_handle ignored here? Should we store it
    // on the `TsServer` struct.
    let _join_handle = thread::spawn(move || {
<<<<<<< HEAD
      run_tsc_thread(
        request_rx,
        perf,
        cache,
        specifier_map_,
        maybe_inspector_server_,
      )
=======
      let mut ts_runtime = js_runtime(perf, cache, specifier_map_);

      let runtime = create_basic_runtime();
      runtime.block_on(async {
        start_tsc(&mut ts_runtime, false).unwrap();

        while let Some((req, state_snapshot, tx, token)) = rx.recv().await {
          let value =
            request(&mut ts_runtime, state_snapshot, req, token.clone());
          let was_sent = tx.send(value).is_ok();
          // Don't print the send error if the token is cancelled, it's expected
          // to fail in that case and this commonly occurs.
          if !was_sent && !token.is_cancelled() {
            lsp_warn!("Unable to send result to client.");
          }
        }
      })
>>>>>>> 49a6daaa
    });

    Self {
      performance,
      sender: tx,
      specifier_map,
      maybe_inspector_server,
    }
  }

  pub async fn get_diagnostics(
    &self,
    snapshot: Arc<StateSnapshot>,
    specifiers: Vec<ModuleSpecifier>,
    token: CancellationToken,
  ) -> Result<HashMap<String, Vec<crate::tsc::Diagnostic>>, AnyError> {
    let req = TscRequest {
      method: "$getDiagnostics",
      args: json!([specifiers
        .into_iter()
        .map(|s| self.specifier_map.denormalize(&s))
        .collect::<Vec<String>>(),]),
    };
    let raw_diagnostics = self.request_with_cancellation::<HashMap<String, Vec<crate::tsc::Diagnostic>>>(snapshot, req, token).await?;
    let mut diagnostics_map = HashMap::with_capacity(raw_diagnostics.len());
    for (mut specifier, mut diagnostics) in raw_diagnostics {
      specifier = self.specifier_map.normalize(&specifier)?.to_string();
      for diagnostic in &mut diagnostics {
        normalize_diagnostic(diagnostic, &self.specifier_map)?;
      }
      diagnostics_map.insert(specifier, diagnostics);
    }
    Ok(diagnostics_map)
  }

  pub async fn find_references(
    &self,
    snapshot: Arc<StateSnapshot>,
    specifier: ModuleSpecifier,
    position: u32,
  ) -> Result<Option<Vec<ReferencedSymbol>>, LspError> {
    let req = TscRequest {
      method: "findReferences",
      // https://github.com/denoland/deno/blob/v1.37.1/cli/tsc/dts/typescript.d.ts#L6230
      args: json!([self.specifier_map.denormalize(&specifier), position]),
    };
    self
      .request::<Option<Vec<ReferencedSymbol>>>(snapshot, req)
      .await
      .and_then(|mut symbols| {
        for symbol in symbols.iter_mut().flatten() {
          symbol.normalize(&self.specifier_map)?;
        }
        Ok(symbols)
      })
      .map_err(|err| {
        log::error!("Unable to get references from TypeScript: {}", err);
        LspError::internal_error()
      })
  }

  pub async fn get_navigation_tree(
    &self,
    snapshot: Arc<StateSnapshot>,
    specifier: ModuleSpecifier,
  ) -> Result<NavigationTree, AnyError> {
    let req = TscRequest {
      method: "getNavigationTree",
      // https://github.com/denoland/deno/blob/v1.37.1/cli/tsc/dts/typescript.d.ts#L6235
      args: json!([self.specifier_map.denormalize(&specifier)]),
    };
    self.request(snapshot, req).await
  }

  pub async fn configure(
    &self,
    snapshot: Arc<StateSnapshot>,
    tsconfig: TsConfig,
  ) -> Result<bool, AnyError> {
    let req = TscRequest {
      method: "$configure",
      args: json!([tsconfig]),
    };
    self.request(snapshot, req).await
  }

  pub async fn get_supported_code_fixes(
    &self,
    snapshot: Arc<StateSnapshot>,
  ) -> Result<Vec<String>, LspError> {
    let req = TscRequest {
      method: "$getSupportedCodeFixes",
      args: json!([]),
    };
    self.request(snapshot, req).await.map_err(|err| {
      log::error!("Unable to get fixable diagnostics: {}", err);
      LspError::internal_error()
    })
  }

  pub async fn get_quick_info(
    &self,
    snapshot: Arc<StateSnapshot>,
    specifier: ModuleSpecifier,
    position: u32,
  ) -> Result<Option<QuickInfo>, LspError> {
    let req = TscRequest {
      method: "getQuickInfoAtPosition",
      // https://github.com/denoland/deno/blob/v1.37.1/cli/tsc/dts/typescript.d.ts#L6214
      args: json!([self.specifier_map.denormalize(&specifier), position]),
    };
    self.request(snapshot, req).await.map_err(|err| {
      log::error!("Unable to get quick info: {}", err);
      LspError::internal_error()
    })
  }

  pub async fn get_code_fixes(
    &self,
    snapshot: Arc<StateSnapshot>,
    specifier: ModuleSpecifier,
    range: Range<u32>,
    codes: Vec<String>,
    format_code_settings: FormatCodeSettings,
    preferences: UserPreferences,
  ) -> Vec<CodeFixAction> {
    let req = TscRequest {
      method: "getCodeFixesAtPosition",
      // https://github.com/denoland/deno/blob/v1.37.1/cli/tsc/dts/typescript.d.ts#L6257
      args: json!([
        self.specifier_map.denormalize(&specifier),
        range.start,
        range.end,
        codes,
        format_code_settings,
        preferences,
      ]),
    };
    let result = self
      .request::<Vec<CodeFixAction>>(snapshot, req)
      .await
      .and_then(|mut actions| {
        for action in &mut actions {
          action.normalize(&self.specifier_map)?;
        }
        Ok(actions)
      });
    match result {
      Ok(items) => items,
      Err(err) => {
        // sometimes tsc reports errors when retrieving code actions
        // because they don't reflect the current state of the document
        // so we will log them to the output, but we won't send an error
        // message back to the client.
        log::error!("Error getting actions from TypeScript: {}", err);
        Vec::new()
      }
    }
  }

  pub async fn get_applicable_refactors(
    &self,
    snapshot: Arc<StateSnapshot>,
    specifier: ModuleSpecifier,
    range: Range<u32>,
    preferences: Option<UserPreferences>,
    only: String,
  ) -> Result<Vec<ApplicableRefactorInfo>, LspError> {
    let req = TscRequest {
      method: "getApplicableRefactors",
      // https://github.com/denoland/deno/blob/v1.37.1/cli/tsc/dts/typescript.d.ts#L6274
      args: json!([
        self.specifier_map.denormalize(&specifier),
        { "pos": range.start, "end": range.end },
        preferences.unwrap_or_default(),
        json!(null),
        only,
      ]),
    };
    self.request(snapshot, req).await.map_err(|err| {
      log::error!("Failed to request to tsserver {}", err);
      LspError::invalid_request()
    })
  }

  pub async fn get_combined_code_fix(
    &self,
    snapshot: Arc<StateSnapshot>,
    code_action_data: &CodeActionData,
    format_code_settings: FormatCodeSettings,
    preferences: UserPreferences,
  ) -> Result<CombinedCodeActions, LspError> {
    let req = TscRequest {
      method: "getCombinedCodeFix",
      // https://github.com/denoland/deno/blob/v1.37.1/cli/tsc/dts/typescript.d.ts#L6258
      args: json!([
        {
          "type": "file",
          "fileName": self.specifier_map.denormalize(&code_action_data.specifier),
        },
        &code_action_data.fix_id,
        format_code_settings,
        preferences,
      ]),
    };
    self
      .request::<CombinedCodeActions>(snapshot, req)
      .await
      .and_then(|mut actions| {
        actions.normalize(&self.specifier_map)?;
        Ok(actions)
      })
      .map_err(|err| {
        log::error!("Unable to get combined fix from TypeScript: {}", err);
        LspError::internal_error()
      })
  }

  #[allow(clippy::too_many_arguments)]
  pub async fn get_edits_for_refactor(
    &self,
    snapshot: Arc<StateSnapshot>,
    specifier: ModuleSpecifier,
    format_code_settings: FormatCodeSettings,
    range: Range<u32>,
    refactor_name: String,
    action_name: String,
    preferences: Option<UserPreferences>,
  ) -> Result<RefactorEditInfo, LspError> {
    let req = TscRequest {
      method: "getEditsForRefactor",
      // https://github.com/denoland/deno/blob/v1.37.1/cli/tsc/dts/typescript.d.ts#L6275
      args: json!([
        self.specifier_map.denormalize(&specifier),
        format_code_settings,
        { "pos": range.start, "end": range.end },
        refactor_name,
        action_name,
        preferences,
      ]),
    };
    self
      .request::<RefactorEditInfo>(snapshot, req)
      .await
      .and_then(|mut info| {
        info.normalize(&self.specifier_map)?;
        Ok(info)
      })
      .map_err(|err| {
        log::error!("Failed to request to tsserver {}", err);
        LspError::invalid_request()
      })
  }

  pub async fn get_edits_for_file_rename(
    &self,
    snapshot: Arc<StateSnapshot>,
    old_specifier: ModuleSpecifier,
    new_specifier: ModuleSpecifier,
    format_code_settings: FormatCodeSettings,
    user_preferences: UserPreferences,
  ) -> Result<Vec<FileTextChanges>, LspError> {
    let req = TscRequest {
      method: "getEditsForFileRename",
      // https://github.com/denoland/deno/blob/v1.37.1/cli/tsc/dts/typescript.d.ts#L6281
      args: json!([
        self.specifier_map.denormalize(&old_specifier),
        self.specifier_map.denormalize(&new_specifier),
        format_code_settings,
        user_preferences,
      ]),
    };
    self
      .request::<Vec<FileTextChanges>>(snapshot, req)
      .await
      .and_then(|mut changes| {
        for changes in &mut changes {
          changes.normalize(&self.specifier_map)?;
        }
        Ok(changes)
      })
      .map_err(|err| {
        log::error!("Failed to request to tsserver {}", err);
        LspError::invalid_request()
      })
  }

  pub async fn get_document_highlights(
    &self,
    snapshot: Arc<StateSnapshot>,
    specifier: ModuleSpecifier,
    position: u32,
    files_to_search: Vec<ModuleSpecifier>,
  ) -> Result<Option<Vec<DocumentHighlights>>, LspError> {
    let req = TscRequest {
      method: "getDocumentHighlights",
      // https://github.com/denoland/deno/blob/v1.37.1/cli/tsc/dts/typescript.d.ts#L6231
      args: json!([
        self.specifier_map.denormalize(&specifier),
        position,
        files_to_search
          .into_iter()
          .map(|s| self.specifier_map.denormalize(&s))
          .collect::<Vec<_>>(),
      ]),
    };
    self.request(snapshot, req).await.map_err(|err| {
      log::error!("Unable to get document highlights from TypeScript: {}", err);
      LspError::internal_error()
    })
  }

  pub async fn get_definition(
    &self,
    snapshot: Arc<StateSnapshot>,
    specifier: ModuleSpecifier,
    position: u32,
  ) -> Result<Option<DefinitionInfoAndBoundSpan>, LspError> {
    let req = TscRequest {
      method: "getDefinitionAndBoundSpan",
      // https://github.com/denoland/deno/blob/v1.37.1/cli/tsc/dts/typescript.d.ts#L6226
      args: json!([self.specifier_map.denormalize(&specifier), position]),
    };
    self
      .request::<Option<DefinitionInfoAndBoundSpan>>(snapshot, req)
      .await
      .and_then(|mut info| {
        if let Some(info) = &mut info {
          info.normalize(&self.specifier_map)?;
        }
        Ok(info)
      })
      .map_err(|err| {
        log::error!("Unable to get definition from TypeScript: {}", err);
        LspError::internal_error()
      })
  }

  pub async fn get_type_definition(
    &self,
    snapshot: Arc<StateSnapshot>,
    specifier: ModuleSpecifier,
    position: u32,
  ) -> Result<Option<Vec<DefinitionInfo>>, LspError> {
    let req = TscRequest {
      method: "getTypeDefinitionAtPosition",
      // https://github.com/denoland/deno/blob/v1.37.1/cli/tsc/dts/typescript.d.ts#L6227
      args: json!([self.specifier_map.denormalize(&specifier), position]),
    };
    self
      .request::<Option<Vec<DefinitionInfo>>>(snapshot, req)
      .await
      .and_then(|mut infos| {
        for info in infos.iter_mut().flatten() {
          info.normalize(&self.specifier_map)?;
        }
        Ok(infos)
      })
      .map_err(|err| {
        log::error!("Unable to get type definition from TypeScript: {}", err);
        LspError::internal_error()
      })
  }

  pub async fn get_completions(
    &self,
    snapshot: Arc<StateSnapshot>,
    specifier: ModuleSpecifier,
    position: u32,
    options: GetCompletionsAtPositionOptions,
    format_code_settings: FormatCodeSettings,
  ) -> Option<CompletionInfo> {
    let req = TscRequest {
      method: "getCompletionsAtPosition",
      // https://github.com/denoland/deno/blob/v1.37.1/cli/tsc/dts/typescript.d.ts#L6193
      args: json!([
        self.specifier_map.denormalize(&specifier),
        position,
        options,
        format_code_settings,
      ]),
    };
    match self.request(snapshot, req).await {
      Ok(maybe_info) => maybe_info,
      Err(err) => {
        log::error!("Unable to get completion info from TypeScript: {:#}", err);
        None
      }
    }
  }

  pub async fn get_completion_details(
    &self,
    snapshot: Arc<StateSnapshot>,
    args: GetCompletionDetailsArgs,
  ) -> Result<Option<CompletionEntryDetails>, AnyError> {
    let req = TscRequest {
      method: "getCompletionEntryDetails",
      // https://github.com/denoland/deno/blob/v1.37.1/cli/tsc/dts/typescript.d.ts#L6205
      args: json!([
        self.specifier_map.denormalize(&args.specifier),
        args.position,
        args.name,
        args.format_code_settings.unwrap_or_default(),
        args.source,
        args.preferences,
        args.data,
      ]),
    };
    self
      .request::<Option<CompletionEntryDetails>>(snapshot, req)
      .await
      .and_then(|mut details| {
        if let Some(details) = &mut details {
          details.normalize(&self.specifier_map)?;
        }
        Ok(details)
      })
  }

  pub async fn get_implementations(
    &self,
    snapshot: Arc<StateSnapshot>,
    specifier: ModuleSpecifier,
    position: u32,
  ) -> Result<Option<Vec<ImplementationLocation>>, LspError> {
    let req = TscRequest {
      method: "getImplementationAtPosition",
      // https://github.com/denoland/deno/blob/v1.37.1/cli/tsc/dts/typescript.d.ts#L6228
      args: json!([self.specifier_map.denormalize(&specifier), position]),
    };
    self
      .request::<Option<Vec<ImplementationLocation>>>(snapshot, req)
      .await
      .and_then(|mut locations| {
        for location in locations.iter_mut().flatten() {
          location.normalize(&self.specifier_map)?;
        }
        Ok(locations)
      })
      .map_err(|err| {
        log::error!("Failed to request to tsserver {}", err);
        LspError::invalid_request()
      })
  }

  pub async fn get_outlining_spans(
    &self,
    snapshot: Arc<StateSnapshot>,
    specifier: ModuleSpecifier,
  ) -> Result<Vec<OutliningSpan>, LspError> {
    let req = TscRequest {
      method: "getOutliningSpans",
      // https://github.com/denoland/deno/blob/v1.37.1/cli/tsc/dts/typescript.d.ts#L6240
      args: json!([self.specifier_map.denormalize(&specifier)]),
    };
    self.request(snapshot, req).await.map_err(|err| {
      log::error!("Failed to request to tsserver {}", err);
      LspError::invalid_request()
    })
  }

  pub async fn provide_call_hierarchy_incoming_calls(
    &self,
    snapshot: Arc<StateSnapshot>,
    specifier: ModuleSpecifier,
    position: u32,
  ) -> Result<Vec<CallHierarchyIncomingCall>, LspError> {
    let req = TscRequest {
      method: "provideCallHierarchyIncomingCalls",
      // https://github.com/denoland/deno/blob/v1.37.1/cli/tsc/dts/typescript.d.ts#L6237
      args: json!([self.specifier_map.denormalize(&specifier), position]),
    };
    self
      .request::<Vec<CallHierarchyIncomingCall>>(snapshot, req)
      .await
      .and_then(|mut calls| {
        for call in &mut calls {
          call.normalize(&self.specifier_map)?;
        }
        Ok(calls)
      })
      .map_err(|err| {
        log::error!("Failed to request to tsserver {}", err);
        LspError::invalid_request()
      })
  }

  pub async fn provide_call_hierarchy_outgoing_calls(
    &self,
    snapshot: Arc<StateSnapshot>,
    specifier: ModuleSpecifier,
    position: u32,
  ) -> Result<Vec<CallHierarchyOutgoingCall>, LspError> {
    let req = TscRequest {
      method: "provideCallHierarchyOutgoingCalls",
      // https://github.com/denoland/deno/blob/v1.37.1/cli/tsc/dts/typescript.d.ts#L6238
      args: json!([self.specifier_map.denormalize(&specifier), position]),
    };
    self
      .request::<Vec<CallHierarchyOutgoingCall>>(snapshot, req)
      .await
      .and_then(|mut calls| {
        for call in &mut calls {
          call.normalize(&self.specifier_map)?;
        }
        Ok(calls)
      })
      .map_err(|err| {
        log::error!("Failed to request to tsserver {}", err);
        LspError::invalid_request()
      })
  }

  pub async fn prepare_call_hierarchy(
    &self,
    snapshot: Arc<StateSnapshot>,
    specifier: ModuleSpecifier,
    position: u32,
  ) -> Result<Option<OneOrMany<CallHierarchyItem>>, LspError> {
    let req = TscRequest {
      method: "prepareCallHierarchy",
      // https://github.com/denoland/deno/blob/v1.37.1/cli/tsc/dts/typescript.d.ts#L6236
      args: json!([self.specifier_map.denormalize(&specifier), position]),
    };
    self
      .request::<Option<OneOrMany<CallHierarchyItem>>>(snapshot, req)
      .await
      .and_then(|mut items| {
        match &mut items {
          Some(OneOrMany::One(item)) => {
            item.normalize(&self.specifier_map)?;
          }
          Some(OneOrMany::Many(items)) => {
            for item in items {
              item.normalize(&self.specifier_map)?;
            }
          }
          None => {}
        }
        Ok(items)
      })
      .map_err(|err| {
        log::error!("Failed to request to tsserver {}", err);
        LspError::invalid_request()
      })
  }

  pub async fn find_rename_locations(
    &self,
    snapshot: Arc<StateSnapshot>,
    specifier: ModuleSpecifier,
    position: u32,
  ) -> Result<Option<Vec<RenameLocation>>, LspError> {
    let req = TscRequest {
      method: "findRenameLocations",
      // https://github.com/denoland/deno/blob/v1.37.1/cli/tsc/dts/typescript.d.ts#L6221
      args: json!([
        self.specifier_map.denormalize(&specifier),
        position,
        false,
        false,
        false,
      ]),
    };
    self
      .request::<Option<Vec<RenameLocation>>>(snapshot, req)
      .await
      .and_then(|mut locations| {
        for location in locations.iter_mut().flatten() {
          location.normalize(&self.specifier_map)?;
        }
        Ok(locations)
      })
      .map_err(|err| {
        log::error!("Failed to request to tsserver {}", err);
        LspError::invalid_request()
      })
  }

  pub async fn get_smart_selection_range(
    &self,
    snapshot: Arc<StateSnapshot>,
    specifier: ModuleSpecifier,
    position: u32,
  ) -> Result<SelectionRange, LspError> {
    let req = TscRequest {
      method: "getSmartSelectionRange",
      // https://github.com/denoland/deno/blob/v1.37.1/cli/tsc/dts/typescript.d.ts#L6224
      args: json!([self.specifier_map.denormalize(&specifier), position]),
    };
    self.request(snapshot, req).await.map_err(|err| {
      log::error!("Failed to request to tsserver {}", err);
      LspError::invalid_request()
    })
  }

  pub async fn get_encoded_semantic_classifications(
    &self,
    snapshot: Arc<StateSnapshot>,
    specifier: ModuleSpecifier,
    range: Range<u32>,
  ) -> Result<Classifications, LspError> {
    let req = TscRequest {
      method: "getEncodedSemanticClassifications",
      // https://github.com/denoland/deno/blob/v1.37.1/cli/tsc/dts/typescript.d.ts#L6183
      args: json!([
        self.specifier_map.denormalize(&specifier),
        TextSpan {
          start: range.start,
          length: range.end - range.start,
        },
        "2020",
      ]),
    };
    self.request(snapshot, req).await.map_err(|err| {
      log::error!("Failed to request to tsserver {}", err);
      LspError::invalid_request()
    })
  }

  pub async fn get_signature_help_items(
    &self,
    snapshot: Arc<StateSnapshot>,
    specifier: ModuleSpecifier,
    position: u32,
    options: SignatureHelpItemsOptions,
  ) -> Result<Option<SignatureHelpItems>, LspError> {
    let req = TscRequest {
      method: "getSignatureHelpItems",
      // https://github.com/denoland/deno/blob/v1.37.1/cli/tsc/dts/typescript.d.ts#L6217
      args: json!([
        self.specifier_map.denormalize(&specifier),
        position,
        options,
      ]),
    };
    self.request(snapshot, req).await.map_err(|err| {
      log::error!("Failed to request to tsserver: {}", err);
      LspError::invalid_request()
    })
  }

  pub async fn get_navigate_to_items(
    &self,
    snapshot: Arc<StateSnapshot>,
    args: GetNavigateToItemsArgs,
  ) -> Result<Vec<NavigateToItem>, LspError> {
    let req = TscRequest {
      method: "getNavigateToItems",
      // https://github.com/denoland/deno/blob/v1.37.1/cli/tsc/dts/typescript.d.ts#L6233
      args: json!([
        args.search,
        args.max_result_count,
        args.file.map(|f| match resolve_url(&f) {
          Ok(s) => self.specifier_map.denormalize(&s),
          Err(_) => f,
        }),
      ]),
    };
    self
      .request::<Vec<NavigateToItem>>(snapshot, req)
      .await
      .and_then(|mut items| {
        for items in &mut items {
          items.normalize(&self.specifier_map)?;
        }
        Ok(items)
      })
      .map_err(|err| {
        log::error!("Failed request to tsserver: {}", err);
        LspError::invalid_request()
      })
  }

  pub async fn provide_inlay_hints(
    &self,
    snapshot: Arc<StateSnapshot>,
    specifier: ModuleSpecifier,
    text_span: TextSpan,
    user_preferences: UserPreferences,
  ) -> Result<Option<Vec<InlayHint>>, LspError> {
    let req = TscRequest {
      method: "provideInlayHints",
      // https://github.com/denoland/deno/blob/v1.37.1/cli/tsc/dts/typescript.d.ts#L6239
      args: json!([
        self.specifier_map.denormalize(&specifier),
        text_span,
        user_preferences,
      ]),
    };
    self.request(snapshot, req).await.map_err(|err| {
      log::error!("Unable to get inlay hints: {}", err);
      LspError::internal_error()
    })
  }

  pub async fn restart(&self, snapshot: Arc<StateSnapshot>) {
    let req = TscRequest {
      method: "$restart",
      args: json!([]),
    };
    self.request::<bool>(snapshot, req).await.unwrap();
  }

  async fn request<R>(
    &self,
    snapshot: Arc<StateSnapshot>,
    req: TscRequest,
  ) -> Result<R, AnyError>
  where
    R: de::DeserializeOwned,
  {
    let mark = self.performance.mark(format!("tsc.request.{}", req.method));
    let r = self
      .request_with_cancellation(snapshot, req, Default::default())
      .await;
    self.performance.measure(mark);
    r
  }

  async fn request_with_cancellation<R>(
    &self,
    snapshot: Arc<StateSnapshot>,
    req: TscRequest,
    token: CancellationToken,
  ) -> Result<R, AnyError>
  where
    R: de::DeserializeOwned,
  {
    // When an LSP request is cancelled by the client, the future this is being
    // executed under and any local variables here will be dropped at the next
    // await point. To pass on that cancellation to the TS thread, we make this
    // wrapper which cancels the request's token on drop.
    struct DroppableToken(CancellationToken);
    impl Drop for DroppableToken {
      fn drop(&mut self) {
        self.0.cancel();
      }
    }
    let token = token.child_token();
    let droppable_token = DroppableToken(token.clone());
    let (tx, rx) = oneshot::channel::<Result<Value, AnyError>>();
    if self.sender.send((req, snapshot, tx, token)).is_err() {
      return Err(anyhow!("failed to send request to tsc thread"));
    }
    let value = rx.await??;
    drop(droppable_token);
    Ok(serde_json::from_value::<R>(value)?)
  }
}

#[derive(Debug, Clone)]
struct AssetDocumentInner {
  specifier: ModuleSpecifier,
  text: Arc<str>,
  line_index: Arc<LineIndex>,
  maybe_navigation_tree: Option<Arc<NavigationTree>>,
}

/// An lsp representation of an asset in memory, that has either been retrieved
/// from static assets built into Rust, or static assets built into tsc.
#[derive(Debug, Clone)]
pub struct AssetDocument(Arc<AssetDocumentInner>);

impl AssetDocument {
  pub fn new(specifier: ModuleSpecifier, text: impl AsRef<str>) -> Self {
    let text = text.as_ref();
    Self(Arc::new(AssetDocumentInner {
      specifier,
      text: text.into(),
      line_index: Arc::new(LineIndex::new(text)),
      maybe_navigation_tree: None,
    }))
  }

  pub fn specifier(&self) -> &ModuleSpecifier {
    &self.0.specifier
  }

  pub fn with_navigation_tree(
    &self,
    tree: Arc<NavigationTree>,
  ) -> AssetDocument {
    AssetDocument(Arc::new(AssetDocumentInner {
      maybe_navigation_tree: Some(tree),
      ..(*self.0).clone()
    }))
  }

  pub fn text(&self) -> Arc<str> {
    self.0.text.clone()
  }

  pub fn line_index(&self) -> Arc<LineIndex> {
    self.0.line_index.clone()
  }

  pub fn maybe_navigation_tree(&self) -> Option<Arc<NavigationTree>> {
    self.0.maybe_navigation_tree.clone()
  }
}

type AssetsMap = HashMap<ModuleSpecifier, AssetDocument>;

fn new_assets_map() -> Arc<Mutex<AssetsMap>> {
  let assets = tsc::LAZILY_LOADED_STATIC_ASSETS
    .iter()
    .map(|(k, v)| {
      let url_str = format!("asset:///{k}");
      let specifier = resolve_url(&url_str).unwrap();
      let asset = AssetDocument::new(specifier.clone(), v);
      (specifier, asset)
    })
    .collect::<AssetsMap>();
  Arc::new(Mutex::new(assets))
}

/// Snapshot of Assets.
#[derive(Debug, Clone)]
pub struct AssetsSnapshot(Arc<Mutex<AssetsMap>>);

impl Default for AssetsSnapshot {
  fn default() -> Self {
    Self(new_assets_map())
  }
}

impl AssetsSnapshot {
  pub fn contains_key(&self, k: &ModuleSpecifier) -> bool {
    self.0.lock().contains_key(k)
  }

  pub fn get(&self, k: &ModuleSpecifier) -> Option<AssetDocument> {
    self.0.lock().get(k).cloned()
  }
}

/// Assets are never updated and so we can safely use this struct across
/// multiple threads without needing to worry about race conditions.
#[derive(Debug, Clone)]
pub struct Assets {
  ts_server: Arc<TsServer>,
  assets: Arc<Mutex<AssetsMap>>,
}

impl Assets {
  pub fn new(ts_server: Arc<TsServer>) -> Self {
    Self {
      ts_server,
      assets: new_assets_map(),
    }
  }

  /// Initializes with the assets in the isolate.
  pub async fn initialize(&self, state_snapshot: Arc<StateSnapshot>) {
    let assets = get_isolate_assets(&self.ts_server, state_snapshot).await;
    let mut assets_map = self.assets.lock();
    for asset in assets {
      if !assets_map.contains_key(asset.specifier()) {
        assets_map.insert(asset.specifier().clone(), asset);
      }
    }
  }

  pub fn snapshot(&self) -> AssetsSnapshot {
    // it's ok to not make a complete copy for snapshotting purposes
    // because assets are static
    AssetsSnapshot(self.assets.clone())
  }

  pub fn get(&self, specifier: &ModuleSpecifier) -> Option<AssetDocument> {
    self.assets.lock().get(specifier).cloned()
  }

  pub fn cache_navigation_tree(
    &self,
    specifier: &ModuleSpecifier,
    navigation_tree: Arc<NavigationTree>,
  ) -> Result<(), AnyError> {
    let mut assets = self.assets.lock();
    let doc = assets
      .get_mut(specifier)
      .ok_or_else(|| anyhow!("Missing asset."))?;
    *doc = doc.with_navigation_tree(navigation_tree);
    Ok(())
  }
}

/// Get all the assets stored in the tsc isolate.
async fn get_isolate_assets(
  ts_server: &TsServer,
  state_snapshot: Arc<StateSnapshot>,
) -> Vec<AssetDocument> {
  let req = TscRequest {
    method: "$getAssets",
    args: json!([]),
  };
  let res: Value = ts_server.request(state_snapshot, req).await.unwrap();
  let response_assets = match res {
    Value::Array(value) => value,
    _ => unreachable!(),
  };
  let mut assets = Vec::with_capacity(response_assets.len());

  for asset in response_assets {
    let mut obj = match asset {
      Value::Object(obj) => obj,
      _ => unreachable!(),
    };
    let specifier_str = obj.get("specifier").unwrap().as_str().unwrap();
    let specifier = ModuleSpecifier::parse(specifier_str).unwrap();
    let text = match obj.remove("text").unwrap() {
      Value::String(text) => text,
      _ => unreachable!(),
    };
    assets.push(AssetDocument::new(specifier, text));
  }

  assets
}

fn get_tag_body_text(
  tag: &JsDocTagInfo,
  language_server: &language_server::Inner,
) -> Option<String> {
  tag.text.as_ref().map(|display_parts| {
    // TODO(@kitsonk) check logic in vscode about handling this API change in
    // tsserver
    let text = display_parts_to_string(display_parts, language_server);
    match tag.name.as_str() {
      "example" => {
        if CAPTION_RE.is_match(&text) {
          CAPTION_RE
            .replace(&text, |c: &Captures| {
              format!("{}\n\n{}", &c[1], make_codeblock(&c[2]))
            })
            .to_string()
        } else {
          make_codeblock(&text)
        }
      }
      "author" => EMAIL_MATCH_RE
        .replace(&text, |c: &Captures| format!("{} {}", &c[1], &c[2]))
        .to_string(),
      "default" => make_codeblock(&text),
      _ => replace_links(&text),
    }
  })
}

fn get_tag_documentation(
  tag: &JsDocTagInfo,
  language_server: &language_server::Inner,
) -> String {
  match tag.name.as_str() {
    "augments" | "extends" | "param" | "template" => {
      if let Some(display_parts) = &tag.text {
        // TODO(@kitsonk) check logic in vscode about handling this API change
        // in tsserver
        let text = display_parts_to_string(display_parts, language_server);
        let body: Vec<&str> = PART_RE.split(&text).collect();
        if body.len() == 3 {
          let param = body[1];
          let doc = body[2];
          let label = format!("*@{}* `{}`", tag.name, param);
          if doc.is_empty() {
            return label;
          }
          if doc.contains('\n') {
            return format!("{}  \n{}", label, replace_links(doc));
          } else {
            return format!("{} - {}", label, replace_links(doc));
          }
        }
      }
    }
    _ => (),
  }
  let label = format!("*@{}*", tag.name);
  let maybe_text = get_tag_body_text(tag, language_server);
  if let Some(text) = maybe_text {
    if text.contains('\n') {
      format!("{label}  \n{text}")
    } else {
      format!("{label} - {text}")
    }
  } else {
    label
  }
}

fn make_codeblock(text: &str) -> String {
  if CODEBLOCK_RE.is_match(text) {
    text.to_string()
  } else {
    format!("```\n{text}\n```")
  }
}

/// Replace JSDoc like links (`{@link http://example.com}`) with markdown links
fn replace_links<S: AsRef<str>>(text: S) -> String {
  JSDOC_LINKS_RE
    .replace_all(text.as_ref(), |c: &Captures| match &c[1] {
      "linkcode" => format!(
        "[`{}`]({})",
        if c.get(3).is_none() {
          &c[2]
        } else {
          c[3].trim()
        },
        &c[2]
      ),
      _ => format!(
        "[{}]({})",
        if c.get(3).is_none() {
          &c[2]
        } else {
          c[3].trim()
        },
        &c[2]
      ),
    })
    .to_string()
}

fn parse_kind_modifier(kind_modifiers: &str) -> HashSet<&str> {
  PART_KIND_MODIFIER_RE.split(kind_modifiers).collect()
}

#[derive(Debug, Deserialize)]
#[serde(untagged)]
pub enum OneOrMany<T> {
  One(T),
  Many(Vec<T>),
}

#[derive(Debug, Clone, Deserialize, Serialize, PartialEq, Eq)]
pub enum ScriptElementKind {
  #[serde(rename = "")]
  Unknown,
  #[serde(rename = "warning")]
  Warning,
  #[serde(rename = "keyword")]
  Keyword,
  #[serde(rename = "script")]
  ScriptElement,
  #[serde(rename = "module")]
  ModuleElement,
  #[serde(rename = "class")]
  ClassElement,
  #[serde(rename = "local class")]
  LocalClassElement,
  #[serde(rename = "interface")]
  InterfaceElement,
  #[serde(rename = "type")]
  TypeElement,
  #[serde(rename = "enum")]
  EnumElement,
  #[serde(rename = "enum member")]
  EnumMemberElement,
  #[serde(rename = "var")]
  VariableElement,
  #[serde(rename = "local var")]
  LocalVariableElement,
  #[serde(rename = "function")]
  FunctionElement,
  #[serde(rename = "local function")]
  LocalFunctionElement,
  #[serde(rename = "method")]
  MemberFunctionElement,
  #[serde(rename = "getter")]
  MemberGetAccessorElement,
  #[serde(rename = "setter")]
  MemberSetAccessorElement,
  #[serde(rename = "property")]
  MemberVariableElement,
  #[serde(rename = "constructor")]
  ConstructorImplementationElement,
  #[serde(rename = "call")]
  CallSignatureElement,
  #[serde(rename = "index")]
  IndexSignatureElement,
  #[serde(rename = "construct")]
  ConstructSignatureElement,
  #[serde(rename = "parameter")]
  ParameterElement,
  #[serde(rename = "type parameter")]
  TypeParameterElement,
  #[serde(rename = "primitive type")]
  PrimitiveType,
  #[serde(rename = "label")]
  Label,
  #[serde(rename = "alias")]
  Alias,
  #[serde(rename = "const")]
  ConstElement,
  #[serde(rename = "let")]
  LetElement,
  #[serde(rename = "directory")]
  Directory,
  #[serde(rename = "external module name")]
  ExternalModuleName,
  #[serde(rename = "JSX attribute")]
  JsxAttribute,
  #[serde(rename = "string")]
  String,
  #[serde(rename = "link")]
  Link,
  #[serde(rename = "link name")]
  LinkName,
  #[serde(rename = "link text")]
  LinkText,
}

impl Default for ScriptElementKind {
  fn default() -> Self {
    Self::Unknown
  }
}

/// This mirrors the method `convertKind` in `completions.ts` in vscode
impl From<ScriptElementKind> for lsp::CompletionItemKind {
  fn from(kind: ScriptElementKind) -> Self {
    match kind {
      ScriptElementKind::PrimitiveType | ScriptElementKind::Keyword => {
        lsp::CompletionItemKind::KEYWORD
      }
      ScriptElementKind::ConstElement
      | ScriptElementKind::LetElement
      | ScriptElementKind::VariableElement
      | ScriptElementKind::LocalVariableElement
      | ScriptElementKind::Alias
      | ScriptElementKind::ParameterElement => {
        lsp::CompletionItemKind::VARIABLE
      }
      ScriptElementKind::MemberVariableElement
      | ScriptElementKind::MemberGetAccessorElement
      | ScriptElementKind::MemberSetAccessorElement => {
        lsp::CompletionItemKind::FIELD
      }
      ScriptElementKind::FunctionElement
      | ScriptElementKind::LocalFunctionElement => {
        lsp::CompletionItemKind::FUNCTION
      }
      ScriptElementKind::MemberFunctionElement
      | ScriptElementKind::ConstructSignatureElement
      | ScriptElementKind::CallSignatureElement
      | ScriptElementKind::IndexSignatureElement => {
        lsp::CompletionItemKind::METHOD
      }
      ScriptElementKind::EnumElement => lsp::CompletionItemKind::ENUM,
      ScriptElementKind::EnumMemberElement => {
        lsp::CompletionItemKind::ENUM_MEMBER
      }
      ScriptElementKind::ModuleElement
      | ScriptElementKind::ExternalModuleName => {
        lsp::CompletionItemKind::MODULE
      }
      ScriptElementKind::ClassElement | ScriptElementKind::TypeElement => {
        lsp::CompletionItemKind::CLASS
      }
      ScriptElementKind::InterfaceElement => lsp::CompletionItemKind::INTERFACE,
      ScriptElementKind::Warning => lsp::CompletionItemKind::TEXT,
      ScriptElementKind::ScriptElement => lsp::CompletionItemKind::FILE,
      ScriptElementKind::Directory => lsp::CompletionItemKind::FOLDER,
      ScriptElementKind::String => lsp::CompletionItemKind::CONSTANT,
      _ => lsp::CompletionItemKind::PROPERTY,
    }
  }
}

/// This mirrors `fromProtocolScriptElementKind` in vscode
impl From<ScriptElementKind> for lsp::SymbolKind {
  fn from(kind: ScriptElementKind) -> Self {
    match kind {
      ScriptElementKind::ModuleElement => Self::MODULE,
      // this is only present in `getSymbolKind` in `workspaceSymbols` in
      // vscode, but seems strange it isn't consistent.
      ScriptElementKind::TypeElement => Self::CLASS,
      ScriptElementKind::ClassElement => Self::CLASS,
      ScriptElementKind::EnumElement => Self::ENUM,
      ScriptElementKind::EnumMemberElement => Self::ENUM_MEMBER,
      ScriptElementKind::InterfaceElement => Self::INTERFACE,
      ScriptElementKind::IndexSignatureElement => Self::METHOD,
      ScriptElementKind::CallSignatureElement => Self::METHOD,
      ScriptElementKind::MemberFunctionElement => Self::METHOD,
      // workspaceSymbols in vscode treats them as fields, which does seem more
      // semantically correct while `fromProtocolScriptElementKind` treats them
      // as properties.
      ScriptElementKind::MemberVariableElement => Self::FIELD,
      ScriptElementKind::MemberGetAccessorElement => Self::FIELD,
      ScriptElementKind::MemberSetAccessorElement => Self::FIELD,
      ScriptElementKind::VariableElement => Self::VARIABLE,
      ScriptElementKind::LetElement => Self::VARIABLE,
      ScriptElementKind::ConstElement => Self::VARIABLE,
      ScriptElementKind::LocalVariableElement => Self::VARIABLE,
      ScriptElementKind::Alias => Self::VARIABLE,
      ScriptElementKind::FunctionElement => Self::FUNCTION,
      ScriptElementKind::LocalFunctionElement => Self::FUNCTION,
      ScriptElementKind::ConstructSignatureElement => Self::CONSTRUCTOR,
      ScriptElementKind::ConstructorImplementationElement => Self::CONSTRUCTOR,
      ScriptElementKind::TypeParameterElement => Self::TYPE_PARAMETER,
      ScriptElementKind::String => Self::STRING,
      _ => Self::VARIABLE,
    }
  }
}

#[derive(Debug, Clone, Deserialize, Serialize, PartialEq, Eq)]
#[serde(rename_all = "camelCase")]
pub struct TextSpan {
  pub start: u32,
  pub length: u32,
}

impl TextSpan {
  pub fn from_range(
    range: &lsp::Range,
    line_index: Arc<LineIndex>,
  ) -> Result<Self, AnyError> {
    let start = line_index.offset_tsc(range.start)?;
    let length = line_index.offset_tsc(range.end)? - start;
    Ok(Self { start, length })
  }

  pub fn to_range(&self, line_index: Arc<LineIndex>) -> lsp::Range {
    lsp::Range {
      start: line_index.position_tsc(self.start.into()),
      end: line_index.position_tsc(TextSize::from(self.start + self.length)),
    }
  }
}

#[derive(Debug, Serialize, Deserialize, Clone)]
#[serde(rename_all = "camelCase")]
pub struct SymbolDisplayPart {
  text: String,
  kind: String,
  // This is only on `JSDocLinkDisplayPart` which extends `SymbolDisplayPart`
  // but is only used as an upcast of a `SymbolDisplayPart` and not explicitly
  // returned by any API, so it is safe to add it as an optional value.
  #[serde(skip_serializing_if = "Option::is_none")]
  target: Option<DocumentSpan>,
}

#[derive(Debug, Deserialize, Serialize)]
#[serde(rename_all = "camelCase")]
pub struct JsDocTagInfo {
  name: String,
  text: Option<Vec<SymbolDisplayPart>>,
}

// Note: the tsc protocol contains fields that are part of the protocol but
// not currently used.  They are commented out in the structures so it is clear
// that they exist.

#[derive(Debug, Deserialize)]
#[serde(rename_all = "camelCase")]
pub struct QuickInfo {
  // kind: ScriptElementKind,
  // kind_modifiers: String,
  text_span: TextSpan,
  display_parts: Option<Vec<SymbolDisplayPart>>,
  documentation: Option<Vec<SymbolDisplayPart>>,
  tags: Option<Vec<JsDocTagInfo>>,
}

#[derive(Default)]
struct Link {
  name: Option<String>,
  target: Option<DocumentSpan>,
  text: Option<String>,
  linkcode: bool,
}

/// Takes `SymbolDisplayPart` items and converts them into a string, handling
/// any `{@link Symbol}` and `{@linkcode Symbol}` JSDoc tags and linking them
/// to the their source location.
fn display_parts_to_string(
  parts: &[SymbolDisplayPart],
  language_server: &language_server::Inner,
) -> String {
  let mut out = Vec::<String>::new();

  let mut current_link: Option<Link> = None;
  for part in parts {
    match part.kind.as_str() {
      "link" => {
        if let Some(link) = current_link.as_mut() {
          if let Some(target) = &link.target {
            if let Some(specifier) = target.to_target(language_server) {
              let link_text = link.text.clone().unwrap_or_else(|| {
                link
                  .name
                  .clone()
                  .map(|ref n| n.replace('`', "\\`"))
                  .unwrap_or_else(|| "".to_string())
              });
              let link_str = if link.linkcode {
                format!("[`{link_text}`]({specifier})")
              } else {
                format!("[{link_text}]({specifier})")
              };
              out.push(link_str);
            }
          } else {
            let maybe_text = link.text.clone().or_else(|| link.name.clone());
            if let Some(text) = maybe_text {
              if HTTP_RE.is_match(&text) {
                let parts: Vec<&str> = text.split(' ').collect();
                if parts.len() == 1 {
                  out.push(parts[0].to_string());
                } else {
                  let link_text = parts[1..].join(" ").replace('`', "\\`");
                  let link_str = if link.linkcode {
                    format!("[`{}`]({})", link_text, parts[0])
                  } else {
                    format!("[{}]({})", link_text, parts[0])
                  };
                  out.push(link_str);
                }
              } else {
                out.push(text.replace('`', "\\`"));
              }
            }
          }
          current_link = None;
        } else {
          current_link = Some(Link {
            linkcode: part.text.as_str() == "{@linkcode ",
            ..Default::default()
          });
        }
      }
      "linkName" => {
        if let Some(link) = current_link.as_mut() {
          link.name = Some(part.text.clone());
          link.target = part.target.clone();
        }
      }
      "linkText" => {
        if let Some(link) = current_link.as_mut() {
          link.name = Some(part.text.clone());
        }
      }
      _ => out.push(part.text.clone()),
    }
  }

  replace_links(out.join(""))
}

impl QuickInfo {
  pub fn to_hover(
    &self,
    line_index: Arc<LineIndex>,
    language_server: &language_server::Inner,
  ) -> lsp::Hover {
    let mut parts = Vec::<lsp::MarkedString>::new();
    if let Some(display_string) = self
      .display_parts
      .clone()
      .map(|p| display_parts_to_string(&p, language_server))
    {
      parts.push(lsp::MarkedString::from_language_code(
        "typescript".to_string(),
        display_string,
      ));
    }
    if let Some(documentation) = self
      .documentation
      .clone()
      .map(|p| display_parts_to_string(&p, language_server))
    {
      parts.push(lsp::MarkedString::from_markdown(documentation));
    }
    if let Some(tags) = &self.tags {
      let tags_preview = tags
        .iter()
        .map(|tag_info| get_tag_documentation(tag_info, language_server))
        .collect::<Vec<String>>()
        .join("  \n\n");
      if !tags_preview.is_empty() {
        parts.push(lsp::MarkedString::from_markdown(format!(
          "\n\n{tags_preview}"
        )));
      }
    }
    lsp::Hover {
      contents: lsp::HoverContents::Array(parts),
      range: Some(self.text_span.to_range(line_index)),
    }
  }
}

#[derive(Debug, Clone, Deserialize, Serialize)]
#[serde(rename_all = "camelCase")]
pub struct DocumentSpan {
  text_span: TextSpan,
  pub file_name: String,
  original_text_span: Option<TextSpan>,
  // original_file_name: Option<String>,
  context_span: Option<TextSpan>,
  original_context_span: Option<TextSpan>,
}

impl DocumentSpan {
  fn normalize(
    &mut self,
    specifier_map: &TscSpecifierMap,
  ) -> Result<(), AnyError> {
    self.file_name = specifier_map.normalize(&self.file_name)?.to_string();
    Ok(())
  }
}

impl DocumentSpan {
  pub fn to_link(
    &self,
    line_index: Arc<LineIndex>,
    language_server: &language_server::Inner,
  ) -> Option<lsp::LocationLink> {
    let target_specifier = resolve_url(&self.file_name).ok()?;
    let target_asset_or_doc =
      language_server.get_maybe_asset_or_document(&target_specifier)?;
    let target_line_index = target_asset_or_doc.line_index();
    let target_uri = language_server
      .url_map
      .normalize_specifier(&target_specifier)
      .ok()?;
    let (target_range, target_selection_range) =
      if let Some(context_span) = &self.context_span {
        (
          context_span.to_range(target_line_index.clone()),
          self.text_span.to_range(target_line_index),
        )
      } else {
        (
          self.text_span.to_range(target_line_index.clone()),
          self.text_span.to_range(target_line_index),
        )
      };
    let origin_selection_range =
      if let Some(original_context_span) = &self.original_context_span {
        Some(original_context_span.to_range(line_index))
      } else {
        self
          .original_text_span
          .as_ref()
          .map(|original_text_span| original_text_span.to_range(line_index))
      };
    let link = lsp::LocationLink {
      origin_selection_range,
      target_uri: target_uri.into_url(),
      target_range,
      target_selection_range,
    };
    Some(link)
  }

  /// Convert the `DocumentSpan` into a specifier that can be sent to the client
  /// to link to the target document span. Used for converting JSDoc symbol
  /// links to markdown links.
  fn to_target(
    &self,
    language_server: &language_server::Inner,
  ) -> Option<ModuleSpecifier> {
    let specifier = resolve_url(&self.file_name).ok()?;
    let asset_or_doc =
      language_server.get_maybe_asset_or_document(&specifier)?;
    let line_index = asset_or_doc.line_index();
    let range = self.text_span.to_range(line_index);
    let mut target = language_server
      .url_map
      .normalize_specifier(&specifier)
      .ok()?
      .into_url();
    target.set_fragment(Some(&format!(
      "L{},{}",
      range.start.line + 1,
      range.start.character + 1
    )));

    Some(target)
  }
}

#[derive(Debug, Clone, Deserialize)]
pub enum MatchKind {
  #[serde(rename = "exact")]
  Exact,
  #[serde(rename = "prefix")]
  Prefix,
  #[serde(rename = "substring")]
  Substring,
  #[serde(rename = "camelCase")]
  CamelCase,
}

#[derive(Debug, Clone, Deserialize)]
#[serde(rename_all = "camelCase")]
pub struct NavigateToItem {
  name: String,
  kind: ScriptElementKind,
  kind_modifiers: String,
  // match_kind: MatchKind,
  // is_case_sensitive: bool,
  file_name: String,
  text_span: TextSpan,
  container_name: Option<String>,
  // container_kind: ScriptElementKind,
}

impl NavigateToItem {
  fn normalize(
    &mut self,
    specifier_map: &TscSpecifierMap,
  ) -> Result<(), AnyError> {
    self.file_name = specifier_map.normalize(&self.file_name)?.to_string();
    Ok(())
  }
}

impl NavigateToItem {
  pub fn to_symbol_information(
    &self,
    language_server: &language_server::Inner,
  ) -> Option<lsp::SymbolInformation> {
    let specifier = resolve_url(&self.file_name).ok()?;
    let asset_or_doc =
      language_server.get_asset_or_document(&specifier).ok()?;
    let line_index = asset_or_doc.line_index();
    let uri = language_server
      .url_map
      .normalize_specifier(&specifier)
      .ok()?;
    let range = self.text_span.to_range(line_index);
    let location = lsp::Location {
      uri: uri.into_url(),
      range,
    };

    let mut tags: Option<Vec<lsp::SymbolTag>> = None;
    let kind_modifiers = parse_kind_modifier(&self.kind_modifiers);
    if kind_modifiers.contains("deprecated") {
      tags = Some(vec![lsp::SymbolTag::DEPRECATED]);
    }

    // The field `deprecated` is deprecated but SymbolInformation does not have
    // a default, therefore we have to supply the deprecated deprecated
    // field. It is like a bad version of Inception.
    #[allow(deprecated)]
    Some(lsp::SymbolInformation {
      name: self.name.clone(),
      kind: self.kind.clone().into(),
      tags,
      deprecated: None,
      location,
      container_name: self.container_name.clone(),
    })
  }
}

#[derive(Debug, Clone, Deserialize)]
pub enum InlayHintKind {
  Type,
  Parameter,
  Enum,
}

impl InlayHintKind {
  pub fn to_lsp(&self) -> Option<lsp::InlayHintKind> {
    match self {
      Self::Enum => None,
      Self::Parameter => Some(lsp::InlayHintKind::PARAMETER),
      Self::Type => Some(lsp::InlayHintKind::TYPE),
    }
  }
}

#[derive(Debug, Clone, Deserialize)]
#[serde(rename_all = "camelCase")]
pub struct InlayHint {
  pub text: String,
  pub position: u32,
  pub kind: InlayHintKind,
  pub whitespace_before: Option<bool>,
  pub whitespace_after: Option<bool>,
}

impl InlayHint {
  pub fn to_lsp(&self, line_index: Arc<LineIndex>) -> lsp::InlayHint {
    lsp::InlayHint {
      position: line_index.position_tsc(self.position.into()),
      label: lsp::InlayHintLabel::String(self.text.clone()),
      kind: self.kind.to_lsp(),
      padding_left: self.whitespace_before,
      padding_right: self.whitespace_after,
      text_edits: None,
      tooltip: None,
      data: None,
    }
  }
}

#[derive(Debug, Clone, Deserialize)]
#[serde(rename_all = "camelCase")]
pub struct NavigationTree {
  pub text: String,
  pub kind: ScriptElementKind,
  pub kind_modifiers: String,
  pub spans: Vec<TextSpan>,
  pub name_span: Option<TextSpan>,
  pub child_items: Option<Vec<NavigationTree>>,
}

impl NavigationTree {
  pub fn to_code_lens(
    &self,
    line_index: Arc<LineIndex>,
    specifier: &ModuleSpecifier,
    source: &code_lens::CodeLensSource,
  ) -> lsp::CodeLens {
    let range = if let Some(name_span) = &self.name_span {
      name_span.to_range(line_index)
    } else if !self.spans.is_empty() {
      let span = &self.spans[0];
      span.to_range(line_index)
    } else {
      lsp::Range::default()
    };
    lsp::CodeLens {
      range,
      command: None,
      data: Some(json!({
        "specifier": specifier,
        "source": source
      })),
    }
  }

  pub fn collect_document_symbols(
    &self,
    line_index: Arc<LineIndex>,
    document_symbols: &mut Vec<lsp::DocumentSymbol>,
  ) -> bool {
    let mut should_include = self.should_include_entry();
    if !should_include
      && self
        .child_items
        .as_ref()
        .map(|v| v.is_empty())
        .unwrap_or(true)
    {
      return false;
    }

    let children = self
      .child_items
      .as_deref()
      .unwrap_or(&[] as &[NavigationTree]);
    for span in self.spans.iter() {
      let range = TextRange::at(span.start.into(), span.length.into());
      let mut symbol_children = Vec::<lsp::DocumentSymbol>::new();
      for child in children.iter() {
        let should_traverse_child = child
          .spans
          .iter()
          .map(|child_span| {
            TextRange::at(child_span.start.into(), child_span.length.into())
          })
          .any(|child_range| range.intersect(child_range).is_some());
        if should_traverse_child {
          let included_child = child
            .collect_document_symbols(line_index.clone(), &mut symbol_children);
          should_include = should_include || included_child;
        }
      }

      if should_include {
        let mut selection_span = span;
        if let Some(name_span) = self.name_span.as_ref() {
          let name_range =
            TextRange::at(name_span.start.into(), name_span.length.into());
          if range.contains_range(name_range) {
            selection_span = name_span;
          }
        }

        let name = match self.kind {
          ScriptElementKind::MemberGetAccessorElement => {
            format!("(get) {}", self.text)
          }
          ScriptElementKind::MemberSetAccessorElement => {
            format!("(set) {}", self.text)
          }
          _ => self.text.clone(),
        };

        let mut tags: Option<Vec<lsp::SymbolTag>> = None;
        let kind_modifiers = parse_kind_modifier(&self.kind_modifiers);
        if kind_modifiers.contains("deprecated") {
          tags = Some(vec![lsp::SymbolTag::DEPRECATED]);
        }

        let children = if !symbol_children.is_empty() {
          Some(symbol_children)
        } else {
          None
        };

        // The field `deprecated` is deprecated but DocumentSymbol does not have
        // a default, therefore we have to supply the deprecated deprecated
        // field. It is like a bad version of Inception.
        #[allow(deprecated)]
        document_symbols.push(lsp::DocumentSymbol {
          name,
          kind: self.kind.clone().into(),
          range: span.to_range(line_index.clone()),
          selection_range: selection_span.to_range(line_index.clone()),
          tags,
          children,
          detail: None,
          deprecated: None,
        })
      }
    }

    should_include
  }

  fn should_include_entry(&self) -> bool {
    if let ScriptElementKind::Alias = self.kind {
      return false;
    }

    !self.text.is_empty() && self.text != "<function>" && self.text != "<class>"
  }

  pub fn walk<F>(&self, callback: &F)
  where
    F: Fn(&NavigationTree, Option<&NavigationTree>),
  {
    callback(self, None);
    if let Some(child_items) = &self.child_items {
      for child in child_items {
        child.walk_child(callback, self);
      }
    }
  }

  fn walk_child<F>(&self, callback: &F, parent: &NavigationTree)
  where
    F: Fn(&NavigationTree, Option<&NavigationTree>),
  {
    callback(self, Some(parent));
    if let Some(child_items) = &self.child_items {
      for child in child_items {
        child.walk_child(callback, self);
      }
    }
  }
}

#[derive(Debug, Deserialize)]
#[serde(rename_all = "camelCase")]
pub struct ImplementationLocation {
  #[serde(flatten)]
  pub document_span: DocumentSpan,
  // ImplementationLocation props
  // kind: ScriptElementKind,
  // display_parts: Vec<SymbolDisplayPart>,
}

impl ImplementationLocation {
  fn normalize(
    &mut self,
    specifier_map: &TscSpecifierMap,
  ) -> Result<(), AnyError> {
    self.document_span.normalize(specifier_map)?;
    Ok(())
  }

  pub fn to_location(
    &self,
    line_index: Arc<LineIndex>,
    language_server: &language_server::Inner,
  ) -> lsp::Location {
    let specifier = resolve_url(&self.document_span.file_name)
      .unwrap_or_else(|_| ModuleSpecifier::parse("deno://invalid").unwrap());
    let uri = language_server
      .url_map
      .normalize_specifier(&specifier)
      .unwrap_or_else(|_| {
        LspClientUrl::new(ModuleSpecifier::parse("deno://invalid").unwrap())
      });
    lsp::Location {
      uri: uri.into_url(),
      range: self.document_span.text_span.to_range(line_index),
    }
  }

  pub fn to_link(
    &self,
    line_index: Arc<LineIndex>,
    language_server: &language_server::Inner,
  ) -> Option<lsp::LocationLink> {
    self.document_span.to_link(line_index, language_server)
  }
}

#[derive(Debug, Deserialize)]
#[serde(rename_all = "camelCase")]
pub struct RenameLocation {
  #[serde(flatten)]
  document_span: DocumentSpan,
  // RenameLocation props
  // prefix_text: Option<String>,
  // suffix_text: Option<String>,
}

impl RenameLocation {
  fn normalize(
    &mut self,
    specifier_map: &TscSpecifierMap,
  ) -> Result<(), AnyError> {
    self.document_span.normalize(specifier_map)?;
    Ok(())
  }
}

pub struct RenameLocations {
  pub locations: Vec<RenameLocation>,
}

impl RenameLocations {
  pub async fn into_workspace_edit(
    self,
    new_name: &str,
    language_server: &language_server::Inner,
  ) -> Result<lsp::WorkspaceEdit, AnyError> {
    let mut text_document_edit_map: HashMap<
      LspClientUrl,
      lsp::TextDocumentEdit,
    > = HashMap::new();
    for location in self.locations.iter() {
      let specifier = resolve_url(&location.document_span.file_name)?;
      let uri = language_server.url_map.normalize_specifier(&specifier)?;
      let asset_or_doc = language_server.get_asset_or_document(&specifier)?;

      // ensure TextDocumentEdit for `location.file_name`.
      if text_document_edit_map.get(&uri).is_none() {
        text_document_edit_map.insert(
          uri.clone(),
          lsp::TextDocumentEdit {
            text_document: lsp::OptionalVersionedTextDocumentIdentifier {
              uri: uri.as_url().clone(),
              version: asset_or_doc.document_lsp_version(),
            },
            edits:
              Vec::<lsp::OneOf<lsp::TextEdit, lsp::AnnotatedTextEdit>>::new(),
          },
        );
      }

      // push TextEdit for ensured `TextDocumentEdit.edits`.
      let document_edit = text_document_edit_map.get_mut(&uri).unwrap();
      document_edit.edits.push(lsp::OneOf::Left(lsp::TextEdit {
        range: location
          .document_span
          .text_span
          .to_range(asset_or_doc.line_index()),
        new_text: new_name.to_string(),
      }));
    }

    Ok(lsp::WorkspaceEdit {
      change_annotations: None,
      changes: None,
      document_changes: Some(lsp::DocumentChanges::Edits(
        text_document_edit_map.values().cloned().collect(),
      )),
    })
  }
}

#[derive(Debug, Deserialize)]
pub enum HighlightSpanKind {
  #[serde(rename = "none")]
  None,
  #[serde(rename = "definition")]
  Definition,
  #[serde(rename = "reference")]
  Reference,
  #[serde(rename = "writtenReference")]
  WrittenReference,
}

#[derive(Debug, Deserialize)]
#[serde(rename_all = "camelCase")]
pub struct HighlightSpan {
  // file_name: Option<String>,
  // is_in_string: Option<bool>,
  text_span: TextSpan,
  // context_span: Option<TextSpan>,
  kind: HighlightSpanKind,
}

#[derive(Debug, Deserialize, Serialize)]
#[serde(rename_all = "camelCase")]
pub struct DefinitionInfo {
  // kind: ScriptElementKind,
  // name: String,
  // container_kind: Option<ScriptElementKind>,
  // container_name: Option<String>,
  #[serde(flatten)]
  pub document_span: DocumentSpan,
}

impl DefinitionInfo {
  fn normalize(
    &mut self,
    specifier_map: &TscSpecifierMap,
  ) -> Result<(), AnyError> {
    self.document_span.normalize(specifier_map)?;
    Ok(())
  }
}

#[derive(Debug, Deserialize)]
#[serde(rename_all = "camelCase")]
pub struct DefinitionInfoAndBoundSpan {
  pub definitions: Option<Vec<DefinitionInfo>>,
  // text_span: TextSpan,
}

impl DefinitionInfoAndBoundSpan {
  fn normalize(
    &mut self,
    specifier_map: &TscSpecifierMap,
  ) -> Result<(), AnyError> {
    for definition in self.definitions.iter_mut().flatten() {
      definition.normalize(specifier_map)?;
    }
    Ok(())
  }

  pub async fn to_definition(
    &self,
    line_index: Arc<LineIndex>,
    language_server: &language_server::Inner,
  ) -> Option<lsp::GotoDefinitionResponse> {
    if let Some(definitions) = &self.definitions {
      let mut location_links = Vec::<lsp::LocationLink>::new();
      for di in definitions {
        if let Some(link) = di
          .document_span
          .to_link(line_index.clone(), language_server)
        {
          location_links.push(link);
        }
      }
      Some(lsp::GotoDefinitionResponse::Link(location_links))
    } else {
      None
    }
  }
}

#[derive(Debug, Deserialize)]
#[serde(rename_all = "camelCase")]
pub struct DocumentHighlights {
  // file_name: String,
  highlight_spans: Vec<HighlightSpan>,
}

impl DocumentHighlights {
  pub fn to_highlight(
    &self,
    line_index: Arc<LineIndex>,
  ) -> Vec<lsp::DocumentHighlight> {
    self
      .highlight_spans
      .iter()
      .map(|hs| lsp::DocumentHighlight {
        range: hs.text_span.to_range(line_index.clone()),
        kind: match hs.kind {
          HighlightSpanKind::WrittenReference => {
            Some(lsp::DocumentHighlightKind::WRITE)
          }
          _ => Some(lsp::DocumentHighlightKind::READ),
        },
      })
      .collect()
  }
}

#[derive(Debug, Clone, Deserialize, Serialize, PartialEq, Eq)]
#[serde(rename_all = "camelCase")]
pub struct TextChange {
  pub span: TextSpan,
  pub new_text: String,
}

impl TextChange {
  pub fn as_text_edit(&self, line_index: Arc<LineIndex>) -> lsp::TextEdit {
    lsp::TextEdit {
      range: self.span.to_range(line_index),
      new_text: self.new_text.clone(),
    }
  }

  pub fn as_text_or_annotated_text_edit(
    &self,
    line_index: Arc<LineIndex>,
  ) -> lsp::OneOf<lsp::TextEdit, lsp::AnnotatedTextEdit> {
    lsp::OneOf::Left(lsp::TextEdit {
      range: self.span.to_range(line_index),
      new_text: self.new_text.clone(),
    })
  }
}

#[derive(Debug, Clone, Deserialize, Serialize, PartialEq, Eq)]
#[serde(rename_all = "camelCase")]
pub struct FileTextChanges {
  pub file_name: String,
  pub text_changes: Vec<TextChange>,
  #[serde(skip_serializing_if = "Option::is_none")]
  pub is_new_file: Option<bool>,
}

impl FileTextChanges {
  fn normalize(
    &mut self,
    specifier_map: &TscSpecifierMap,
  ) -> Result<(), AnyError> {
    self.file_name = specifier_map.normalize(&self.file_name)?.to_string();
    Ok(())
  }

  pub fn to_text_document_edit(
    &self,
    language_server: &language_server::Inner,
  ) -> Result<lsp::TextDocumentEdit, AnyError> {
    let specifier = resolve_url(&self.file_name)?;
    let asset_or_doc = language_server.get_asset_or_document(&specifier)?;
    let edits = self
      .text_changes
      .iter()
      .map(|tc| tc.as_text_or_annotated_text_edit(asset_or_doc.line_index()))
      .collect();
    Ok(lsp::TextDocumentEdit {
      text_document: lsp::OptionalVersionedTextDocumentIdentifier {
        uri: specifier,
        version: asset_or_doc.document_lsp_version(),
      },
      edits,
    })
  }

  pub fn to_text_document_change_ops(
    &self,
    language_server: &language_server::Inner,
  ) -> Result<Vec<lsp::DocumentChangeOperation>, AnyError> {
    let mut ops = Vec::<lsp::DocumentChangeOperation>::new();
    let specifier = resolve_url(&self.file_name)?;
    let maybe_asset_or_document = if !self.is_new_file.unwrap_or(false) {
      let asset_or_doc = language_server.get_asset_or_document(&specifier)?;
      Some(asset_or_doc)
    } else {
      None
    };
    let line_index = maybe_asset_or_document
      .as_ref()
      .map(|d| d.line_index())
      .unwrap_or_else(|| Arc::new(LineIndex::new("")));

    if self.is_new_file.unwrap_or(false) {
      ops.push(lsp::DocumentChangeOperation::Op(lsp::ResourceOp::Create(
        lsp::CreateFile {
          uri: specifier.clone(),
          options: Some(lsp::CreateFileOptions {
            ignore_if_exists: Some(true),
            overwrite: None,
          }),
          annotation_id: None,
        },
      )));
    }

    let edits = self
      .text_changes
      .iter()
      .map(|tc| tc.as_text_or_annotated_text_edit(line_index.clone()))
      .collect();
    ops.push(lsp::DocumentChangeOperation::Edit(lsp::TextDocumentEdit {
      text_document: lsp::OptionalVersionedTextDocumentIdentifier {
        uri: specifier,
        version: maybe_asset_or_document.and_then(|d| d.document_lsp_version()),
      },
      edits,
    }));

    Ok(ops)
  }
}

#[derive(Debug, Deserialize)]
#[serde(rename_all = "camelCase")]
pub struct Classifications {
  spans: Vec<u32>,
}

impl Classifications {
  pub fn to_semantic_tokens(
    &self,
    asset_or_doc: &AssetOrDocument,
    line_index: Arc<LineIndex>,
  ) -> LspResult<lsp::SemanticTokens> {
    let token_count = self.spans.len() / 3;
    let mut builder = SemanticTokensBuilder::new();
    for i in 0..token_count {
      let src_offset = 3 * i;
      let offset = self.spans[src_offset];
      let length = self.spans[src_offset + 1];
      let ts_classification = self.spans[src_offset + 2];

      let token_type =
        Classifications::get_token_type_from_classification(ts_classification);
      let token_modifiers =
        Classifications::get_token_modifier_from_classification(
          ts_classification,
        );

      let start_pos = line_index.position_tsc(offset.into());
      let end_pos = line_index.position_tsc(TextSize::from(offset + length));

      if start_pos.line == end_pos.line
        && start_pos.character <= end_pos.character
      {
        builder.push(
          start_pos.line,
          start_pos.character,
          end_pos.character - start_pos.character,
          token_type,
          token_modifiers,
        );
      } else {
        log::error!(
          "unexpected positions\nspecifier: {}\nopen: {}\nstart_pos: {:?}\nend_pos: {:?}",
          asset_or_doc.specifier(),
          asset_or_doc.is_open(),
          start_pos,
          end_pos
        );
        return Err(LspError::internal_error());
      }
    }
    Ok(builder.build(None))
  }

  fn get_token_type_from_classification(ts_classification: u32) -> u32 {
    assert!(ts_classification > semantic_tokens::MODIFIER_MASK);
    (ts_classification >> semantic_tokens::TYPE_OFFSET) - 1
  }

  fn get_token_modifier_from_classification(ts_classification: u32) -> u32 {
    ts_classification & semantic_tokens::MODIFIER_MASK
  }
}

#[derive(Debug, Deserialize)]
#[serde(rename_all = "camelCase")]
pub struct RefactorActionInfo {
  name: String,
  description: String,
  #[serde(skip_serializing_if = "Option::is_none")]
  not_applicable_reason: Option<String>,
  #[serde(skip_serializing_if = "Option::is_none")]
  kind: Option<String>,
}

impl RefactorActionInfo {
  pub fn get_action_kind(&self) -> lsp::CodeActionKind {
    if let Some(kind) = &self.kind {
      kind.clone().into()
    } else {
      let maybe_match = ALL_KNOWN_REFACTOR_ACTION_KINDS
        .iter()
        .find(|action| action.matches(&self.name));
      maybe_match
        .map(|action| action.kind.clone())
        .unwrap_or(lsp::CodeActionKind::REFACTOR)
    }
  }

  pub fn is_preferred(&self, all_actions: &[RefactorActionInfo]) -> bool {
    if EXTRACT_CONSTANT.matches(&self.name) {
      let get_scope = |name: &str| -> Option<u32> {
        if let Some(captures) = SCOPE_RE.captures(name) {
          captures[1].parse::<u32>().ok()
        } else {
          None
        }
      };

      return if let Some(scope) = get_scope(&self.name) {
        all_actions
          .iter()
          .filter(|other| {
            !std::ptr::eq(&self, other) && EXTRACT_CONSTANT.matches(&other.name)
          })
          .all(|other| {
            if let Some(other_scope) = get_scope(&other.name) {
              scope < other_scope
            } else {
              true
            }
          })
      } else {
        false
      };
    }
    if EXTRACT_TYPE.matches(&self.name) || EXTRACT_INTERFACE.matches(&self.name)
    {
      return true;
    }
    false
  }
}

#[derive(Debug, Deserialize)]
#[serde(rename_all = "camelCase")]
pub struct ApplicableRefactorInfo {
  name: String,
  // description: String,
  // #[serde(skip_serializing_if = "Option::is_none")]
  // inlineable: Option<bool>,
  actions: Vec<RefactorActionInfo>,
}

impl ApplicableRefactorInfo {
  pub fn to_code_actions(
    &self,
    specifier: &ModuleSpecifier,
    range: &lsp::Range,
  ) -> Vec<lsp::CodeAction> {
    let mut code_actions = Vec::<lsp::CodeAction>::new();
    // All typescript refactoring actions are inlineable
    for action in self.actions.iter() {
      code_actions
        .push(self.as_inline_code_action(action, specifier, range, &self.name));
    }
    code_actions
  }

  fn as_inline_code_action(
    &self,
    action: &RefactorActionInfo,
    specifier: &ModuleSpecifier,
    range: &lsp::Range,
    refactor_name: &str,
  ) -> lsp::CodeAction {
    let disabled = action.not_applicable_reason.as_ref().map(|reason| {
      lsp::CodeActionDisabled {
        reason: reason.clone(),
      }
    });

    lsp::CodeAction {
      title: action.description.to_string(),
      kind: Some(action.get_action_kind()),
      is_preferred: Some(action.is_preferred(&self.actions)),
      disabled,
      data: Some(
        serde_json::to_value(RefactorCodeActionData {
          specifier: specifier.clone(),
          range: *range,
          refactor_name: refactor_name.to_owned(),
          action_name: action.name.clone(),
        })
        .unwrap(),
      ),
      ..Default::default()
    }
  }
}

pub fn file_text_changes_to_workspace_edit(
  changes: &[FileTextChanges],
  language_server: &language_server::Inner,
) -> LspResult<Option<lsp::WorkspaceEdit>> {
  let mut all_ops = Vec::<lsp::DocumentChangeOperation>::new();
  for change in changes {
    let ops = match change.to_text_document_change_ops(language_server) {
      Ok(op) => op,
      Err(err) => {
        error!("Unable to convert changes to edits: {}", err);
        return Err(LspError::internal_error());
      }
    };
    all_ops.extend(ops);
  }

  Ok(Some(lsp::WorkspaceEdit {
    document_changes: Some(lsp::DocumentChanges::Operations(all_ops)),
    ..Default::default()
  }))
}

#[derive(Debug, Deserialize, Serialize)]
#[serde(rename_all = "camelCase")]
pub struct RefactorEditInfo {
  edits: Vec<FileTextChanges>,
  #[serde(skip_serializing_if = "Option::is_none")]
  pub rename_location: Option<u32>,
}

impl RefactorEditInfo {
  fn normalize(
    &mut self,
    specifier_map: &TscSpecifierMap,
  ) -> Result<(), AnyError> {
    for changes in &mut self.edits {
      changes.normalize(specifier_map)?;
    }
    Ok(())
  }

  pub async fn to_workspace_edit(
    &self,
    language_server: &language_server::Inner,
  ) -> LspResult<Option<lsp::WorkspaceEdit>> {
    file_text_changes_to_workspace_edit(&self.edits, language_server)
  }
}

#[derive(Debug, Deserialize, Serialize)]
#[serde(rename_all = "camelCase")]
pub struct CodeAction {
  description: String,
  changes: Vec<FileTextChanges>,
  #[serde(skip_serializing_if = "Option::is_none")]
  commands: Option<Vec<Value>>,
}

impl CodeAction {
  fn normalize(
    &mut self,
    specifier_map: &TscSpecifierMap,
  ) -> Result<(), AnyError> {
    for changes in &mut self.changes {
      changes.normalize(specifier_map)?;
    }
    Ok(())
  }
}

#[derive(Debug, Clone, Deserialize, Serialize, PartialEq, Eq)]
#[serde(rename_all = "camelCase")]
pub struct CodeFixAction {
  pub description: String,
  pub changes: Vec<FileTextChanges>,
  // These are opaque types that should just be passed back when applying the
  // action.
  #[serde(skip_serializing_if = "Option::is_none")]
  pub commands: Option<Vec<Value>>,
  pub fix_name: String,
  // It appears currently that all fixIds are strings, but the protocol
  // specifies an opaque type, the problem is that we need to use the id as a
  // hash key, and `Value` does not implement hash (and it could provide a false
  // positive depending on JSON whitespace, so we deserialize it but it might
  // break in the future)
  #[serde(skip_serializing_if = "Option::is_none")]
  pub fix_id: Option<String>,
  #[serde(skip_serializing_if = "Option::is_none")]
  pub fix_all_description: Option<String>,
}

impl CodeFixAction {
  fn normalize(
    &mut self,
    specifier_map: &TscSpecifierMap,
  ) -> Result<(), AnyError> {
    for changes in &mut self.changes {
      changes.normalize(specifier_map)?;
    }
    Ok(())
  }
}

#[derive(Debug, Clone, Deserialize)]
#[serde(rename_all = "camelCase")]
pub struct CombinedCodeActions {
  pub changes: Vec<FileTextChanges>,
  pub commands: Option<Vec<Value>>,
}

impl CombinedCodeActions {
  fn normalize(
    &mut self,
    specifier_map: &TscSpecifierMap,
  ) -> Result<(), AnyError> {
    for changes in &mut self.changes {
      changes.normalize(specifier_map)?;
    }
    Ok(())
  }
}

#[derive(Debug, Deserialize, Serialize)]
#[serde(rename_all = "camelCase")]
pub struct ReferencedSymbol {
  pub definition: ReferencedSymbolDefinitionInfo,
  pub references: Vec<ReferencedSymbolEntry>,
}

impl ReferencedSymbol {
  fn normalize(
    &mut self,
    specifier_map: &TscSpecifierMap,
  ) -> Result<(), AnyError> {
    self.definition.normalize(specifier_map)?;
    for reference in &mut self.references {
      reference.normalize(specifier_map)?;
    }
    Ok(())
  }
}

#[derive(Debug, Deserialize, Serialize)]
#[serde(rename_all = "camelCase")]
pub struct ReferencedSymbolDefinitionInfo {
  #[serde(flatten)]
  pub definition_info: DefinitionInfo,
}

impl ReferencedSymbolDefinitionInfo {
  fn normalize(
    &mut self,
    specifier_map: &TscSpecifierMap,
  ) -> Result<(), AnyError> {
    self.definition_info.normalize(specifier_map)?;
    Ok(())
  }
}

#[derive(Debug, Deserialize, Serialize)]
#[serde(rename_all = "camelCase")]
pub struct ReferencedSymbolEntry {
  #[serde(default)]
  pub is_definition: bool,
  #[serde(flatten)]
  pub entry: ReferenceEntry,
}

impl ReferencedSymbolEntry {
  fn normalize(
    &mut self,
    specifier_map: &TscSpecifierMap,
  ) -> Result<(), AnyError> {
    self.entry.normalize(specifier_map)?;
    Ok(())
  }
}

#[derive(Debug, Deserialize, Serialize)]
#[serde(rename_all = "camelCase")]
pub struct ReferenceEntry {
  // is_write_access: bool,
  // is_in_string: Option<bool>,
  #[serde(flatten)]
  pub document_span: DocumentSpan,
}

impl ReferenceEntry {
  fn normalize(
    &mut self,
    specifier_map: &TscSpecifierMap,
  ) -> Result<(), AnyError> {
    self.document_span.normalize(specifier_map)?;
    Ok(())
  }
}

impl ReferenceEntry {
  pub fn to_location(
    &self,
    line_index: Arc<LineIndex>,
    url_map: &LspUrlMap,
  ) -> lsp::Location {
    let specifier = resolve_url(&self.document_span.file_name)
      .unwrap_or_else(|_| INVALID_SPECIFIER.clone());
    let uri = url_map
      .normalize_specifier(&specifier)
      .unwrap_or_else(|_| LspClientUrl::new(INVALID_SPECIFIER.clone()));
    lsp::Location {
      uri: uri.into_url(),
      range: self.document_span.text_span.to_range(line_index),
    }
  }
}

#[derive(Debug, Deserialize)]
#[serde(rename_all = "camelCase")]
pub struct CallHierarchyItem {
  name: String,
  kind: ScriptElementKind,
  #[serde(skip_serializing_if = "Option::is_none")]
  kind_modifiers: Option<String>,
  file: String,
  span: TextSpan,
  selection_span: TextSpan,
  #[serde(skip_serializing_if = "Option::is_none")]
  container_name: Option<String>,
}

impl CallHierarchyItem {
  fn normalize(
    &mut self,
    specifier_map: &TscSpecifierMap,
  ) -> Result<(), AnyError> {
    self.file = specifier_map.normalize(&self.file)?.to_string();
    Ok(())
  }

  pub fn try_resolve_call_hierarchy_item(
    &self,
    language_server: &language_server::Inner,
    maybe_root_path: Option<&Path>,
  ) -> Option<lsp::CallHierarchyItem> {
    let target_specifier = resolve_url(&self.file).ok()?;
    let target_asset_or_doc =
      language_server.get_maybe_asset_or_document(&target_specifier)?;

    Some(self.to_call_hierarchy_item(
      target_asset_or_doc.line_index(),
      language_server,
      maybe_root_path,
    ))
  }

  pub fn to_call_hierarchy_item(
    &self,
    line_index: Arc<LineIndex>,
    language_server: &language_server::Inner,
    maybe_root_path: Option<&Path>,
  ) -> lsp::CallHierarchyItem {
    let target_specifier =
      resolve_url(&self.file).unwrap_or_else(|_| INVALID_SPECIFIER.clone());
    let uri = language_server
      .url_map
      .normalize_specifier(&target_specifier)
      .unwrap_or_else(|_| LspClientUrl::new(INVALID_SPECIFIER.clone()));

    let use_file_name = self.is_source_file_item();
    let maybe_file_path = if uri.as_url().scheme() == "file" {
      specifier_to_file_path(uri.as_url()).ok()
    } else {
      None
    };
    let name = if use_file_name {
      if let Some(file_path) = maybe_file_path.as_ref() {
        file_path.file_name().unwrap().to_string_lossy().to_string()
      } else {
        uri.as_str().to_string()
      }
    } else {
      self.name.clone()
    };
    let detail = if use_file_name {
      if let Some(file_path) = maybe_file_path.as_ref() {
        // TODO: update this to work with multi root workspaces
        let parent_dir = file_path.parent().unwrap();
        if let Some(root_path) = maybe_root_path {
          parent_dir
            .strip_prefix(root_path)
            .unwrap_or(parent_dir)
            .to_string_lossy()
            .to_string()
        } else {
          parent_dir.to_string_lossy().to_string()
        }
      } else {
        String::new()
      }
    } else {
      self.container_name.as_ref().cloned().unwrap_or_default()
    };

    let mut tags: Option<Vec<lsp::SymbolTag>> = None;
    if let Some(modifiers) = self.kind_modifiers.as_ref() {
      let kind_modifiers = parse_kind_modifier(modifiers);
      if kind_modifiers.contains("deprecated") {
        tags = Some(vec![lsp::SymbolTag::DEPRECATED]);
      }
    }

    lsp::CallHierarchyItem {
      name,
      tags,
      uri: uri.into_url(),
      detail: Some(detail),
      kind: self.kind.clone().into(),
      range: self.span.to_range(line_index.clone()),
      selection_range: self.selection_span.to_range(line_index),
      data: None,
    }
  }

  fn is_source_file_item(&self) -> bool {
    self.kind == ScriptElementKind::ScriptElement
      || self.kind == ScriptElementKind::ModuleElement
        && self.selection_span.start == 0
  }
}

#[derive(Debug, Deserialize)]
#[serde(rename_all = "camelCase")]
pub struct CallHierarchyIncomingCall {
  from: CallHierarchyItem,
  from_spans: Vec<TextSpan>,
}

impl CallHierarchyIncomingCall {
  fn normalize(
    &mut self,
    specifier_map: &TscSpecifierMap,
  ) -> Result<(), AnyError> {
    self.from.normalize(specifier_map)?;
    Ok(())
  }

  pub fn try_resolve_call_hierarchy_incoming_call(
    &self,
    language_server: &language_server::Inner,
    maybe_root_path: Option<&Path>,
  ) -> Option<lsp::CallHierarchyIncomingCall> {
    let target_specifier = resolve_url(&self.from.file).ok()?;
    let target_asset_or_doc =
      language_server.get_maybe_asset_or_document(&target_specifier)?;

    Some(lsp::CallHierarchyIncomingCall {
      from: self.from.to_call_hierarchy_item(
        target_asset_or_doc.line_index(),
        language_server,
        maybe_root_path,
      ),
      from_ranges: self
        .from_spans
        .iter()
        .map(|span| span.to_range(target_asset_or_doc.line_index()))
        .collect(),
    })
  }
}

#[derive(Debug, Deserialize)]
#[serde(rename_all = "camelCase")]
pub struct CallHierarchyOutgoingCall {
  to: CallHierarchyItem,
  from_spans: Vec<TextSpan>,
}

impl CallHierarchyOutgoingCall {
  fn normalize(
    &mut self,
    specifier_map: &TscSpecifierMap,
  ) -> Result<(), AnyError> {
    self.to.normalize(specifier_map)?;
    Ok(())
  }

  pub fn try_resolve_call_hierarchy_outgoing_call(
    &self,
    line_index: Arc<LineIndex>,
    language_server: &language_server::Inner,
    maybe_root_path: Option<&Path>,
  ) -> Option<lsp::CallHierarchyOutgoingCall> {
    let target_specifier = resolve_url(&self.to.file).ok()?;
    let target_asset_or_doc =
      language_server.get_maybe_asset_or_document(&target_specifier)?;

    Some(lsp::CallHierarchyOutgoingCall {
      to: self.to.to_call_hierarchy_item(
        target_asset_or_doc.line_index(),
        language_server,
        maybe_root_path,
      ),
      from_ranges: self
        .from_spans
        .iter()
        .map(|span| span.to_range(line_index.clone()))
        .collect(),
    })
  }
}

/// Used to convert completion code actions into a command and additional text
/// edits to pass in the completion item.
fn parse_code_actions(
  maybe_code_actions: Option<&Vec<CodeAction>>,
  data: &CompletionItemData,
  specifier: &ModuleSpecifier,
  language_server: &language_server::Inner,
) -> Result<(Option<lsp::Command>, Option<Vec<lsp::TextEdit>>), AnyError> {
  if let Some(code_actions) = maybe_code_actions {
    let mut additional_text_edits: Vec<lsp::TextEdit> = Vec::new();
    let mut has_remaining_commands_or_edits = false;
    for ts_action in code_actions {
      if ts_action.commands.is_some() {
        has_remaining_commands_or_edits = true;
      }

      let asset_or_doc =
        language_server.get_asset_or_document(&data.specifier)?;
      for change in &ts_action.changes {
        if data.specifier.as_str() == change.file_name {
          additional_text_edits.extend(change.text_changes.iter().map(|tc| {
            let mut text_edit = tc.as_text_edit(asset_or_doc.line_index());
            if let Some(specifier_rewrite) = &data.specifier_rewrite {
              text_edit.new_text = text_edit
                .new_text
                .replace(&specifier_rewrite.0, &specifier_rewrite.1);
            }
            text_edit
          }));
        } else {
          has_remaining_commands_or_edits = true;
        }
      }
    }

    let mut command: Option<lsp::Command> = None;
    if has_remaining_commands_or_edits {
      let actions: Vec<Value> = code_actions
        .iter()
        .map(|ca| {
          let changes: Vec<FileTextChanges> = ca
            .changes
            .clone()
            .into_iter()
            .filter(|ch| ch.file_name == data.specifier.as_str())
            .collect();
          json!({
            "commands": ca.commands,
            "description": ca.description,
            "changes": changes,
          })
        })
        .collect();
      command = Some(lsp::Command {
        title: "".to_string(),
        command: "_typescript.applyCompletionCodeAction".to_string(),
        arguments: Some(vec![json!(specifier.to_string()), json!(actions)]),
      });
    }

    if additional_text_edits.is_empty() {
      Ok((command, None))
    } else {
      Ok((command, Some(additional_text_edits)))
    }
  } else {
    Ok((None, None))
  }
}

// Based on https://github.com/microsoft/vscode/blob/1.81.1/extensions/typescript-language-features/src/languageFeatures/util/snippetForFunctionCall.ts#L49.
fn get_parameters_from_parts(parts: &[SymbolDisplayPart]) -> Vec<String> {
  let mut parameters = Vec::with_capacity(3);
  let mut is_in_fn = false;
  let mut paren_count = 0;
  let mut brace_count = 0;
  for (idx, part) in parts.iter().enumerate() {
    if ["methodName", "functionName", "text", "propertyName"]
      .contains(&part.kind.as_str())
    {
      if paren_count == 0 && brace_count == 0 {
        is_in_fn = true;
      }
    } else if part.kind == "parameterName" {
      if paren_count == 1 && brace_count == 0 && is_in_fn {
        let is_optional =
          matches!(parts.get(idx + 1), Some(next) if next.text == "?");
        // Skip `this` and optional parameters.
        if !is_optional && part.text != "this" {
          parameters.push(part.text.clone());
        }
      }
    } else if part.kind == "punctuation" {
      if part.text == "(" {
        paren_count += 1;
      } else if part.text == ")" {
        paren_count -= 1;
        if paren_count <= 0 && is_in_fn {
          break;
        }
      } else if part.text == "..." && paren_count == 1 {
        // Found rest parmeter. Do not fill in any further arguments.
        break;
      } else if part.text == "{" {
        brace_count += 1;
      } else if part.text == "}" {
        brace_count -= 1;
      }
    }
  }
  parameters
}

#[derive(Debug, Deserialize, Serialize)]
#[serde(rename_all = "camelCase")]
pub struct CompletionEntryDetails {
  display_parts: Vec<SymbolDisplayPart>,
  documentation: Option<Vec<SymbolDisplayPart>>,
  #[serde(skip_serializing_if = "Option::is_none")]
  tags: Option<Vec<JsDocTagInfo>>,
  name: String,
  kind: ScriptElementKind,
  kind_modifiers: String,
  #[serde(skip_serializing_if = "Option::is_none")]
  code_actions: Option<Vec<CodeAction>>,
  #[serde(skip_serializing_if = "Option::is_none")]
  source_display: Option<Vec<SymbolDisplayPart>>,
}

impl CompletionEntryDetails {
  fn normalize(
    &mut self,
    specifier_map: &TscSpecifierMap,
  ) -> Result<(), AnyError> {
    for action in self.code_actions.iter_mut().flatten() {
      action.normalize(specifier_map)?;
    }
    Ok(())
  }

  pub fn as_completion_item(
    &self,
    original_item: &lsp::CompletionItem,
    data: &CompletionItemData,
    specifier: &ModuleSpecifier,
    language_server: &language_server::Inner,
  ) -> Result<lsp::CompletionItem, AnyError> {
    let detail = if original_item.detail.is_some() {
      original_item.detail.clone()
    } else if !self.display_parts.is_empty() {
      Some(replace_links(display_parts_to_string(
        &self.display_parts,
        language_server,
      )))
    } else {
      None
    };
    let documentation = if let Some(parts) = &self.documentation {
      let mut value = display_parts_to_string(parts, language_server);
      if let Some(tags) = &self.tags {
        let tag_documentation = tags
          .iter()
          .map(|tag_info| get_tag_documentation(tag_info, language_server))
          .collect::<Vec<String>>()
          .join("");
        value = format!("{value}\n\n{tag_documentation}");
      }
      Some(lsp::Documentation::MarkupContent(lsp::MarkupContent {
        kind: lsp::MarkupKind::Markdown,
        value,
      }))
    } else {
      None
    };
    let (command, additional_text_edits) = parse_code_actions(
      self.code_actions.as_ref(),
      data,
      specifier,
      language_server,
    )?;
    let insert_text = if data.use_code_snippet {
      Some(format!(
        "{}({})",
        original_item
          .insert_text
          .as_ref()
          .unwrap_or(&original_item.label),
        get_parameters_from_parts(&self.display_parts).join(", "),
      ))
    } else {
      original_item.insert_text.clone()
    };

    Ok(lsp::CompletionItem {
      data: None,
      detail,
      documentation,
      command,
      additional_text_edits,
      insert_text,
      // NOTE(bartlomieju): it's not entirely clear to me why we need to do that,
      // but when `completionItem/resolve` is called, we get a list of commit chars
      // even though we might have returned an empty list in `completion` request.
      commit_characters: None,
      ..original_item.clone()
    })
  }
}

#[derive(Debug, Deserialize, Serialize)]
#[serde(rename_all = "camelCase")]
pub struct CompletionInfo {
  entries: Vec<CompletionEntry>,
  // this is only used by Microsoft's telemetrics, which Deno doesn't use and
  // there are issues with the value not matching the type definitions.
  // flags: Option<CompletionInfoFlags>,
  is_global_completion: bool,
  is_member_completion: bool,
  is_new_identifier_location: bool,
  metadata: Option<Value>,
  optional_replacement_span: Option<TextSpan>,
}

impl CompletionInfo {
  pub fn as_completion_response(
    &self,
    line_index: Arc<LineIndex>,
    settings: &config::CompletionSettings,
    specifier: &ModuleSpecifier,
    position: u32,
    language_server: &language_server::Inner,
  ) -> lsp::CompletionResponse {
    let items = self
      .entries
      .iter()
      .map(|entry| {
        entry.as_completion_item(
          line_index.clone(),
          self,
          settings,
          specifier,
          position,
          language_server,
        )
      })
      .collect();
    let is_incomplete = self
      .metadata
      .clone()
      .map(|v| {
        v.as_object()
          .unwrap()
          .get("isIncomplete")
          .unwrap_or(&json!(false))
          .as_bool()
          .unwrap()
      })
      .unwrap_or(false);
    lsp::CompletionResponse::List(lsp::CompletionList {
      is_incomplete,
      items,
    })
  }
}

#[derive(Debug, Deserialize, Serialize)]
#[serde(rename_all = "camelCase")]
pub struct CompletionItemData {
  pub specifier: ModuleSpecifier,
  pub position: u32,
  pub name: String,
  #[serde(skip_serializing_if = "Option::is_none")]
  pub source: Option<String>,
  /// If present, the code action / text edit corresponding to this item should
  /// be rewritten by replacing the first string with the second. Intended for
  /// auto-import specifiers to be reverse-import-mapped.
  #[serde(skip_serializing_if = "Option::is_none")]
  pub specifier_rewrite: Option<(String, String)>,
  #[serde(skip_serializing_if = "Option::is_none")]
  pub data: Option<Value>,
  pub use_code_snippet: bool,
}

#[derive(Debug, Deserialize, Serialize)]
#[serde(rename_all = "camelCase")]
struct CompletionEntryDataImport {
  module_specifier: String,
  file_name: String,
}

#[derive(Debug, Default, Deserialize, Serialize)]
#[serde(rename_all = "camelCase")]
pub struct CompletionEntry {
  name: String,
  kind: ScriptElementKind,
  #[serde(skip_serializing_if = "Option::is_none")]
  kind_modifiers: Option<String>,
  sort_text: String,
  #[serde(skip_serializing_if = "Option::is_none")]
  insert_text: Option<String>,
  #[serde(skip_serializing_if = "Option::is_none")]
  is_snippet: Option<bool>,
  #[serde(skip_serializing_if = "Option::is_none")]
  replacement_span: Option<TextSpan>,
  #[serde(skip_serializing_if = "Option::is_none")]
  has_action: Option<bool>,
  #[serde(skip_serializing_if = "Option::is_none")]
  source: Option<String>,
  #[serde(skip_serializing_if = "Option::is_none")]
  source_display: Option<Vec<SymbolDisplayPart>>,
  #[serde(skip_serializing_if = "Option::is_none")]
  label_details: Option<CompletionEntryLabelDetails>,
  #[serde(skip_serializing_if = "Option::is_none")]
  is_recommended: Option<bool>,
  #[serde(skip_serializing_if = "Option::is_none")]
  is_from_unchecked_file: Option<bool>,
  #[serde(skip_serializing_if = "Option::is_none")]
  is_package_json_import: Option<bool>,
  #[serde(skip_serializing_if = "Option::is_none")]
  is_import_statement_completion: Option<bool>,
  #[serde(skip_serializing_if = "Option::is_none")]
  data: Option<Value>,
}

impl CompletionEntry {
  fn get_commit_characters(
    &self,
    info: &CompletionInfo,
    settings: &config::CompletionSettings,
  ) -> Option<Vec<String>> {
    if info.is_new_identifier_location {
      return None;
    }

    let mut commit_characters = vec![];
    match self.kind {
      ScriptElementKind::MemberGetAccessorElement
      | ScriptElementKind::MemberSetAccessorElement
      | ScriptElementKind::ConstructSignatureElement
      | ScriptElementKind::CallSignatureElement
      | ScriptElementKind::IndexSignatureElement
      | ScriptElementKind::EnumElement
      | ScriptElementKind::InterfaceElement => {
        commit_characters.push(".");
        commit_characters.push(";");
      }
      ScriptElementKind::ModuleElement
      | ScriptElementKind::Alias
      | ScriptElementKind::ConstElement
      | ScriptElementKind::LetElement
      | ScriptElementKind::VariableElement
      | ScriptElementKind::LocalVariableElement
      | ScriptElementKind::MemberVariableElement
      | ScriptElementKind::ClassElement
      | ScriptElementKind::FunctionElement
      | ScriptElementKind::MemberFunctionElement
      | ScriptElementKind::Keyword
      | ScriptElementKind::ParameterElement => {
        commit_characters.push(".");
        commit_characters.push(",");
        commit_characters.push(";");
        if !settings.complete_function_calls {
          commit_characters.push("(");
        }
      }
      _ => (),
    }

    if commit_characters.is_empty() {
      None
    } else {
      Some(commit_characters.into_iter().map(String::from).collect())
    }
  }

  fn get_filter_text(&self) -> Option<String> {
    if self.name.starts_with('#') {
      if let Some(insert_text) = &self.insert_text {
        if insert_text.starts_with("this.#") {
          return Some(insert_text.replace("this.#", ""));
        } else {
          return Some(insert_text.clone());
        }
      } else {
        return None;
      }
    }

    if let Some(insert_text) = &self.insert_text {
      if insert_text.starts_with("this.") {
        return None;
      }
      if insert_text.starts_with('[') {
        return Some(
          BRACKET_ACCESSOR_RE
            .replace(insert_text, |caps: &Captures| format!(".{}", &caps[1]))
            .to_string(),
        );
      }
    }

    self.insert_text.clone()
  }

  pub fn as_completion_item(
    &self,
    line_index: Arc<LineIndex>,
    info: &CompletionInfo,
    settings: &config::CompletionSettings,
    specifier: &ModuleSpecifier,
    position: u32,
    language_server: &language_server::Inner,
  ) -> lsp::CompletionItem {
    let mut label = self.name.clone();
    let mut label_details: Option<lsp::CompletionItemLabelDetails> = None;
    let mut kind: Option<lsp::CompletionItemKind> =
      Some(self.kind.clone().into());
    let mut specifier_rewrite = None;

    let mut sort_text = if self.source.is_some() {
      format!("\u{ffff}{}", self.sort_text)
    } else {
      self.sort_text.clone()
    };

    let preselect = self.is_recommended;
    let use_code_snippet = settings.complete_function_calls
      && (kind == Some(lsp::CompletionItemKind::FUNCTION)
        || kind == Some(lsp::CompletionItemKind::METHOD));
    let commit_characters = self.get_commit_characters(info, settings);
    let mut insert_text = self.insert_text.clone();
    let insert_text_format = match self.is_snippet {
      Some(true) => Some(lsp::InsertTextFormat::SNIPPET),
      _ => None,
    };
    let range = self.replacement_span.clone();
    let mut filter_text = self.get_filter_text();
    let mut tags = None;
    let mut detail = None;

    if let Some(kind_modifiers) = &self.kind_modifiers {
      let kind_modifiers = parse_kind_modifier(kind_modifiers);
      if kind_modifiers.contains("optional") {
        if insert_text.is_none() {
          insert_text = Some(label.clone());
        }
        if filter_text.is_none() {
          filter_text = Some(label.clone());
        }
        label += "?";
      }
      if kind_modifiers.contains("deprecated") {
        tags = Some(vec![lsp::CompletionItemTag::DEPRECATED]);
      }
      if kind_modifiers.contains("color") {
        kind = Some(lsp::CompletionItemKind::COLOR);
      }
      if self.kind == ScriptElementKind::ScriptElement {
        for ext_modifier in FILE_EXTENSION_KIND_MODIFIERS {
          if kind_modifiers.contains(ext_modifier) {
            detail = if self.name.to_lowercase().ends_with(ext_modifier) {
              Some(self.name.clone())
            } else {
              Some(format!("{}{}", self.name, ext_modifier))
            };
            break;
          }
        }
      }
    }

    if let Some(source) = &self.source {
      let mut display_source = source.clone();
      if let Some(data) = &self.data {
        if let Ok(import_data) =
          serde_json::from_value::<CompletionEntryDataImport>(data.clone())
        {
          if let Ok(import_specifier) = resolve_url(&import_data.file_name) {
            if let Some(new_module_specifier) = language_server
              .get_ts_response_import_mapper()
              .check_specifier(&import_specifier, specifier)
              .or_else(|| relative_specifier(specifier, &import_specifier))
            {
              display_source = new_module_specifier.clone();
              if new_module_specifier != import_data.module_specifier {
                specifier_rewrite =
                  Some((import_data.module_specifier, new_module_specifier));
              }
            }
          }
        }
      }
      // We want relative or bare (import-mapped or otherwise) specifiers to
      // appear at the top.
      if resolve_url(&display_source).is_err() {
        sort_text += "_0";
      } else {
        sort_text += "_1";
      }
      label_details
        .get_or_insert_with(Default::default)
        .description = Some(display_source);
    }

    let text_edit =
      if let (Some(text_span), Some(new_text)) = (range, &insert_text) {
        let range = text_span.to_range(line_index);
        let insert_replace_edit = lsp::InsertReplaceEdit {
          new_text: new_text.clone(),
          insert: range,
          replace: range,
        };
        Some(insert_replace_edit.into())
      } else {
        None
      };

    let tsc = CompletionItemData {
      specifier: specifier.clone(),
      position,
      name: self.name.clone(),
      source: self.source.clone(),
      specifier_rewrite,
      data: self.data.clone(),
      use_code_snippet,
    };

    lsp::CompletionItem {
      label,
      label_details,
      kind,
      sort_text: Some(sort_text),
      preselect,
      text_edit,
      filter_text,
      insert_text,
      insert_text_format,
      detail,
      tags,
      commit_characters,
      data: Some(json!({ "tsc": tsc })),
      ..Default::default()
    }
  }
}

#[derive(Debug, Default, Deserialize, Serialize)]
#[serde(rename_all = "camelCase")]
struct CompletionEntryLabelDetails {
  #[serde(skip_serializing_if = "Option::is_none")]
  detail: Option<String>,
  #[serde(skip_serializing_if = "Option::is_none")]
  description: Option<String>,
}

#[derive(Debug, Deserialize)]
pub enum OutliningSpanKind {
  #[serde(rename = "comment")]
  Comment,
  #[serde(rename = "region")]
  Region,
  #[serde(rename = "code")]
  Code,
  #[serde(rename = "imports")]
  Imports,
}

#[derive(Debug, Deserialize)]
#[serde(rename_all = "camelCase")]
pub struct OutliningSpan {
  text_span: TextSpan,
  // hint_span: TextSpan,
  // banner_text: String,
  // auto_collapse: bool,
  kind: OutliningSpanKind,
}

const FOLD_END_PAIR_CHARACTERS: &[u8] = &[b'}', b']', b')', b'`'];

impl OutliningSpan {
  pub fn to_folding_range(
    &self,
    line_index: Arc<LineIndex>,
    content: &[u8],
    line_folding_only: bool,
  ) -> lsp::FoldingRange {
    let range = self.text_span.to_range(line_index.clone());
    lsp::FoldingRange {
      start_line: range.start.line,
      start_character: if line_folding_only {
        None
      } else {
        Some(range.start.character)
      },
      end_line: self.adjust_folding_end_line(
        &range,
        line_index,
        content,
        line_folding_only,
      ),
      end_character: if line_folding_only {
        None
      } else {
        Some(range.end.character)
      },
      kind: self.get_folding_range_kind(&self.kind),
      collapsed_text: None,
    }
  }

  fn adjust_folding_end_line(
    &self,
    range: &lsp::Range,
    line_index: Arc<LineIndex>,
    content: &[u8],
    line_folding_only: bool,
  ) -> u32 {
    if line_folding_only && range.end.line > 0 && range.end.character > 0 {
      let offset_end: usize = line_index.offset(range.end).unwrap().into();
      let fold_end_char = content[offset_end - 1];
      if FOLD_END_PAIR_CHARACTERS.contains(&fold_end_char) {
        return cmp::max(range.end.line - 1, range.start.line);
      }
    }

    range.end.line
  }

  fn get_folding_range_kind(
    &self,
    span_kind: &OutliningSpanKind,
  ) -> Option<lsp::FoldingRangeKind> {
    match span_kind {
      OutliningSpanKind::Comment => Some(lsp::FoldingRangeKind::Comment),
      OutliningSpanKind::Region => Some(lsp::FoldingRangeKind::Region),
      OutliningSpanKind::Imports => Some(lsp::FoldingRangeKind::Imports),
      _ => None,
    }
  }
}

#[derive(Debug, Deserialize)]
#[serde(rename_all = "camelCase")]
pub struct SignatureHelpItems {
  items: Vec<SignatureHelpItem>,
  // applicable_span: TextSpan,
  selected_item_index: u32,
  argument_index: u32,
  // argument_count: u32,
}

impl SignatureHelpItems {
  pub fn into_signature_help(
    self,
    language_server: &language_server::Inner,
  ) -> lsp::SignatureHelp {
    lsp::SignatureHelp {
      signatures: self
        .items
        .into_iter()
        .map(|item| item.into_signature_information(language_server))
        .collect(),
      active_parameter: Some(self.argument_index),
      active_signature: Some(self.selected_item_index),
    }
  }
}

#[derive(Debug, Deserialize)]
#[serde(rename_all = "camelCase")]
pub struct SignatureHelpItem {
  // is_variadic: bool,
  prefix_display_parts: Vec<SymbolDisplayPart>,
  suffix_display_parts: Vec<SymbolDisplayPart>,
  // separator_display_parts: Vec<SymbolDisplayPart>,
  parameters: Vec<SignatureHelpParameter>,
  documentation: Vec<SymbolDisplayPart>,
  // tags: Vec<JsDocTagInfo>,
}

impl SignatureHelpItem {
  pub fn into_signature_information(
    self,
    language_server: &language_server::Inner,
  ) -> lsp::SignatureInformation {
    let prefix_text =
      display_parts_to_string(&self.prefix_display_parts, language_server);
    let params_text = self
      .parameters
      .iter()
      .map(|param| {
        display_parts_to_string(&param.display_parts, language_server)
      })
      .collect::<Vec<String>>()
      .join(", ");
    let suffix_text =
      display_parts_to_string(&self.suffix_display_parts, language_server);
    let documentation =
      display_parts_to_string(&self.documentation, language_server);
    lsp::SignatureInformation {
      label: format!("{prefix_text}{params_text}{suffix_text}"),
      documentation: Some(lsp::Documentation::MarkupContent(
        lsp::MarkupContent {
          kind: lsp::MarkupKind::Markdown,
          value: documentation,
        },
      )),
      parameters: Some(
        self
          .parameters
          .into_iter()
          .map(|param| param.into_parameter_information(language_server))
          .collect(),
      ),
      active_parameter: None,
    }
  }
}

#[derive(Debug, Deserialize)]
#[serde(rename_all = "camelCase")]
pub struct SignatureHelpParameter {
  // name: String,
  documentation: Vec<SymbolDisplayPart>,
  display_parts: Vec<SymbolDisplayPart>,
  // is_optional: bool,
}

impl SignatureHelpParameter {
  pub fn into_parameter_information(
    self,
    language_server: &language_server::Inner,
  ) -> lsp::ParameterInformation {
    let documentation =
      display_parts_to_string(&self.documentation, language_server);
    lsp::ParameterInformation {
      label: lsp::ParameterLabel::Simple(display_parts_to_string(
        &self.display_parts,
        language_server,
      )),
      documentation: Some(lsp::Documentation::MarkupContent(
        lsp::MarkupContent {
          kind: lsp::MarkupKind::Markdown,
          value: documentation,
        },
      )),
    }
  }
}

#[derive(Debug, Clone, Deserialize)]
#[serde(rename_all = "camelCase")]
pub struct SelectionRange {
  text_span: TextSpan,
  #[serde(skip_serializing_if = "Option::is_none")]
  parent: Option<Box<SelectionRange>>,
}

impl SelectionRange {
  pub fn to_selection_range(
    &self,
    line_index: Arc<LineIndex>,
  ) -> lsp::SelectionRange {
    lsp::SelectionRange {
      range: self.text_span.to_range(line_index.clone()),
      parent: self.parent.as_ref().map(|parent_selection| {
        Box::new(parent_selection.to_selection_range(line_index))
      }),
    }
  }
}

#[derive(Debug, Clone, Deserialize)]
struct Response {
  // id: usize,
  data: Value,
}

#[derive(Debug, Default)]
pub struct TscSpecifierMap {
  normalized_specifiers: DashMap<String, ModuleSpecifier>,
  denormalized_specifiers: DashMap<ModuleSpecifier, String>,
}

impl TscSpecifierMap {
  pub fn new() -> Self {
    Self::default()
  }

  /// Convert the specifier to one compatible with tsc. Cache the resulting
  /// mapping in case it needs to be reversed.
  // TODO(nayeemrmn): Factor in out-of-band media type here.
  pub fn denormalize(&self, specifier: &ModuleSpecifier) -> String {
    let original = specifier;
    if let Some(specifier) = self.denormalized_specifiers.get(original) {
      return specifier.to_string();
    }
    let mut specifier = original.to_string();
    let media_type = MediaType::from_specifier(original);
    // If the URL-inferred media type doesn't correspond to tsc's path-inferred
    // media type, force it to be the same by appending an extension.
    if MediaType::from_path(Path::new(specifier.as_str())) != media_type {
      specifier += media_type.as_ts_extension();
    }
    if specifier != original.as_str() {
      self
        .normalized_specifiers
        .insert(specifier.clone(), original.clone());
    }
    specifier
  }

  /// Convert the specifier from one compatible with tsc. Cache the resulting
  /// mapping in case it needs to be reversed.
  pub fn normalize<S: AsRef<str>>(
    &self,
    specifier: S,
  ) -> Result<ModuleSpecifier, AnyError> {
    let original = specifier.as_ref();
    if let Some(specifier) = self.normalized_specifiers.get(original) {
      return Ok(specifier.clone());
    }
    let specifier_str = original.replace(".d.ts.d.ts", ".d.ts");
    let specifier = match ModuleSpecifier::parse(&specifier_str) {
      Ok(s) => s,
      Err(err) => return Err(err.into()),
    };
    if specifier.as_str() != original {
      self
        .denormalized_specifiers
        .insert(specifier.clone(), original.to_string());
    }
    Ok(specifier)
  }
}

// TODO(bartlomieju): we have similar struct in `cli/tsc/mod.rs` - maybe at least change
// the name of the struct to avoid confusion?
struct State {
  last_id: usize,
  performance: Arc<Performance>,
  response: Option<Response>,
  state_snapshot: Arc<StateSnapshot>,
  specifier_map: Arc<TscSpecifierMap>,
  token: CancellationToken,
}

impl State {
  fn new(
    state_snapshot: Arc<StateSnapshot>,
    specifier_map: Arc<TscSpecifierMap>,
    performance: Arc<Performance>,
  ) -> Self {
    Self {
      last_id: 1,
      performance,
      response: None,
      state_snapshot,
      specifier_map,
      token: Default::default(),
    }
  }

  fn get_asset_or_document(
    &self,
    specifier: &ModuleSpecifier,
  ) -> Option<AssetOrDocument> {
    let snapshot = &self.state_snapshot;
    if specifier.scheme() == "asset" {
      snapshot.assets.get(specifier).map(AssetOrDocument::Asset)
    } else {
      snapshot
        .documents
        .get(specifier)
        .map(AssetOrDocument::Document)
    }
  }

  fn script_version(&self, specifier: &ModuleSpecifier) -> Option<String> {
    if specifier.scheme() == "asset" {
      if self.state_snapshot.assets.contains_key(specifier) {
        Some("1".to_string())
      } else {
        None
      }
    } else {
      self
        .state_snapshot
        .documents
        .get(specifier)
        .map(|d| d.script_version())
    }
  }
}

#[op2(fast)]
fn op_is_cancelled(state: &mut OpState) -> bool {
  let state = state.borrow_mut::<State>();
  state.token.is_cancelled()
}

#[op2(fast)]
fn op_is_node_file(state: &mut OpState, #[string] path: String) -> bool {
  let state = state.borrow::<State>();
  let mark = state.performance.mark("tsc.op.op_is_node_file");
  let r = match ModuleSpecifier::parse(&path) {
    Ok(specifier) => state
      .state_snapshot
      .npm
      .as_ref()
      .map(|n| n.npm_resolver.in_npm_package(&specifier))
      .unwrap_or(false),
    Err(_) => false,
  };
  state.performance.measure(mark);
  r
}

#[derive(Debug, Serialize)]
#[serde(rename_all = "camelCase")]
struct LoadResponse {
  data: Arc<str>,
  script_kind: i32,
  version: Option<String>,
}

#[op2]
fn op_load<'s>(
  scope: &'s mut v8::HandleScope,
  state: &mut OpState,
  #[string] specifier: &str,
) -> Result<v8::Local<'s, v8::Value>, AnyError> {
  let state = state.borrow_mut::<State>();
  let mark = state
    .performance
    .mark_with_args("tsc.op.op_load", specifier);
  let specifier = state.specifier_map.normalize(specifier)?;
  let maybe_load_response =
    if specifier.as_str() == "internal:///missing_dependency.d.ts" {
      Some(LoadResponse {
        data: Arc::from("declare const __: any;\nexport = __;\n"),
        script_kind: crate::tsc::as_ts_script_kind(MediaType::Dts),
        version: Some("1".to_string()),
      })
    } else {
      let asset_or_document = state.get_asset_or_document(&specifier);
      asset_or_document.map(|doc| LoadResponse {
        data: doc.text(),
        script_kind: crate::tsc::as_ts_script_kind(doc.media_type()),
        version: state.script_version(&specifier),
      })
    };

  let serialized = serde_v8::to_v8(scope, maybe_load_response)?;

  state.performance.measure(mark);
  Ok(serialized)
}

#[op2]
fn op_resolve<'s>(
  scope: &'s mut v8::HandleScope,
  state: &mut OpState,
  #[serde] args: ResolveArgs,
) -> Result<v8::Local<'s, v8::Value>, AnyError> {
  let state = state.borrow_mut::<State>();
  let mark = state.performance.mark_with_args("tsc.op.op_resolve", &args);
  let referrer = state.specifier_map.normalize(&args.base)?;
  let specifiers = match state.get_asset_or_document(&referrer) {
    Some(referrer_doc) => {
      let resolved = state.state_snapshot.documents.resolve(
        args.specifiers,
        &referrer_doc,
        state.state_snapshot.npm.as_ref(),
      );
      resolved
        .into_iter()
        .map(|o| {
          o.map(|(s, mt)| {
            (
              state.specifier_map.denormalize(&s),
              mt.as_ts_extension().to_string(),
            )
          })
        })
        .collect()
    }
    None => {
      lsp_warn!(
        "Error resolving. Referring specifier \"{}\" was not found.",
        args.base
      );
      vec![None; args.specifiers.len()]
    }
  };

  let response = serde_v8::to_v8(scope, specifiers)?;
  state.performance.measure(mark);
  Ok(response)
}

#[op2]
fn op_respond(state: &mut OpState, #[serde] args: Response) {
  let state = state.borrow_mut::<State>();
  state.response = Some(args);
}

#[op2]
#[serde]
fn op_script_names(state: &mut OpState) -> Vec<String> {
  let state = state.borrow_mut::<State>();
  let mark = state.performance.mark("tsc.op.op_script_names");
  let documents = &state.state_snapshot.documents;
  let all_docs = documents.documents(DocumentsFilter::AllDiagnosable);
  let mut seen = HashSet::new();
  let mut result = Vec::new();

  if documents.has_injected_types_node_package() {
    // ensure this is first so it resolves the node types first
    let specifier = "asset:///node_types.d.ts";
    result.push(specifier.to_string());
    seen.insert(specifier);
  }

  // inject these next because they're global
  for import in documents.module_graph_imports() {
    if seen.insert(import.as_str()) {
      result.push(import.to_string());
    }
  }

  // finally include the documents and all their dependencies
  for doc in &all_docs {
    let specifiers = std::iter::once(doc.specifier()).chain(
      doc
        .dependencies()
        .values()
        .filter_map(|dep| dep.get_type().or_else(|| dep.get_code())),
    );
    for specifier in specifiers {
      if seen.insert(specifier.as_str()) {
        if let Some(specifier) = documents.resolve_specifier(specifier) {
          // only include dependencies we know to exist otherwise typescript will error
          if documents.exists(&specifier) {
            result.push(specifier.to_string());
          }
        }
      }
    }
  }

  let r = result
    .into_iter()
    .map(|s| match ModuleSpecifier::parse(&s) {
      Ok(s) => state.specifier_map.denormalize(&s),
      Err(_) => s,
    })
    .collect();
  state.performance.measure(mark);
  r
}

#[op2]
#[string]
fn op_script_version(
  state: &mut OpState,
  #[string] specifier: &str,
) -> Result<Option<String>, AnyError> {
  let state = state.borrow_mut::<State>();
  let mark = state.performance.mark("tsc.op.op_script_version");
  let specifier = state.specifier_map.normalize(specifier)?;
  let r = state.script_version(&specifier);
  state.performance.measure(mark);
  Ok(r)
}

fn run_tsc_thread(
  mut request_rx: UnboundedReceiver<Request>,
  performance: Arc<Performance>,
  cache: Arc<dyn HttpCache>,
  specifier_map: Arc<TscSpecifierMap>,
  maybe_inspector_server: Option<Arc<InspectorServer>>,
) {
  // Create and setup a JsRuntime based on a snapshot. It is expected that the
  // supplied snapshot is an isolate that contains the TypeScript language
  // server.
  let mut tsc_runtime = JsRuntime::new(RuntimeOptions {
    extensions: vec![deno_tsc::init_ops(performance, cache, specifier_map)],
    startup_snapshot: Some(tsc::compiler_snapshot()),
    inspector: maybe_inspector_server.is_some(),
    ..Default::default()
  });

  if let Some(server) = maybe_inspector_server {
    server.register_inspector(
      "ext:deno_tsc/99_main_compiler.js".to_string(),
      &mut tsc_runtime,
      false,
    );
  }

  let tsc_future = async {
    let mut started = false;

    loop {
      tokio::select! {
        biased;

        maybe_request = request_rx.recv() => {
          if let Some((req, state_snapshot, tx, token)) = maybe_request {
            if !started {
              // TODO(@kitsonk) need to reflect the debug state of the lsp here
              start(&mut tsc_runtime, false).unwrap();
              started = true;
            }
            let value = request(&mut tsc_runtime, state_snapshot, req, token.clone());
            let was_sent = tx.send(value).is_ok();
            // Don't print the send error if the token is cancelled, it's expected
            // to fail in that case and this commonly occurs.
            if !was_sent && !token.is_cancelled() {
              lsp_warn!("Unable to send result to client.");
            }
          }
        },

        _ = tsc_runtime.run_event_loop(true) => {}
      }
    }
  }
  .boxed_local();

  let runtime = create_basic_runtime();
  runtime.block_on(tsc_future)
}

deno_core::extension!(deno_tsc,
  ops = [
    op_is_cancelled,
    op_is_node_file,
    op_load,
    op_resolve,
    op_respond,
    op_script_names,
    op_script_version,
  ],
  options = {
    performance: Arc<Performance>,
    cache: Arc<dyn HttpCache>,
    specifier_map: Arc<TscSpecifierMap>,
  },
  state = |state, options| {
    state.put(State::new(
      Arc::new(StateSnapshot {
        assets: Default::default(),
        cache_metadata: CacheMetadata::new(options.cache.clone()),
        config: Default::default(),
        documents: Documents::new(options.cache.clone()),
        maybe_import_map: None,
        npm: None,
      }),
      options.specifier_map,
      options.performance,
    ));
  },
);

/// Instruct a language server runtime to start the language server and provide
/// it with a minimal bootstrap configuration.
fn start_tsc(runtime: &mut JsRuntime, debug: bool) -> Result<(), AnyError> {
  let init_config = json!({ "debug": debug });
  let init_src = format!("globalThis.serverInit({init_config});");

  runtime.execute_script(located_script_name!(), init_src.into())?;
  Ok(())
}

#[derive(Debug, Deserialize_repr, Serialize_repr)]
#[repr(u32)]
pub enum CompletionTriggerKind {
  Invoked = 1,
  TriggerCharacter = 2,
  TriggerForIncompleteCompletions = 3,
}

impl From<lsp::CompletionTriggerKind> for CompletionTriggerKind {
  fn from(kind: lsp::CompletionTriggerKind) -> Self {
    match kind {
      lsp::CompletionTriggerKind::INVOKED => Self::Invoked,
      lsp::CompletionTriggerKind::TRIGGER_CHARACTER => Self::TriggerCharacter,
      lsp::CompletionTriggerKind::TRIGGER_FOR_INCOMPLETE_COMPLETIONS => {
        Self::TriggerForIncompleteCompletions
      }
      _ => Self::Invoked,
    }
  }
}

pub type QuotePreference = config::QuoteStyle;

pub type ImportModuleSpecifierPreference = config::ImportModuleSpecifier;

#[derive(Debug, Serialize)]
#[serde(rename_all = "kebab-case")]
#[allow(dead_code)]
pub enum ImportModuleSpecifierEnding {
  Auto,
  Minimal,
  Index,
  Js,
}

#[derive(Debug, Serialize)]
#[serde(rename_all = "kebab-case")]
#[allow(dead_code)]
pub enum IncludeInlayParameterNameHints {
  None,
  Literals,
  All,
}

impl From<&config::InlayHintsParamNamesEnabled>
  for IncludeInlayParameterNameHints
{
  fn from(setting: &config::InlayHintsParamNamesEnabled) -> Self {
    match setting {
      config::InlayHintsParamNamesEnabled::All => Self::All,
      config::InlayHintsParamNamesEnabled::Literals => Self::Literals,
      config::InlayHintsParamNamesEnabled::None => Self::None,
    }
  }
}

#[derive(Debug, Serialize)]
#[serde(rename_all = "kebab-case")]
#[allow(dead_code)]
pub enum IncludePackageJsonAutoImports {
  Auto,
  On,
  Off,
}

pub type JsxAttributeCompletionStyle = config::JsxAttributeCompletionStyle;

#[derive(Debug, Default, Serialize)]
#[serde(rename_all = "camelCase")]
pub struct GetCompletionsAtPositionOptions {
  #[serde(flatten)]
  pub user_preferences: UserPreferences,
  #[serde(skip_serializing_if = "Option::is_none")]
  pub trigger_character: Option<String>,
  #[serde(skip_serializing_if = "Option::is_none")]
  pub trigger_kind: Option<CompletionTriggerKind>,
}

#[derive(Debug, Default, Serialize)]
#[serde(rename_all = "camelCase")]
pub struct UserPreferences {
  #[serde(skip_serializing_if = "Option::is_none")]
  pub disable_suggestions: Option<bool>,
  #[serde(skip_serializing_if = "Option::is_none")]
  pub quote_preference: Option<QuotePreference>,
  #[serde(skip_serializing_if = "Option::is_none")]
  pub include_completions_for_module_exports: Option<bool>,
  #[serde(skip_serializing_if = "Option::is_none")]
  pub include_completions_for_import_statements: Option<bool>,
  #[serde(skip_serializing_if = "Option::is_none")]
  pub include_completions_with_snippet_text: Option<bool>,
  #[serde(skip_serializing_if = "Option::is_none")]
  pub include_automatic_optional_chain_completions: Option<bool>,
  #[serde(skip_serializing_if = "Option::is_none")]
  pub include_completions_with_insert_text: Option<bool>,
  #[serde(skip_serializing_if = "Option::is_none")]
  pub include_completions_with_class_member_snippets: Option<bool>,
  #[serde(skip_serializing_if = "Option::is_none")]
  pub include_completions_with_object_literal_method_snippets: Option<bool>,
  #[serde(skip_serializing_if = "Option::is_none")]
  pub use_label_details_in_completion_entries: Option<bool>,
  #[serde(skip_serializing_if = "Option::is_none")]
  pub allow_incomplete_completions: Option<bool>,
  #[serde(skip_serializing_if = "Option::is_none")]
  pub import_module_specifier_preference:
    Option<ImportModuleSpecifierPreference>,
  #[serde(skip_serializing_if = "Option::is_none")]
  pub import_module_specifier_ending: Option<ImportModuleSpecifierEnding>,
  #[serde(skip_serializing_if = "Option::is_none")]
  pub allow_text_changes_in_new_files: Option<bool>,
  #[serde(skip_serializing_if = "Option::is_none")]
  pub provide_prefix_and_suffix_text_for_rename: Option<bool>,
  #[serde(skip_serializing_if = "Option::is_none")]
  pub include_package_json_auto_imports: Option<IncludePackageJsonAutoImports>,
  #[serde(skip_serializing_if = "Option::is_none")]
  pub provide_refactor_not_applicable_reason: Option<bool>,
  #[serde(skip_serializing_if = "Option::is_none")]
  pub jsx_attribute_completion_style: Option<JsxAttributeCompletionStyle>,
  #[serde(skip_serializing_if = "Option::is_none")]
  pub include_inlay_parameter_name_hints:
    Option<IncludeInlayParameterNameHints>,
  #[serde(skip_serializing_if = "Option::is_none")]
  pub include_inlay_parameter_name_hints_when_argument_matches_name:
    Option<bool>,
  #[serde(skip_serializing_if = "Option::is_none")]
  pub include_inlay_function_parameter_type_hints: Option<bool>,
  #[serde(skip_serializing_if = "Option::is_none")]
  pub include_inlay_variable_type_hints: Option<bool>,
  #[serde(skip_serializing_if = "Option::is_none")]
  pub include_inlay_variable_type_hints_when_type_matches_name: Option<bool>,
  #[serde(skip_serializing_if = "Option::is_none")]
  pub include_inlay_property_declaration_type_hints: Option<bool>,
  #[serde(skip_serializing_if = "Option::is_none")]
  pub include_inlay_function_like_return_type_hints: Option<bool>,
  #[serde(skip_serializing_if = "Option::is_none")]
  pub include_inlay_enum_member_value_hints: Option<bool>,
  #[serde(skip_serializing_if = "Option::is_none")]
  pub allow_rename_of_import_path: Option<bool>,
  #[serde(skip_serializing_if = "Option::is_none")]
  pub auto_import_file_exclude_patterns: Option<Vec<String>>,
}

impl UserPreferences {
  pub fn from_config_for_specifier(
    config: &config::Config,
    fmt_config: &FmtOptionsConfig,
    specifier: &ModuleSpecifier,
  ) -> Self {
    let base_preferences = Self {
      allow_incomplete_completions: Some(true),
      allow_text_changes_in_new_files: Some(specifier.scheme() == "file"),
      // TODO(nayeemrmn): Investigate why we use `Index` here.
      import_module_specifier_ending: Some(ImportModuleSpecifierEnding::Index),
      include_completions_with_snippet_text: Some(
        config.client_capabilities.snippet_support,
      ),
      provide_refactor_not_applicable_reason: Some(true),
      quote_preference: Some(fmt_config.into()),
      use_label_details_in_completion_entries: Some(true),
      ..Default::default()
    };
    let Some(language_settings) =
      config.language_settings_for_specifier(specifier)
    else {
      return base_preferences;
    };
    Self {
      auto_import_file_exclude_patterns: Some(
        language_settings
          .preferences
          .auto_import_file_exclude_patterns
          .clone(),
      ),
      include_automatic_optional_chain_completions: Some(
        language_settings.suggest.enabled
          && language_settings
            .suggest
            .include_automatic_optional_chain_completions,
      ),
      include_completions_for_import_statements: Some(
        language_settings.suggest.enabled
          && language_settings
            .suggest
            .include_completions_for_import_statements,
      ),
      include_completions_for_module_exports: Some(
        language_settings.suggest.enabled
          && language_settings.suggest.auto_imports,
      ),
      include_completions_with_class_member_snippets: Some(
        language_settings.suggest.enabled
          && language_settings.suggest.class_member_snippets.enabled
          && config.client_capabilities.snippet_support,
      ),
      include_completions_with_insert_text: Some(
        language_settings.suggest.enabled,
      ),
      include_completions_with_object_literal_method_snippets: Some(
        language_settings.suggest.enabled
          && language_settings
            .suggest
            .object_literal_method_snippets
            .enabled
          && config.client_capabilities.snippet_support,
      ),
      import_module_specifier_preference: Some(
        language_settings.preferences.import_module_specifier,
      ),
      include_inlay_parameter_name_hints: Some(
        (&language_settings.inlay_hints.parameter_names.enabled).into(),
      ),
      include_inlay_parameter_name_hints_when_argument_matches_name: Some(
        !language_settings
          .inlay_hints
          .parameter_names
          .suppress_when_argument_matches_name,
      ),
      include_inlay_function_parameter_type_hints: Some(
        language_settings.inlay_hints.parameter_types.enabled,
      ),
      include_inlay_variable_type_hints: Some(
        language_settings.inlay_hints.variable_types.enabled,
      ),
      include_inlay_variable_type_hints_when_type_matches_name: Some(
        !language_settings
          .inlay_hints
          .variable_types
          .suppress_when_type_matches_name,
      ),
      include_inlay_property_declaration_type_hints: Some(
        language_settings
          .inlay_hints
          .property_declaration_types
          .enabled,
      ),
      include_inlay_function_like_return_type_hints: Some(
        language_settings
          .inlay_hints
          .function_like_return_types
          .enabled,
      ),
      include_inlay_enum_member_value_hints: Some(
        language_settings.inlay_hints.enum_member_values.enabled,
      ),
      jsx_attribute_completion_style: Some(
        language_settings.preferences.jsx_attribute_completion_style,
      ),
      provide_prefix_and_suffix_text_for_rename: Some(
        language_settings.preferences.use_aliases_for_renames,
      ),
      // Only use workspace settings for quote style if there's no `deno.json`.
      quote_preference: if config.has_config_file() {
        base_preferences.quote_preference
      } else {
        Some(language_settings.preferences.quote_style)
      },
      ..base_preferences
    }
  }
}

#[derive(Debug, Serialize)]
#[serde(rename_all = "camelCase")]
pub struct SignatureHelpItemsOptions {
  #[serde(skip_serializing_if = "Option::is_none")]
  pub trigger_reason: Option<SignatureHelpTriggerReason>,
}

#[derive(Debug, Serialize)]
pub enum SignatureHelpTriggerKind {
  #[serde(rename = "characterTyped")]
  CharacterTyped,
  #[serde(rename = "invoked")]
  Invoked,
  #[serde(rename = "retrigger")]
  Retrigger,
  #[serde(rename = "unknown")]
  Unknown,
}

impl From<lsp::SignatureHelpTriggerKind> for SignatureHelpTriggerKind {
  fn from(kind: lsp::SignatureHelpTriggerKind) -> Self {
    match kind {
      lsp::SignatureHelpTriggerKind::INVOKED => Self::Invoked,
      lsp::SignatureHelpTriggerKind::TRIGGER_CHARACTER => Self::CharacterTyped,
      lsp::SignatureHelpTriggerKind::CONTENT_CHANGE => Self::Retrigger,
      _ => Self::Unknown,
    }
  }
}

#[derive(Debug, Serialize)]
#[serde(rename_all = "camelCase")]
pub struct SignatureHelpTriggerReason {
  pub kind: SignatureHelpTriggerKind,
  #[serde(skip_serializing_if = "Option::is_none")]
  pub trigger_character: Option<String>,
}

#[derive(Debug, Serialize)]
#[serde(rename_all = "camelCase")]
pub struct GetCompletionDetailsArgs {
  pub specifier: ModuleSpecifier,
  pub position: u32,
  pub name: String,
  #[serde(skip_serializing_if = "Option::is_none")]
  pub format_code_settings: Option<FormatCodeSettings>,
  #[serde(skip_serializing_if = "Option::is_none")]
  pub source: Option<String>,
  #[serde(skip_serializing_if = "Option::is_none")]
  pub preferences: Option<UserPreferences>,
  #[serde(skip_serializing_if = "Option::is_none")]
  pub data: Option<Value>,
}

impl From<&CompletionItemData> for GetCompletionDetailsArgs {
  fn from(item_data: &CompletionItemData) -> Self {
    Self {
      specifier: item_data.specifier.clone(),
      position: item_data.position,
      name: item_data.name.clone(),
      source: item_data.source.clone(),
      preferences: None,
      format_code_settings: None,
      data: item_data.data.clone(),
    }
  }
}

#[derive(Debug)]
pub struct GetNavigateToItemsArgs {
  pub search: String,
  pub max_result_count: Option<u32>,
  pub file: Option<String>,
}

#[derive(Clone, Debug)]
struct TscRequest {
  method: &'static str,
  args: Value,
}

/// Send a request into a runtime and return the JSON value of the response.
fn request(
  runtime: &mut JsRuntime,
  state_snapshot: Arc<StateSnapshot>,
  request: TscRequest,
  token: CancellationToken,
) -> Result<Value, AnyError> {
  if token.is_cancelled() {
    return Err(anyhow!("Operation was cancelled."));
  }
  let (performance, id) = {
    let op_state = runtime.op_state();
    let mut op_state = op_state.borrow_mut();
    let state = op_state.borrow_mut::<State>();
    state.state_snapshot = state_snapshot;
    state.token = token;
    state.last_id += 1;
    let id = state.last_id;
    (state.performance.clone(), id)
  };
  let mark = performance.mark_with_args(
    format!("tsc.host.{}", request.method),
    request.args.clone(),
  );
  assert!(
    request.args.is_array(),
    "Internal error: expected args to be array"
  );
  let request_src = format!(
    "globalThis.serverRequest({id}, \"{}\", {});",
    request.method, &request.args
  );
  runtime.execute_script(located_script_name!(), request_src.into())?;

  let op_state = runtime.op_state();
  let mut op_state = op_state.borrow_mut();
  let state = op_state.borrow_mut::<State>();

  performance.measure(mark);
  if let Some(response) = state.response.take() {
    Ok(response.data)
  } else {
    Err(custom_error(
      "RequestError",
      "The response was not received for the request.",
    ))
  }
}

#[cfg(test)]
mod tests {
  use super::*;
  use crate::cache::GlobalHttpCache;
  use crate::cache::HttpCache;
  use crate::cache::RealDenoCacheEnv;
  use crate::http_util::HeadersMap;
  use crate::lsp::cache::CacheMetadata;
  use crate::lsp::config::WorkspaceSettings;
  use crate::lsp::documents::Documents;
  use crate::lsp::documents::LanguageId;
  use crate::lsp::text::LineIndex;
  use pretty_assertions::assert_eq;
  use std::path::Path;
  use test_util::TempDir;

  fn mock_state_snapshot(
    fixtures: &[(&str, &str, i32, LanguageId)],
    location: &Path,
  ) -> StateSnapshot {
    let cache = Arc::new(GlobalHttpCache::new(
      location.to_path_buf(),
      RealDenoCacheEnv,
    ));
    let mut documents = Documents::new(cache.clone());
    for (specifier, source, version, language_id) in fixtures {
      let specifier =
        resolve_url(specifier).expect("failed to create specifier");
      documents.open(
        specifier.clone(),
        *version,
        *language_id,
        (*source).into(),
      );
    }
    StateSnapshot {
      documents,
      assets: Default::default(),
      cache_metadata: CacheMetadata::new(cache),
      config: Default::default(),
      maybe_import_map: None,
      npm: None,
    }
  }

  async fn setup(
    temp_dir: &TempDir,
    config: Value,
    sources: &[(&str, &str, i32, LanguageId)],
  ) -> (TsServer, Arc<StateSnapshot>, Arc<GlobalHttpCache>) {
    let location = temp_dir.path().join("deps").to_path_buf();
    let cache =
      Arc::new(GlobalHttpCache::new(location.clone(), RealDenoCacheEnv));
    let snapshot = Arc::new(mock_state_snapshot(sources, &location));
    let performance = Arc::new(Performance::default());
    let ts_server = TsServer::new(performance, cache.clone(), false);
    let ts_config = TsConfig::new(config);
    assert!(ts_server
      .configure(snapshot.clone(), ts_config,)
      .await
      .unwrap());
    (ts_server, snapshot, cache)
  }

  #[test]
  fn test_replace_links() {
    let actual = replace_links(r"test {@link http://deno.land/x/mod.ts} test");
    assert_eq!(
      actual,
      r"test [http://deno.land/x/mod.ts](http://deno.land/x/mod.ts) test"
    );
    let actual =
      replace_links(r"test {@link http://deno.land/x/mod.ts a link} test");
    assert_eq!(actual, r"test [a link](http://deno.land/x/mod.ts) test");
    let actual =
      replace_links(r"test {@linkcode http://deno.land/x/mod.ts a link} test");
    assert_eq!(actual, r"test [`a link`](http://deno.land/x/mod.ts) test");
  }

  #[tokio::test]
  async fn test_project_configure() {
    let temp_dir = TempDir::new();
    setup(
      &temp_dir,
      json!({
        "target": "esnext",
        "module": "esnext",
        "noEmit": true,
      }),
      &[],
    )
    .await;
  }

  #[tokio::test]
  async fn test_project_reconfigure() {
    let temp_dir = TempDir::new();
    let (ts_server, snapshot, _) = setup(
      &temp_dir,
      json!({
        "target": "esnext",
        "module": "esnext",
        "noEmit": true,
      }),
      &[],
    )
    .await;
    let ts_config = TsConfig::new(json!({
      "target": "esnext",
      "module": "esnext",
      "noEmit": true,
      "lib": ["deno.ns", "deno.worker"]
    }));
    assert!(ts_server.configure(snapshot, ts_config).await.unwrap());
  }

  #[tokio::test]
  async fn test_get_diagnostics() {
    let temp_dir = TempDir::new();
    let (ts_server, snapshot, _) = setup(
      &temp_dir,
      json!({
        "target": "esnext",
        "module": "esnext",
        "noEmit": true,
      }),
      &[(
        "file:///a.ts",
        r#"console.log("hello deno");"#,
        1,
        LanguageId::TypeScript,
      )],
    )
    .await;
    let specifier = resolve_url("file:///a.ts").expect("could not resolve url");
    let diagnostics = ts_server
      .get_diagnostics(snapshot, vec![specifier], Default::default())
      .await
      .unwrap();
    assert_eq!(
      json!(diagnostics),
      json!({
        "file:///a.ts": [
          {
            "start": {
              "line": 0,
              "character": 0,
            },
            "end": {
              "line": 0,
              "character": 7
            },
            "fileName": "file:///a.ts",
            "messageText": "Cannot find name 'console'. Do you need to change your target library? Try changing the \'lib\' compiler option to include 'dom'.",
            "sourceLine": "console.log(\"hello deno\");",
            "category": 1,
            "code": 2584
          }
        ]
      })
    );
  }

  #[tokio::test]
  async fn test_get_diagnostics_lib() {
    let temp_dir = TempDir::new();
    let (ts_server, snapshot, _) = setup(
      &temp_dir,
      json!({
        "target": "esnext",
        "module": "esnext",
        "jsx": "react",
        "lib": ["esnext", "dom", "deno.ns"],
        "noEmit": true,
      }),
      &[(
        "file:///a.ts",
        r#"console.log(document.location);"#,
        1,
        LanguageId::TypeScript,
      )],
    )
    .await;
    let specifier = resolve_url("file:///a.ts").expect("could not resolve url");
    let diagnostics = ts_server
      .get_diagnostics(snapshot, vec![specifier], Default::default())
      .await
      .unwrap();
    assert_eq!(json!(diagnostics), json!({ "file:///a.ts": [] }));
  }

  #[tokio::test]
  async fn test_module_resolution() {
    let temp_dir = TempDir::new();
    let (ts_server, snapshot, _) = setup(
      &temp_dir,
      json!({
        "target": "esnext",
        "module": "esnext",
        "lib": ["deno.ns", "deno.window"],
        "noEmit": true,
      }),
      &[(
        "file:///a.ts",
        r#"
        import { B } from "https://deno.land/x/b/mod.ts";

        const b = new B();

        console.log(b);
      "#,
        1,
        LanguageId::TypeScript,
      )],
    )
    .await;
    let specifier = resolve_url("file:///a.ts").expect("could not resolve url");
    let diagnostics = ts_server
      .get_diagnostics(snapshot, vec![specifier], Default::default())
      .await
      .unwrap();
    assert_eq!(json!(diagnostics), json!({ "file:///a.ts": [] }));
  }

  #[tokio::test]
  async fn test_bad_module_specifiers() {
    let temp_dir = TempDir::new();
    let (ts_server, snapshot, _) = setup(
      &temp_dir,
      json!({
        "target": "esnext",
        "module": "esnext",
        "lib": ["deno.ns", "deno.window"],
        "noEmit": true,
      }),
      &[(
        "file:///a.ts",
        r#"
        import { A } from ".";
        "#,
        1,
        LanguageId::TypeScript,
      )],
    )
    .await;
    let specifier = resolve_url("file:///a.ts").expect("could not resolve url");
    let diagnostics = ts_server
      .get_diagnostics(snapshot, vec![specifier], Default::default())
      .await
      .unwrap();
    assert_eq!(
      json!(diagnostics),
      json!({
        "file:///a.ts": [{
          "start": {
            "line": 1,
            "character": 8
          },
          "end": {
            "line": 1,
            "character": 30
          },
          "fileName": "file:///a.ts",
          "messageText": "\'A\' is declared but its value is never read.",
          "sourceLine": "        import { A } from \".\";",
          "category": 2,
          "code": 6133,
        }]
      })
    );
  }

  #[tokio::test]
  async fn test_remote_modules() {
    let temp_dir = TempDir::new();
    let (ts_server, snapshot, _) = setup(
      &temp_dir,
      json!({
        "target": "esnext",
        "module": "esnext",
        "lib": ["deno.ns", "deno.window"],
        "noEmit": true,
      }),
      &[(
        "file:///a.ts",
        r#"
        import { B } from "https://deno.land/x/b/mod.ts";

        const b = new B();

        console.log(b);
      "#,
        1,
        LanguageId::TypeScript,
      )],
    )
    .await;
    let specifier = resolve_url("file:///a.ts").expect("could not resolve url");
    let diagnostics = ts_server
      .get_diagnostics(snapshot, vec![specifier], Default::default())
      .await
      .unwrap();
    assert_eq!(json!(diagnostics), json!({ "file:///a.ts": [] }));
  }

  #[tokio::test]
  async fn test_partial_modules() {
    let temp_dir = TempDir::new();
    let (ts_server, snapshot, _) = setup(
      &temp_dir,
      json!({
        "target": "esnext",
        "module": "esnext",
        "lib": ["deno.ns", "deno.window"],
        "noEmit": true,
      }),
      &[(
        "file:///a.ts",
        r#"
        import {
          Application,
          Context,
          Router,
          Status,
        } from "https://deno.land/x/oak@v6.3.2/mod.ts";

        import * as test from
      "#,
        1,
        LanguageId::TypeScript,
      )],
    )
    .await;
    let specifier = resolve_url("file:///a.ts").expect("could not resolve url");
    let diagnostics = ts_server
      .get_diagnostics(snapshot, vec![specifier], Default::default())
      .await
      .unwrap();
    assert_eq!(
      json!(diagnostics),
      json!({
        "file:///a.ts": [{
          "start": {
            "line": 1,
            "character": 8
          },
          "end": {
            "line": 6,
            "character": 55,
          },
          "fileName": "file:///a.ts",
          "messageText": "All imports in import declaration are unused.",
          "sourceLine": "        import {",
          "category": 2,
          "code": 6192,
        }, {
          "start": {
            "line": 8,
            "character": 29
          },
          "end": {
            "line": 8,
            "character": 29
          },
          "fileName": "file:///a.ts",
          "messageText": "Expression expected.",
          "sourceLine": "        import * as test from",
          "category": 1,
          "code": 1109
        }]
      })
    );
  }

  #[tokio::test]
  async fn test_no_debug_failure() {
    let temp_dir = TempDir::new();
    let (ts_server, snapshot, _) = setup(
      &temp_dir,
      json!({
        "target": "esnext",
        "module": "esnext",
        "lib": ["deno.ns", "deno.window"],
        "noEmit": true,
      }),
      &[(
        "file:///a.ts",
        r#"const url = new URL("b.js", import."#,
        1,
        LanguageId::TypeScript,
      )],
    )
    .await;
    let specifier = resolve_url("file:///a.ts").expect("could not resolve url");
    let diagnostics = ts_server
      .get_diagnostics(snapshot, vec![specifier], Default::default())
      .await
      .unwrap();
    assert_eq!(
      json!(diagnostics),
      json!({
        "file:///a.ts": [
          {
            "start": {
              "line": 0,
              "character": 35,
            },
            "end": {
              "line": 0,
              "character": 35
            },
            "fileName": "file:///a.ts",
            "messageText": "Identifier expected.",
            "sourceLine": "const url = new URL(\"b.js\", import.",
            "category": 1,
            "code": 1003,
          }
        ]
      })
    );
  }

  #[tokio::test]
  async fn test_request_assets() {
    let temp_dir = TempDir::new();
    let (ts_server, snapshot, _) = setup(&temp_dir, json!({}), &[]).await;
    let assets = get_isolate_assets(&ts_server, snapshot).await;
    let mut asset_names = assets
      .iter()
      .map(|a| {
        a.specifier()
          .to_string()
          .replace("asset:///lib.", "")
          .replace(".d.ts", "")
      })
      .collect::<Vec<_>>();
    let mut expected_asset_names: Vec<String> = serde_json::from_str(
      include_str!(concat!(env!("OUT_DIR"), "/lib_file_names.json")),
    )
    .unwrap();
    asset_names.sort();

    expected_asset_names.sort();
    assert_eq!(asset_names, expected_asset_names);

    // get some notification when the size of the assets grows
    let mut total_size = 0;
    for asset in assets {
      total_size += asset.text().len();
    }
    assert!(total_size > 0);
    assert!(total_size < 2_000_000); // currently as of TS 4.6, it's 0.7MB
  }

  #[tokio::test]
  async fn test_modify_sources() {
    let temp_dir = TempDir::new();
    let (ts_server, snapshot, cache) = setup(
      &temp_dir,
      json!({
        "target": "esnext",
        "module": "esnext",
        "lib": ["deno.ns", "deno.window"],
        "noEmit": true,
      }),
      &[(
        "file:///a.ts",
        r#"
          import * as a from "https://deno.land/x/example/a.ts";
          if (a.a === "b") {
            console.log("fail");
          }
        "#,
        1,
        LanguageId::TypeScript,
      )],
    )
    .await;
    let specifier_dep =
      resolve_url("https://deno.land/x/example/a.ts").unwrap();
    cache
      .set(
        &specifier_dep,
        HeadersMap::default(),
        b"export const b = \"b\";\n",
      )
      .unwrap();
    let specifier = resolve_url("file:///a.ts").unwrap();
    let diagnostics = ts_server
      .get_diagnostics(snapshot.clone(), vec![specifier], Default::default())
      .await
      .unwrap();
    assert_eq!(
      json!(diagnostics),
      json!({
        "file:///a.ts": [
          {
            "start": {
              "line": 2,
              "character": 16,
            },
            "end": {
              "line": 2,
              "character": 17
            },
            "fileName": "file:///a.ts",
            "messageText": "Property \'a\' does not exist on type \'typeof import(\"https://deno.land/x/example/a\")\'.",
            "sourceLine": "          if (a.a === \"b\") {",
            "code": 2339,
            "category": 1,
          }
        ]
      })
    );
    cache
      .set(
        &specifier_dep,
        HeadersMap::default(),
        b"export const b = \"b\";\n\nexport const a = \"b\";\n",
      )
      .unwrap();
    let specifier = resolve_url("file:///a.ts").unwrap();
    let diagnostics = ts_server
      .get_diagnostics(snapshot.clone(), vec![specifier], Default::default())
      .await
      .unwrap();
    assert_eq!(
      json!(diagnostics),
      json!({
        "file:///a.ts": []
      })
    );
  }

  #[test]
  fn test_completion_entry_filter_text() {
    let fixture = CompletionEntry {
      kind: ScriptElementKind::MemberVariableElement,
      name: "['foo']".to_string(),
      insert_text: Some("['foo']".to_string()),
      ..Default::default()
    };
    let actual = fixture.get_filter_text();
    assert_eq!(actual, Some(".foo".to_string()));

    let fixture = CompletionEntry {
      kind: ScriptElementKind::MemberVariableElement,
      name: "#abc".to_string(),
      ..Default::default()
    };
    let actual = fixture.get_filter_text();
    assert_eq!(actual, None);

    let fixture = CompletionEntry {
      kind: ScriptElementKind::MemberVariableElement,
      name: "#abc".to_string(),
      insert_text: Some("this.#abc".to_string()),
      ..Default::default()
    };
    let actual = fixture.get_filter_text();
    assert_eq!(actual, Some("abc".to_string()));
  }

  #[tokio::test]
  async fn test_completions() {
    let fixture = r#"
      import { B } from "https://deno.land/x/b/mod.ts";

      const b = new B();

      console.
    "#;
    let line_index = LineIndex::new(fixture);
    let position = line_index
      .offset_tsc(lsp::Position {
        line: 5,
        character: 16,
      })
      .unwrap();
    let temp_dir = TempDir::new();
    let (ts_server, snapshot, _) = setup(
      &temp_dir,
      json!({
        "target": "esnext",
        "module": "esnext",
        "lib": ["deno.ns", "deno.window"],
        "noEmit": true,
      }),
      &[("file:///a.ts", fixture, 1, LanguageId::TypeScript)],
    )
    .await;
    let specifier = resolve_url("file:///a.ts").expect("could not resolve url");
    let info = ts_server
      .get_completions(
        snapshot.clone(),
        specifier.clone(),
        position,
        GetCompletionsAtPositionOptions {
          user_preferences: UserPreferences {
            include_completions_with_insert_text: Some(true),
            ..Default::default()
          },
          trigger_character: Some(".".to_string()),
          trigger_kind: None,
        },
        Default::default(),
      )
      .await
      .unwrap();
    assert_eq!(info.entries.len(), 22);
    let details = ts_server
      .get_completion_details(
        snapshot.clone(),
        GetCompletionDetailsArgs {
          specifier,
          position,
          name: "log".to_string(),
          format_code_settings: None,
          source: None,
          preferences: None,
          data: None,
        },
      )
      .await
      .unwrap()
      .unwrap();
    assert_eq!(
      json!(details),
      json!({
        "name": "log",
        "kindModifiers": "declare",
        "kind": "method",
        "displayParts": [
          {
            "text": "(",
            "kind": "punctuation"
          },
          {
            "text": "method",
            "kind": "text"
          },
          {
            "text": ")",
            "kind": "punctuation"
          },
          {
            "text": " ",
            "kind": "space"
          },
          {
            "text": "Console",
            "kind": "interfaceName"
          },
          {
            "text": ".",
            "kind": "punctuation"
          },
          {
            "text": "log",
            "kind": "methodName"
          },
          {
            "text": "(",
            "kind": "punctuation"
          },
          {
            "text": "...",
            "kind": "punctuation"
          },
          {
            "text": "data",
            "kind": "parameterName"
          },
          {
            "text": ":",
            "kind": "punctuation"
          },
          {
            "text": " ",
            "kind": "space"
          },
          {
            "text": "any",
            "kind": "keyword"
          },
          {
            "text": "[",
            "kind": "punctuation"
          },
          {
            "text": "]",
            "kind": "punctuation"
          },
          {
            "text": ")",
            "kind": "punctuation"
          },
          {
            "text": ":",
            "kind": "punctuation"
          },
          {
            "text": " ",
            "kind": "space"
          },
          {
            "text": "void",
            "kind": "keyword"
          }
        ],
        "documentation": []
      })
    );
  }

  #[tokio::test]
  async fn test_completions_fmt() {
    let fixture_a = r#"
      console.log(someLongVaria)
    "#;
    let fixture_b = r#"
      export const someLongVariable = 1
    "#;
    let line_index = LineIndex::new(fixture_a);
    let position = line_index
      .offset_tsc(lsp::Position {
        line: 1,
        character: 33,
      })
      .unwrap();
    let temp_dir = TempDir::new();
    let (ts_server, snapshot, _) = setup(
      &temp_dir,
      json!({
        "target": "esnext",
        "module": "esnext",
        "lib": ["deno.ns", "deno.window"],
        "noEmit": true,
      }),
      &[
        ("file:///a.ts", fixture_a, 1, LanguageId::TypeScript),
        ("file:///b.ts", fixture_b, 1, LanguageId::TypeScript),
      ],
    )
    .await;
    let specifier = resolve_url("file:///a.ts").expect("could not resolve url");
    let fmt_options_config = FmtOptionsConfig {
      semi_colons: Some(false),
      single_quote: Some(true),
      ..Default::default()
    };
    let info = ts_server
      .get_completions(
        snapshot.clone(),
        specifier.clone(),
        position,
        GetCompletionsAtPositionOptions {
          user_preferences: UserPreferences {
            quote_preference: Some((&fmt_options_config).into()),
            include_completions_for_module_exports: Some(true),
            include_completions_with_insert_text: Some(true),
            ..Default::default()
          },
          ..Default::default()
        },
        FormatCodeSettings::from(&fmt_options_config),
      )
      .await
      .unwrap();
    let entry = info
      .entries
      .iter()
      .find(|e| &e.name == "someLongVariable")
      .unwrap();
    let details = ts_server
      .get_completion_details(
        snapshot.clone(),
        GetCompletionDetailsArgs {
          specifier,
          position,
          name: entry.name.clone(),
          format_code_settings: Some(FormatCodeSettings::from(
            &fmt_options_config,
          )),
          source: entry.source.clone(),
          preferences: Some(UserPreferences {
            quote_preference: Some((&fmt_options_config).into()),
            ..Default::default()
          }),
          data: entry.data.clone(),
        },
      )
      .await
      .unwrap()
      .unwrap();
    let actions = details.code_actions.unwrap();
    let action = actions
      .iter()
      .find(|a| &a.description == r#"Add import from "./b.ts""#)
      .unwrap();
    let changes = action.changes.first().unwrap();
    let change = changes.text_changes.first().unwrap();
    assert_eq!(
      change.new_text,
      "import { someLongVariable } from './b.ts'\n"
    );
  }

  #[tokio::test]
  async fn test_get_edits_for_file_rename() {
    let temp_dir = TempDir::new();
    let (ts_server, snapshot, _) = setup(
      &temp_dir,
      json!({
        "target": "esnext",
        "module": "esnext",
        "lib": ["deno.ns", "deno.window"],
        "noEmit": true,
      }),
      &[
        (
          "file:///a.ts",
          r#"import "./b.ts";"#,
          1,
          LanguageId::TypeScript,
        ),
        ("file:///b.ts", r#""#, 1, LanguageId::TypeScript),
      ],
    )
    .await;
    let changes = ts_server
      .get_edits_for_file_rename(
        snapshot,
        resolve_url("file:///b.ts").unwrap(),
        resolve_url("file:///c.ts").unwrap(),
        FormatCodeSettings::default(),
        UserPreferences::default(),
      )
      .await
      .unwrap();
    assert_eq!(
      changes,
      vec![FileTextChanges {
        file_name: "file:///a.ts".to_string(),
        text_changes: vec![TextChange {
          span: TextSpan {
            start: 8,
            length: 6,
          },
          new_text: "./c.ts".to_string(),
        }],
        is_new_file: None,
      }]
    );
  }

  #[test]
  fn include_suppress_inlay_hint_settings() {
    let mut settings = WorkspaceSettings::default();
    settings
      .typescript
      .inlay_hints
      .parameter_names
      .suppress_when_argument_matches_name = true;
    settings
      .typescript
      .inlay_hints
      .variable_types
      .suppress_when_type_matches_name = true;
    let mut config = config::Config::new();
    config.set_workspace_settings(settings, None);
    let user_preferences = UserPreferences::from_config_for_specifier(
      &config,
      &Default::default(),
      &ModuleSpecifier::parse("file:///foo.ts").unwrap(),
    );
    assert_eq!(
      user_preferences.include_inlay_variable_type_hints_when_type_matches_name,
      Some(false)
    );
    assert_eq!(
      user_preferences
        .include_inlay_parameter_name_hints_when_argument_matches_name,
      Some(false)
    );
  }
}<|MERGE_RESOLUTION|>--- conflicted
+++ resolved
@@ -255,7 +255,6 @@
     // TODO(bartlomieju): why is the join_handle ignored here? Should we store it
     // on the `TsServer` struct.
     let _join_handle = thread::spawn(move || {
-<<<<<<< HEAD
       run_tsc_thread(
         request_rx,
         perf,
@@ -263,25 +262,6 @@
         specifier_map_,
         maybe_inspector_server_,
       )
-=======
-      let mut ts_runtime = js_runtime(perf, cache, specifier_map_);
-
-      let runtime = create_basic_runtime();
-      runtime.block_on(async {
-        start_tsc(&mut ts_runtime, false).unwrap();
-
-        while let Some((req, state_snapshot, tx, token)) = rx.recv().await {
-          let value =
-            request(&mut ts_runtime, state_snapshot, req, token.clone());
-          let was_sent = tx.send(value).is_ok();
-          // Don't print the send error if the token is cancelled, it's expected
-          // to fail in that case and this commonly occurs.
-          if !was_sent && !token.is_cancelled() {
-            lsp_warn!("Unable to send result to client.");
-          }
-        }
-      })
->>>>>>> 49a6daaa
     });
 
     Self {
@@ -4084,7 +4064,9 @@
   }
 
   let tsc_future = async {
-    let mut started = false;
+    start_tsc(&mut tsc_runtime, false).unwrap();
+
+    let mut event_loop_finished = false;
 
     loop {
       tokio::select! {
@@ -4092,11 +4074,6 @@
 
         maybe_request = request_rx.recv() => {
           if let Some((req, state_snapshot, tx, token)) = maybe_request {
-            if !started {
-              // TODO(@kitsonk) need to reflect the debug state of the lsp here
-              start(&mut tsc_runtime, false).unwrap();
-              started = true;
-            }
             let value = request(&mut tsc_runtime, state_snapshot, req, token.clone());
             let was_sent = tx.send(value).is_ok();
             // Don't print the send error if the token is cancelled, it's expected
@@ -4104,10 +4081,15 @@
             if !was_sent && !token.is_cancelled() {
               lsp_warn!("Unable to send result to client.");
             }
+            event_loop_finished = false;
+          } else {
+            break;
           }
         },
 
-        _ = tsc_runtime.run_event_loop(true) => {}
+        _ = tsc_runtime.run_event_loop(true), if !event_loop_finished => {
+          event_loop_finished = true;
+        }
       }
     }
   }
