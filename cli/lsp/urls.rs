--- conflicted
+++ resolved
@@ -148,28 +148,20 @@
   /// converted into proper module specifiers, as well as handle situations
   /// where the client encodes a file URL differently than Rust does by default
   /// causing issues with string matching of URLs.
-<<<<<<< HEAD
-  pub fn normalize_url(&self, url: &Url) -> ModuleSpecifier {
-=======
   ///
   /// Note: Sometimes the url provided by the client may not have a trailing slash,
   /// so we need to force it to in the mapping and nee to explicitly state whether
   /// this is a file or directory url.
   pub fn normalize_url(&self, url: &Url, kind: LspUrlKind) -> ModuleSpecifier {
->>>>>>> 5c505316
     let mut inner = self.0.lock();
     if let Some(specifier) = inner.get_specifier(url).cloned() {
       specifier
     } else {
       let specifier = if let Ok(path) = url.to_file_path() {
-<<<<<<< HEAD
-        Url::from_file_path(path).unwrap()
-=======
         match kind {
           LspUrlKind::Folder => Url::from_directory_path(path).unwrap(),
           LspUrlKind::File => Url::from_file_path(path).unwrap(),
         }
->>>>>>> 5c505316
       } else {
         url.clone()
       };
