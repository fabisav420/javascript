--- conflicted
+++ resolved
@@ -227,15 +227,11 @@
     // above
     ops::errors::init(js_runtime);
     ops::runtime_compiler::init(js_runtime);
-<<<<<<< HEAD
-    ops::test_dispatcher::init(js_runtime);
-    ops::test_runner::init(js_runtime);
-=======
 
     if enable_testing {
+      ops::test_dispatcher::init(js_runtime);
       ops::test_runner::init(js_runtime);
     }
->>>>>>> 8fc8eed7
   }
   worker.bootstrap(&options);
 
@@ -940,7 +936,7 @@
   filter: Option<String>,
 ) -> Result<(), AnyError> {
   let mut worker =
-    create_main_worker(&program_state, main_module.clone(), permissions);
+    create_main_worker(&program_state, main_module.clone(), permissions, true);
 
   {
     let js_runtime = &mut worker.js_runtime;
@@ -1029,12 +1025,6 @@
     return Ok(());
   }
 
-<<<<<<< HEAD
-=======
-  let mut worker =
-    create_main_worker(&program_state, main_module.clone(), permissions, true);
-
->>>>>>> 8fc8eed7
   if let Some(ref coverage_dir) = flags.coverage_dir {
     env::set_var("DENO_UNSTABLE_COVERAGE_DIR", coverage_dir);
   }
