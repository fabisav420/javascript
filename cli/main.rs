// Copyright 2018-2020 the Deno authors. All rights reserved. MIT license.

#![deny(warnings)]

#[macro_use]
extern crate lazy_static;
#[macro_use]
extern crate log;

mod ast;
mod checksum;
mod colors;
mod deno_dir;
mod diagnostics;
mod diff;
mod disk_cache;
mod errors;
mod file_fetcher;
mod file_watcher;
mod flags;
mod flags_allow_net;
mod fmt_errors;
mod fs_util;
mod http_cache;
mod http_util;
mod import_map;
mod info;
mod inspector;
mod js;
mod lockfile;
mod media_type;
mod metrics;
mod module_graph;
mod module_loader;
mod ops;
mod permissions;
mod program_state;
mod resolve_addr;
mod signal;
mod source_maps;
mod specifier_handler;
mod text_encoding;
mod tokio_util;
mod tools;
mod tsc;
mod tsc_config;
mod version;
mod web_worker;
mod worker;

use crate::file_fetcher::File;
use crate::file_fetcher::FileFetcher;
use crate::media_type::MediaType;
use crate::permissions::Permissions;
use crate::program_state::ProgramState;
use crate::specifier_handler::FetchHandler;
use crate::worker::MainWorker;
use deno_core::error::generic_error;
use deno_core::error::AnyError;
use deno_core::futures::future::FutureExt;
use deno_core::futures::Future;
use deno_core::serde_json;
use deno_core::serde_json::json;
use deno_core::v8_set_flags;
use deno_core::ModuleSpecifier;
use deno_doc as doc;
use deno_doc::parser::DocFileLoader;
use flags::DenoSubcommand;
use flags::Flags;
use import_map::ImportMap;
use log::Level;
use log::LevelFilter;
use program_state::exit_unstable;
use std::cell::RefCell;
use std::env;
use std::io::Read;
use std::io::Write;
use std::iter::once;
use std::path::PathBuf;
use std::pin::Pin;
use std::rc::Rc;
use std::sync::Arc;

fn write_to_stdout_ignore_sigpipe(bytes: &[u8]) -> Result<(), std::io::Error> {
  use std::io::ErrorKind;

  match std::io::stdout().write_all(bytes) {
    Ok(()) => Ok(()),
    Err(e) => match e.kind() {
      ErrorKind::BrokenPipe => Ok(()),
      _ => Err(e),
    },
  }
}

fn write_json_to_stdout<T>(value: &T) -> Result<(), AnyError>
where
  T: ?Sized + serde::ser::Serialize,
{
  let writer = std::io::BufWriter::new(std::io::stdout());
  serde_json::to_writer_pretty(writer, value).map_err(AnyError::from)
}

fn print_cache_info(
  state: &Arc<ProgramState>,
  json: bool,
) -> Result<(), AnyError> {
  let deno_dir = &state.dir.root;
  let modules_cache = &state.file_fetcher.get_http_cache_location();
  let typescript_cache = &state.dir.gen_cache.location;
  if json {
    let output = json!({
        "denoDir": deno_dir,
        "modulesCache": modules_cache,
        "typescriptCache": typescript_cache,
    });
    write_json_to_stdout(&output)
  } else {
    println!("{} {:?}", colors::bold("DENO_DIR location:"), deno_dir);
    println!(
      "{} {:?}",
      colors::bold("Remote modules cache:"),
      modules_cache
    );
    println!(
      "{} {:?}",
      colors::bold("TypeScript compiler cache:"),
      typescript_cache
    );
    Ok(())
  }
}

fn get_types(unstable: bool) -> String {
  let mut types = format!(
    "{}\n{}\n{}\n{}\n{}",
    crate::js::DENO_NS_LIB,
    crate::js::DENO_WEB_LIB,
    crate::js::DENO_FETCH_LIB,
    crate::js::SHARED_GLOBALS_LIB,
    crate::js::WINDOW_LIB,
  );

  if unstable {
    types.push_str(&format!("\n{}", crate::js::UNSTABLE_NS_LIB,));
  }

  types
}

async fn info_command(
  flags: Flags,
  maybe_specifier: Option<String>,
  json: bool,
) -> Result<(), AnyError> {
  if json && !flags.unstable {
    exit_unstable("--json");
  }
  let program_state = ProgramState::new(flags)?;
  if let Some(specifier) = maybe_specifier {
    let specifier = ModuleSpecifier::resolve_url_or_path(&specifier)?;
    let handler = Rc::new(RefCell::new(specifier_handler::FetchHandler::new(
      &program_state,
      // info accesses dynamically imported modules just for their information
      // so we allow access to all of them.
      Permissions::allow_all(),
    )?));
    let mut builder = module_graph::GraphBuilder::new(
      handler,
      program_state.maybe_import_map.clone(),
      program_state.lockfile.clone(),
    );
    builder.add(&specifier, false).await?;
    let graph = builder.get_graph();
    let info = graph.info()?;

    if json {
      write_json_to_stdout(&json!(info))?;
    } else {
      write_to_stdout_ignore_sigpipe(info.to_string().as_bytes())?;
    }
    Ok(())
  } else {
    // If it was just "deno info" print location of caches and exit
    print_cache_info(&program_state, json)
  }
}

async fn install_command(
  flags: Flags,
  module_url: String,
  args: Vec<String>,
  name: Option<String>,
  root: Option<PathBuf>,
  force: bool,
) -> Result<(), AnyError> {
  let mut preload_flags = flags.clone();
  preload_flags.inspect = None;
  preload_flags.inspect_brk = None;
  let permissions = Permissions::from_flags(&preload_flags);
  let program_state = ProgramState::new(preload_flags)?;
  let main_module = ModuleSpecifier::resolve_url_or_path(&module_url)?;
  let mut worker =
    MainWorker::new(&program_state, main_module.clone(), permissions);
  // First, fetch and compile the module; this step ensures that the module exists.
  worker.preload_module(&main_module).await?;
  tools::installer::install(flags, &module_url, args, name, root, force)
}

async fn lint_command(
  flags: Flags,
  files: Vec<PathBuf>,
  list_rules: bool,
  ignore: Vec<PathBuf>,
  json: bool,
) -> Result<(), AnyError> {
  if !flags.unstable {
    exit_unstable("lint");
  }

  if list_rules {
    tools::lint::print_rules_list(json);
    return Ok(());
  }

  tools::lint::lint_files(files, ignore, json).await
}

async fn cache_command(
  flags: Flags,
  files: Vec<String>,
) -> Result<(), AnyError> {
  let lib = if flags.unstable {
    module_graph::TypeLib::UnstableDenoWindow
  } else {
    module_graph::TypeLib::DenoWindow
  };
  let program_state = ProgramState::new(flags)?;

  for file in files {
    let specifier = ModuleSpecifier::resolve_url_or_path(&file)?;
    program_state
      .prepare_module_load(
        specifier,
        lib.clone(),
        Permissions::allow_all(),
        false,
        program_state.maybe_import_map.clone(),
      )
      .await?;
  }

  Ok(())
}

async fn eval_command(
  flags: Flags,
  code: String,
  as_typescript: bool,
  print: bool,
) -> Result<(), AnyError> {
  // Force TypeScript compile.
  let main_module =
    ModuleSpecifier::resolve_url_or_path("./$deno$eval.ts").unwrap();
  let permissions = Permissions::from_flags(&flags);
  let program_state = ProgramState::new(flags)?;
  let mut worker =
    MainWorker::new(&program_state, main_module.clone(), permissions);
  let main_module_url = main_module.as_url().to_owned();
  // Create a dummy source file.
  let source_code = if print {
    format!("console.log({})", code)
  } else {
    code
  }
  .into_bytes();

  let file = File {
    local: main_module_url.to_file_path().unwrap(),
    maybe_types: None,
    media_type: if as_typescript {
      MediaType::TypeScript
    } else {
      MediaType::JavaScript
    },
    source: String::from_utf8(source_code)?,
    specifier: ModuleSpecifier::from(main_module_url),
  };

  // Save our fake file into file fetcher cache
  // to allow module access by TS compiler.
  program_state.file_fetcher.insert_cached(file);
  debug!("main_module {}", &main_module);
  worker.execute_module(&main_module).await?;
  worker.execute("window.dispatchEvent(new Event('load'))")?;
  worker.run_event_loop().await?;
  worker.execute("window.dispatchEvent(new Event('unload'))")?;
  Ok(())
}

async fn bundle_command(
  flags: Flags,
  source_file: String,
  out_file: Option<PathBuf>,
) -> Result<(), AnyError> {
  let debug = flags.log_level == Some(log::Level::Debug);

  let module_resolver = || {
    let flags = flags.clone();
    let source_file = source_file.clone();
    async move {
      let module_specifier =
        ModuleSpecifier::resolve_url_or_path(&source_file)?;

      debug!(">>>>> bundle START");
      let program_state = ProgramState::new(flags.clone())?;

      info!(
        "{} {}",
        colors::green("Bundle"),
        module_specifier.to_string()
      );

      let handler = Rc::new(RefCell::new(FetchHandler::new(
        &program_state,
        // when bundling, dynamic imports are only access for their type safety,
        // therefore we will allow the graph to access any module.
        Permissions::allow_all(),
      )?));
      let mut builder = module_graph::GraphBuilder::new(
        handler,
        program_state.maybe_import_map.clone(),
        program_state.lockfile.clone(),
      );
      builder.add(&module_specifier, false).await?;
      let module_graph = builder.get_graph();

      if !flags.no_check {
        // TODO(@kitsonk) support bundling for workers
        let lib = if flags.unstable {
          module_graph::TypeLib::UnstableDenoWindow
        } else {
          module_graph::TypeLib::DenoWindow
        };
        let result_info =
          module_graph.clone().check(module_graph::CheckOptions {
            debug,
            emit: false,
            lib,
            maybe_config_path: flags.config_path.clone(),
            reload: flags.reload,
          })?;

        debug!("{}", result_info.stats);
        if let Some(ignored_options) = result_info.maybe_ignored_options {
          eprintln!("{}", ignored_options);
        }
        if !result_info.diagnostics.is_empty() {
          return Err(generic_error(result_info.diagnostics.to_string()));
        }
      }

      let mut paths_to_watch: Vec<PathBuf> = module_graph
        .get_modules()
        .iter()
        .filter_map(|specifier| specifier.as_url().to_file_path().ok())
        .collect();

      if let Some(import_map) = program_state.flags.import_map_path.as_ref() {
        paths_to_watch
          .push(fs_util::resolve_from_cwd(std::path::Path::new(import_map))?);
      }

      Ok((paths_to_watch, module_graph))
    }
    .boxed_local()
  };

  let operation = |module_graph: module_graph::Graph| {
    let flags = flags.clone();
    let out_file = out_file.clone();
    async move {
      let (output, stats, maybe_ignored_options) =
        module_graph.bundle(module_graph::BundleOptions {
          debug,
          maybe_config_path: flags.config_path,
        })?;

      match maybe_ignored_options {
        Some(ignored_options) if flags.no_check => {
          eprintln!("{}", ignored_options);
        }
        _ => {}
      }
      debug!("{}", stats);

      debug!(">>>>> bundle END");

      if let Some(out_file) = out_file.as_ref() {
        let output_bytes = output.as_bytes();
        let output_len = output_bytes.len();
        fs_util::write_file(out_file, output_bytes, 0o644)?;
        info!(
          "{} {:?} ({})",
          colors::green("Emit"),
          out_file,
          colors::gray(&info::human_size(output_len as f64))
        );
      } else {
        println!("{}", output);
      }

      Ok(())
    }
    .boxed_local()
  };

  if flags.watch {
    file_watcher::watch_func_with_module_resolution(
      module_resolver,
      operation,
      "Bundle",
    )
    .await?;
  } else {
    let (_, module_graph) = module_resolver().await?;
    operation(module_graph).await?;
  }

  Ok(())
}

struct DocLoader {
  fetcher: FileFetcher,
  maybe_import_map: Option<ImportMap>,
}

impl DocFileLoader for DocLoader {
  fn resolve(
    &self,
    specifier: &str,
    referrer: &str,
  ) -> Result<String, doc::DocError> {
    let maybe_resolved =
      if let Some(import_map) = self.maybe_import_map.as_ref() {
        import_map
          .resolve(specifier, referrer)
          .map_err(|e| doc::DocError::Resolve(e.to_string()))?
      } else {
        None
      };

    let resolved_specifier = if let Some(resolved) = maybe_resolved {
      resolved
    } else {
      ModuleSpecifier::resolve_import(specifier, referrer)
        .map_err(|e| doc::DocError::Resolve(e.to_string()))?
    };

    Ok(resolved_specifier.to_string())
  }

  fn load_source_code(
    &self,
    specifier: &str,
  ) -> Pin<Box<dyn Future<Output = Result<String, doc::DocError>>>> {
    let fetcher = self.fetcher.clone();
    let specifier = ModuleSpecifier::resolve_url_or_path(specifier)
      .expect("Expected valid specifier");
    async move {
      let source_file = fetcher
        .fetch(&specifier, &Permissions::allow_all())
        .await
        .map_err(|e| {
          doc::DocError::Io(std::io::Error::new(
            std::io::ErrorKind::Other,
            e.to_string(),
          ))
        })?;
      Ok(source_file.source)
    }
    .boxed_local()
  }
}

async fn doc_command(
  flags: Flags,
  source_file: Option<String>,
  json: bool,
  maybe_filter: Option<String>,
  private: bool,
) -> Result<(), AnyError> {
  let program_state = ProgramState::new(flags.clone())?;
  let source_file = source_file.unwrap_or_else(|| "--builtin".to_string());

  let loader = Box::new(DocLoader {
    fetcher: program_state.file_fetcher.clone(),
    maybe_import_map: program_state.maybe_import_map.clone(),
  });
  let doc_parser = doc::DocParser::new(loader, private);

  let parse_result = if source_file == "--builtin" {
    let syntax = ast::get_syntax(&MediaType::Dts);
    doc_parser.parse_source(
      "lib.deno.d.ts",
      syntax,
      get_types(flags.unstable).as_str(),
    )
  } else {
    let path = PathBuf::from(&source_file);
    let media_type = MediaType::from(&path);
    let syntax = ast::get_syntax(&media_type);
    let module_specifier =
      ModuleSpecifier::resolve_url_or_path(&source_file).unwrap();
    doc_parser
      .parse_with_reexports(&module_specifier.to_string(), syntax)
      .await
  };

  let mut doc_nodes = match parse_result {
    Ok(nodes) => nodes,
    Err(e) => {
      eprintln!("{}", e);
      std::process::exit(1);
    }
  };

  if json {
    write_json_to_stdout(&doc_nodes)
  } else {
    doc_nodes.retain(|doc_node| doc_node.kind != doc::DocNodeKind::Import);
    let details = if let Some(filter) = maybe_filter {
      let nodes =
        doc::find_nodes_by_name_recursively(doc_nodes, filter.clone());
      if nodes.is_empty() {
        eprintln!("Node {} was not found!", filter);
        std::process::exit(1);
      }
      format!(
        "{}",
        doc::DocPrinter::new(&nodes, colors::use_color(), private)
      )
    } else {
      format!(
        "{}",
        doc::DocPrinter::new(&doc_nodes, colors::use_color(), private)
      )
    };

    write_to_stdout_ignore_sigpipe(details.as_bytes()).map_err(AnyError::from)
  }
}

async fn format_command(
  flags: Flags,
  args: Vec<PathBuf>,
  ignore: Vec<PathBuf>,
  check: bool,
) -> Result<(), AnyError> {
  if args.len() == 1 && args[0].to_string_lossy() == "-" {
    return tools::fmt::format_stdin(check);
  }

  tools::fmt::format(args, ignore, check, flags.watch).await?;
  Ok(())
}

async fn run_repl(flags: Flags) -> Result<(), AnyError> {
  let main_module =
    ModuleSpecifier::resolve_url_or_path("./$deno$repl.ts").unwrap();
  let permissions = Permissions::from_flags(&flags);
  let program_state = ProgramState::new(flags)?;
  let mut worker =
    MainWorker::new(&program_state, main_module.clone(), permissions);
  worker.run_event_loop().await?;

  tools::repl::run(&program_state, worker).await
}

async fn run_from_stdin(flags: Flags) -> Result<(), AnyError> {
  let program_state = ProgramState::new(flags.clone())?;
  let permissions = Permissions::from_flags(&flags);
  let main_module =
    ModuleSpecifier::resolve_url_or_path("./$deno$stdin.ts").unwrap();
  let mut worker =
    MainWorker::new(&program_state.clone(), main_module.clone(), permissions);

  let mut source = Vec::new();
  std::io::stdin().read_to_end(&mut source)?;
  let main_module_url = main_module.as_url().to_owned();
  // Create a dummy source file.
  let source_file = File {
    local: main_module_url.to_file_path().unwrap(),
    maybe_types: None,
    media_type: MediaType::TypeScript,
    source: String::from_utf8(source)?,
    specifier: main_module.clone(),
  };
  // Save our fake file into file fetcher cache
  // to allow module access by TS compiler
  program_state.file_fetcher.insert_cached(source_file);

  debug!("main_module {}", main_module);
  worker.execute_module(&main_module).await?;
  worker.execute("window.dispatchEvent(new Event('load'))")?;
  worker.run_event_loop().await?;
  worker.execute("window.dispatchEvent(new Event('unload'))")?;
  Ok(())
}

async fn run_with_watch(flags: Flags, script: String) -> Result<(), AnyError> {
  let module_resolver = || {
    let script = script.clone();
    let flags = flags.clone();
    async move {
      let main_module = ModuleSpecifier::resolve_url_or_path(&script)?;
      let program_state = ProgramState::new(flags)?;
      let handler = Rc::new(RefCell::new(FetchHandler::new(
        &program_state,
        Permissions::allow_all(),
      )?));
      let mut builder = module_graph::GraphBuilder::new(
        handler,
        program_state.maybe_import_map.clone(),
        program_state.lockfile.clone(),
      );
      builder.add(&main_module, false).await?;
      let module_graph = builder.get_graph();

      // Find all local files in graph
      let mut paths_to_watch: Vec<PathBuf> = module_graph
        .get_modules()
        .iter()
        .filter_map(|specifier| specifier.as_url().to_file_path().ok())
        .collect();

      if let Some(import_map) = program_state.flags.import_map_path.as_ref() {
        paths_to_watch
          .push(fs_util::resolve_from_cwd(std::path::Path::new(import_map))?);
      }

      Ok((paths_to_watch, main_module))
    }
    .boxed_local()
  };

  let operation = |main_module: ModuleSpecifier| {
    let flags = flags.clone();
    let permissions = Permissions::from_flags(&flags);
    async move {
      let main_module = main_module.clone();
      let program_state = ProgramState::new(flags)?;
      let mut worker =
        MainWorker::new(&program_state, main_module.clone(), permissions);
      debug!("main_module {}", main_module);
      worker.execute_module(&main_module).await?;
      worker.execute("window.dispatchEvent(new Event('load'))")?;
      worker.run_event_loop().await?;
      worker.execute("window.dispatchEvent(new Event('unload'))")?;
      Ok(())
    }
    .boxed_local()
  };

  file_watcher::watch_func_with_module_resolution(
    module_resolver,
    operation,
    "Process",
  )
  .await
}

async fn run_command(flags: Flags, script: String) -> Result<(), AnyError> {
  // Read script content from stdin
  if script == "-" {
    return run_from_stdin(flags).await;
  }

  if flags.watch {
    return run_with_watch(flags, script).await;
  }

  let main_module = ModuleSpecifier::resolve_url_or_path(&script)?;
  let program_state = ProgramState::new(flags.clone())?;
  let permissions = Permissions::from_flags(&flags);
  let mut worker =
    MainWorker::new(&program_state, main_module.clone(), permissions);
  debug!("main_module {}", main_module);
  worker.execute_module(&main_module).await?;
  worker.execute("window.dispatchEvent(new Event('load'))")?;
  worker.run_event_loop().await?;
  worker.execute("window.dispatchEvent(new Event('unload'))")?;
  Ok(())
}

async fn test_command(
  flags: Flags,
  include: Option<Vec<String>>,
  no_run: bool,
  fail_fast: bool,
  quiet: bool,
  allow_none: bool,
  filter: Option<String>,
) -> Result<(), AnyError> {
  let program_state = ProgramState::new(flags.clone())?;
  let permissions = Permissions::from_flags(&flags);
  let cwd = std::env::current_dir().expect("No current directory");
  let include = include.unwrap_or_else(|| vec![".".to_string()]);
  let test_modules =
    tools::test_runner::prepare_test_modules_urls(include, &cwd)?;

  if test_modules.is_empty() {
    println!("No matching test modules found");
    if !allow_none {
      std::process::exit(1);
    }
    return Ok(());
  }
  let main_module = ModuleSpecifier::resolve_path("$deno$test.ts")?;
  // Create a dummy source file.
  let source_file = File {
    local: main_module.as_url().to_file_path().unwrap(),
    maybe_types: None,
    media_type: MediaType::TypeScript,
    source: tools::test_runner::render_test_file(
      test_modules.clone(),
      fail_fast,
      quiet,
      filter,
    ),
    specifier: main_module.clone(),
  };
  // Save our fake file into file fetcher cache
  // to allow module access by TS compiler
  program_state.file_fetcher.insert_cached(source_file);

  if no_run {
    let lib = if flags.unstable {
      module_graph::TypeLib::UnstableDenoWindow
    } else {
      module_graph::TypeLib::DenoWindow
    };
    program_state
      .prepare_module_load(
        main_module.clone(),
        lib,
        Permissions::allow_all(),
        false,
        program_state.maybe_import_map.clone(),
      )
      .await?;
    return Ok(());
  }

  let mut worker =
    MainWorker::new(&program_state, main_module.clone(), permissions);

  let mut maybe_coverage_collector = if flags.coverage {
    let session = worker.create_inspector_session();
    let mut coverage_collector =
      tools::coverage::CoverageCollector::new(session);
    coverage_collector.start_collecting().await?;

    Some(coverage_collector)
  } else {
    None
  };

  let execute_result = worker.execute_module(&main_module).await;
  execute_result?;
  worker.execute("window.dispatchEvent(new Event('load'))")?;
  worker.run_event_loop().await?;
  worker.execute("window.dispatchEvent(new Event('unload'))")?;
  worker.run_event_loop().await?;

  if let Some(coverage_collector) = maybe_coverage_collector.as_mut() {
    let coverages = coverage_collector.collect().await?;
    coverage_collector.stop_collecting().await?;

    let filtered_coverages = tools::coverage::filter_script_coverages(
      coverages,
      main_module.as_url().clone(),
      test_modules,
    );

    let mut coverage_reporter =
      tools::coverage::PrettyCoverageReporter::new(quiet);
    for coverage in filtered_coverages {
      coverage_reporter.visit_coverage(&coverage);
    }
  }

  Ok(())
}

fn init_v8_flags(v8_flags: &[String]) {
  let v8_flags_includes_help = v8_flags
    .iter()
    .any(|flag| flag == "-help" || flag == "--help");
  let v8_flags = once("UNUSED_BUT_NECESSARY_ARG0".to_owned())
    .chain(v8_flags.iter().cloned())
    .collect::<Vec<_>>();
  let unrecognized_v8_flags = v8_set_flags(v8_flags)
    .into_iter()
    .skip(1)
    .collect::<Vec<_>>();
  if !unrecognized_v8_flags.is_empty() {
    for f in unrecognized_v8_flags {
      eprintln!("error: V8 did not recognize flag '{}'", f);
    }
    eprintln!("\nFor a list of V8 flags, use '--v8-flags=--help'");
    std::process::exit(1);
  }
  if v8_flags_includes_help {
    std::process::exit(0);
  }
}

fn init_logger(maybe_level: Option<Level>) {
  let log_level = match maybe_level {
    Some(level) => level,
    None => Level::Info, // Default log level
  };
  env_logger::Builder::from_env(
    env_logger::Env::default()
      .default_filter_or(log_level.to_level_filter().to_string()),
  )
  // https://github.com/denoland/deno/issues/6641
  .filter_module("rustyline", LevelFilter::Off)
  .format(|buf, record| {
    let mut target = record.target().to_string();
    if let Some(line_no) = record.line() {
      target.push(':');
      target.push_str(&line_no.to_string());
    }
    if record.level() <= Level::Info {
      // Print ERROR, WARN, INFO logs as they are
      writeln!(buf, "{}", record.args())
    } else {
      // Add prefix to DEBUG or TRACE logs
      writeln!(
        buf,
        "{} RS - {} - {}",
        record.level(),
        target,
        record.args()
      )
    }
  })
  .init();
}

fn get_subcommand(
  flags: Flags,
) -> Pin<Box<dyn Future<Output = Result<(), AnyError>>>> {
  match flags.clone().subcommand {
    DenoSubcommand::Bundle {
      source_file,
      out_file,
    } => bundle_command(flags, source_file, out_file).boxed_local(),
    DenoSubcommand::Doc {
      source_file,
      json,
      filter,
      private,
    } => doc_command(flags, source_file, json, filter, private).boxed_local(),
    DenoSubcommand::Eval {
      print,
      code,
      as_typescript,
    } => eval_command(flags, code, as_typescript, print).boxed_local(),
    DenoSubcommand::Cache { files } => {
      cache_command(flags, files).boxed_local()
    }
    DenoSubcommand::Fmt {
      check,
      files,
      ignore,
    } => format_command(flags, files, ignore, check).boxed_local(),
    DenoSubcommand::Info { file, json } => {
      info_command(flags, file, json).boxed_local()
    }
    DenoSubcommand::Install {
      module_url,
      args,
      name,
      root,
      force,
    } => {
      install_command(flags, module_url, args, name, root, force).boxed_local()
    }
    DenoSubcommand::Lint {
      files,
      rules,
      ignore,
      json,
    } => lint_command(flags, files, rules, ignore, json).boxed_local(),
    DenoSubcommand::Repl => run_repl(flags).boxed_local(),
    DenoSubcommand::Run { script } => run_command(flags, script).boxed_local(),
    DenoSubcommand::Test {
      no_run,
      fail_fast,
      quiet,
      include,
      allow_none,
      filter,
    } => {
      test_command(flags, include, no_run, fail_fast, quiet, allow_none, filter)
        .boxed_local()
    }
    DenoSubcommand::Completions { buf } => {
      if let Err(e) = write_to_stdout_ignore_sigpipe(&buf) {
        eprintln!("{}", e);
        std::process::exit(1);
      }
      std::process::exit(0);
    }
    DenoSubcommand::Types => {
      let types = get_types(flags.unstable);
      if let Err(e) = write_to_stdout_ignore_sigpipe(types.as_bytes()) {
        eprintln!("{}", e);
        std::process::exit(1);
      }
      std::process::exit(0);
    }
    DenoSubcommand::Upgrade {
      force,
      dry_run,
      canary,
      version,
      output,
      ca_file,
<<<<<<< HEAD
    } => tools::upgrade::upgrade_command(
      dry_run, force, canary, version, output, ca_file,
    )
    .boxed_local(),
  };
=======
    } => {
      tools::upgrade::upgrade_command(dry_run, force, version, output, ca_file)
        .boxed_local()
    }
  }
}

pub fn main() {
  #[cfg(windows)]
  colors::enable_ansi(); // For Windows 10

  let args: Vec<String> = env::args().collect();
  let flags = flags::flags_from_vec(args);

  if let Some(ref v8_flags) = flags.v8_flags {
    init_v8_flags(v8_flags);
  }
  init_logger(flags.log_level);
>>>>>>> e8470496

  let subcommand_future = get_subcommand(flags);
  let result = tokio_util::run_basic(subcommand_future);
  if let Err(err) = result {
    eprintln!("{}: {}", colors::red_bold("error"), err.to_string());
    std::process::exit(1);
  }
}<|MERGE_RESOLUTION|>--- conflicted
+++ resolved
@@ -930,17 +930,10 @@
       version,
       output,
       ca_file,
-<<<<<<< HEAD
     } => tools::upgrade::upgrade_command(
       dry_run, force, canary, version, output, ca_file,
     )
     .boxed_local(),
-  };
-=======
-    } => {
-      tools::upgrade::upgrade_command(dry_run, force, version, output, ca_file)
-        .boxed_local()
-    }
   }
 }
 
@@ -955,7 +948,6 @@
     init_v8_flags(v8_flags);
   }
   init_logger(flags.log_level);
->>>>>>> e8470496
 
   let subcommand_future = get_subcommand(flags);
   let result = tokio_util::run_basic(subcommand_future);
