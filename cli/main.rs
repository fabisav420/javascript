// Copyright 2018-2021 the Deno authors. All rights reserved. MIT license.

#![deny(warnings)]

#[macro_use]
extern crate lazy_static;
#[macro_use]
extern crate log;

mod ast;
mod auth_tokens;
mod checksum;
mod colors;
mod deno_dir;
mod diagnostics;
mod diff;
mod disk_cache;
mod errors;
mod file_fetcher;
mod file_watcher;
mod flags;
mod flags_allow_net;
mod fmt_errors;
mod fs_util;
mod http_cache;
mod http_util;
mod import_map;
mod info;
mod lockfile;
mod lsp;
mod media_type;
mod module_graph;
mod module_loader;
mod ops;
mod program_state;
mod source_maps;
mod specifier_handler;
mod standalone;
mod text_encoding;
mod tokio_util;
mod tools;
mod tsc;
mod tsc_config;
mod version;

use crate::file_fetcher::File;
use crate::file_watcher::ModuleResolutionResult;
use crate::flags::DenoSubcommand;
use crate::flags::Flags;
use crate::fmt_errors::PrettyJsError;
use crate::media_type::MediaType;
use crate::module_loader::CliModuleLoader;
use crate::program_state::exit_unstable;
use crate::program_state::ProgramState;
use crate::source_maps::apply_source_map;
use crate::specifier_handler::FetchHandler;
use crate::tools::installer::infer_name_from_url;
use deno_core::error::generic_error;
use deno_core::error::AnyError;
use deno_core::futures::future::FutureExt;
use deno_core::futures::Future;
use deno_core::resolve_url_or_path;
use deno_core::serde_json;
use deno_core::serde_json::json;
use deno_core::v8_set_flags;
use deno_core::ModuleSpecifier;
use deno_doc as doc;
use deno_doc::parser::DocFileLoader;
use deno_runtime::ops::worker_host::CreateWebWorkerCb;
use deno_runtime::permissions::Permissions;
use deno_runtime::web_worker::WebWorker;
use deno_runtime::web_worker::WebWorkerOptions;
use deno_runtime::worker::MainWorker;
use deno_runtime::worker::WorkerOptions;
use log::Level;
use log::LevelFilter;
use std::env;
use std::io::Read;
use std::io::Write;
use std::iter::once;
use std::path::PathBuf;
use std::pin::Pin;
use std::rc::Rc;
use std::sync::Arc;
use std::sync::Mutex;

fn create_web_worker_callback(
  program_state: Arc<ProgramState>,
) -> Arc<CreateWebWorkerCb> {
  Arc::new(move |args| {
    let global_state_ = program_state.clone();
    let js_error_create_fn = Rc::new(move |core_js_error| {
      let source_mapped_error =
        apply_source_map(&core_js_error, global_state_.clone());
      PrettyJsError::create(source_mapped_error)
    });

    let attach_inspector = program_state.maybe_inspector_server.is_some()
      || program_state.coverage_dir.is_some();
    let maybe_inspector_server = program_state.maybe_inspector_server.clone();

    let module_loader = CliModuleLoader::new_for_worker(
      program_state.clone(),
      args.parent_permissions.clone(),
    );
    let create_web_worker_cb =
      create_web_worker_callback(program_state.clone());

    let options = WebWorkerOptions {
      args: program_state.flags.argv.clone(),
      apply_source_maps: true,
      debug_flag: program_state
        .flags
        .log_level
        .map_or(false, |l| l == log::Level::Debug),
      unstable: program_state.flags.unstable,
      ca_data: program_state.ca_data.clone(),
      user_agent: version::get_user_agent(),
      seed: program_state.flags.seed,
      module_loader,
      create_web_worker_cb,
      js_error_create_fn: Some(js_error_create_fn),
      use_deno_namespace: args.use_deno_namespace,
      attach_inspector,
      maybe_inspector_server,
      runtime_version: version::deno(),
      ts_version: version::TYPESCRIPT.to_string(),
      no_color: !colors::use_color(),
      get_error_class_fn: Some(&crate::errors::get_error_class_name),
    };

    let mut worker = WebWorker::from_options(
      args.name,
      args.permissions,
      args.main_module,
      args.worker_id,
      &options,
    );

    // This block registers additional ops and state that
    // are only available in the CLI
    {
      let js_runtime = &mut worker.js_runtime;
      js_runtime
        .op_state()
        .borrow_mut()
        .put::<Arc<ProgramState>>(program_state.clone());
      // Applies source maps - works in conjuction with `js_error_create_fn`
      // above
      ops::errors::init(js_runtime);
      if args.use_deno_namespace {
        ops::runtime_compiler::init(js_runtime);
      }
    }
    worker.bootstrap(&options);

    worker
  })
}

pub fn create_main_worker(
  program_state: &Arc<ProgramState>,
  main_module: ModuleSpecifier,
  permissions: Permissions,
) -> MainWorker {
  let module_loader = CliModuleLoader::new(program_state.clone());

  let global_state_ = program_state.clone();

  let js_error_create_fn = Rc::new(move |core_js_error| {
    let source_mapped_error =
      apply_source_map(&core_js_error, global_state_.clone());
    PrettyJsError::create(source_mapped_error)
  });

  let attach_inspector = program_state.maybe_inspector_server.is_some()
    || program_state.flags.repl
    || program_state.coverage_dir.is_some();
  let maybe_inspector_server = program_state.maybe_inspector_server.clone();
  let should_break_on_first_statement =
    program_state.flags.inspect_brk.is_some();

  let create_web_worker_cb = create_web_worker_callback(program_state.clone());

  let options = WorkerOptions {
    apply_source_maps: true,
    args: program_state.flags.argv.clone(),
    debug_flag: program_state
      .flags
      .log_level
      .map_or(false, |l| l == log::Level::Debug),
    unstable: program_state.flags.unstable,
    ca_data: program_state.ca_data.clone(),
    user_agent: version::get_user_agent(),
    seed: program_state.flags.seed,
    js_error_create_fn: Some(js_error_create_fn),
    create_web_worker_cb,
    attach_inspector,
    maybe_inspector_server,
    should_break_on_first_statement,
    module_loader,
    runtime_version: version::deno(),
    ts_version: version::TYPESCRIPT.to_string(),
    no_color: !colors::use_color(),
    get_error_class_fn: Some(&crate::errors::get_error_class_name),
    location: program_state.flags.location.clone(),
  };

  let mut worker = MainWorker::from_options(main_module, permissions, &options);

  // This block registers additional ops and state that
  // are only available in the CLI
  {
    let js_runtime = &mut worker.js_runtime;
    js_runtime
      .op_state()
      .borrow_mut()
      .put::<Arc<ProgramState>>(program_state.clone());
    // Applies source maps - works in conjuction with `js_error_create_fn`
    // above
    ops::errors::init(js_runtime);
    ops::runtime_compiler::init(js_runtime);
  }
  worker.bootstrap(&options);

  worker
}

fn write_to_stdout_ignore_sigpipe(bytes: &[u8]) -> Result<(), std::io::Error> {
  use std::io::ErrorKind;

  match std::io::stdout().write_all(bytes) {
    Ok(()) => Ok(()),
    Err(e) => match e.kind() {
      ErrorKind::BrokenPipe => Ok(()),
      _ => Err(e),
    },
  }
}

fn write_json_to_stdout<T>(value: &T) -> Result<(), AnyError>
where
  T: ?Sized + serde::ser::Serialize,
{
  let writer = std::io::BufWriter::new(std::io::stdout());
  serde_json::to_writer_pretty(writer, value).map_err(AnyError::from)
}

fn print_cache_info(
  state: &Arc<ProgramState>,
  json: bool,
) -> Result<(), AnyError> {
  let deno_dir = &state.dir.root;
  let modules_cache = &state.file_fetcher.get_http_cache_location();
  let typescript_cache = &state.dir.gen_cache.location;
  if json {
    let output = json!({
        "denoDir": deno_dir,
        "modulesCache": modules_cache,
        "typescriptCache": typescript_cache,
    });
    write_json_to_stdout(&output)
  } else {
    println!("{} {:?}", colors::bold("DENO_DIR location:"), deno_dir);
    println!(
      "{} {:?}",
      colors::bold("Remote modules cache:"),
      modules_cache
    );
    println!(
      "{} {:?}",
      colors::bold("TypeScript compiler cache:"),
      typescript_cache
    );
    Ok(())
  }
}

fn get_types(unstable: bool) -> String {
  let mut types = format!(
    "{}\n{}\n{}\n{}\n{}\n{}",
    crate::tsc::DENO_NS_LIB,
    crate::tsc::DENO_WEB_LIB,
    crate::tsc::DENO_FETCH_LIB,
    crate::tsc::DENO_WEBSOCKET_LIB,
    crate::tsc::SHARED_GLOBALS_LIB,
    crate::tsc::WINDOW_LIB,
  );

  if unstable {
    types.push_str(&format!("\n{}", crate::tsc::UNSTABLE_NS_LIB,));
  }

  types
}

async fn compile_command(
  flags: Flags,
  source_file: String,
  output: Option<PathBuf>,
  args: Vec<String>,
  target: Option<String>,
  lite: bool,
) -> Result<(), AnyError> {
  if !flags.unstable {
    exit_unstable("compile");
  }

  let debug = flags.log_level == Some(log::Level::Debug);

  let run_flags =
    tools::standalone::compile_to_runtime_flags(flags.clone(), args)?;

  let module_specifier = resolve_url_or_path(&source_file)?;
  let program_state = ProgramState::build(flags.clone()).await?;
  let deno_dir = &program_state.dir;

  let output = output.or_else(|| {
    infer_name_from_url(&module_specifier).map(PathBuf::from)
  }).ok_or_else(|| generic_error(
    "An executable name was not provided. One could not be inferred from the URL. Aborting.",
  ))?;

  let module_graph = create_module_graph_and_maybe_check(
    module_specifier.clone(),
    program_state.clone(),
    debug,
  )
  .await?;

  info!(
    "{} {}",
    colors::green("Bundle"),
    module_specifier.to_string()
  );
  let bundle_str = bundle_module_graph(module_graph, flags, debug)?;

  info!(
    "{} {}",
    colors::green("Compile"),
    module_specifier.to_string()
  );

  // Select base binary based on `target` and `lite` arguments
  let original_binary =
    tools::standalone::get_base_binary(deno_dir, target, lite).await?;

  let final_bin = tools::standalone::create_standalone_binary(
    original_binary,
    bundle_str,
    run_flags,
  )?;

  info!("{} {}", colors::green("Emit"), output.display());

  tools::standalone::write_standalone_binary(output.clone(), final_bin).await?;

  Ok(())
}

async fn info_command(
  flags: Flags,
  maybe_specifier: Option<String>,
  json: bool,
) -> Result<(), AnyError> {
  if json && !flags.unstable {
    exit_unstable("--json");
  }
  let program_state = ProgramState::build(flags).await?;
  if let Some(specifier) = maybe_specifier {
    let specifier = resolve_url_or_path(&specifier)?;
    let handler = Arc::new(Mutex::new(specifier_handler::FetchHandler::new(
      &program_state,
      // info accesses dynamically imported modules just for their information
      // so we allow access to all of them.
      Permissions::allow_all(),
    )?));
    let mut builder = module_graph::GraphBuilder::new(
      handler,
      program_state.maybe_import_map.clone(),
      program_state.lockfile.clone(),
    );
    builder.add(&specifier, false).await?;
    let graph = builder.get_graph();
    let info = graph.info()?;

    if json {
      write_json_to_stdout(&json!(info))?;
    } else {
      write_to_stdout_ignore_sigpipe(info.to_string().as_bytes())?;
    }
    Ok(())
  } else {
    // If it was just "deno info" print location of caches and exit
    print_cache_info(&program_state, json)
  }
}

async fn install_command(
  flags: Flags,
  module_url: String,
  args: Vec<String>,
  name: Option<String>,
  root: Option<PathBuf>,
  force: bool,
) -> Result<(), AnyError> {
  let mut preload_flags = flags.clone();
  preload_flags.inspect = None;
  preload_flags.inspect_brk = None;
  let permissions = Permissions::from_options(&preload_flags.clone().into());
  let program_state = ProgramState::build(preload_flags).await?;
  let main_module = resolve_url_or_path(&module_url)?;
  let mut worker =
    create_main_worker(&program_state, main_module.clone(), permissions);
  // First, fetch and compile the module; this step ensures that the module exists.
  worker.preload_module(&main_module).await?;
  tools::installer::install(flags, &module_url, args, name, root, force)
}

async fn language_server_command() -> Result<(), AnyError> {
  lsp::start().await
}

async fn lint_command(
  flags: Flags,
  files: Vec<PathBuf>,
  list_rules: bool,
  ignore: Vec<PathBuf>,
  json: bool,
) -> Result<(), AnyError> {
  if !flags.unstable {
    exit_unstable("lint");
  }

  if list_rules {
    tools::lint::print_rules_list(json);
    return Ok(());
  }

  tools::lint::lint_files(files, ignore, json).await
}

async fn cache_command(
  flags: Flags,
  files: Vec<String>,
) -> Result<(), AnyError> {
  let lib = if flags.unstable {
    module_graph::TypeLib::UnstableDenoWindow
  } else {
    module_graph::TypeLib::DenoWindow
  };
  let program_state = ProgramState::build(flags).await?;

  for file in files {
    let specifier = resolve_url_or_path(&file)?;
    program_state
      .prepare_module_load(
        specifier,
        lib.clone(),
        Permissions::allow_all(),
        false,
        program_state.maybe_import_map.clone(),
      )
      .await?;
  }

  Ok(())
}

async fn eval_command(
  flags: Flags,
  code: String,
  ext: String,
  print: bool,
) -> Result<(), AnyError> {
  // Force TypeScript compile.
  let main_module = resolve_url_or_path("./$deno$eval.ts").unwrap();
  let permissions = Permissions::from_options(&flags.clone().into());
  let program_state = ProgramState::build(flags).await?;
  let mut worker =
    create_main_worker(&program_state, main_module.clone(), permissions);
  // Create a dummy source file.
  let source_code = if print {
    format!("console.log({})", code)
  } else {
    code
  }
  .into_bytes();

  let file = File {
    local: main_module.clone().to_file_path().unwrap(),
    maybe_types: None,
    media_type: if ext.as_str() == "ts" {
      MediaType::TypeScript
    } else if ext.as_str() == "tsx" {
      MediaType::TSX
    } else if ext.as_str() == "js" {
      MediaType::JavaScript
    } else {
      MediaType::JSX
    },
    source: String::from_utf8(source_code)?,
    specifier: main_module.clone(),
  };

  // Save our fake file into file fetcher cache
  // to allow module access by TS compiler.
  program_state.file_fetcher.insert_cached(file);
  debug!("main_module {}", &main_module);
  worker.execute_module(&main_module).await?;
  worker.execute("window.dispatchEvent(new Event('load'))")?;
  worker.run_event_loop().await?;
  worker.execute("window.dispatchEvent(new Event('unload'))")?;
  Ok(())
}

async fn create_module_graph_and_maybe_check(
  module_specifier: ModuleSpecifier,
  program_state: Arc<ProgramState>,
  debug: bool,
) -> Result<module_graph::Graph, AnyError> {
  let handler = Arc::new(Mutex::new(FetchHandler::new(
    &program_state,
    // when bundling, dynamic imports are only access for their type safety,
    // therefore we will allow the graph to access any module.
    Permissions::allow_all(),
  )?));
  let mut builder = module_graph::GraphBuilder::new(
    handler,
    program_state.maybe_import_map.clone(),
    program_state.lockfile.clone(),
  );
  builder.add(&module_specifier, false).await?;
  let module_graph = builder.get_graph();

  if !program_state.flags.no_check {
    // TODO(@kitsonk) support bundling for workers
    let lib = if program_state.flags.unstable {
      module_graph::TypeLib::UnstableDenoWindow
    } else {
      module_graph::TypeLib::DenoWindow
    };
    let result_info =
      module_graph.clone().check(module_graph::CheckOptions {
        debug,
        emit: false,
        lib,
        maybe_config_path: program_state.flags.config_path.clone(),
        reload: program_state.flags.reload,
      })?;

    debug!("{}", result_info.stats);
    if let Some(ignored_options) = result_info.maybe_ignored_options {
      eprintln!("{}", ignored_options);
    }
    if !result_info.diagnostics.is_empty() {
      return Err(generic_error(result_info.diagnostics.to_string()));
    }
  }

  Ok(module_graph)
}

fn bundle_module_graph(
  module_graph: module_graph::Graph,
  flags: Flags,
  debug: bool,
) -> Result<String, AnyError> {
  let (bundle, stats, maybe_ignored_options) =
    module_graph.bundle(module_graph::BundleOptions {
      debug,
      maybe_config_path: flags.config_path,
    })?;
  match maybe_ignored_options {
    Some(ignored_options) if flags.no_check => {
      eprintln!("{}", ignored_options);
    }
    _ => {}
  }
  debug!("{}", stats);
  Ok(bundle)
}

async fn bundle_command(
  flags: Flags,
  source_file: String,
  out_file: Option<PathBuf>,
) -> Result<(), AnyError> {
  let debug = flags.log_level == Some(log::Level::Debug);

  let module_resolver = || {
    let flags = flags.clone();
    let source_file1 = source_file.clone();
    let source_file2 = source_file.clone();
    async move {
      let module_specifier = resolve_url_or_path(&source_file1)?;

      debug!(">>>>> bundle START");
      let program_state = ProgramState::build(flags.clone()).await?;

      info!(
        "{} {}",
        colors::green("Bundle"),
        module_specifier.to_string()
      );

      let module_graph = create_module_graph_and_maybe_check(
        module_specifier,
        program_state.clone(),
        debug,
      )
      .await?;

      let mut paths_to_watch: Vec<PathBuf> = module_graph
        .get_modules()
        .iter()
        .filter_map(|specifier| specifier.to_file_path().ok())
        .collect();

      if let Some(import_map) = program_state.flags.import_map_path.as_ref() {
        paths_to_watch
          .push(fs_util::resolve_from_cwd(std::path::Path::new(import_map))?);
      }

      Ok((paths_to_watch, module_graph))
    }
    .map(move |result| match result {
      Ok((paths_to_watch, module_graph)) => ModuleResolutionResult::Success {
        paths_to_watch,
        module_info: module_graph,
      },
      Err(e) => ModuleResolutionResult::Fail {
        source_path: PathBuf::from(source_file2),
        error: e,
      },
    })
    .boxed_local()
  };

  let operation = |module_graph: module_graph::Graph| {
    let flags = flags.clone();
    let out_file = out_file.clone();
    async move {
      let output = bundle_module_graph(module_graph, flags, debug)?;

      debug!(">>>>> bundle END");

      if let Some(out_file) = out_file.as_ref() {
        let output_bytes = output.as_bytes();
        let output_len = output_bytes.len();
        fs_util::write_file(out_file, output_bytes, 0o644)?;
        info!(
          "{} {:?} ({})",
          colors::green("Emit"),
          out_file,
          colors::gray(&info::human_size(output_len as f64))
        );
      } else {
        println!("{}", output);
      }

      Ok(())
    }
    .boxed_local()
  };

  if flags.watch {
    file_watcher::watch_func_with_module_resolution(
      module_resolver,
      operation,
      "Bundle",
    )
    .await?;
  } else {
    let module_graph = match module_resolver().await {
      ModuleResolutionResult::Fail { error, .. } => return Err(error),
      ModuleResolutionResult::Success { module_info, .. } => module_info,
    };
    operation(module_graph).await?;
  }

  Ok(())
}

/// When parsing lib.deno.d.ts, only `DocParser::parse_source` is used,
/// which never even references the loader, so this is just a stub for that scenario.
struct StubDocLoader;

impl DocFileLoader for StubDocLoader {
  fn resolve(
    &self,
    _specifier: &str,
    _referrer: &str,
  ) -> Result<String, doc::DocError> {
    unreachable!()
  }

  fn load_source_code(
    &self,
    _specifier: &str,
  ) -> Pin<Box<dyn Future<Output = Result<String, doc::DocError>>>> {
    unreachable!()
  }
}

impl DocFileLoader for module_graph::Graph {
  fn resolve(
    &self,
    specifier: &str,
    referrer: &str,
  ) -> Result<String, doc::DocError> {
<<<<<<< HEAD
    let referrer = &ModuleSpecifier::resolve_url_or_path(referrer)
      .expect("Expected valid specifier");
    match self.resolve(specifier, referrer, true) {
      Ok(specifier) => Ok(specifier.to_string()),
      Err(e) => Err(doc::DocError::Resolve(e.to_string())),
    }
=======
    let maybe_resolved =
      if let Some(import_map) = self.maybe_import_map.as_ref() {
        import_map
          .resolve(specifier, referrer)
          .map_err(|e| doc::DocError::Resolve(e.to_string()))?
      } else {
        None
      };

    let resolved_specifier = if let Some(resolved) = maybe_resolved {
      resolved
    } else {
      deno_core::resolve_import(specifier, referrer)
        .map_err(|e| doc::DocError::Resolve(e.to_string()))?
    };

    Ok(resolved_specifier.to_string())
>>>>>>> f4980898
  }

  fn load_source_code(
    &self,
    specifier: &str,
  ) -> Pin<Box<dyn Future<Output = Result<String, doc::DocError>>>> {
<<<<<<< HEAD
    let specifier = ModuleSpecifier::resolve_url_or_path(specifier)
      .expect("Expected valid specifier");
    let source = self.get_source(&specifier).expect("Unknown dependency");
    async move { Ok(source) }.boxed_local()
=======
    let fetcher = self.fetcher.clone();
    let specifier =
      resolve_url_or_path(specifier).expect("Expected valid specifier");
    async move {
      let source_file = fetcher
        .fetch(&specifier, &Permissions::allow_all())
        .await
        .map_err(|e| {
          doc::DocError::Io(std::io::Error::new(
            std::io::ErrorKind::Other,
            e.to_string(),
          ))
        })?;
      Ok(source_file.source)
    }
    .boxed_local()
>>>>>>> f4980898
  }
}

async fn doc_command(
  flags: Flags,
  source_file: Option<String>,
  json: bool,
  maybe_filter: Option<String>,
  private: bool,
) -> Result<(), AnyError> {
  let program_state = ProgramState::build(flags.clone()).await?;
  let source_file = source_file.unwrap_or_else(|| "--builtin".to_string());

  let parse_result = if source_file == "--builtin" {
    let loader = Box::new(StubDocLoader);
    let doc_parser = doc::DocParser::new(loader, private);

    let syntax = ast::get_syntax(&MediaType::Dts);
    doc_parser.parse_source(
      "lib.deno.d.ts",
      syntax,
      get_types(flags.unstable).as_str(),
    )
  } else {
<<<<<<< HEAD
    let module_specifier =
      ModuleSpecifier::resolve_url_or_path(&source_file).unwrap();

    // If the root module has external types, the module graph won't redirect it,
    // so instead create a dummy file which exports everything from the actual file being documented.
    let root_specifier =
      ModuleSpecifier::resolve_url_or_path("./$deno$doc.ts").unwrap();
    let root = File {
      local: PathBuf::from("./$deno$doc.ts"),
      maybe_types: None,
      media_type: MediaType::TypeScript,
      source: format!("export * from \"{}\";", module_specifier),
      specifier: root_specifier.clone(),
    };

    // Save our fake file into file fetcher cache.
    program_state.file_fetcher.insert_cached(root);

    let handler = Arc::new(Mutex::new(FetchHandler::new(
      &program_state,
      Permissions::allow_all(),
    )?));
    let mut builder = module_graph::GraphBuilder::new(
      handler,
      program_state.maybe_import_map.clone(),
      program_state.lockfile.clone(),
    );
    builder.add(&root_specifier, false).await?;
    let graph = builder.get_graph();

    let doc_parser = doc::DocParser::new(Box::new(graph), private);
=======
    let path = PathBuf::from(&source_file);
    let media_type = MediaType::from(&path);
    let syntax = ast::get_syntax(&media_type);
    let module_specifier = resolve_url_or_path(&source_file).unwrap();
>>>>>>> f4980898
    doc_parser
      .parse_with_reexports(
        root_specifier.as_str(),
        ast::get_syntax(&MediaType::TypeScript),
      )
      .await
  };

  let mut doc_nodes = match parse_result {
    Ok(nodes) => nodes,
    Err(e) => {
      eprintln!("{}", e);
      std::process::exit(1);
    }
  };

  if json {
    write_json_to_stdout(&doc_nodes)
  } else {
    doc_nodes.retain(|doc_node| doc_node.kind != doc::DocNodeKind::Import);
    let details = if let Some(filter) = maybe_filter {
      let nodes =
        doc::find_nodes_by_name_recursively(doc_nodes, filter.clone());
      if nodes.is_empty() {
        eprintln!("Node {} was not found!", filter);
        std::process::exit(1);
      }
      format!(
        "{}",
        doc::DocPrinter::new(&nodes, colors::use_color(), private)
      )
    } else {
      format!(
        "{}",
        doc::DocPrinter::new(&doc_nodes, colors::use_color(), private)
      )
    };

    write_to_stdout_ignore_sigpipe(details.as_bytes()).map_err(AnyError::from)
  }
}

async fn format_command(
  flags: Flags,
  args: Vec<PathBuf>,
  ignore: Vec<PathBuf>,
  check: bool,
  ext: String,
) -> Result<(), AnyError> {
  if args.len() == 1 && args[0].to_string_lossy() == "-" {
    return tools::fmt::format_stdin(check, ext);
  }

  tools::fmt::format(args, ignore, check, flags.watch).await?;
  Ok(())
}

async fn run_repl(flags: Flags) -> Result<(), AnyError> {
  let main_module = resolve_url_or_path("./$deno$repl.ts").unwrap();
  let permissions = Permissions::from_options(&flags.clone().into());
  let program_state = ProgramState::build(flags).await?;
  let mut worker =
    create_main_worker(&program_state, main_module.clone(), permissions);
  worker.run_event_loop().await?;

  tools::repl::run(&program_state, worker).await
}

async fn run_from_stdin(flags: Flags) -> Result<(), AnyError> {
  let program_state = ProgramState::build(flags.clone()).await?;
  let permissions = Permissions::from_options(&flags.clone().into());
  let main_module = resolve_url_or_path("./$deno$stdin.ts").unwrap();
  let mut worker = create_main_worker(
    &program_state.clone(),
    main_module.clone(),
    permissions,
  );

  let mut source = Vec::new();
  std::io::stdin().read_to_end(&mut source)?;
  // Create a dummy source file.
  let source_file = File {
    local: main_module.clone().to_file_path().unwrap(),
    maybe_types: None,
    media_type: MediaType::TypeScript,
    source: String::from_utf8(source)?,
    specifier: main_module.clone(),
  };
  // Save our fake file into file fetcher cache
  // to allow module access by TS compiler
  program_state.file_fetcher.insert_cached(source_file);

  debug!("main_module {}", main_module);
  worker.execute_module(&main_module).await?;
  worker.execute("window.dispatchEvent(new Event('load'))")?;
  worker.run_event_loop().await?;
  worker.execute("window.dispatchEvent(new Event('unload'))")?;
  Ok(())
}

async fn run_with_watch(flags: Flags, script: String) -> Result<(), AnyError> {
  let module_resolver = || {
    let script1 = script.clone();
    let script2 = script.clone();
    let flags = flags.clone();
    async move {
      let main_module = resolve_url_or_path(&script1)?;
      let program_state = ProgramState::build(flags).await?;
      let handler = Arc::new(Mutex::new(FetchHandler::new(
        &program_state,
        Permissions::allow_all(),
      )?));
      let mut builder = module_graph::GraphBuilder::new(
        handler,
        program_state.maybe_import_map.clone(),
        program_state.lockfile.clone(),
      );
      builder.add(&main_module, false).await?;
      let module_graph = builder.get_graph();

      // Find all local files in graph
      let mut paths_to_watch: Vec<PathBuf> = module_graph
        .get_modules()
        .iter()
        .filter_map(|specifier| specifier.to_file_path().ok())
        .collect();

      if let Some(import_map) = program_state.flags.import_map_path.as_ref() {
        paths_to_watch
          .push(fs_util::resolve_from_cwd(std::path::Path::new(import_map))?);
      }

      Ok((paths_to_watch, main_module))
    }
    .map(move |result| match result {
      Ok((paths_to_watch, module_info)) => ModuleResolutionResult::Success {
        paths_to_watch,
        module_info,
      },
      Err(e) => ModuleResolutionResult::Fail {
        source_path: PathBuf::from(script2),
        error: e,
      },
    })
    .boxed_local()
  };

  let operation = |main_module: ModuleSpecifier| {
    let flags = flags.clone();
    let permissions = Permissions::from_options(&flags.clone().into());
    async move {
      let main_module = main_module.clone();
      let program_state = ProgramState::build(flags).await?;
      let mut worker =
        create_main_worker(&program_state, main_module.clone(), permissions);
      debug!("main_module {}", main_module);
      worker.execute_module(&main_module).await?;
      worker.execute("window.dispatchEvent(new Event('load'))")?;
      worker.run_event_loop().await?;
      worker.execute("window.dispatchEvent(new Event('unload'))")?;
      Ok(())
    }
    .boxed_local()
  };

  file_watcher::watch_func_with_module_resolution(
    module_resolver,
    operation,
    "Process",
  )
  .await
}

async fn run_command(flags: Flags, script: String) -> Result<(), AnyError> {
  // Read script content from stdin
  if script == "-" {
    return run_from_stdin(flags).await;
  }

  if flags.watch {
    return run_with_watch(flags, script).await;
  }

  let main_module = resolve_url_or_path(&script)?;
  let program_state = ProgramState::build(flags.clone()).await?;
  let permissions = Permissions::from_options(&flags.clone().into());
  let mut worker =
    create_main_worker(&program_state, main_module.clone(), permissions);

  let mut maybe_coverage_collector =
    if let Some(ref coverage_dir) = program_state.coverage_dir {
      let session = worker.create_inspector_session();

      let coverage_dir = PathBuf::from(coverage_dir);
      let mut coverage_collector =
        tools::coverage::CoverageCollector::new(coverage_dir, session);
      coverage_collector.start_collecting().await?;

      Some(coverage_collector)
    } else {
      None
    };

  debug!("main_module {}", main_module);
  worker.execute_module(&main_module).await?;
  worker.execute("window.dispatchEvent(new Event('load'))")?;
  worker.run_event_loop().await?;
  worker.execute("window.dispatchEvent(new Event('unload'))")?;

  if let Some(coverage_collector) = maybe_coverage_collector.as_mut() {
    coverage_collector.stop_collecting().await?;
  }

  Ok(())
}

async fn test_command(
  flags: Flags,
  include: Option<Vec<String>>,
  no_run: bool,
  fail_fast: bool,
  quiet: bool,
  allow_none: bool,
  filter: Option<String>,
) -> Result<(), AnyError> {
  let program_state = ProgramState::build(flags.clone()).await?;
  let permissions = Permissions::from_options(&flags.clone().into());
  let cwd = std::env::current_dir().expect("No current directory");
  let include = include.unwrap_or_else(|| vec![".".to_string()]);
  let test_modules =
    tools::test_runner::prepare_test_modules_urls(include, &cwd)?;

  if test_modules.is_empty() {
    println!("No matching test modules found");
    if !allow_none {
      std::process::exit(1);
    }
    return Ok(());
  }
  let main_module = deno_core::resolve_path("$deno$test.ts")?;
  // Create a dummy source file.
  let source_file = File {
    local: main_module.to_file_path().unwrap(),
    maybe_types: None,
    media_type: MediaType::TypeScript,
    source: tools::test_runner::render_test_file(
      test_modules.clone(),
      fail_fast,
      quiet,
      filter,
    ),
    specifier: main_module.clone(),
  };
  // Save our fake file into file fetcher cache
  // to allow module access by TS compiler
  program_state.file_fetcher.insert_cached(source_file);

  if no_run {
    let lib = if flags.unstable {
      module_graph::TypeLib::UnstableDenoWindow
    } else {
      module_graph::TypeLib::DenoWindow
    };
    program_state
      .prepare_module_load(
        main_module.clone(),
        lib,
        Permissions::allow_all(),
        false,
        program_state.maybe_import_map.clone(),
      )
      .await?;
    return Ok(());
  }

  let mut worker =
    create_main_worker(&program_state, main_module.clone(), permissions);

  if let Some(ref coverage_dir) = flags.coverage_dir {
    env::set_var("DENO_UNSTABLE_COVERAGE_DIR", coverage_dir);
  }

  let mut maybe_coverage_collector =
    if let Some(ref coverage_dir) = program_state.coverage_dir {
      let session = worker.create_inspector_session();

      let coverage_dir = PathBuf::from(coverage_dir);
      let mut coverage_collector =
        tools::coverage::CoverageCollector::new(coverage_dir, session);
      coverage_collector.start_collecting().await?;

      Some(coverage_collector)
    } else {
      None
    };

  let execute_result = worker.execute_module(&main_module).await;
  execute_result?;
  worker.execute("window.dispatchEvent(new Event('load'))")?;
  worker.run_event_loop().await?;
  worker.execute("window.dispatchEvent(new Event('unload'))")?;
  worker.run_event_loop().await?;

  if let Some(coverage_collector) = maybe_coverage_collector.as_mut() {
    coverage_collector.stop_collecting().await?;

    // TODO(caspervonb) extract reporting into it's own subcommand.
    // For now, we'll only report for the command that passed --coverage as a flag.
    if flags.coverage_dir.is_some() {
      let mut exclude = test_modules.clone();
      exclude.push(main_module.clone());
      tools::coverage::report_coverages(
        program_state.clone(),
        &coverage_collector.dir,
        quiet,
        exclude,
      )
      .await?;
    }
  }

  Ok(())
}

fn init_v8_flags(v8_flags: &[String]) {
  let v8_flags_includes_help = v8_flags
    .iter()
    .any(|flag| flag == "-help" || flag == "--help");
  // Keep in sync with `standalone.rs`.
  let v8_flags = once("UNUSED_BUT_NECESSARY_ARG0".to_owned())
    .chain(v8_flags.iter().cloned())
    .collect::<Vec<_>>();
  let unrecognized_v8_flags = v8_set_flags(v8_flags)
    .into_iter()
    .skip(1)
    .collect::<Vec<_>>();
  if !unrecognized_v8_flags.is_empty() {
    for f in unrecognized_v8_flags {
      eprintln!("error: V8 did not recognize flag '{}'", f);
    }
    eprintln!("\nFor a list of V8 flags, use '--v8-flags=--help'");
    std::process::exit(1);
  }
  if v8_flags_includes_help {
    std::process::exit(0);
  }
}

fn init_logger(maybe_level: Option<Level>) {
  let log_level = match maybe_level {
    Some(level) => level,
    None => Level::Info, // Default log level
  };
  env_logger::Builder::from_env(
    env_logger::Env::default()
      .default_filter_or(log_level.to_level_filter().to_string()),
  )
  // https://github.com/denoland/deno/issues/6641
  .filter_module("rustyline", LevelFilter::Off)
  .format(|buf, record| {
    let mut target = record.target().to_string();
    if let Some(line_no) = record.line() {
      target.push(':');
      target.push_str(&line_no.to_string());
    }
    if record.level() <= Level::Info {
      // Print ERROR, WARN, INFO logs as they are
      writeln!(buf, "{}", record.args())
    } else {
      // Add prefix to DEBUG or TRACE logs
      writeln!(
        buf,
        "{} RS - {} - {}",
        record.level(),
        target,
        record.args()
      )
    }
  })
  .init();
}

fn get_subcommand(
  flags: Flags,
) -> Pin<Box<dyn Future<Output = Result<(), AnyError>>>> {
  match flags.clone().subcommand {
    DenoSubcommand::Bundle {
      source_file,
      out_file,
    } => bundle_command(flags, source_file, out_file).boxed_local(),
    DenoSubcommand::Doc {
      source_file,
      json,
      filter,
      private,
    } => doc_command(flags, source_file, json, filter, private).boxed_local(),
    DenoSubcommand::Eval { print, code, ext } => {
      eval_command(flags, code, ext, print).boxed_local()
    }
    DenoSubcommand::Cache { files } => {
      cache_command(flags, files).boxed_local()
    }
    DenoSubcommand::Compile {
      source_file,
      output,
      args,
      lite,
      target,
    } => compile_command(flags, source_file, output, args, target, lite)
      .boxed_local(),
    DenoSubcommand::Fmt {
      check,
      files,
      ignore,
      ext,
    } => format_command(flags, files, ignore, check, ext).boxed_local(),
    DenoSubcommand::Info { file, json } => {
      info_command(flags, file, json).boxed_local()
    }
    DenoSubcommand::Install {
      module_url,
      args,
      name,
      root,
      force,
    } => {
      install_command(flags, module_url, args, name, root, force).boxed_local()
    }
    DenoSubcommand::LanguageServer => language_server_command().boxed_local(),
    DenoSubcommand::Lint {
      files,
      rules,
      ignore,
      json,
    } => lint_command(flags, files, rules, ignore, json).boxed_local(),
    DenoSubcommand::Repl => run_repl(flags).boxed_local(),
    DenoSubcommand::Run { script } => run_command(flags, script).boxed_local(),
    DenoSubcommand::Test {
      no_run,
      fail_fast,
      quiet,
      include,
      allow_none,
      filter,
    } => {
      test_command(flags, include, no_run, fail_fast, quiet, allow_none, filter)
        .boxed_local()
    }
    DenoSubcommand::Completions { buf } => {
      if let Err(e) = write_to_stdout_ignore_sigpipe(&buf) {
        eprintln!("{}", e);
        std::process::exit(1);
      }
      std::process::exit(0);
    }
    DenoSubcommand::Types => {
      let types = get_types(flags.unstable);
      if let Err(e) = write_to_stdout_ignore_sigpipe(types.as_bytes()) {
        eprintln!("{}", e);
        std::process::exit(1);
      }
      std::process::exit(0);
    }
    DenoSubcommand::Upgrade {
      force,
      dry_run,
      canary,
      version,
      output,
      ca_file,
    } => tools::upgrade::upgrade_command(
      dry_run, force, canary, version, output, ca_file,
    )
    .boxed_local(),
  }
}

fn unwrap_or_exit<T>(result: Result<T, AnyError>) -> T {
  match result {
    Ok(value) => value,
    Err(error) => {
      let msg = format!(
        "{}: {}",
        colors::red_bold("error"),
        // TODO(lucacasonato): print anyhow error chain here
        error.to_string().trim()
      );
      eprintln!("{}", msg);
      std::process::exit(1);
    }
  }
}

pub fn main() {
  #[cfg(windows)]
  colors::enable_ansi(); // For Windows 10

  let args: Vec<String> = env::args().collect();
  let standalone_res = match standalone::extract_standalone(args.clone()) {
    Ok(Some((metadata, bundle))) => {
      tokio_util::run_basic(standalone::run(bundle, metadata))
    }
    Ok(None) => Ok(()),
    Err(err) => Err(err),
  };
  if let Err(err) = standalone_res {
    eprintln!("{}: {}", colors::red_bold("error"), err.to_string());
    std::process::exit(1);
  }

  let flags = match flags::flags_from_vec(args) {
    Ok(flags) => flags,
    Err(err @ clap::Error { .. })
      if err.kind == clap::ErrorKind::HelpDisplayed
        || err.kind == clap::ErrorKind::VersionDisplayed =>
    {
      err.write_to(&mut std::io::stdout()).unwrap();
      std::io::stdout().write_all(b"\n").unwrap();
      std::process::exit(0);
    }
    Err(err) => unwrap_or_exit(Err(AnyError::from(err))),
  };
  if !flags.v8_flags.is_empty() {
    init_v8_flags(&*flags.v8_flags);
  }
  init_logger(flags.log_level);

  unwrap_or_exit(tokio_util::run_basic(get_subcommand(flags)));
}<|MERGE_RESOLUTION|>--- conflicted
+++ resolved
@@ -709,61 +709,22 @@
     specifier: &str,
     referrer: &str,
   ) -> Result<String, doc::DocError> {
-<<<<<<< HEAD
-    let referrer = &ModuleSpecifier::resolve_url_or_path(referrer)
-      .expect("Expected valid specifier");
-    match self.resolve(specifier, referrer, true) {
+    let referrer =
+      resolve_url_or_path(referrer).expect("Expected valid specifier");
+    match self.resolve(specifier, &referrer, true) {
       Ok(specifier) => Ok(specifier.to_string()),
       Err(e) => Err(doc::DocError::Resolve(e.to_string())),
     }
-=======
-    let maybe_resolved =
-      if let Some(import_map) = self.maybe_import_map.as_ref() {
-        import_map
-          .resolve(specifier, referrer)
-          .map_err(|e| doc::DocError::Resolve(e.to_string()))?
-      } else {
-        None
-      };
-
-    let resolved_specifier = if let Some(resolved) = maybe_resolved {
-      resolved
-    } else {
-      deno_core::resolve_import(specifier, referrer)
-        .map_err(|e| doc::DocError::Resolve(e.to_string()))?
-    };
-
-    Ok(resolved_specifier.to_string())
->>>>>>> f4980898
   }
 
   fn load_source_code(
     &self,
     specifier: &str,
   ) -> Pin<Box<dyn Future<Output = Result<String, doc::DocError>>>> {
-<<<<<<< HEAD
-    let specifier = ModuleSpecifier::resolve_url_or_path(specifier)
-      .expect("Expected valid specifier");
+    let specifier =
+      resolve_url_or_path(specifier).expect("Expected valid specifier");
     let source = self.get_source(&specifier).expect("Unknown dependency");
     async move { Ok(source) }.boxed_local()
-=======
-    let fetcher = self.fetcher.clone();
-    let specifier =
-      resolve_url_or_path(specifier).expect("Expected valid specifier");
-    async move {
-      let source_file = fetcher
-        .fetch(&specifier, &Permissions::allow_all())
-        .await
-        .map_err(|e| {
-          doc::DocError::Io(std::io::Error::new(
-            std::io::ErrorKind::Other,
-            e.to_string(),
-          ))
-        })?;
-      Ok(source_file.source)
-    }
-    .boxed_local()
->>>>>>> f4980898
   }
 }
 
@@ -788,14 +749,11 @@
       get_types(flags.unstable).as_str(),
     )
   } else {
-<<<<<<< HEAD
-    let module_specifier =
-      ModuleSpecifier::resolve_url_or_path(&source_file).unwrap();
+    let module_specifier = resolve_url_or_path(&source_file).unwrap();
 
     // If the root module has external types, the module graph won't redirect it,
     // so instead create a dummy file which exports everything from the actual file being documented.
-    let root_specifier =
-      ModuleSpecifier::resolve_url_or_path("./$deno$doc.ts").unwrap();
+    let root_specifier = resolve_url_or_path("./$deno$doc.ts").unwrap();
     let root = File {
       local: PathBuf::from("./$deno$doc.ts"),
       maybe_types: None,
@@ -820,12 +778,6 @@
     let graph = builder.get_graph();
 
     let doc_parser = doc::DocParser::new(Box::new(graph), private);
-=======
-    let path = PathBuf::from(&source_file);
-    let media_type = MediaType::from(&path);
-    let syntax = ast::get_syntax(&media_type);
-    let module_specifier = resolve_url_or_path(&source_file).unwrap();
->>>>>>> f4980898
     doc_parser
       .parse_with_reexports(
         root_specifier.as_str(),
