// Copyright 2018-2022 the Deno authors. All rights reserved. MIT license.

mod auth_tokens;
mod cache;
mod cdp;
mod checksum;
mod compat;
mod config_file;
mod deno_dir;
mod diagnostics;
mod diff;
mod disk_cache;
mod display;
mod emit;
mod errors;
mod file_fetcher;
mod file_watcher;
mod flags;
mod flags_allow_net;
mod fmt_errors;
mod fs_util;
mod graph_util;
mod http_cache;
mod http_util;
mod lockfile;
mod logger;
mod lsp;
mod module_loader;
mod ops;
mod proc_state;
mod resolver;
mod standalone;
mod text_encoding;
mod tools;
mod tsc;
mod unix_util;
mod version;
mod windows_util;

use crate::file_fetcher::File;
use crate::file_watcher::ResolutionResult;
use crate::flags::BenchFlags;
use crate::flags::BundleFlags;
use crate::flags::CacheFlags;
use crate::flags::CheckFlags;
use crate::flags::CompileFlags;
use crate::flags::CompletionsFlags;
use crate::flags::CoverageFlags;
use crate::flags::DenoSubcommand;
use crate::flags::DocFlags;
use crate::flags::EvalFlags;
use crate::flags::Flags;
use crate::flags::FmtFlags;
use crate::flags::FutureTypeCheckMode;
use crate::flags::InfoFlags;
use crate::flags::InstallFlags;
use crate::flags::LintFlags;
use crate::flags::ReplFlags;
use crate::flags::RunFlags;
use crate::flags::TaskFlags;
use crate::flags::TestFlags;
use crate::flags::TypeCheckMode;
use crate::flags::UninstallFlags;
use crate::flags::UpgradeFlags;
use crate::flags::VendorFlags;
use crate::fmt_errors::format_js_error;
use crate::graph_util::graph_lock_or_exit;
use crate::graph_util::graph_valid;
use crate::module_loader::CliModuleLoader;
use crate::proc_state::ProcState;
use crate::resolver::ImportMapResolver;
use crate::resolver::JsxResolver;
use deno_ast::MediaType;
use deno_core::error::generic_error;
use deno_core::error::AnyError;
use deno_core::error::JsError;
use deno_core::futures::future::FutureExt;
use deno_core::futures::future::LocalFutureObj;
use deno_core::futures::Future;
use deno_core::located_script_name;
use deno_core::parking_lot::RwLock;
use deno_core::resolve_url_or_path;
use deno_core::serde_json;
use deno_core::serde_json::json;
use deno_core::v8_set_flags;
use deno_core::Extension;
use deno_core::ModuleSpecifier;
use deno_runtime::colors;
use deno_runtime::ops::worker_host::CreateWebWorkerCb;
use deno_runtime::ops::worker_host::PreloadModuleCb;
use deno_runtime::permissions::Permissions;
use deno_runtime::tokio_util::run_basic;
use deno_runtime::web_worker::WebWorker;
use deno_runtime::web_worker::WebWorkerOptions;
use deno_runtime::worker::MainWorker;
use deno_runtime::worker::WorkerOptions;
use deno_runtime::BootstrapOptions;
use log::debug;
use log::info;
use std::env;
use std::io::Read;
use std::io::Write;
use std::iter::once;
use std::path::PathBuf;
use std::pin::Pin;
use std::sync::Arc;

fn create_web_worker_preload_module_callback(
  ps: ProcState,
) -> Arc<PreloadModuleCb> {
  let compat = ps.flags.compat;

  Arc::new(move |mut worker| {
    let fut = async move {
      if compat {
        worker.execute_side_module(&compat::GLOBAL_URL).await?;
        worker.execute_side_module(&compat::MODULE_URL).await?;
      }

      Ok(worker)
    };
    LocalFutureObj::new(Box::new(fut))
  })
}

fn create_web_worker_callback(
  ps: ProcState,
  stdio: deno_runtime::ops::io::Stdio,
) -> Arc<CreateWebWorkerCb> {
  Arc::new(move |args| {
    let maybe_inspector_server = ps.maybe_inspector_server.clone();

    let module_loader = CliModuleLoader::new_for_worker(
      ps.clone(),
      args.parent_permissions.clone(),
    );
    let create_web_worker_cb =
      create_web_worker_callback(ps.clone(), stdio.clone());
    let preload_module_cb =
      create_web_worker_preload_module_callback(ps.clone());

<<<<<<< HEAD
    let extensions = ops::cli_exts(ps.clone(), true);
=======
    let extensions = ops::cli_exts(ps.clone());
>>>>>>> f57aac77

    let options = WebWorkerOptions {
      bootstrap: BootstrapOptions {
        args: ps.flags.argv.clone(),
        cpu_count: std::thread::available_parallelism()
          .map(|p| p.get())
          .unwrap_or(1),
        debug_flag: ps
          .flags
          .log_level
          .map_or(false, |l| l == log::Level::Debug),
        enable_testing_features: ps.flags.enable_testing_features,
        location: Some(args.main_module.clone()),
        no_color: !colors::use_color(),
        is_tty: colors::is_tty(),
        runtime_version: version::deno(),
        ts_version: version::TYPESCRIPT.to_string(),
        unstable: ps.flags.unstable,
        user_agent: version::get_user_agent(),
      },
      extensions,
      unsafely_ignore_certificate_errors: ps
        .flags
        .unsafely_ignore_certificate_errors
        .clone(),
      root_cert_store: ps.root_cert_store.clone(),
      seed: ps.flags.seed,
      module_loader,
      create_web_worker_cb,
      preload_module_cb,
      format_js_error_fn: Some(Arc::new(format_js_error)),
      source_map_getter: Some(Box::new(ps.clone())),
      worker_type: args.worker_type,
      maybe_inspector_server,
      get_error_class_fn: Some(&crate::errors::get_error_class_name),
      blob_store: ps.blob_store.clone(),
      broadcast_channel: ps.broadcast_channel.clone(),
      shared_array_buffer_store: Some(ps.shared_array_buffer_store.clone()),
      compiled_wasm_module_store: Some(ps.compiled_wasm_module_store.clone()),
      maybe_exit_code: args.maybe_exit_code,
      stdio: stdio.clone(),
    };

    WebWorker::bootstrap_from_options(
      args.name,
      args.permissions,
      args.main_module,
      args.worker_id,
      options,
    )
  })
}

pub fn create_main_worker(
  ps: &ProcState,
  main_module: ModuleSpecifier,
  permissions: Permissions,
  mut custom_extensions: Vec<Extension>,
  stdio: deno_runtime::ops::io::Stdio,
) -> MainWorker {
  let module_loader = CliModuleLoader::new(ps.clone());

  let maybe_inspector_server = ps.maybe_inspector_server.clone();
  let should_break_on_first_statement = ps.flags.inspect_brk.is_some();

  let create_web_worker_cb =
    create_web_worker_callback(ps.clone(), stdio.clone());
  let web_worker_preload_module_cb =
    create_web_worker_preload_module_callback(ps.clone());

  let maybe_storage_key = if let Some(location) = &ps.flags.location {
    // if a location is set, then the ascii serialization of the location is
    // used, unless the origin is opaque, and then no storage origin is set, as
    // we can't expect the origin to be reproducible
    let storage_origin = location.origin().ascii_serialization();
    if storage_origin == "null" {
      None
    } else {
      Some(storage_origin)
    }
  } else if let Some(config_file) = &ps.maybe_config_file {
    // otherwise we will use the path to the config file
    Some(config_file.specifier.to_string())
  } else {
    // otherwise we will use the path to the main module
    Some(main_module.to_string())
  };

  let origin_storage_dir = maybe_storage_key.map(|key| {
    ps.dir
      .root
      // TODO(@crowlKats): change to origin_data for 2.0
      .join("location_data")
      .join(checksum::gen(&[key.as_bytes()]))
  });

  let mut extensions = ops::cli_exts(ps.clone());
  extensions.append(&mut custom_extensions);

  let options = WorkerOptions {
    bootstrap: BootstrapOptions {
      args: ps.flags.argv.clone(),
      cpu_count: std::thread::available_parallelism()
        .map(|p| p.get())
        .unwrap_or(1),
      debug_flag: ps.flags.log_level.map_or(false, |l| l == log::Level::Debug),
      enable_testing_features: ps.flags.enable_testing_features,
      location: ps.flags.location.clone(),
      no_color: !colors::use_color(),
      is_tty: colors::is_tty(),
      runtime_version: version::deno(),
      ts_version: version::TYPESCRIPT.to_string(),
      unstable: ps.flags.unstable,
      user_agent: version::get_user_agent(),
    },
    extensions,
    unsafely_ignore_certificate_errors: ps
      .flags
      .unsafely_ignore_certificate_errors
      .clone(),
    root_cert_store: ps.root_cert_store.clone(),
    seed: ps.flags.seed,
    source_map_getter: Some(Box::new(ps.clone())),
    format_js_error_fn: Some(Arc::new(format_js_error)),
    create_web_worker_cb,
    web_worker_preload_module_cb,
    maybe_inspector_server,
    should_break_on_first_statement,
    module_loader,
    get_error_class_fn: Some(&crate::errors::get_error_class_name),
    origin_storage_dir,
    blob_store: ps.blob_store.clone(),
    broadcast_channel: ps.broadcast_channel.clone(),
    shared_array_buffer_store: Some(ps.shared_array_buffer_store.clone()),
    compiled_wasm_module_store: Some(ps.compiled_wasm_module_store.clone()),
    stdio,
  };

  MainWorker::bootstrap_from_options(main_module, permissions, options)
}

pub fn write_to_stdout_ignore_sigpipe(
  bytes: &[u8],
) -> Result<(), std::io::Error> {
  use std::io::ErrorKind;

  match std::io::stdout().write_all(bytes) {
    Ok(()) => Ok(()),
    Err(e) => match e.kind() {
      ErrorKind::BrokenPipe => Ok(()),
      _ => Err(e),
    },
  }
}

pub fn write_json_to_stdout<T>(value: &T) -> Result<(), AnyError>
where
  T: ?Sized + serde::ser::Serialize,
{
  let mut writer = std::io::BufWriter::new(std::io::stdout());
  serde_json::to_writer_pretty(&mut writer, value)?;
  writeln!(&mut writer)?;
  Ok(())
}

fn print_cache_info(
  state: &ProcState,
  json: bool,
  location: Option<&deno_core::url::Url>,
) -> Result<(), AnyError> {
  let deno_dir = &state.dir.root;
  let modules_cache = &state.file_fetcher.get_http_cache_location();
  let typescript_cache = &state.dir.gen_cache.location;
  let registry_cache =
    &state.dir.root.join(lsp::language_server::REGISTRIES_PATH);
  let mut origin_dir = state.dir.root.join("location_data");

  if let Some(location) = &location {
    origin_dir =
      origin_dir.join(&checksum::gen(&[location.to_string().as_bytes()]));
  }

  let local_storage_dir = origin_dir.join("local_storage");

  if json {
    let mut output = json!({
      "denoDir": deno_dir,
      "modulesCache": modules_cache,
      "typescriptCache": typescript_cache,
      "registryCache": registry_cache,
      "originStorage": origin_dir,
    });

    if location.is_some() {
      output["localStorage"] = serde_json::to_value(local_storage_dir)?;
    }

    write_json_to_stdout(&output)
  } else {
    println!(
      "{} {}",
      colors::bold("DENO_DIR location:"),
      deno_dir.display()
    );
    println!(
      "{} {}",
      colors::bold("Remote modules cache:"),
      modules_cache.display()
    );
    println!(
      "{} {}",
      colors::bold("Emitted modules cache:"),
      typescript_cache.display()
    );
    println!(
      "{} {}",
      colors::bold("Language server registries cache:"),
      registry_cache.display(),
    );
    println!(
      "{} {}",
      colors::bold("Origin storage:"),
      origin_dir.display()
    );
    if location.is_some() {
      println!(
        "{} {}",
        colors::bold("Local Storage:"),
        local_storage_dir.display(),
      );
    }
    Ok(())
  }
}

pub fn get_types(unstable: bool) -> String {
  let mut types = vec![
    crate::tsc::DENO_NS_LIB,
    crate::tsc::DENO_CONSOLE_LIB,
    crate::tsc::DENO_URL_LIB,
    crate::tsc::DENO_WEB_LIB,
    crate::tsc::DENO_FETCH_LIB,
    crate::tsc::DENO_WEBGPU_LIB,
    crate::tsc::DENO_WEBSOCKET_LIB,
    crate::tsc::DENO_WEBSTORAGE_LIB,
    crate::tsc::DENO_CRYPTO_LIB,
    crate::tsc::DENO_BROADCAST_CHANNEL_LIB,
    crate::tsc::DENO_NET_LIB,
    crate::tsc::SHARED_GLOBALS_LIB,
    crate::tsc::WINDOW_LIB,
  ];

  if unstable {
    types.push(crate::tsc::UNSTABLE_NS_LIB);
  }

  types.join("\n")
}

async fn compile_command(
  flags: Flags,
  compile_flags: CompileFlags,
) -> Result<i32, AnyError> {
  let debug = flags.log_level == Some(log::Level::Debug);

  let run_flags = tools::standalone::compile_to_runtime_flags(
    &flags,
    compile_flags.args.clone(),
  )?;

  let module_specifier = resolve_url_or_path(&compile_flags.source_file)?;
  let ps = ProcState::build(Arc::new(flags)).await?;
  let deno_dir = &ps.dir;

  let output_path =
    tools::standalone::resolve_compile_executable_output_path(&compile_flags)?;

  let graph = Arc::try_unwrap(
    create_graph_and_maybe_check(module_specifier.clone(), &ps, debug).await?,
  )
  .map_err(|_| {
    generic_error("There should only be one reference to ModuleGraph")
  })?;

  graph.valid().unwrap();

  let eszip = eszip::EszipV2::from_graph(graph, Default::default())?;

  info!(
    "{} {}",
    colors::green("Compile"),
    module_specifier.to_string()
  );

  // Select base binary based on target
  let original_binary =
    tools::standalone::get_base_binary(deno_dir, compile_flags.target.clone())
      .await?;

  let final_bin = tools::standalone::create_standalone_binary(
    original_binary,
    eszip,
    module_specifier.clone(),
    run_flags,
    ps,
  )
  .await?;

  info!("{} {}", colors::green("Emit"), output_path.display());

  tools::standalone::write_standalone_binary(output_path, final_bin).await?;

  Ok(0)
}

async fn info_command(
  flags: Flags,
  info_flags: InfoFlags,
) -> Result<i32, AnyError> {
  let ps = ProcState::build(Arc::new(flags)).await?;
  if let Some(specifier) = info_flags.file {
    let specifier = resolve_url_or_path(&specifier)?;
    let mut cache = cache::FetchCacher::new(
      ps.dir.gen_cache.clone(),
      ps.file_fetcher.clone(),
      Permissions::allow_all(),
      Permissions::allow_all(),
    );
    let maybe_locker = lockfile::as_maybe_locker(ps.lockfile.clone());
    let maybe_import_map_resolver =
      ps.maybe_import_map.clone().map(ImportMapResolver::new);
    let maybe_jsx_resolver = ps.maybe_config_file.as_ref().and_then(|cf| {
      cf.to_maybe_jsx_import_source_module()
        .map(|im| JsxResolver::new(im, maybe_import_map_resolver.clone()))
    });
    let maybe_resolver = if maybe_jsx_resolver.is_some() {
      maybe_jsx_resolver.as_ref().map(|jr| jr.as_resolver())
    } else {
      maybe_import_map_resolver
        .as_ref()
        .map(|im| im.as_resolver())
    };
    let graph = deno_graph::create_graph(
      vec![(specifier, deno_graph::ModuleKind::Esm)],
      false,
      None,
      &mut cache,
      maybe_resolver,
      maybe_locker,
      None,
      None,
    )
    .await;

    if info_flags.json {
      write_json_to_stdout(&json!(graph))?;
    } else {
      write_to_stdout_ignore_sigpipe(graph.to_string().as_bytes())?;
    }
  } else {
    // If it was just "deno info" print location of caches and exit
    print_cache_info(&ps, info_flags.json, ps.flags.location.as_ref())?;
  }
  Ok(0)
}

async fn install_command(
  flags: Flags,
  install_flags: InstallFlags,
) -> Result<i32, AnyError> {
  let mut preload_flags = flags.clone();
  preload_flags.inspect = None;
  preload_flags.inspect_brk = None;
  let permissions =
    Permissions::from_options(&preload_flags.permissions_options());
  let ps = ProcState::build(Arc::new(preload_flags)).await?;
  let main_module = resolve_url_or_path(&install_flags.module_url)?;
  let mut worker = create_main_worker(
    &ps,
    main_module.clone(),
    permissions,
    vec![],
    Default::default(),
  );
  // First, fetch and compile the module; this step ensures that the module exists.
  worker.preload_module(&main_module, true).await?;
  tools::installer::install(flags, install_flags)?;
  Ok(0)
}

async fn uninstall_command(
  uninstall_flags: UninstallFlags,
) -> Result<i32, AnyError> {
  tools::installer::uninstall(uninstall_flags.name, uninstall_flags.root)?;
  Ok(0)
}

async fn lsp_command() -> Result<i32, AnyError> {
  lsp::start().await?;
  Ok(0)
}

async fn lint_command(
  flags: Flags,
  lint_flags: LintFlags,
) -> Result<i32, AnyError> {
  if lint_flags.rules {
    tools::lint::print_rules_list(lint_flags.json);
    return Ok(0);
  }

  tools::lint::lint(flags, lint_flags).await?;
  Ok(0)
}

async fn cache_command(
  flags: Flags,
  cache_flags: CacheFlags,
) -> Result<i32, AnyError> {
  let lib = if flags.unstable {
    emit::TypeLib::UnstableDenoWindow
  } else {
    emit::TypeLib::DenoWindow
  };
  let ps = ProcState::build(Arc::new(flags)).await?;

  for file in cache_flags.files {
    let specifier = resolve_url_or_path(&file)?;
    ps.prepare_module_load(
      vec![specifier],
      false,
      lib.clone(),
      Permissions::allow_all(),
      Permissions::allow_all(),
      false,
    )
    .await?;
  }

  Ok(0)
}

async fn check_command(
  flags: Flags,
  check_flags: CheckFlags,
) -> Result<i32, AnyError> {
  // NOTE(bartlomieju): currently just an alias for `deno cache`, but
  // it will be changed in Deno 2.0.
  let mut flags = flags.clone();

  // In `deno check` the default mode is to check only
  // local modules, with `--remote` we check remote modules too.
  flags.type_check_mode = if check_flags.remote {
    TypeCheckMode::All
  } else {
    TypeCheckMode::Local
  };

  cache_command(
    flags,
    CacheFlags {
      files: check_flags.files,
    },
  )
  .await
}

async fn eval_command(
  flags: Flags,
  eval_flags: EvalFlags,
) -> Result<i32, AnyError> {
  // deno_graph works off of extensions for local files to determine the media
  // type, and so our "fake" specifier needs to have the proper extension.
  let main_module =
    resolve_url_or_path(&format!("./$deno$eval.{}", eval_flags.ext)).unwrap();
  let permissions = Permissions::from_options(&flags.permissions_options());
  let ps = ProcState::build(Arc::new(flags)).await?;
  let mut worker = create_main_worker(
    &ps,
    main_module.clone(),
    permissions,
    vec![],
    Default::default(),
  );
  // Create a dummy source file.
  let source_code = if eval_flags.print {
    format!("console.log({})", eval_flags.code)
  } else {
    eval_flags.code
  }
  .into_bytes();

  let file = File {
    local: main_module.clone().to_file_path().unwrap(),
    maybe_types: None,
    media_type: MediaType::Unknown,
    source: Arc::new(String::from_utf8(source_code)?),
    specifier: main_module.clone(),
    maybe_headers: None,
  };

  // Save our fake file into file fetcher cache
  // to allow module access by TS compiler.
  ps.file_fetcher.insert_cached(file);
  debug!("main_module {}", &main_module);
  if ps.flags.compat {
    worker.execute_side_module(&compat::GLOBAL_URL).await?;
  }
  worker.execute_main_module(&main_module).await?;
  worker.dispatch_load_event(&located_script_name!())?;
  worker.run_event_loop(false).await?;
  worker.dispatch_unload_event(&located_script_name!())?;
  Ok(0)
}

async fn create_graph_and_maybe_check(
  root: ModuleSpecifier,
  ps: &ProcState,
  debug: bool,
) -> Result<Arc<deno_graph::ModuleGraph>, AnyError> {
  let mut cache = cache::FetchCacher::new(
    ps.dir.gen_cache.clone(),
    ps.file_fetcher.clone(),
    Permissions::allow_all(),
    Permissions::allow_all(),
  );
  let maybe_locker = lockfile::as_maybe_locker(ps.lockfile.clone());
  let maybe_imports = if let Some(config_file) = &ps.maybe_config_file {
    config_file.to_maybe_imports()?
  } else {
    None
  };
  let maybe_import_map_resolver =
    ps.maybe_import_map.clone().map(ImportMapResolver::new);
  let maybe_jsx_resolver = ps.maybe_config_file.as_ref().and_then(|cf| {
    cf.to_maybe_jsx_import_source_module()
      .map(|im| JsxResolver::new(im, maybe_import_map_resolver.clone()))
  });
  let maybe_resolver = if maybe_jsx_resolver.is_some() {
    maybe_jsx_resolver.as_ref().map(|jr| jr.as_resolver())
  } else {
    maybe_import_map_resolver
      .as_ref()
      .map(|im| im.as_resolver())
  };
  let graph = Arc::new(
    deno_graph::create_graph(
      vec![(root, deno_graph::ModuleKind::Esm)],
      false,
      maybe_imports,
      &mut cache,
      maybe_resolver,
      maybe_locker,
      None,
      None,
    )
    .await,
  );

  let check_js = ps
    .maybe_config_file
    .as_ref()
    .map(|cf| cf.get_check_js())
    .unwrap_or(false);
  graph_valid(
    &graph,
    ps.flags.type_check_mode != TypeCheckMode::None,
    check_js,
  )?;
  graph_lock_or_exit(&graph);

  if ps.flags.type_check_mode != TypeCheckMode::None {
    let lib = if ps.flags.unstable {
      emit::TypeLib::UnstableDenoWindow
    } else {
      emit::TypeLib::DenoWindow
    };
    let (ts_config, maybe_ignored_options) = emit::get_ts_config(
      emit::ConfigType::Check {
        tsc_emit: false,
        lib,
      },
      ps.maybe_config_file.as_ref(),
      None,
    )?;
    if let Some(ignored_options) = maybe_ignored_options {
      eprintln!("{}", ignored_options);
    }
    let maybe_config_specifier =
      ps.maybe_config_file.as_ref().map(|cf| cf.specifier.clone());
    let check_result = emit::check_and_maybe_emit(
      &graph.roots,
      Arc::new(RwLock::new(graph.as_ref().into())),
      &mut cache,
      emit::CheckOptions {
        type_check_mode: ps.flags.type_check_mode.clone(),
        debug,
        emit_with_diagnostics: false,
        maybe_config_specifier,
        ts_config,
        log_checks: true,
        reload: ps.flags.reload,
        reload_exclusions: Default::default(),
      },
    )?;
    debug!("{}", check_result.stats);
    if !check_result.diagnostics.is_empty() {
      return Err(check_result.diagnostics.into());
    }
  }

  Ok(graph)
}

fn bundle_module_graph(
  graph: &deno_graph::ModuleGraph,
  ps: &ProcState,
  flags: &Flags,
) -> Result<(String, Option<String>), AnyError> {
  info!("{} {}", colors::green("Bundle"), graph.roots[0].0);

  let (ts_config, maybe_ignored_options) = emit::get_ts_config(
    emit::ConfigType::Bundle,
    ps.maybe_config_file.as_ref(),
    None,
  )?;
  if flags.type_check_mode == TypeCheckMode::None {
    if let Some(ignored_options) = maybe_ignored_options {
      eprintln!("{}", ignored_options);
    }
  }

  emit::bundle(
    graph,
    emit::BundleOptions {
      bundle_type: emit::BundleType::Module,
      ts_config,
      emit_ignore_directives: true,
    },
  )
}

async fn bundle_command(
  flags: Flags,
  bundle_flags: BundleFlags,
) -> Result<i32, AnyError> {
  let debug = flags.log_level == Some(log::Level::Debug);
  let flags = Arc::new(flags);
  let resolver = |_| {
    let flags = flags.clone();
    let source_file1 = bundle_flags.source_file.clone();
    let source_file2 = bundle_flags.source_file.clone();
    async move {
      let module_specifier = resolve_url_or_path(&source_file1)?;

      debug!(">>>>> bundle START");
      let ps = ProcState::build(flags).await?;

      let graph =
        create_graph_and_maybe_check(module_specifier, &ps, debug).await?;

      let mut paths_to_watch: Vec<PathBuf> = graph
        .specifiers()
        .iter()
        .filter_map(|(_, r)| {
          r.as_ref().ok().and_then(|(s, _, _)| s.to_file_path().ok())
        })
        .collect();

      if let Ok(Some(import_map_path)) =
        config_file::resolve_import_map_specifier(
          ps.flags.import_map_path.as_deref(),
          ps.maybe_config_file.as_ref(),
        )
        .map(|ms| ms.and_then(|ref s| s.to_file_path().ok()))
      {
        paths_to_watch.push(import_map_path);
      }

      Ok((paths_to_watch, graph, ps))
    }
    .map(move |result| match result {
      Ok((paths_to_watch, graph, ps)) => ResolutionResult::Restart {
        paths_to_watch,
        result: Ok((ps, graph)),
      },
      Err(e) => ResolutionResult::Restart {
        paths_to_watch: vec![PathBuf::from(source_file2)],
        result: Err(e),
      },
    })
  };

  let operation = |(ps, graph): (ProcState, Arc<deno_graph::ModuleGraph>)| {
    let out_file = bundle_flags.out_file.clone();
    async move {
      let (bundle_emit, maybe_bundle_map) =
        bundle_module_graph(graph.as_ref(), &ps, &ps.flags)?;
      debug!(">>>>> bundle END");

      if let Some(out_file) = out_file.as_ref() {
        let output_bytes = bundle_emit.as_bytes();
        let output_len = output_bytes.len();
        fs_util::write_file(out_file, output_bytes, 0o644)?;
        info!(
          "{} {:?} ({})",
          colors::green("Emit"),
          out_file,
          colors::gray(display::human_size(output_len as f64))
        );
        if let Some(bundle_map) = maybe_bundle_map {
          let map_bytes = bundle_map.as_bytes();
          let map_len = map_bytes.len();
          let ext = if let Some(curr_ext) = out_file.extension() {
            format!("{}.map", curr_ext.to_string_lossy())
          } else {
            "map".to_string()
          };
          let map_out_file = out_file.with_extension(ext);
          fs_util::write_file(&map_out_file, map_bytes, 0o644)?;
          info!(
            "{} {:?} ({})",
            colors::green("Emit"),
            map_out_file,
            colors::gray(display::human_size(map_len as f64))
          );
        }
      } else {
        println!("{}", bundle_emit);
      }

      Ok(())
    }
  };

  if flags.watch.is_some() {
    file_watcher::watch_func(
      resolver,
      operation,
      file_watcher::PrintConfig {
        job_name: "Bundle".to_string(),
        clear_screen: !flags.no_clear_screen,
      },
    )
    .await?;
  } else {
    let module_graph =
      if let ResolutionResult::Restart { result, .. } = resolver(None).await {
        result?
      } else {
        unreachable!();
      };
    operation(module_graph).await?;
  }

  Ok(0)
}

async fn doc_command(
  flags: Flags,
  doc_flags: DocFlags,
) -> Result<i32, AnyError> {
  tools::doc::print_docs(flags, doc_flags).await?;
  Ok(0)
}

async fn format_command(
  flags: Flags,
  fmt_flags: FmtFlags,
) -> Result<i32, AnyError> {
  let ps = ProcState::build(Arc::new(flags)).await?;
  let maybe_fmt_config = if let Some(config_file) = &ps.maybe_config_file {
    config_file.to_fmt_config()?
  } else {
    None
  };

  if fmt_flags.files.len() == 1 && fmt_flags.files[0].to_string_lossy() == "-" {
    tools::fmt::format_stdin(
      fmt_flags,
      maybe_fmt_config.map(|c| c.options).unwrap_or_default(),
    )?;
    return Ok(0);
  }

  tools::fmt::format(ps.flags.as_ref(), fmt_flags, maybe_fmt_config, &ps.dir)
    .await?;
  Ok(0)
}

async fn repl_command(
  flags: Flags,
  repl_flags: ReplFlags,
) -> Result<i32, AnyError> {
  let main_module = resolve_url_or_path("./$deno$repl.ts").unwrap();
  let permissions = Permissions::from_options(&flags.permissions_options());
  let ps = ProcState::build(Arc::new(flags)).await?;
  let mut worker = create_main_worker(
    &ps,
    main_module.clone(),
    permissions,
    vec![],
    Default::default(),
  );
  if ps.flags.compat {
    worker.execute_side_module(&compat::GLOBAL_URL).await?;
    compat::add_global_require(&mut worker.js_runtime, main_module.as_str())?;
    worker.run_event_loop(false).await?;
    compat::setup_builtin_modules(&mut worker.js_runtime)?;
  }
  worker.run_event_loop(false).await?;

  tools::repl::run(&ps, worker, repl_flags.eval_files, repl_flags.eval).await
}

async fn run_from_stdin(flags: Flags) -> Result<i32, AnyError> {
  let ps = ProcState::build(Arc::new(flags)).await?;
  let permissions = Permissions::from_options(&ps.flags.permissions_options());
  let main_module = resolve_url_or_path("./$deno$stdin.ts").unwrap();
  let mut worker = create_main_worker(
    &ps.clone(),
    main_module.clone(),
    permissions,
    vec![],
    Default::default(),
  );

  let mut source = Vec::new();
  std::io::stdin().read_to_end(&mut source)?;
  // Create a dummy source file.
  let source_file = File {
    local: main_module.clone().to_file_path().unwrap(),
    maybe_types: None,
    media_type: MediaType::TypeScript,
    source: Arc::new(String::from_utf8(source)?),
    specifier: main_module.clone(),
    maybe_headers: None,
  };
  // Save our fake file into file fetcher cache
  // to allow module access by TS compiler
  ps.file_fetcher.insert_cached(source_file);

  debug!("main_module {}", main_module);
  if ps.flags.compat {
    worker.execute_side_module(&compat::GLOBAL_URL).await?;
  }
  worker.execute_main_module(&main_module).await?;
  worker.dispatch_load_event(&located_script_name!())?;
  worker.run_event_loop(false).await?;
  worker.dispatch_unload_event(&located_script_name!())?;
  Ok(worker.get_exit_code())
}

// TODO(bartlomieju): this function is not handling `exit_code` set by the runtime
// code properly.
async fn run_with_watch(flags: Flags, script: String) -> Result<i32, AnyError> {
  let flags = Arc::new(flags);
  let resolver = |_| {
    let script1 = script.clone();
    let script2 = script.clone();
    let flags = flags.clone();
    let watch_flag = flags.watch.clone();
    async move {
      let main_module = resolve_url_or_path(&script1)?;
      let ps = ProcState::build(flags).await?;
      let mut cache = cache::FetchCacher::new(
        ps.dir.gen_cache.clone(),
        ps.file_fetcher.clone(),
        Permissions::allow_all(),
        Permissions::allow_all(),
      );
      let maybe_locker = lockfile::as_maybe_locker(ps.lockfile.clone());
      let maybe_imports = if let Some(config_file) = &ps.maybe_config_file {
        config_file.to_maybe_imports()?
      } else {
        None
      };
      let maybe_import_map_resolver =
        ps.maybe_import_map.clone().map(ImportMapResolver::new);
      let maybe_jsx_resolver = ps.maybe_config_file.as_ref().and_then(|cf| {
        cf.to_maybe_jsx_import_source_module()
          .map(|im| JsxResolver::new(im, maybe_import_map_resolver.clone()))
      });
      let maybe_resolver = if maybe_jsx_resolver.is_some() {
        maybe_jsx_resolver.as_ref().map(|jr| jr.as_resolver())
      } else {
        maybe_import_map_resolver
          .as_ref()
          .map(|im| im.as_resolver())
      };
      let graph = deno_graph::create_graph(
        vec![(main_module.clone(), deno_graph::ModuleKind::Esm)],
        false,
        maybe_imports,
        &mut cache,
        maybe_resolver,
        maybe_locker,
        None,
        None,
      )
      .await;
      let check_js = ps
        .maybe_config_file
        .as_ref()
        .map(|cf| cf.get_check_js())
        .unwrap_or(false);
      graph_valid(
        &graph,
        ps.flags.type_check_mode != flags::TypeCheckMode::None,
        check_js,
      )?;

      // Find all local files in graph
      let mut paths_to_watch: Vec<PathBuf> = graph
        .specifiers()
        .iter()
        .filter_map(|(_, r)| {
          r.as_ref().ok().and_then(|(s, _, _)| s.to_file_path().ok())
        })
        .collect();

      // Add the extra files listed in the watch flag
      if let Some(watch_paths) = watch_flag {
        paths_to_watch.extend(watch_paths);
      }

      if let Ok(Some(import_map_path)) =
        config_file::resolve_import_map_specifier(
          ps.flags.import_map_path.as_deref(),
          ps.maybe_config_file.as_ref(),
        )
        .map(|ms| ms.and_then(|ref s| s.to_file_path().ok()))
      {
        paths_to_watch.push(import_map_path);
      }

      Ok((paths_to_watch, main_module, ps))
    }
    .map(move |result| match result {
      Ok((paths_to_watch, module_info, ps)) => ResolutionResult::Restart {
        paths_to_watch,
        result: Ok((ps, module_info)),
      },
      Err(e) => ResolutionResult::Restart {
        paths_to_watch: vec![PathBuf::from(script2)],
        result: Err(e),
      },
    })
  };

  /// The FileWatcherModuleExecutor provides module execution with safe dispatching of life-cycle events by tracking the
  /// state of any pending events and emitting accordingly on drop in the case of a future
  /// cancellation.
  struct FileWatcherModuleExecutor {
    worker: MainWorker,
    pending_unload: bool,
    compat: bool,
  }

  impl FileWatcherModuleExecutor {
    pub fn new(worker: MainWorker, compat: bool) -> FileWatcherModuleExecutor {
      FileWatcherModuleExecutor {
        worker,
        pending_unload: false,
        compat,
      }
    }

    /// Execute the given main module emitting load and unload events before and after execution
    /// respectively.
    pub async fn execute(
      &mut self,
      main_module: &ModuleSpecifier,
    ) -> Result<(), AnyError> {
      if self.compat {
        self.worker.execute_side_module(&compat::GLOBAL_URL).await?;
      }
      self.worker.execute_main_module(main_module).await?;
      self.worker.dispatch_load_event(&located_script_name!())?;
      self.pending_unload = true;

      let result = self.worker.run_event_loop(false).await;
      self.pending_unload = false;

      if let Err(err) = result {
        return Err(err);
      }

      self.worker.dispatch_unload_event(&located_script_name!())?;

      Ok(())
    }
  }

  impl Drop for FileWatcherModuleExecutor {
    fn drop(&mut self) {
      if self.pending_unload {
        self
          .worker
          .dispatch_unload_event(&located_script_name!())
          .unwrap();
      }
    }
  }

  let operation = |(ps, main_module): (ProcState, ModuleSpecifier)| {
    let flags = flags.clone();
    let permissions = Permissions::from_options(&flags.permissions_options());
    async move {
      // We make use an module executor guard to ensure that unload is always fired when an
      // operation is called.
      let mut executor = FileWatcherModuleExecutor::new(
        create_main_worker(
          &ps,
          main_module.clone(),
          permissions,
          vec![],
          Default::default(),
        ),
        flags.compat,
      );

      executor.execute(&main_module).await?;

      Ok(())
    }
  };

  file_watcher::watch_func(
    resolver,
    operation,
    file_watcher::PrintConfig {
      job_name: "Process".to_string(),
      clear_screen: !flags.no_clear_screen,
    },
  )
  .await?;
  Ok(0)
}

async fn run_command(
  flags: Flags,
  run_flags: RunFlags,
) -> Result<i32, AnyError> {
  // Read script content from stdin
  if run_flags.script == "-" {
    return run_from_stdin(flags).await;
  }

  if flags.watch.is_some() {
    return run_with_watch(flags, run_flags.script).await;
  }

  // TODO(bartlomieju): it should not be resolved here if we're in compat mode
  // because it might be a bare specifier
  // TODO(bartlomieju): actually I think it will also fail if there's an import
  // map specified and bare specifier is used on the command line - this should
  // probably call `ProcState::resolve` instead
  let main_module = resolve_url_or_path(&run_flags.script)?;
  let ps = ProcState::build(Arc::new(flags)).await?;
  let permissions = Permissions::from_options(&ps.flags.permissions_options());
  let mut worker = create_main_worker(
    &ps,
    main_module.clone(),
    permissions,
    vec![],
    Default::default(),
  );

  let mut maybe_coverage_collector =
    if let Some(ref coverage_dir) = ps.coverage_dir {
      let session = worker.create_inspector_session().await;

      let coverage_dir = PathBuf::from(coverage_dir);
      let mut coverage_collector =
        tools::coverage::CoverageCollector::new(coverage_dir, session);
      worker
        .with_event_loop(coverage_collector.start_collecting().boxed_local())
        .await?;
      Some(coverage_collector)
    } else {
      None
    };

  debug!("main_module {}", main_module);

  if ps.flags.compat {
    // TODO(bartlomieju): fix me
    assert_eq!(main_module.scheme(), "file");

    // Set up Node globals
    worker.execute_side_module(&compat::GLOBAL_URL).await?;
    // And `module` module that we'll use for checking which
    // loader to use and potentially load CJS module with.
    // This allows to skip permission check for `--allow-net`
    // which would otherwise be requested by dynamically importing
    // this file.
    worker.execute_side_module(&compat::MODULE_URL).await?;

    let use_esm_loader = compat::check_if_should_use_esm_loader(&main_module)?;

    if use_esm_loader {
      // ES module execution in Node compatiblity mode
      worker.execute_main_module(&main_module).await?;
    } else {
      // CJS module execution in Node compatiblity mode
      compat::load_cjs_module(
        &mut worker.js_runtime,
        &main_module.to_file_path().unwrap().display().to_string(),
        true,
      )?;
    }
  } else {
    // Regular ES module execution
    worker.execute_main_module(&main_module).await?;
  }

  worker.dispatch_load_event(&located_script_name!())?;
  worker
    .run_event_loop(maybe_coverage_collector.is_none())
    .await?;
  worker.dispatch_unload_event(&located_script_name!())?;

  if let Some(coverage_collector) = maybe_coverage_collector.as_mut() {
    worker
      .with_event_loop(coverage_collector.stop_collecting().boxed_local())
      .await?;
  }
  Ok(worker.get_exit_code())
}

async fn task_command(
  flags: Flags,
  task_flags: TaskFlags,
) -> Result<i32, AnyError> {
  tools::task::execute_script(flags, task_flags).await
}

async fn coverage_command(
  flags: Flags,
  coverage_flags: CoverageFlags,
) -> Result<i32, AnyError> {
  if coverage_flags.files.is_empty() {
    return Err(generic_error("No matching coverage profiles found"));
  }

  tools::coverage::cover_files(flags, coverage_flags).await?;
  Ok(0)
}

async fn bench_command(
  flags: Flags,
  bench_flags: BenchFlags,
) -> Result<i32, AnyError> {
  if flags.watch.is_some() {
    tools::bench::run_benchmarks_with_watch(flags, bench_flags).await?;
  } else {
    tools::bench::run_benchmarks(flags, bench_flags).await?;
  }

  Ok(0)
}

async fn test_command(
  flags: Flags,
  test_flags: TestFlags,
) -> Result<i32, AnyError> {
  if let Some(ref coverage_dir) = flags.coverage_dir {
    std::fs::create_dir_all(&coverage_dir)?;
    env::set_var(
      "DENO_UNSTABLE_COVERAGE_DIR",
      PathBuf::from(coverage_dir).canonicalize()?,
    );
  }

  if flags.watch.is_some() {
    tools::test::run_tests_with_watch(flags, test_flags).await?;
  } else {
    tools::test::run_tests(flags, test_flags).await?;
  }

  Ok(0)
}

async fn completions_command(
  _flags: Flags,
  completions_flags: CompletionsFlags,
) -> Result<i32, AnyError> {
  write_to_stdout_ignore_sigpipe(&completions_flags.buf)?;
  Ok(0)
}

async fn types_command(flags: Flags) -> Result<i32, AnyError> {
  let types = get_types(flags.unstable);
  write_to_stdout_ignore_sigpipe(types.as_bytes())?;
  Ok(0)
}

async fn upgrade_command(
  _flags: Flags,
  upgrade_flags: UpgradeFlags,
) -> Result<i32, AnyError> {
  tools::upgrade::upgrade(upgrade_flags).await?;
  Ok(0)
}

async fn vendor_command(
  flags: Flags,
  vendor_flags: VendorFlags,
) -> Result<i32, AnyError> {
  let ps = ProcState::build(Arc::new(flags)).await?;
  tools::vendor::vendor(ps, vendor_flags).await?;
  Ok(0)
}

fn init_v8_flags(v8_flags: &[String]) {
  let v8_flags_includes_help = v8_flags
    .iter()
    .any(|flag| flag == "-help" || flag == "--help");
  // Keep in sync with `standalone.rs`.
  let v8_flags = once("UNUSED_BUT_NECESSARY_ARG0".to_owned())
    .chain(v8_flags.iter().cloned())
    .collect::<Vec<_>>();
  let unrecognized_v8_flags = v8_set_flags(v8_flags)
    .into_iter()
    .skip(1)
    .collect::<Vec<_>>();
  if !unrecognized_v8_flags.is_empty() {
    for f in unrecognized_v8_flags {
      eprintln!("error: V8 did not recognize flag '{}'", f);
    }
    eprintln!("\nFor a list of V8 flags, use '--v8-flags=--help'");
    std::process::exit(1);
  }
  if v8_flags_includes_help {
    std::process::exit(0);
  }
}

fn get_subcommand(
  flags: Flags,
) -> Pin<Box<dyn Future<Output = Result<i32, AnyError>>>> {
  match flags.subcommand.clone() {
    DenoSubcommand::Bench(bench_flags) => {
      bench_command(flags, bench_flags).boxed_local()
    }
    DenoSubcommand::Bundle(bundle_flags) => {
      bundle_command(flags, bundle_flags).boxed_local()
    }
    DenoSubcommand::Doc(doc_flags) => {
      doc_command(flags, doc_flags).boxed_local()
    }
    DenoSubcommand::Eval(eval_flags) => {
      eval_command(flags, eval_flags).boxed_local()
    }
    DenoSubcommand::Cache(cache_flags) => {
      cache_command(flags, cache_flags).boxed_local()
    }
    DenoSubcommand::Check(check_flags) => {
      check_command(flags, check_flags).boxed_local()
    }
    DenoSubcommand::Compile(compile_flags) => {
      compile_command(flags, compile_flags).boxed_local()
    }
    DenoSubcommand::Coverage(coverage_flags) => {
      coverage_command(flags, coverage_flags).boxed_local()
    }
    DenoSubcommand::Fmt(fmt_flags) => {
      format_command(flags, fmt_flags).boxed_local()
    }
    DenoSubcommand::Info(info_flags) => {
      info_command(flags, info_flags).boxed_local()
    }
    DenoSubcommand::Install(install_flags) => {
      install_command(flags, install_flags).boxed_local()
    }
    DenoSubcommand::Uninstall(uninstall_flags) => {
      uninstall_command(uninstall_flags).boxed_local()
    }
    DenoSubcommand::Lsp => lsp_command().boxed_local(),
    DenoSubcommand::Lint(lint_flags) => {
      lint_command(flags, lint_flags).boxed_local()
    }
    DenoSubcommand::Repl(repl_flags) => {
      repl_command(flags, repl_flags).boxed_local()
    }
    DenoSubcommand::Run(run_flags) => {
      run_command(flags, run_flags).boxed_local()
    }
    DenoSubcommand::Task(task_flags) => {
      task_command(flags, task_flags).boxed_local()
    }
    DenoSubcommand::Test(test_flags) => {
      test_command(flags, test_flags).boxed_local()
    }
    DenoSubcommand::Completions(completions_flags) => {
      completions_command(flags, completions_flags).boxed_local()
    }
    DenoSubcommand::Types => types_command(flags).boxed_local(),
    DenoSubcommand::Upgrade(upgrade_flags) => {
      upgrade_command(flags, upgrade_flags).boxed_local()
    }
    DenoSubcommand::Vendor(vendor_flags) => {
      vendor_command(flags, vendor_flags).boxed_local()
    }
  }
}

fn setup_panic_hook() {
  // This function does two things inside of the panic hook:
  // - Tokio does not exit the process when a task panics, so we define a custom
  //   panic hook to implement this behaviour.
  // - We print a message to stderr to indicate that this is a bug in Deno, and
  //   should be reported to us.
  let orig_hook = std::panic::take_hook();
  std::panic::set_hook(Box::new(move |panic_info| {
    eprintln!("\n============================================================");
    eprintln!("Deno has panicked. This is a bug in Deno. Please report this");
    eprintln!("at https://github.com/denoland/deno/issues/new.");
    eprintln!("If you can reliably reproduce this panic, include the");
    eprintln!("reproduction steps and re-run with the RUST_BACKTRACE=1 env");
    eprintln!("var set and include the backtrace in your report.");
    eprintln!();
    eprintln!(
      "Platform: {} {}",
      std::env::consts::OS,
      std::env::consts::ARCH
    );
    eprintln!("Version: {}", version::deno());
    eprintln!("Args: {:?}", std::env::args().collect::<Vec<_>>());
    eprintln!();
    orig_hook(panic_info);
    std::process::exit(1);
  }));
}

fn unwrap_or_exit<T>(result: Result<T, AnyError>) -> T {
  match result {
    Ok(value) => value,
    Err(error) => {
      let error_string = match error.downcast_ref::<JsError>() {
        Some(e) => format_js_error(e),
        None => format!("{:?}", error),
      };
      eprintln!(
        "{}: {}",
        colors::red_bold("error"),
        error_string.trim_start_matches("error: ")
      );
      std::process::exit(1);
    }
  }
}

pub fn main() {
  setup_panic_hook();

  unix_util::raise_fd_limit();
  windows_util::ensure_stdio_open();
  #[cfg(windows)]
  colors::enable_ansi(); // For Windows 10

  let args: Vec<String> = env::args().collect();

  let exit_code = async move {
    let standalone_res =
      match standalone::extract_standalone(args.clone()).await {
        Ok(Some((metadata, eszip))) => standalone::run(eszip, metadata).await,
        Ok(None) => Ok(()),
        Err(err) => Err(err),
      };
    // TODO(bartlomieju): doesn't handle exit code set by the runtime properly
    unwrap_or_exit(standalone_res);

    let mut flags = match flags::flags_from_vec(args) {
      Ok(flags) => flags,
      Err(err @ clap::Error { .. })
        if err.kind() == clap::ErrorKind::DisplayHelp
          || err.kind() == clap::ErrorKind::DisplayVersion =>
      {
        err.print().unwrap();
        std::process::exit(0);
      }
      Err(err) => unwrap_or_exit(Err(AnyError::from(err))),
    };
    if !flags.v8_flags.is_empty() {
      init_v8_flags(&*flags.v8_flags);
    }

    logger::init(flags.log_level);

    // TODO(bartlomieju): remove once type checking is skipped by default (probably
    // in 1.23).
    // If this env var is set we're gonna override default behavior of type checking
    // and use behavior defined by the `--check` flag.
    let future_check_env_var = env::var("DENO_FUTURE_CHECK").ok();
    if let Some(env_var) = future_check_env_var {
      if env_var == "1" {
        flags.type_check_mode = match &flags.future_type_check_mode {
          FutureTypeCheckMode::None => TypeCheckMode::None,
          FutureTypeCheckMode::All => TypeCheckMode::All,
          FutureTypeCheckMode::Local => TypeCheckMode::Local,
        }
      }
    }

    let exit_code = get_subcommand(flags).await;

    exit_code
  };

  let exit_code = unwrap_or_exit(run_basic(exit_code));

  std::process::exit(exit_code);
}<|MERGE_RESOLUTION|>--- conflicted
+++ resolved
@@ -139,11 +139,7 @@
     let preload_module_cb =
       create_web_worker_preload_module_callback(ps.clone());
 
-<<<<<<< HEAD
-    let extensions = ops::cli_exts(ps.clone(), true);
-=======
     let extensions = ops::cli_exts(ps.clone());
->>>>>>> f57aac77
 
     let options = WebWorkerOptions {
       bootstrap: BootstrapOptions {
