--- conflicted
+++ resolved
@@ -226,11 +226,8 @@
     // above
     ops::errors::init(js_runtime);
     ops::runtime_compiler::init(js_runtime);
-<<<<<<< HEAD
     ops::test_dispatcher::init(js_runtime);
-=======
     ops::test_runner::init(js_runtime);
->>>>>>> edf2c1ab
   }
   worker.bootstrap(&options);
 
