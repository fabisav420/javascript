--- conflicted
+++ resolved
@@ -89,17 +89,7 @@
 use deno_runtime::colors;
 use deno_runtime::fmt_errors::format_js_error;
 use deno_runtime::permissions::Permissions;
-<<<<<<< HEAD
-use deno_runtime::tokio_util::run_basic;
-use deno_runtime::web_worker::WebWorker;
-use deno_runtime::web_worker::WebWorkerOptions;
-use deno_runtime::worker::MainWorker;
-use deno_runtime::worker::WorkerOptions;
-use deno_runtime::BootstrapOptions;
-use locale_config::Locale;
-=======
 use deno_runtime::tokio_util::run_local;
->>>>>>> 4b01ef5c
 use log::debug;
 use log::info;
 use npm::NpmPackageReference;
@@ -110,200 +100,7 @@
 use std::path::PathBuf;
 use std::pin::Pin;
 use std::sync::Arc;
-<<<<<<< HEAD
-
-fn create_web_worker_preload_module_callback(
-  ps: ProcState,
-) -> Arc<PreloadModuleCb> {
-  let compat = ps.flags.compat;
-
-  Arc::new(move |mut worker| {
-    let fut = async move {
-      if compat {
-        worker.execute_side_module(&compat::GLOBAL_URL).await?;
-        worker.execute_side_module(&compat::MODULE_URL).await?;
-      }
-
-      Ok(worker)
-    };
-    LocalFutureObj::new(Box::new(fut))
-  })
-}
-
-fn create_web_worker_callback(ps: ProcState) -> Arc<CreateWebWorkerCb> {
-  Arc::new(move |args| {
-    let global_state_ = ps.clone();
-    let js_error_create_fn = Rc::new(move |core_js_error| {
-      let source_mapped_error =
-        apply_source_map(&core_js_error, global_state_.clone());
-      PrettyJsError::create(source_mapped_error)
-    });
-
-    let maybe_inspector_server = ps.maybe_inspector_server.clone();
-
-    let module_loader = CliModuleLoader::new_for_worker(
-      ps.clone(),
-      args.parent_permissions.clone(),
-    );
-    let create_web_worker_cb = create_web_worker_callback(ps.clone());
-    let preload_module_cb =
-      create_web_worker_preload_module_callback(ps.clone());
-
-    let extensions = ops::cli_exts(ps.clone(), args.use_deno_namespace);
-
-    let options = WebWorkerOptions {
-      bootstrap: BootstrapOptions {
-        args: ps.flags.argv.clone(),
-        apply_source_maps: true,
-        cpu_count: std::thread::available_parallelism()
-          .map(|p| p.get())
-          .unwrap_or(1),
-        debug_flag: ps
-          .flags
-          .log_level
-          .map_or(false, |l| l == log::Level::Debug),
-        enable_testing_features: ps.flags.enable_testing_features,
-        locale: Locale::user_default()
-          .tags()
-          .map(|(_, l)| l.to_string())
-          .collect(),
-        location: Some(args.main_module.clone()),
-        no_color: !colors::use_color(),
-        runtime_version: version::deno(),
-        ts_version: version::TYPESCRIPT.to_string(),
-        unstable: ps.flags.unstable,
-      },
-      extensions,
-      unsafely_ignore_certificate_errors: ps
-        .flags
-        .unsafely_ignore_certificate_errors
-        .clone(),
-      root_cert_store: ps.root_cert_store.clone(),
-      user_agent: version::get_user_agent(),
-      seed: ps.flags.seed,
-      module_loader,
-      create_web_worker_cb,
-      preload_module_cb,
-      js_error_create_fn: Some(js_error_create_fn),
-      use_deno_namespace: args.use_deno_namespace,
-      worker_type: args.worker_type,
-      maybe_inspector_server,
-      get_error_class_fn: Some(&crate::errors::get_error_class_name),
-      blob_store: ps.blob_store.clone(),
-      broadcast_channel: ps.broadcast_channel.clone(),
-      shared_array_buffer_store: Some(ps.shared_array_buffer_store.clone()),
-      compiled_wasm_module_store: Some(ps.compiled_wasm_module_store.clone()),
-      maybe_exit_code: args.maybe_exit_code,
-    };
-
-    WebWorker::bootstrap_from_options(
-      args.name,
-      args.permissions,
-      args.main_module,
-      args.worker_id,
-      options,
-    )
-  })
-}
-
-pub fn create_main_worker(
-  ps: &ProcState,
-  main_module: ModuleSpecifier,
-  permissions: Permissions,
-  mut custom_extensions: Vec<Extension>,
-) -> MainWorker {
-  let module_loader = CliModuleLoader::new(ps.clone());
-
-  let global_state_ = ps.clone();
-
-  let js_error_create_fn = Rc::new(move |core_js_error| {
-    let source_mapped_error =
-      apply_source_map(&core_js_error, global_state_.clone());
-    PrettyJsError::create(source_mapped_error)
-  });
-
-  let maybe_inspector_server = ps.maybe_inspector_server.clone();
-  let should_break_on_first_statement = ps.flags.inspect_brk.is_some();
-
-  let create_web_worker_cb = create_web_worker_callback(ps.clone());
-  let web_worker_preload_module_cb =
-    create_web_worker_preload_module_callback(ps.clone());
-
-  let maybe_storage_key = if let Some(location) = &ps.flags.location {
-    // if a location is set, then the ascii serialization of the location is
-    // used, unless the origin is opaque, and then no storage origin is set, as
-    // we can't expect the origin to be reproducible
-    let storage_origin = location.origin().ascii_serialization();
-    if storage_origin == "null" {
-      None
-    } else {
-      Some(storage_origin)
-    }
-  } else if let Some(config_file) = &ps.maybe_config_file {
-    // otherwise we will use the path to the config file
-    Some(config_file.specifier.to_string())
-  } else {
-    // otherwise we will use the path to the main module
-    Some(main_module.to_string())
-  };
-
-  let origin_storage_dir = maybe_storage_key.map(|key| {
-    ps.dir
-      .root
-      // TODO(@crowlKats): change to origin_data for 2.0
-      .join("location_data")
-      .join(checksum::gen(&[key.as_bytes()]))
-  });
-
-  let mut extensions = ops::cli_exts(ps.clone(), true);
-  extensions.append(&mut custom_extensions);
-
-  let options = WorkerOptions {
-    bootstrap: BootstrapOptions {
-      apply_source_maps: true,
-      args: ps.flags.argv.clone(),
-      cpu_count: std::thread::available_parallelism()
-        .map(|p| p.get())
-        .unwrap_or(1),
-      debug_flag: ps.flags.log_level.map_or(false, |l| l == log::Level::Debug),
-      enable_testing_features: ps.flags.enable_testing_features,
-      locale: Locale::user_default()
-        .tags()
-        .map(|(_, l)| l.to_string())
-        .collect(),
-      location: ps.flags.location.clone(),
-      no_color: !colors::use_color(),
-      runtime_version: version::deno(),
-      ts_version: version::TYPESCRIPT.to_string(),
-      unstable: ps.flags.unstable,
-    },
-    extensions,
-    unsafely_ignore_certificate_errors: ps
-      .flags
-      .unsafely_ignore_certificate_errors
-      .clone(),
-    root_cert_store: ps.root_cert_store.clone(),
-    user_agent: version::get_user_agent(),
-    seed: ps.flags.seed,
-    js_error_create_fn: Some(js_error_create_fn),
-    create_web_worker_cb,
-    web_worker_preload_module_cb,
-    maybe_inspector_server,
-    should_break_on_first_statement,
-    module_loader,
-    get_error_class_fn: Some(&crate::errors::get_error_class_name),
-    origin_storage_dir,
-    blob_store: ps.blob_store.clone(),
-    broadcast_channel: ps.broadcast_channel.clone(),
-    shared_array_buffer_store: Some(ps.shared_array_buffer_store.clone()),
-    compiled_wasm_module_store: Some(ps.compiled_wasm_module_store.clone()),
-  };
-
-  MainWorker::bootstrap_from_options(main_module, permissions, options)
-}
-=======
 use worker::create_main_worker;
->>>>>>> 4b01ef5c
 
 pub fn write_to_stdout_ignore_sigpipe(
   bytes: &[u8],
