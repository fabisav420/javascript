--- conflicted
+++ resolved
@@ -1360,11 +1360,7 @@
       no_run,
       doc,
       fail_fast,
-<<<<<<< HEAD
       ignore,
-      quiet,
-=======
->>>>>>> f4a9db35
       include,
       allow_none,
       filter,
