--- conflicted
+++ resolved
@@ -693,6 +693,7 @@
   Ok(())
 }
 
+#[allow(clippy::too_many_arguments)]
 async fn test_command(
   flags: Flags,
   include: Option<Vec<String>>,
@@ -707,19 +708,17 @@
   let permissions = Permissions::from_flags(&flags);
   let cwd = std::env::current_dir().expect("No current directory");
   let include = include.unwrap_or_else(|| vec![".".to_string()]);
-<<<<<<< HEAD
-=======
-  let test_modules =
-    tools::test_runner::prepare_test_modules_urls(include, &cwd)?;
->>>>>>> bc79d556
-
   let test_files_filter = if docs {
     doctest_runner::is_supported_doctest
   } else {
-    test_runner::is_supported
-  };
-  let test_modules =
-    test_runner::prepare_test_modules_urls(include, &cwd, test_files_filter)?;
+    tools::test_runner::is_supported
+  };
+  let test_modules = tools::test_runner::prepare_test_modules_urls(
+    include,
+    &cwd,
+    test_files_filter,
+  )?;
+
   let is_empty = test_modules.is_empty();
 
   if is_empty {
@@ -729,14 +728,9 @@
     }
     return Ok(());
   }
-<<<<<<< HEAD
-
-  let test_file_path = cwd.join("$deno$test.ts");
-  let test_file_url =
-    Url::from_file_path(&test_file_path).expect("Should be valid file url");
-
-  let test_file = if !docs {
-    test_runner::render_test_file(
+
+  let test_file_source = if !docs {
+    tools::test_runner::render_test_file(
       test_modules.clone(),
       fail_fast,
       quiet,
@@ -751,23 +745,13 @@
     doctest_runner::prepare_doctests(jsdocs, fail_fast, quiet, filter)?
   };
 
-  let main_module =
-    ModuleSpecifier::resolve_url(&test_file_url.to_string()).unwrap();
-  let mut worker = MainWorker::new(&program_state, main_module.clone());
-=======
   let main_module = ModuleSpecifier::resolve_path("$deno$test.ts")?;
->>>>>>> bc79d556
   // Create a dummy source file.
   let source_file = File {
     local: main_module.as_url().to_file_path().unwrap(),
     maybe_types: None,
     media_type: MediaType::TypeScript,
-    source: tools::test_runner::render_test_file(
-      test_modules.clone(),
-      fail_fast,
-      quiet,
-      filter,
-    ),
+    source: test_file_source,
     specifier: main_module.clone(),
   };
   // Save our fake file into file fetcher cache
@@ -940,24 +924,17 @@
     DenoSubcommand::Repl => run_repl(flags).boxed_local(),
     DenoSubcommand::Run { script } => run_command(flags, script).boxed_local(),
     DenoSubcommand::Test {
-<<<<<<< HEAD
       docs,
-=======
       no_run,
->>>>>>> bc79d556
       fail_fast,
       quiet,
       include,
       allow_none,
       filter,
-    } => {
-<<<<<<< HEAD
-      test_command(flags, include, fail_fast, quiet, allow_none, filter, docs)
-=======
-      test_command(flags, include, no_run, fail_fast, quiet, allow_none, filter)
->>>>>>> bc79d556
-        .boxed_local()
-    }
+    } => test_command(
+      flags, include, no_run, fail_fast, quiet, allow_none, filter, docs,
+    )
+    .boxed_local(),
     DenoSubcommand::Completions { buf } => {
       if let Err(e) = write_to_stdout_ignore_sigpipe(&buf) {
         eprintln!("{}", e);
