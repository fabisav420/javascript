// Copyright 2018-2021 the Deno authors. All rights reserved. MIT license.

mod ast;
mod auth_tokens;
mod checksum;
mod colors;
mod config_file;
mod deno_dir;
mod diagnostics;
mod diff;
mod disk_cache;
mod errors;
mod file_fetcher;
mod file_watcher;
mod flags;
mod flags_allow_net;
mod fmt_errors;
mod fs_util;
mod http_cache;
mod http_util;
mod import_map;
mod info;
mod lockfile;
mod logger;
mod lsp;
mod media_type;
mod module_graph;
mod module_loader;
mod ops;
mod program_state;
mod source_maps;
mod specifier_handler;
mod standalone;
mod text_encoding;
mod tokio_util;
mod tools;
mod tsc;
mod unix_util;
mod version;

use crate::file_fetcher::File;
use crate::file_watcher::ResolutionResult;
use crate::flags::DenoSubcommand;
use crate::flags::Flags;
use crate::fmt_errors::PrettyJsError;
use crate::media_type::MediaType;
use crate::module_loader::CliModuleLoader;
use crate::program_state::ProgramState;
use crate::source_maps::apply_source_map;
use crate::specifier_handler::FetchHandler;
use crate::tools::installer::infer_name_from_url;
use deno_core::error::generic_error;
use deno_core::error::AnyError;
use deno_core::futures::future::FutureExt;
use deno_core::futures::Future;
use deno_core::located_script_name;
use deno_core::parking_lot::Mutex;
use deno_core::resolve_url_or_path;
use deno_core::serde_json;
use deno_core::serde_json::json;
use deno_core::v8_set_flags;
use deno_core::JsRuntime;
use deno_core::ModuleSpecifier;
use deno_runtime::ops::worker_host::CreateWebWorkerCb;
use deno_runtime::permissions::Permissions;
use deno_runtime::web_worker::WebWorker;
use deno_runtime::web_worker::WebWorkerOptions;
use deno_runtime::worker::MainWorker;
use deno_runtime::worker::WorkerOptions;
use log::debug;
use log::info;
use std::env;
use std::io::Read;
use std::io::Write;
use std::iter::once;
use std::num::NonZeroUsize;
use std::path::PathBuf;
use std::pin::Pin;
use std::rc::Rc;
use std::sync::Arc;

fn create_web_worker_callback(
  program_state: Arc<ProgramState>,
) -> Arc<CreateWebWorkerCb> {
  Arc::new(move |args| {
    let global_state_ = program_state.clone();
    let js_error_create_fn = Rc::new(move |core_js_error| {
      let source_mapped_error =
        apply_source_map(&core_js_error, global_state_.clone());
      PrettyJsError::create(source_mapped_error)
    });

    let maybe_inspector_server = program_state.maybe_inspector_server.clone();

    let module_loader = CliModuleLoader::new_for_worker(
      program_state.clone(),
      args.parent_permissions.clone(),
    );
    let create_web_worker_cb =
      create_web_worker_callback(program_state.clone());

    let options = WebWorkerOptions {
      args: program_state.flags.argv.clone(),
      apply_source_maps: true,
      debug_flag: program_state
        .flags
        .log_level
        .map_or(false, |l| l == log::Level::Debug),
      unstable: program_state.flags.unstable,
      enable_testing_features: program_state.flags.enable_testing_features,
      unsafely_ignore_certificate_errors: program_state
        .flags
        .unsafely_ignore_certificate_errors
        .clone(),
      root_cert_store: program_state.root_cert_store.clone(),
      user_agent: version::get_user_agent(),
      seed: program_state.flags.seed,
      module_loader,
      create_web_worker_cb,
      js_error_create_fn: Some(js_error_create_fn),
      use_deno_namespace: args.use_deno_namespace,
      worker_type: args.worker_type,
      maybe_inspector_server,
      runtime_version: version::deno(),
      ts_version: version::TYPESCRIPT.to_string(),
      no_color: !colors::use_color(),
      get_error_class_fn: Some(&crate::errors::get_error_class_name),
      blob_store: program_state.blob_store.clone(),
      broadcast_channel: program_state.broadcast_channel.clone(),
      shared_array_buffer_store: Some(
        program_state.shared_array_buffer_store.clone(),
      ),
      cpu_count: num_cpus::get(),
    };

    let (mut worker, external_handle) = WebWorker::from_options(
      args.name,
      args.permissions,
      args.main_module,
      args.worker_id,
      &options,
    );

    // This block registers additional ops and state that
    // are only available in the CLI
    {
      let js_runtime = &mut worker.js_runtime;
      js_runtime
        .op_state()
        .borrow_mut()
        .put::<Arc<ProgramState>>(program_state.clone());
      // Applies source maps - works in conjuction with `js_error_create_fn`
      // above
      ops::errors::init(js_runtime);
      if args.use_deno_namespace {
        ops::runtime_compiler::init(js_runtime);
      }
      js_runtime.sync_ops_cache();
    }
    worker.bootstrap(&options);

    (worker, external_handle)
  })
}

pub fn create_main_worker(
  program_state: &Arc<ProgramState>,
  main_module: ModuleSpecifier,
  permissions: Permissions,
  maybe_op_init: Option<&dyn Fn(&mut JsRuntime)>,
) -> MainWorker {
  let module_loader = CliModuleLoader::new(program_state.clone());

  let global_state_ = program_state.clone();

  let js_error_create_fn = Rc::new(move |core_js_error| {
    let source_mapped_error =
      apply_source_map(&core_js_error, global_state_.clone());
    PrettyJsError::create(source_mapped_error)
  });

  let maybe_inspector_server = program_state.maybe_inspector_server.clone();
  let should_break_on_first_statement =
    program_state.flags.inspect_brk.is_some();

  let create_web_worker_cb = create_web_worker_callback(program_state.clone());

  let options = WorkerOptions {
    apply_source_maps: true,
    args: program_state.flags.argv.clone(),
    debug_flag: program_state
      .flags
      .log_level
      .map_or(false, |l| l == log::Level::Debug),
    unstable: program_state.flags.unstable,
    enable_testing_features: program_state.flags.enable_testing_features,
    unsafely_ignore_certificate_errors: program_state
      .flags
      .unsafely_ignore_certificate_errors
      .clone(),
    root_cert_store: program_state.root_cert_store.clone(),
    user_agent: version::get_user_agent(),
    seed: program_state.flags.seed,
    js_error_create_fn: Some(js_error_create_fn),
    create_web_worker_cb,
    maybe_inspector_server,
    should_break_on_first_statement,
    module_loader,
    runtime_version: version::deno(),
    ts_version: version::TYPESCRIPT.to_string(),
    no_color: !colors::use_color(),
    get_error_class_fn: Some(&crate::errors::get_error_class_name),
    location: program_state.flags.location.clone(),
    origin_storage_dir: program_state.flags.location.clone().map(|loc| {
      program_state
        .dir
        .root
        .clone()
        // TODO(@crowlKats): change to origin_data for 2.0
        .join("location_data")
        .join(checksum::gen(&[loc.to_string().as_bytes()]))
    }),
    blob_store: program_state.blob_store.clone(),
    broadcast_channel: program_state.broadcast_channel.clone(),
    shared_array_buffer_store: Some(
      program_state.shared_array_buffer_store.clone(),
    ),
    cpu_count: num_cpus::get(),
  };

  let mut worker = MainWorker::from_options(main_module, permissions, &options);

  // This block registers additional ops and state that
  // are only available in the CLI
  {
    let js_runtime = &mut worker.js_runtime;
    js_runtime
      .op_state()
      .borrow_mut()
      .put::<Arc<ProgramState>>(program_state.clone());
    // Applies source maps - works in conjuction with `js_error_create_fn`
    // above
    ops::errors::init(js_runtime);
    ops::runtime_compiler::init(js_runtime);

    if let Some(op_init) = maybe_op_init {
      op_init(js_runtime);
    }

    js_runtime.sync_ops_cache();
  }
  worker.bootstrap(&options);

  worker
}

pub fn write_to_stdout_ignore_sigpipe(
  bytes: &[u8],
) -> Result<(), std::io::Error> {
  use std::io::ErrorKind;

  match std::io::stdout().write_all(bytes) {
    Ok(()) => Ok(()),
    Err(e) => match e.kind() {
      ErrorKind::BrokenPipe => Ok(()),
      _ => Err(e),
    },
  }
}

pub fn write_json_to_stdout<T>(value: &T) -> Result<(), AnyError>
where
  T: ?Sized + serde::ser::Serialize,
{
  let mut writer = std::io::BufWriter::new(std::io::stdout());
  serde_json::to_writer_pretty(&mut writer, value)?;
  writeln!(&mut writer)?;
  Ok(())
}

fn print_cache_info(
  state: &Arc<ProgramState>,
  json: bool,
  location: Option<deno_core::url::Url>,
) -> Result<(), AnyError> {
  let deno_dir = &state.dir.root;
  let modules_cache = &state.file_fetcher.get_http_cache_location();
  let typescript_cache = &state.dir.gen_cache.location;
  let registry_cache =
    &state.dir.root.join(lsp::language_server::REGISTRIES_PATH);
  let mut origin_dir = state.dir.root.join("location_data");

  if let Some(location) = &location {
    origin_dir =
      origin_dir.join(&checksum::gen(&[location.to_string().as_bytes()]));
  }

  if json {
    let mut output = json!({
      "denoDir": deno_dir,
      "modulesCache": modules_cache,
      "typescriptCache": typescript_cache,
      "registryCache": registry_cache,
      "originStorage": origin_dir,
    });

    if location.is_some() {
      output["localStorage"] =
        serde_json::to_value(origin_dir.join("local_storage"))?;
    }

    write_json_to_stdout(&output)
  } else {
    println!("{} {:?}", colors::bold("DENO_DIR location:"), deno_dir);
    println!(
      "{} {:?}",
      colors::bold("Remote modules cache:"),
      modules_cache
    );
    println!(
      "{} {:?}",
      colors::bold("Emitted modules cache:"),
      typescript_cache
    );
    println!(
      "{} {:?}",
      colors::bold("Language server registries cache:"),
      registry_cache,
    );
    println!("{} {:?}", colors::bold("Origin storage:"), origin_dir);
    if location.is_some() {
      println!(
        "{} {:?}",
        colors::bold("Local Storage:"),
        origin_dir.join("local_storage"),
      );
    }
    Ok(())
  }
}

pub fn get_types(unstable: bool) -> String {
  let mut types = vec![
    crate::tsc::DENO_NS_LIB,
    crate::tsc::DENO_CONSOLE_LIB,
    crate::tsc::DENO_URL_LIB,
    crate::tsc::DENO_WEB_LIB,
    crate::tsc::DENO_FETCH_LIB,
    crate::tsc::DENO_WEBGPU_LIB,
    crate::tsc::DENO_WEBSOCKET_LIB,
    crate::tsc::DENO_WEBSTORAGE_LIB,
    crate::tsc::DENO_CRYPTO_LIB,
    crate::tsc::DENO_BROADCAST_CHANNEL_LIB,
    crate::tsc::DENO_NET_LIB,
    crate::tsc::SHARED_GLOBALS_LIB,
    crate::tsc::WINDOW_LIB,
  ];

  if unstable {
    types.push(crate::tsc::UNSTABLE_NS_LIB);
    types.push(crate::tsc::DENO_NET_UNSTABLE_LIB);
    types.push(crate::tsc::DENO_HTTP_UNSTABLE_LIB);
  }

  types.join("\n")
}

async fn compile_command(
  flags: Flags,
  source_file: String,
  output: Option<PathBuf>,
  args: Vec<String>,
  target: Option<String>,
) -> Result<(), AnyError> {
  let debug = flags.log_level == Some(log::Level::Debug);

  let run_flags =
    tools::standalone::compile_to_runtime_flags(flags.clone(), args)?;

  let module_specifier = resolve_url_or_path(&source_file)?;
  let program_state = ProgramState::build(flags.clone()).await?;
  let deno_dir = &program_state.dir;

  let output = output.or_else(|| {
    infer_name_from_url(&module_specifier).map(PathBuf::from)
  }).ok_or_else(|| generic_error(
    "An executable name was not provided. One could not be inferred from the URL. Aborting.",
  ))?;

  let module_graph = create_module_graph_and_maybe_check(
    module_specifier.clone(),
    program_state.clone(),
    debug,
  )
  .await?;

  info!(
    "{} {}",
    colors::green("Bundle"),
    module_specifier.to_string()
  );
  let bundle_str =
    bundle_module_graph(module_graph, program_state.clone(), flags, debug)?;

  info!(
    "{} {}",
    colors::green("Compile"),
    module_specifier.to_string()
  );

  // Select base binary based on target
  let original_binary =
    tools::standalone::get_base_binary(deno_dir, target.clone()).await?;

  let final_bin = tools::standalone::create_standalone_binary(
    original_binary,
    bundle_str,
    run_flags,
  )?;

  info!("{} {}", colors::green("Emit"), output.display());

  tools::standalone::write_standalone_binary(output.clone(), target, final_bin)
    .await?;

  Ok(())
}

async fn info_command(
  flags: Flags,
  maybe_specifier: Option<String>,
  json: bool,
) -> Result<(), AnyError> {
  let location = flags.location.clone();
  let program_state = ProgramState::build(flags).await?;
  if let Some(specifier) = maybe_specifier {
    let specifier = resolve_url_or_path(&specifier)?;
    let handler = Arc::new(Mutex::new(specifier_handler::FetchHandler::new(
      &program_state,
      // info accesses dynamically imported modules just for their information
      // so we allow access to all of them.
      Permissions::allow_all(),
      Permissions::allow_all(),
    )?));
    let mut builder = module_graph::GraphBuilder::new(
      handler,
      program_state.maybe_import_map.clone(),
      program_state.lockfile.clone(),
    );
    builder.add(&specifier, false).await?;
    builder
      .analyze_config_file(&program_state.maybe_config_file)
      .await?;
    let graph = builder.get_graph();
    let info = graph.info()?;

    if json {
      write_json_to_stdout(&json!(info))
    } else {
      write_to_stdout_ignore_sigpipe(info.to_string().as_bytes())
        .map_err(|err| err.into())
    }
  } else {
    // If it was just "deno info" print location of caches and exit
    print_cache_info(&program_state, json, location)
  }
}

async fn install_command(
  flags: Flags,
  module_url: String,
  args: Vec<String>,
  name: Option<String>,
  root: Option<PathBuf>,
  force: bool,
) -> Result<(), AnyError> {
  let mut preload_flags = flags.clone();
  preload_flags.inspect = None;
  preload_flags.inspect_brk = None;
  let permissions = Permissions::from_options(&preload_flags.clone().into());
  let program_state = ProgramState::build(preload_flags).await?;
  let main_module = resolve_url_or_path(&module_url)?;
  let mut worker =
    create_main_worker(&program_state, main_module.clone(), permissions, None);
  // First, fetch and compile the module; this step ensures that the module exists.
  worker.preload_module(&main_module).await?;
  tools::installer::install(flags, &module_url, args, name, root, force)
}

async fn lsp_command() -> Result<(), AnyError> {
  lsp::start().await
}

async fn lint_command(
  _flags: Flags,
  files: Vec<PathBuf>,
  list_rules: bool,
  ignore: Vec<PathBuf>,
  json: bool,
) -> Result<(), AnyError> {
  if list_rules {
    tools::lint::print_rules_list(json);
    return Ok(());
  }

  tools::lint::lint_files(files, ignore, json).await
}

async fn cache_command(
  flags: Flags,
  files: Vec<String>,
) -> Result<(), AnyError> {
  let lib = if flags.unstable {
    module_graph::TypeLib::UnstableDenoWindow
  } else {
    module_graph::TypeLib::DenoWindow
  };
  let program_state = ProgramState::build(flags).await?;

  for file in files {
    let specifier = resolve_url_or_path(&file)?;
    program_state
      .prepare_module_load(
        specifier,
        lib.clone(),
        Permissions::allow_all(),
        Permissions::allow_all(),
        false,
        program_state.maybe_import_map.clone(),
      )
      .await?;
  }

  Ok(())
}

async fn eval_command(
  flags: Flags,
  code: String,
  ext: String,
  print: bool,
) -> Result<(), AnyError> {
  // Force TypeScript compile.
  let main_module = resolve_url_or_path("./$deno$eval.ts").unwrap();
  let permissions = Permissions::from_options(&flags.clone().into());
  let program_state = ProgramState::build(flags).await?;
  let mut worker =
    create_main_worker(&program_state, main_module.clone(), permissions, None);
  // Create a dummy source file.
  let source_code = if print {
    format!("console.log({})", code)
  } else {
    code
  }
  .into_bytes();

  let file = File {
    local: main_module.clone().to_file_path().unwrap(),
    maybe_types: None,
    media_type: if ext.as_str() == "ts" {
      MediaType::TypeScript
    } else if ext.as_str() == "tsx" {
      MediaType::Tsx
    } else if ext.as_str() == "js" {
      MediaType::JavaScript
    } else {
      MediaType::Jsx
    },
    source: String::from_utf8(source_code)?,
    specifier: main_module.clone(),
  };

  // Save our fake file into file fetcher cache
  // to allow module access by TS compiler.
  program_state.file_fetcher.insert_cached(file);
  debug!("main_module {}", &main_module);
  worker.execute_module(&main_module).await?;
  worker.execute_script(
    &located_script_name!(),
    "window.dispatchEvent(new Event('load'))",
  )?;
  worker.run_event_loop(false).await?;
  worker.execute_script(
    &located_script_name!(),
    "window.dispatchEvent(new Event('unload'))",
  )?;
  Ok(())
}

async fn create_module_graph_and_maybe_check(
  module_specifier: ModuleSpecifier,
  program_state: Arc<ProgramState>,
  debug: bool,
) -> Result<module_graph::Graph, AnyError> {
  let handler = Arc::new(Mutex::new(FetchHandler::new(
    &program_state,
    // when bundling, dynamic imports are only access for their type safety,
    // therefore we will allow the graph to access any module.
    Permissions::allow_all(),
    Permissions::allow_all(),
  )?));
  let mut builder = module_graph::GraphBuilder::new(
    handler,
    program_state.maybe_import_map.clone(),
    program_state.lockfile.clone(),
  );
  builder.add(&module_specifier, false).await?;
  builder
    .analyze_config_file(&program_state.maybe_config_file)
    .await?;
  let module_graph = builder.get_graph();

  if !program_state.flags.no_check {
    // TODO(@kitsonk) support bundling for workers
    let lib = if program_state.flags.unstable {
      module_graph::TypeLib::UnstableDenoWindow
    } else {
      module_graph::TypeLib::DenoWindow
    };
    let result_info =
      module_graph.clone().check(module_graph::CheckOptions {
        debug,
        emit: false,
        lib,
        maybe_config_file: program_state.maybe_config_file.clone(),
        reload: program_state.flags.reload,
        ..Default::default()
      })?;

    debug!("{}", result_info.stats);
    if let Some(ignored_options) = result_info.maybe_ignored_options {
      eprintln!("{}", ignored_options);
    }
    if !result_info.diagnostics.is_empty() {
      return Err(generic_error(result_info.diagnostics.to_string()));
    }
  }

  Ok(module_graph)
}

fn bundle_module_graph(
  module_graph: module_graph::Graph,
  program_state: Arc<ProgramState>,
  flags: Flags,
  debug: bool,
) -> Result<String, AnyError> {
  let (bundle, stats, maybe_ignored_options) =
    module_graph.bundle(module_graph::BundleOptions {
      debug,
      maybe_config_file: program_state.maybe_config_file.clone(),
    })?;
  match maybe_ignored_options {
    Some(ignored_options) if flags.no_check => {
      eprintln!("{}", ignored_options);
    }
    _ => {}
  }
  debug!("{}", stats);
  Ok(bundle)
}

async fn bundle_command(
  flags: Flags,
  source_file: String,
  out_file: Option<PathBuf>,
) -> Result<(), AnyError> {
  let debug = flags.log_level == Some(log::Level::Debug);

  let resolver = |_| {
    let flags = flags.clone();
    let source_file1 = source_file.clone();
    let source_file2 = source_file.clone();
    async move {
      let module_specifier = resolve_url_or_path(&source_file1)?;

      debug!(">>>>> bundle START");
      let program_state = ProgramState::build(flags.clone()).await?;

      let module_graph = create_module_graph_and_maybe_check(
        module_specifier,
        program_state.clone(),
        debug,
      )
      .await?;

      let mut paths_to_watch: Vec<PathBuf> = module_graph
        .get_modules()
        .iter()
        .filter_map(|specifier| specifier.to_file_path().ok())
        .collect();

      if let Some(import_map) = program_state.flags.import_map_path.as_ref() {
        paths_to_watch
          .push(fs_util::resolve_from_cwd(std::path::Path::new(import_map))?);
      }

      Ok((paths_to_watch, module_graph, program_state))
    }
    .map(move |result| match result {
      Ok((paths_to_watch, module_graph, program_state)) => {
        ResolutionResult::Restart {
          paths_to_watch,
          result: Ok((program_state, module_graph)),
        }
      }
      Err(e) => ResolutionResult::Restart {
        paths_to_watch: vec![PathBuf::from(source_file2)],
        result: Err(e),
      },
    })
  };

  let operation = |(program_state, module_graph): (
    Arc<ProgramState>,
    module_graph::Graph,
  )| {
    let flags = flags.clone();
    let out_file = out_file.clone();
    async move {
      info!("{} {}", colors::green("Bundle"), module_graph.info()?.root);

      let output =
        bundle_module_graph(module_graph, program_state, flags, debug)?;

      debug!(">>>>> bundle END");

      if let Some(out_file) = out_file.as_ref() {
        let output_bytes = output.as_bytes();
        let output_len = output_bytes.len();
        fs_util::write_file(out_file, output_bytes, 0o644)?;
        info!(
          "{} {:?} ({})",
          colors::green("Emit"),
          out_file,
          colors::gray(&info::human_size(output_len as f64))
        );
      } else {
        println!("{}", output);
      }

      Ok(())
    }
  };

  if flags.watch {
    file_watcher::watch_func(resolver, operation, "Bundle").await?;
  } else {
    let module_graph =
      if let ResolutionResult::Restart { result, .. } = resolver(None).await {
        result?
      } else {
        unreachable!();
      };
    operation(module_graph).await?;
  }

  Ok(())
}

async fn doc_command(
  flags: Flags,
  source_file: Option<String>,
  json: bool,
  maybe_filter: Option<String>,
  private: bool,
) -> Result<(), AnyError> {
  tools::doc::print_docs(flags, source_file, json, maybe_filter, private).await
}

async fn format_command(
  flags: Flags,
  args: Vec<PathBuf>,
  ignore: Vec<PathBuf>,
  check: bool,
  ext: String,
) -> Result<(), AnyError> {
  if args.len() == 1 && args[0].to_string_lossy() == "-" {
    return tools::fmt::format_stdin(check, ext);
  }

  tools::fmt::format(args, ignore, check, flags.watch).await?;
  Ok(())
}

async fn run_repl(
  flags: Flags,
  maybe_eval: Option<String>,
) -> Result<(), AnyError> {
  let main_module = resolve_url_or_path("./$deno$repl.ts").unwrap();
  let permissions = Permissions::from_options(&flags.clone().into());
  let program_state = ProgramState::build(flags).await?;
  let mut worker =
    create_main_worker(&program_state, main_module.clone(), permissions, None);
  worker.run_event_loop(false).await?;

  tools::repl::run(&program_state, worker, maybe_eval).await
}

async fn run_from_stdin(flags: Flags) -> Result<(), AnyError> {
  let program_state = ProgramState::build(flags.clone()).await?;
  let permissions = Permissions::from_options(&flags.clone().into());
  let main_module = resolve_url_or_path("./$deno$stdin.ts").unwrap();
  let mut worker = create_main_worker(
    &program_state.clone(),
    main_module.clone(),
    permissions,
    None,
  );

  let mut source = Vec::new();
  std::io::stdin().read_to_end(&mut source)?;
  // Create a dummy source file.
  let source_file = File {
    local: main_module.clone().to_file_path().unwrap(),
    maybe_types: None,
    media_type: MediaType::TypeScript,
    source: String::from_utf8(source)?,
    specifier: main_module.clone(),
  };
  // Save our fake file into file fetcher cache
  // to allow module access by TS compiler
  program_state.file_fetcher.insert_cached(source_file);

  debug!("main_module {}", main_module);
  worker.execute_module(&main_module).await?;
  worker.execute_script(
    &located_script_name!(),
    "window.dispatchEvent(new Event('load'))",
  )?;
  worker.run_event_loop(false).await?;
  worker.execute_script(
    &located_script_name!(),
    "window.dispatchEvent(new Event('unload'))",
  )?;
  Ok(())
}

async fn run_with_watch(flags: Flags, script: String) -> Result<(), AnyError> {
  let resolver = |_| {
    let script1 = script.clone();
    let script2 = script.clone();
    let flags = flags.clone();
    async move {
      let main_module = resolve_url_or_path(&script1)?;
      let program_state = ProgramState::build(flags).await?;
      let handler = Arc::new(Mutex::new(FetchHandler::new(
        &program_state,
        Permissions::allow_all(),
        Permissions::allow_all(),
      )?));
      let mut builder = module_graph::GraphBuilder::new(
        handler,
        program_state.maybe_import_map.clone(),
        program_state.lockfile.clone(),
      );
      builder.add(&main_module, false).await?;
      builder
        .analyze_config_file(&program_state.maybe_config_file)
        .await?;
      let module_graph = builder.get_graph();

      // Find all local files in graph
      let mut paths_to_watch: Vec<PathBuf> = module_graph
        .get_modules()
        .iter()
        .filter_map(|specifier| specifier.to_file_path().ok())
        .collect();

      if let Some(import_map) = program_state.flags.import_map_path.as_ref() {
        paths_to_watch
          .push(fs_util::resolve_from_cwd(std::path::Path::new(import_map))?);
      }

      Ok((paths_to_watch, main_module, program_state))
    }
    .map(move |result| match result {
      Ok((paths_to_watch, module_info, program_state)) => {
        ResolutionResult::Restart {
          paths_to_watch,
          result: Ok((program_state, module_info)),
        }
      }
      Err(e) => ResolutionResult::Restart {
        paths_to_watch: vec![PathBuf::from(script2)],
        result: Err(e),
      },
    })
  };

  /// The FileWatcherModuleExecutor provides module execution with safe dispatching of life-cycle events by tracking the
  /// state of any pending events and emitting accordingly on drop in the case of a future
  /// cancellation.
  struct FileWatcherModuleExecutor {
    worker: MainWorker,
    pending_unload: bool,
  }

  impl FileWatcherModuleExecutor {
    pub fn new(worker: MainWorker) -> FileWatcherModuleExecutor {
      FileWatcherModuleExecutor {
        worker,
        pending_unload: false,
      }
    }

    /// Execute the given main module emitting load and unload events before and after execution
    /// respectively.
    pub async fn execute(
      &mut self,
      main_module: &ModuleSpecifier,
    ) -> Result<(), AnyError> {
      self.worker.execute_module(main_module).await?;
      self.worker.execute_script(
        &located_script_name!(),
        "window.dispatchEvent(new Event('load'))",
      )?;
      self.pending_unload = true;

      let result = self.worker.run_event_loop(false).await;
      self.pending_unload = false;

      if let Err(err) = result {
        return Err(err);
      }

      self.worker.execute_script(
        &located_script_name!(),
        "window.dispatchEvent(new Event('unload'))",
      )?;

      Ok(())
    }
  }

  impl Drop for FileWatcherModuleExecutor {
    fn drop(&mut self) {
      if self.pending_unload {
        self
          .worker
          .execute_script(
            &located_script_name!(),
            "window.dispatchEvent(new Event('unload'))",
          )
          .unwrap();
      }
    }
  }

  let operation =
    |(program_state, main_module): (Arc<ProgramState>, ModuleSpecifier)| {
      let flags = flags.clone();
      let permissions = Permissions::from_options(&flags.into());
      async move {
        // We make use an module executor guard to ensure that unload is always fired when an
        // operation is called.
        let mut executor = FileWatcherModuleExecutor::new(create_main_worker(
          &program_state,
          main_module.clone(),
          permissions,
          None,
        ));

        executor.execute(&main_module).await?;

        Ok(())
      }
    };

  file_watcher::watch_func(resolver, operation, "Process").await
}

async fn run_command(flags: Flags, script: String) -> Result<(), AnyError> {
  // Read script content from stdin
  if script == "-" {
    return run_from_stdin(flags).await;
  }

  if flags.watch {
    return run_with_watch(flags, script).await;
  }

  let main_module = resolve_url_or_path(&script)?;
  let program_state = ProgramState::build(flags.clone()).await?;
  let permissions = Permissions::from_options(&flags.clone().into());
  let mut worker =
    create_main_worker(&program_state, main_module.clone(), permissions, None);

  let mut maybe_coverage_collector =
    if let Some(ref coverage_dir) = program_state.coverage_dir {
      let session = worker.create_inspector_session().await;

      let coverage_dir = PathBuf::from(coverage_dir);
      let mut coverage_collector =
        tools::coverage::CoverageCollector::new(coverage_dir, session);
      worker
        .with_event_loop(coverage_collector.start_collecting().boxed_local())
        .await?;
      Some(coverage_collector)
    } else {
      None
    };

  debug!("main_module {}", main_module);
  worker.execute_module(&main_module).await?;
  worker.execute_script(
    &located_script_name!(),
    "window.dispatchEvent(new Event('load'))",
  )?;
  worker
    .run_event_loop(maybe_coverage_collector.is_none())
    .await?;
  worker.execute_script(
    &located_script_name!(),
    "window.dispatchEvent(new Event('unload'))",
  )?;

  if let Some(coverage_collector) = maybe_coverage_collector.as_mut() {
    worker
      .with_event_loop(coverage_collector.stop_collecting().boxed_local())
      .await?;
  }
  Ok(())
}

async fn coverage_command(
  flags: Flags,
  files: Vec<PathBuf>,
  ignore: Vec<PathBuf>,
  include: Vec<String>,
  exclude: Vec<String>,
  lcov: bool,
) -> Result<(), AnyError> {
  if files.is_empty() {
    return Err(generic_error("No matching coverage profiles found"));
  }

  tools::coverage::cover_files(
    flags.clone(),
    files,
    ignore,
    include,
    exclude,
    lcov,
  )
  .await
}

#[allow(clippy::too_many_arguments)]
async fn test_command(
  flags: Flags,
  include: Option<Vec<String>>,
  ignore: Vec<PathBuf>,
  no_run: bool,
  doc: bool,
  fail_fast: Option<NonZeroUsize>,
  allow_none: bool,
  filter: Option<String>,
  shuffle: Option<u64>,
  concurrent_jobs: NonZeroUsize,
) -> Result<(), AnyError> {
  if let Some(ref coverage_dir) = flags.coverage_dir {
    std::fs::create_dir_all(&coverage_dir)?;
    env::set_var(
      "DENO_UNSTABLE_COVERAGE_DIR",
      PathBuf::from(coverage_dir).canonicalize()?,
    );
  }

  if flags.watch {
    tools::test::run_tests_with_watch(
      flags,
      include,
<<<<<<< HEAD
=======
      ignore,
>>>>>>> 935133f5
      doc,
      no_run,
      fail_fast,
      filter,
      shuffle,
      concurrent_jobs,
    )
    .await?;

    return Ok(());
  }

  tools::test::run_tests(
    flags,
    include,
<<<<<<< HEAD
=======
    ignore,
>>>>>>> 935133f5
    doc,
    no_run,
    fail_fast,
    allow_none,
    filter,
    shuffle,
    concurrent_jobs,
  )
  .await?;

  Ok(())
}

fn init_v8_flags(v8_flags: &[String]) {
  let v8_flags_includes_help = v8_flags
    .iter()
    .any(|flag| flag == "-help" || flag == "--help");
  // Keep in sync with `standalone.rs`.
  let v8_flags = once("UNUSED_BUT_NECESSARY_ARG0".to_owned())
    .chain(v8_flags.iter().cloned())
    .collect::<Vec<_>>();
  let unrecognized_v8_flags = v8_set_flags(v8_flags)
    .into_iter()
    .skip(1)
    .collect::<Vec<_>>();
  if !unrecognized_v8_flags.is_empty() {
    for f in unrecognized_v8_flags {
      eprintln!("error: V8 did not recognize flag '{}'", f);
    }
    eprintln!("\nFor a list of V8 flags, use '--v8-flags=--help'");
    std::process::exit(1);
  }
  if v8_flags_includes_help {
    std::process::exit(0);
  }
}

fn get_subcommand(
  flags: Flags,
) -> Pin<Box<dyn Future<Output = Result<(), AnyError>>>> {
  match flags.clone().subcommand {
    DenoSubcommand::Bundle {
      source_file,
      out_file,
    } => bundle_command(flags, source_file, out_file).boxed_local(),
    DenoSubcommand::Doc {
      source_file,
      json,
      filter,
      private,
    } => doc_command(flags, source_file, json, filter, private).boxed_local(),
    DenoSubcommand::Eval { print, code, ext } => {
      eval_command(flags, code, ext, print).boxed_local()
    }
    DenoSubcommand::Cache { files } => {
      cache_command(flags, files).boxed_local()
    }
    DenoSubcommand::Compile {
      source_file,
      output,
      args,
      target,
    } => {
      compile_command(flags, source_file, output, args, target).boxed_local()
    }
    DenoSubcommand::Coverage {
      files,
      ignore,
      include,
      exclude,
      lcov,
    } => coverage_command(flags, files, ignore, include, exclude, lcov)
      .boxed_local(),
    DenoSubcommand::Fmt {
      check,
      files,
      ignore,
      ext,
    } => format_command(flags, files, ignore, check, ext).boxed_local(),
    DenoSubcommand::Info { file, json } => {
      info_command(flags, file, json).boxed_local()
    }
    DenoSubcommand::Install {
      module_url,
      args,
      name,
      root,
      force,
    } => {
      install_command(flags, module_url, args, name, root, force).boxed_local()
    }
    DenoSubcommand::Lsp => lsp_command().boxed_local(),
    DenoSubcommand::Lint {
      files,
      rules,
      ignore,
      json,
    } => lint_command(flags, files, rules, ignore, json).boxed_local(),
    DenoSubcommand::Repl { eval } => run_repl(flags, eval).boxed_local(),
    DenoSubcommand::Run { script } => run_command(flags, script).boxed_local(),
    DenoSubcommand::Test {
      no_run,
      doc,
      fail_fast,
      ignore,
      include,
      allow_none,
      filter,
      shuffle,
      concurrent_jobs,
    } => test_command(
      flags,
      include,
      ignore,
      no_run,
      doc,
      fail_fast,
      allow_none,
      filter,
      shuffle,
      concurrent_jobs,
    )
    .boxed_local(),
    DenoSubcommand::Completions { buf } => {
      if let Err(e) = write_to_stdout_ignore_sigpipe(&buf) {
        eprintln!("{}", e);
        std::process::exit(1);
      }
      std::process::exit(0);
    }
    DenoSubcommand::Types => {
      let types = get_types(flags.unstable);
      if let Err(e) = write_to_stdout_ignore_sigpipe(types.as_bytes()) {
        eprintln!("{}", e);
        std::process::exit(1);
      }
      std::process::exit(0);
    }
    DenoSubcommand::Upgrade {
      force,
      dry_run,
      canary,
      version,
      output,
      ca_file,
    } => tools::upgrade::upgrade_command(
      dry_run, force, canary, version, output, ca_file,
    )
    .boxed_local(),
  }
}

fn unwrap_or_exit<T>(result: Result<T, AnyError>) -> T {
  match result {
    Ok(value) => value,
    Err(error) => {
      eprintln!("{}: {:?}", colors::red_bold("error"), error);
      std::process::exit(1);
    }
  }
}

pub fn main() {
  #[cfg(windows)]
  colors::enable_ansi(); // For Windows 10
  unix_util::raise_fd_limit();

  let args: Vec<String> = env::args().collect();
  let standalone_res = match standalone::extract_standalone(args.clone()) {
    Ok(Some((metadata, bundle))) => {
      tokio_util::run_basic(standalone::run(bundle, metadata))
    }
    Ok(None) => Ok(()),
    Err(err) => Err(err),
  };
  if let Err(err) = standalone_res {
    eprintln!("{}: {}", colors::red_bold("error"), err.to_string());
    std::process::exit(1);
  }

  let flags = match flags::flags_from_vec(args) {
    Ok(flags) => flags,
    Err(err @ clap::Error { .. })
      if err.kind == clap::ErrorKind::HelpDisplayed
        || err.kind == clap::ErrorKind::VersionDisplayed =>
    {
      err.write_to(&mut std::io::stdout()).unwrap();
      std::io::stdout().write_all(b"\n").unwrap();
      std::process::exit(0);
    }
    Err(err) => unwrap_or_exit(Err(AnyError::from(err))),
  };
  if !flags.v8_flags.is_empty() {
    init_v8_flags(&*flags.v8_flags);
  }

  logger::init(flags.log_level);

  unwrap_or_exit(tokio_util::run_basic(get_subcommand(flags)));
}<|MERGE_RESOLUTION|>--- conflicted
+++ resolved
@@ -1071,10 +1071,7 @@
     tools::test::run_tests_with_watch(
       flags,
       include,
-<<<<<<< HEAD
-=======
       ignore,
->>>>>>> 935133f5
       doc,
       no_run,
       fail_fast,
@@ -1090,10 +1087,7 @@
   tools::test::run_tests(
     flags,
     include,
-<<<<<<< HEAD
-=======
     ignore,
->>>>>>> 935133f5
     doc,
     no_run,
     fail_fast,
