// Copyright 2018-2021 the Deno authors. All rights reserved. MIT license.

use crate::emit::TypeLib;
use crate::proc_state::ProcState;

use deno_core::error::AnyError;
use deno_core::futures::future::FutureExt;
use deno_core::futures::Future;
use deno_core::ModuleLoadId;
use deno_core::ModuleLoader;
use deno_core::ModuleSpecifier;
use deno_core::OpState;
use deno_runtime::permissions::Permissions;
use std::cell::RefCell;
use std::pin::Pin;
use std::rc::Rc;
use std::str;
use std::sync::Arc;
use std::collections::HashMap;
use deno_core::ModuleSource;
use deno_core::parking_lot::Mutex;

#[derive(Default)]
pub struct GraphData {
  pub modules: HashMap<ModuleSpecifier, Result<ModuleSource, AnyError>>,
  // because the graph detects resolution issues early, but is build and dropped
  // during the `prepare_module_load` method, we need to extract out the module
  // resolution map so that those errors can be surfaced at the appropriate time
  pub resolution_map:
    HashMap<ModuleSpecifier, HashMap<String, deno_graph::Resolved>>,
  // in some cases we want to provide the range where the resolution error
  // occurred but need to surface it on load, but on load we don't know who the
  // referrer and span was, so we need to cache those
  pub resolved_map: HashMap<ModuleSpecifier, deno_graph::Range>,
  // deno_graph detects all sorts of issues at build time (prepare_module_load)
  // but if they are errors at that stage, the don't cause the correct behaviors
  // so we cache the error and then surface it when appropriate (e.g. load)
  pub maybe_graph_error: Option<deno_graph::ModuleGraphError>,
}

pub(crate) struct CliModuleLoader {
  pub lib: TypeLib,
  graph_data: Arc<Mutex<GraphData>>,
  /// The initial set of permissions used to resolve the static imports in the
  /// worker. They are decoupled from the worker (dynamic) permissions since
  /// read access errors must be raised based on the parent thread permissions.
  pub root_permissions: Permissions,
  pub ps: ProcState,
}

impl CliModuleLoader {
  pub fn new(ps: ProcState) -> Rc<Self> {
    let lib = if ps.flags.unstable {
      TypeLib::UnstableDenoWindow
    } else {
      TypeLib::DenoWindow
    };

    Rc::new(CliModuleLoader {
      lib,
      graph_data: Default::default(),
      root_permissions: Permissions::allow_all(),
      ps,
    })
  }

  pub fn new_for_worker(ps: ProcState, permissions: Permissions) -> Rc<Self> {
    let lib = if ps.flags.unstable {
      TypeLib::UnstableDenoWorker
    } else {
      TypeLib::DenoWorker
    };

    Rc::new(CliModuleLoader {
      lib,
      graph_data: Default::default(),
      root_permissions: permissions,
      ps,
    })
  }
}

impl ModuleLoader for CliModuleLoader {
  fn resolve(
    &self,
    specifier: &str,
    referrer: &str,
    _is_main: bool,
  ) -> Result<ModuleSpecifier, AnyError> {
    self.ps.resolve(specifier, referrer, self.graph_data.clone())
  }

  fn load(
    &self,
    module_specifier: &ModuleSpecifier,
    maybe_referrer: Option<ModuleSpecifier>,
    is_dynamic: bool,
  ) -> Pin<Box<deno_core::ModuleSourceFuture>> {
    let module_specifier = module_specifier.clone();
    let ps = self.ps.clone();

    // NOTE: this block is async only because of `deno_core` interface
    // requirements; module was already loaded when constructing module graph
    // during call to `prepare_load`.
    let graph_data = self.graph_data.clone();
    async move { ps.load(module_specifier, maybe_referrer, is_dynamic, graph_data) }
      .boxed_local()
  }

  fn prepare_load(
    &self,
    op_state: Rc<RefCell<OpState>>,
    _load_id: ModuleLoadId,
    specifier: &ModuleSpecifier,
    _maybe_referrer: Option<String>,
    is_dynamic: bool,
  ) -> Pin<Box<dyn Future<Output = Result<(), AnyError>>>> {
    let specifier = specifier.clone();
    let ps = self.ps.clone();
    let state = op_state.borrow();

    let dynamic_permissions = state.borrow::<Permissions>().clone();
    let root_permissions = if is_dynamic {
      dynamic_permissions.clone()
    } else {
      self.root_permissions.clone()
    };

    let lib = match self.lib {
      TypeLib::DenoWindow => crate::emit::TypeLib::DenoWindow,
      TypeLib::DenoWorker => crate::emit::TypeLib::DenoWorker,
      TypeLib::UnstableDenoWindow => crate::emit::TypeLib::UnstableDenoWindow,
      TypeLib::UnstableDenoWorker => crate::emit::TypeLib::UnstableDenoWorker,
    };
    drop(state);

    let graph_data = self.graph_data.clone();
    // TODO(bartlomieju): `prepare_module_load` should take `load_id` param
    async move {
      ps.prepare_module_load(
        vec![specifier],
        is_dynamic,
        lib,
        root_permissions,
        dynamic_permissions,
<<<<<<< HEAD
        graph_data,
=======
        false,
>>>>>>> b2036a4d
      )
      .await
    }
    .boxed_local()
  }
}<|MERGE_RESOLUTION|>--- conflicted
+++ resolved
@@ -6,36 +6,95 @@
 use deno_core::error::AnyError;
 use deno_core::futures::future::FutureExt;
 use deno_core::futures::Future;
+use deno_core::parking_lot::Mutex;
 use deno_core::ModuleLoadId;
 use deno_core::ModuleLoader;
+use deno_core::ModuleSource;
 use deno_core::ModuleSpecifier;
 use deno_core::OpState;
 use deno_runtime::permissions::Permissions;
 use std::cell::RefCell;
+use std::collections::HashMap;
 use std::pin::Pin;
 use std::rc::Rc;
 use std::str;
 use std::sync::Arc;
-use std::collections::HashMap;
-use deno_core::ModuleSource;
-use deno_core::parking_lot::Mutex;
 
 #[derive(Default)]
-pub struct GraphData {
-  pub modules: HashMap<ModuleSpecifier, Result<ModuleSource, AnyError>>,
-  // because the graph detects resolution issues early, but is build and dropped
-  // during the `prepare_module_load` method, we need to extract out the module
-  // resolution map so that those errors can be surfaced at the appropriate time
-  pub resolution_map:
-    HashMap<ModuleSpecifier, HashMap<String, deno_graph::Resolved>>,
-  // in some cases we want to provide the range where the resolution error
-  // occurred but need to surface it on load, but on load we don't know who the
-  // referrer and span was, so we need to cache those
-  pub resolved_map: HashMap<ModuleSpecifier, deno_graph::Range>,
-  // deno_graph detects all sorts of issues at build time (prepare_module_load)
-  // but if they are errors at that stage, the don't cause the correct behaviors
-  // so we cache the error and then surface it when appropriate (e.g. load)
-  pub maybe_graph_error: Option<deno_graph::ModuleGraphError>,
+struct GraphData {
+  modules: HashMap<ModuleSpecifier, Result<ModuleSource, ModuleGraphError>>,
+  dependency_map: HashMap<ModuleSpecifier, BTreeMap<String, Dependency>>,
+  /// A set of type libs that each module has passed a type check with this
+  /// session. This would consist of window, worker or both.
+  checked_libs_map: HashMap<ModuleSpecifier, HashSet<emit::TypeLib>>,
+  /// Map of first known referrer locations for each module. Used to enhance
+  /// error messages.
+  referrer_map: HashMap<ModuleSpecifier, Range>,
+}
+
+impl GraphData {
+  /// Check if `roots` are ready to be loaded by V8. Returns `Some(Ok(()))` if
+  /// prepared. Returns `Some(Err(_))` if there is a known module graph error
+  /// statically reachable from `roots`. Returns `None` if sufficient graph data
+  /// is yet to supplied.
+  fn check_if_prepared(
+    &self,
+    roots: &[ModuleSpecifier],
+  ) -> Option<Result<(), AnyError>> {
+    let mut seen = HashSet::<&ModuleSpecifier>::new();
+    let mut visiting = VecDeque::<&ModuleSpecifier>::new();
+    for root in roots {
+      visiting.push_back(root);
+    }
+    while let Some(specifier) = visiting.pop_front() {
+      match self.modules.get(specifier) {
+        Some(Ok(_)) => {
+          let deps = self.dependency_map.get(specifier).unwrap();
+          for (_, dep) in deps.iter().rev() {
+            for resolved in [&dep.maybe_code, &dep.maybe_type] {
+              if !dep.is_dynamic {
+                match resolved {
+                  Some(Ok((dep_specifier, _))) => {
+                    if !dep.is_dynamic && !seen.contains(dep_specifier) {
+                      seen.insert(dep_specifier);
+                      visiting.push_front(dep_specifier);
+                    }
+                  }
+                  Some(Err(error)) => {
+                    let range = error.range();
+                    if !range.specifier.as_str().contains("$deno") {
+                      return Some(Err(custom_error(
+                        get_error_class_name(&error.clone().into()),
+                        format!("{}\n    at {}", error.to_string(), range),
+                      )));
+                    }
+                    return Some(Err(error.clone().into()));
+                  }
+                  None => {}
+                }
+              }
+            }
+          }
+        }
+        Some(Err(error)) => {
+          if !roots.contains(specifier) {
+            if let Some(range) = self.referrer_map.get(specifier) {
+              if !range.specifier.as_str().contains("$deno") {
+                let message = error.to_string();
+                return Some(Err(custom_error(
+                  get_error_class_name(&error.clone().into()),
+                  format!("{}\n    at {}", message, range),
+                )));
+              }
+            }
+          }
+          return Some(Err(error.clone().into()));
+        }
+        None => return None,
+      }
+    }
+    Some(Ok(()))
+  }
 }
 
 pub(crate) struct CliModuleLoader {
@@ -87,7 +146,9 @@
     referrer: &str,
     _is_main: bool,
   ) -> Result<ModuleSpecifier, AnyError> {
-    self.ps.resolve(specifier, referrer, self.graph_data.clone())
+    self
+      .ps
+      .resolve(specifier, referrer, self.graph_data.clone())
   }
 
   fn load(
@@ -143,11 +204,8 @@
         lib,
         root_permissions,
         dynamic_permissions,
-<<<<<<< HEAD
         graph_data,
-=======
         false,
->>>>>>> b2036a4d
       )
       .await
     }
