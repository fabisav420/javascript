--- conflicted
+++ resolved
@@ -69,16 +69,6 @@
 use deno_runtime::fs_util::code_timestamp;
 use deno_runtime::permissions::PermissionsContainer;
 use deno_semver::npm::NpmPackageReqReference;
-<<<<<<< HEAD
-use deno_terminal::colors;
-use std::borrow::Cow;
-use std::path::PathBuf;
-use std::pin::Pin;
-use std::rc::Rc;
-use std::str;
-use std::sync::Arc;
-=======
->>>>>>> f8956eb7
 
 pub async fn load_top_level_deps(factory: &CliFactory) -> Result<(), AnyError> {
   let npm_resolver = factory.npm_resolver().await?;
@@ -224,7 +214,6 @@
   graph_kind: GraphKind,
   lib_window: TsTypeLib,
   lib_worker: TsTypeLib,
-  initial_cwd: PathBuf,
   is_inspecting: bool,
   is_repl: bool,
   code_cache: Option<Arc<CodeCache>>,
@@ -261,7 +250,6 @@
         graph_kind: options.graph_kind(),
         lib_window: options.ts_type_lib_window(),
         lib_worker: options.ts_type_lib_worker(),
-        initial_cwd: options.initial_cwd().to_path_buf(),
         is_inspecting: options.is_inspecting(),
         is_repl: matches!(
           options.sub_command(),
@@ -434,43 +422,16 @@
     &self,
     referrer: &str,
   ) -> Result<ModuleSpecifier, AnyError> {
-    // todo(https://github.com/denoland/deno_core/pull/741): use function from deno_core
-    fn specifier_has_uri_scheme(specifier: &str) -> bool {
-      let mut chars = specifier.chars();
-      let mut len = 0usize;
-      // The first character must be a letter.
-      match chars.next() {
-        Some(c) if c.is_ascii_alphabetic() => len += 1,
-        _ => return false,
-      }
-      // Second and following characters must be either a letter, number,
-      // plus sign, minus sign, or dot.
-      loop {
-        match chars.next() {
-          Some(c) if c.is_ascii_alphanumeric() || "+-.".contains(c) => len += 1,
-          Some(':') if len >= 2 => return true,
-          _ => return false,
-        }
-      }
-    }
-
-    let referrer = if referrer.is_empty() && self.shared.is_repl {
+    // TODO(bartlomieju): ideally we shouldn't need to call `current_dir()` on each
+    // call - maybe it should be caller's responsibility to pass it as an arg?
+    let cwd = std::env::current_dir().context("Unable to get CWD")?;
+    if referrer.is_empty() && self.shared.is_repl {
       // FIXME(bartlomieju): this is a hacky way to provide compatibility with REPL
       // and `Deno.core.evalContext` API. Ideally we should always have a referrer filled
-      "./$deno$repl.ts"
+      // but sadly that's not the case due to missing APIs in V8.
+      deno_core::resolve_path("./$deno$repl.ts", &cwd).map_err(|e| e.into())
     } else {
-      referrer
-    };
-
-    if referrer == "." {
-      // main module, use the initial cwd
-      deno_core::resolve_url_or_path(referrer, &self.shared.initial_cwd)
-        .map_err(|e| e.into())
-    } else if specifier_has_uri_scheme(referrer) {
-      deno_core::resolve_url(referrer).map_err(|e| e.into())
-    } else {
-      let cwd = std::env::current_dir().context("Unable to get CWD")?;
-      deno_core::resolve_path(referrer, &cwd).map_err(|e| e.into())
+      deno_core::resolve_url_or_path(referrer, &cwd).map_err(|e| e.into())
     }
   }
 
