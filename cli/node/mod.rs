// Copyright 2018-2022 the Deno authors. All rights reserved. MIT license.

use std::collections::HashSet;
use std::path::Path;
use std::path::PathBuf;

use crate::deno_std::CURRENT_STD_URL;
use deno_ast::MediaType;
use deno_ast::ModuleSpecifier;
use deno_core::anyhow::bail;
use deno_core::anyhow::Context;
use deno_core::error::generic_error;
use deno_core::error::AnyError;
use deno_core::located_script_name;
use deno_core::serde_json::Map;
use deno_core::serde_json::Value;
use deno_core::url::Url;
use deno_core::JsRuntime;
use deno_graph::source::ResolveResponse;
use deno_runtime::deno_node::errors;
use deno_runtime::deno_node::get_closest_package_json;
use deno_runtime::deno_node::legacy_main_resolve;
use deno_runtime::deno_node::package_exports_resolve;
use deno_runtime::deno_node::package_imports_resolve;
use deno_runtime::deno_node::package_resolve;
use deno_runtime::deno_node::DenoDirNpmResolver;
use deno_runtime::deno_node::NodeModuleKind;
use deno_runtime::deno_node::PackageJson;
use deno_runtime::deno_node::DEFAULT_CONDITIONS;
use once_cell::sync::Lazy;
use path_clean::PathClean;
use regex::Regex;

use crate::file_fetcher::FileFetcher;
use crate::npm::GlobalNpmPackageResolver;
use crate::npm::NpmPackageReference;
use crate::npm::NpmPackageReq;
use crate::npm::NpmPackageResolver;

mod analyze;

pub use analyze::esm_code_with_node_globals;

struct NodeModulePolyfill {
  /// Name of the module like "assert" or "timers/promises"
  name: &'static str,

  /// Specifier relative to the root of `deno_std` repo, like "node/asser.ts"
  specifier: &'static str,
}

static SUPPORTED_MODULES: &[NodeModulePolyfill] = &[
  NodeModulePolyfill {
    name: "assert",
    specifier: "node/assert.ts",
  },
  NodeModulePolyfill {
    name: "assert/strict",
    specifier: "node/assert/strict.ts",
  },
  NodeModulePolyfill {
    name: "async_hooks",
    specifier: "node/async_hooks.ts",
  },
  NodeModulePolyfill {
    name: "buffer",
    specifier: "node/buffer.ts",
  },
  NodeModulePolyfill {
    name: "child_process",
    specifier: "node/child_process.ts",
  },
  NodeModulePolyfill {
    name: "cluster",
    specifier: "node/cluster.ts",
  },
  NodeModulePolyfill {
    name: "console",
    specifier: "node/console.ts",
  },
  NodeModulePolyfill {
    name: "constants",
    specifier: "node/constants.ts",
  },
  NodeModulePolyfill {
    name: "crypto",
    specifier: "node/crypto.ts",
  },
  NodeModulePolyfill {
    name: "dgram",
    specifier: "node/dgram.ts",
  },
  NodeModulePolyfill {
    name: "dns",
    specifier: "node/dns.ts",
  },
  NodeModulePolyfill {
    name: "domain",
    specifier: "node/domain.ts",
  },
  NodeModulePolyfill {
    name: "events",
    specifier: "node/events.ts",
  },
  NodeModulePolyfill {
    name: "fs",
    specifier: "node/fs.ts",
  },
  NodeModulePolyfill {
    name: "fs/promises",
    specifier: "node/fs/promises.ts",
  },
  NodeModulePolyfill {
    name: "http",
    specifier: "node/http.ts",
  },
  NodeModulePolyfill {
    name: "https",
    specifier: "node/https.ts",
  },
  NodeModulePolyfill {
    name: "module",
    specifier: "node/module.ts",
  },
  NodeModulePolyfill {
    name: "net",
    specifier: "node/net.ts",
  },
  NodeModulePolyfill {
    name: "os",
    specifier: "node/os.ts",
  },
  NodeModulePolyfill {
    name: "path",
    specifier: "node/path.ts",
  },
  NodeModulePolyfill {
    name: "path/posix",
    specifier: "node/path/posix.ts",
  },
  NodeModulePolyfill {
    name: "path/win32",
    specifier: "node/path/win32.ts",
  },
  NodeModulePolyfill {
    name: "perf_hooks",
    specifier: "node/perf_hooks.ts",
  },
  NodeModulePolyfill {
    name: "process",
    specifier: "node/process.ts",
  },
  NodeModulePolyfill {
    name: "querystring",
    specifier: "node/querystring.ts",
  },
  NodeModulePolyfill {
    name: "readline",
    specifier: "node/readline.ts",
  },
  NodeModulePolyfill {
    name: "stream",
    specifier: "node/stream.ts",
  },
  NodeModulePolyfill {
    name: "stream/promises",
    specifier: "node/stream/promises.mjs",
  },
  NodeModulePolyfill {
    name: "stream/web",
    specifier: "node/stream/web.ts",
  },
  NodeModulePolyfill {
    name: "string_decoder",
    specifier: "node/string_decoder.ts",
  },
  NodeModulePolyfill {
    name: "sys",
    specifier: "node/sys.ts",
  },
  NodeModulePolyfill {
    name: "timers",
    specifier: "node/timers.ts",
  },
  NodeModulePolyfill {
    name: "timers/promises",
    specifier: "node/timers/promises.ts",
  },
  NodeModulePolyfill {
    name: "tls",
    specifier: "node/tls.ts",
  },
  NodeModulePolyfill {
    name: "tty",
    specifier: "node/tty.ts",
  },
  NodeModulePolyfill {
    name: "url",
    specifier: "node/url.ts",
  },
  NodeModulePolyfill {
    name: "util",
    specifier: "node/util.ts",
  },
  NodeModulePolyfill {
    name: "util/types",
    specifier: "node/util/types.ts",
  },
  NodeModulePolyfill {
    name: "v8",
    specifier: "node/v8.ts",
  },
  NodeModulePolyfill {
    name: "vm",
    specifier: "node/vm.ts",
  },
  NodeModulePolyfill {
    name: "worker_threads",
    specifier: "node/worker_threads.ts",
  },
  NodeModulePolyfill {
    name: "zlib",
    specifier: "node/zlib.ts",
  },
];

static NODE_COMPAT_URL: Lazy<Url> = Lazy::new(|| {
  if let Ok(url_str) = std::env::var("DENO_NODE_COMPAT_URL") {
    let url = Url::parse(&url_str).expect(
      "Malformed DENO_NODE_COMPAT_URL value, make sure it's a file URL ending with a slash"
    );
    return url;
  }

  CURRENT_STD_URL.clone()
});

pub static MODULE_ALL_URL: Lazy<Url> =
  Lazy::new(|| NODE_COMPAT_URL.join("node/module_all.ts").unwrap());

<<<<<<< HEAD
fn find_builtin_node_module(specifier: &str) -> Option<&NodeModulePolyfill> {
  SUPPORTED_MODULES.iter().find(|m| m.name == specifier)
}

fn is_builtin_node_module(specifier: &str) -> bool {
  find_builtin_node_module(specifier).is_some()
}

pub fn resolve_builtin_node_module(specifier: &str) -> Result<Url, AnyError> {
  if let Some(module) = find_builtin_node_module(specifier) {
    let module_url = NODE_COMPAT_URL.join(module.specifier).unwrap();
    return Ok(module_url);
=======
fn try_resolve_builtin_module(specifier: &str) -> Option<Url> {
  for module in SUPPORTED_MODULES {
    if module.name == specifier {
      let module_url = NODE_COMPAT_URL.join(module.specifier).unwrap();
      return Some(module_url);
    }
>>>>>>> 264ad49e
  }

  Err(generic_error(format!(
    "Unknown built-in Node module: {}",
    specifier
  )))
}

static RESERVED_WORDS: Lazy<HashSet<&str>> = Lazy::new(|| {
  HashSet::from([
    "break",
    "case",
    "catch",
    "class",
    "const",
    "continue",
    "debugger",
    "default",
    "delete",
    "do",
    "else",
    "export",
    "extends",
    "false",
    "finally",
    "for",
    "function",
    "if",
    "import",
    "in",
    "instanceof",
    "new",
    "null",
    "return",
    "super",
    "switch",
    "this",
    "throw",
    "true",
    "try",
    "typeof",
    "var",
    "void",
    "while",
    "with",
    "yield",
    "let",
    "enum",
    "implements",
    "interface",
    "package",
    "private",
    "protected",
    "public",
    "static",
  ])
});

pub async fn initialize_runtime(
  js_runtime: &mut JsRuntime,
) -> Result<(), AnyError> {
  let source_code = &format!(
    r#"(async function loadBuiltinNodeModules(moduleAllUrl) {{
      const moduleAll = await import(moduleAllUrl);
      Deno[Deno.internal].node.initialize(moduleAll.default);
    }})('{}');"#,
    MODULE_ALL_URL.as_str(),
  );

  let value =
    js_runtime.execute_script(&located_script_name!(), source_code)?;
  js_runtime.resolve_value(value).await?;
  Ok(())
}

pub async fn initialize_binary_command(
  js_runtime: &mut JsRuntime,
  binary_name: &str,
) -> Result<(), AnyError> {
  // overwrite what's done in deno_std in order to set the binary arg name
  let source_code = &format!(
    r#"(async function initializeBinaryCommand(binaryName) {{
      const process = Deno[Deno.internal].node.globalThis.process;
      Object.defineProperty(process.argv, "0", {{
        get: () => binaryName,
      }});
    }})('{}');"#,
    binary_name,
  );

  let value =
    js_runtime.execute_script(&located_script_name!(), source_code)?;
  js_runtime.resolve_value(value).await?;
  Ok(())
}

/// This function is an implementation of `defaultResolve` in
/// `lib/internal/modules/esm/resolve.js` from Node.
pub fn node_resolve(
  specifier: &str,
  referrer: &ModuleSpecifier,
  npm_resolver: &dyn DenoDirNpmResolver,
) -> Result<Option<ResolveResponse>, AnyError> {
  // Note: if we are here, then the referrer is an esm module

  // TODO(bartlomieju): skipped "policy" part as we don't plan to support it

  if is_builtin_node_module(specifier) {
    let url = Url::parse(&format!("node:{}", specifier)).unwrap();
    return Ok(Some(ResolveResponse::Esm(url)));
  }

  if let Ok(url) = Url::parse(specifier) {
    if url.scheme() == "data" {
      return Ok(Some(ResolveResponse::Specifier(url)));
    }

    let protocol = url.scheme();

    if protocol == "node" {
      let split_specifier = url.as_str().split(':');
      let specifier = split_specifier.skip(1).collect::<String>();

      if is_builtin_node_module(&specifier) {
        let url = Url::parse(&format!("node:{}", specifier)).unwrap();
        return Ok(Some(ResolveResponse::Esm(url)));
      }
    }

    if protocol != "file" && protocol != "data" {
      return Err(errors::err_unsupported_esm_url_scheme(&url));
    }

    // todo(dsherret): this seems wrong
    if referrer.scheme() == "data" {
      let url = referrer.join(specifier).map_err(AnyError::from)?;
      return Ok(Some(ResolveResponse::Specifier(url)));
    }
  }

  let conditions = DEFAULT_CONDITIONS;
  let url = module_resolve(specifier, referrer, conditions, npm_resolver)?;
  let url = match url {
    Some(url) => url,
    None => return Ok(None),
  };

  let resolve_response = url_to_resolve_response(url, npm_resolver)?;
  // TODO(bartlomieju): skipped checking errors for commonJS resolution and
  // "preserveSymlinksMain"/"preserveSymlinks" options.
  Ok(Some(resolve_response))
}

pub fn node_resolve_npm_reference(
  reference: &NpmPackageReference,
  npm_resolver: &GlobalNpmPackageResolver,
) -> Result<Option<ResolveResponse>, AnyError> {
  let package_folder = npm_resolver
    .resolve_package_from_deno_module(&reference.req)?
    .folder_path;
  let resolved_path = package_config_resolve(
    &reference
      .sub_path
      .as_ref()
      .map(|s| format!("./{}", s))
      .unwrap_or_else(|| ".".to_string()),
    &package_folder,
    npm_resolver,
    NodeModuleKind::Esm,
  )
  .with_context(|| {
    format!("Error resolving package config for '{}'.", reference)
  })?;

  let url = ModuleSpecifier::from_file_path(resolved_path).unwrap();
  let resolve_response = url_to_resolve_response(url, npm_resolver)?;
  // TODO(bartlomieju): skipped checking errors for commonJS resolution and
  // "preserveSymlinksMain"/"preserveSymlinks" options.
  Ok(Some(resolve_response))
}

pub fn node_resolve_binary_export(
  pkg_req: &NpmPackageReq,
  bin_name: Option<&str>,
  npm_resolver: &GlobalNpmPackageResolver,
) -> Result<ResolveResponse, AnyError> {
  let pkg = npm_resolver.resolve_package_from_deno_module(pkg_req)?;
  let package_folder = pkg.folder_path;
  let package_json_path = package_folder.join("package.json");
  let package_json = PackageJson::load(npm_resolver, package_json_path)?;
  let bin = match &package_json.bin {
    Some(bin) => bin,
    None => bail!(
      "package {} did not have a 'bin' property in its package.json",
      pkg.id
    ),
  };
  let bin_entry = match bin {
    Value::String(_) => {
      if bin_name.is_some() && bin_name.unwrap() != pkg_req.name {
        None
      } else {
        Some(bin)
      }
    }
    Value::Object(o) => {
      if let Some(bin_name) = bin_name {
        o.get(bin_name)
      } else if o.len() == 1 {
        o.values().next()
      } else {
        o.get(&pkg_req.name)
      }
    },
    _ => bail!("package {} did not have a 'bin' property with a string or object value in its package.json", pkg.id),
  };
  let bin_entry = match bin_entry {
    Some(e) => e,
    None => bail!(
      "package {} did not have a 'bin' entry for {} in its package.json",
      pkg.id,
      bin_name.unwrap_or(&pkg_req.name),
    ),
  };
  let bin_entry = match bin_entry {
    Value::String(s) => s,
    _ => bail!(
      "package {} had a non-string sub property of 'bin' in its package.json",
      pkg.id
    ),
  };

  let url =
    ModuleSpecifier::from_file_path(package_folder.join(bin_entry)).unwrap();

  let resolve_response = url_to_resolve_response(url, npm_resolver)?;
  // TODO(bartlomieju): skipped checking errors for commonJS resolution and
  // "preserveSymlinksMain"/"preserveSymlinks" options.
  Ok(resolve_response)
}

pub fn load_cjs_module_from_ext_node(
  js_runtime: &mut JsRuntime,
  module: &str,
  main: bool,
) -> Result<(), AnyError> {
  fn escape_for_single_quote_string(text: &str) -> String {
    text.replace('\\', r"\\").replace('\'', r"\'")
  }

  let source_code = &format!(
    r#"(function loadCjsModule(module) {{
      Deno[Deno.internal].require.Module._load(module, null, {main});
    }})('{module}');"#,
    main = main,
    module = escape_for_single_quote_string(module),
  );

  js_runtime.execute_script(&located_script_name!(), source_code)?;
  Ok(())
}

fn package_config_resolve(
  package_subpath: &str,
  package_dir: &Path,
  npm_resolver: &dyn DenoDirNpmResolver,
  referrer_kind: NodeModuleKind,
) -> Result<PathBuf, AnyError> {
  let package_json_path = package_dir.join("package.json");
  let referrer =
    ModuleSpecifier::from_directory_path(package_json_path.parent().unwrap())
      .unwrap();
  let package_config =
    PackageJson::load(npm_resolver, package_json_path.clone())?;
  if let Some(exports) = &package_config.exports {
    return package_exports_resolve(
      &package_json_path,
      package_subpath.to_string(),
      exports,
      &referrer,
      referrer_kind,
      DEFAULT_CONDITIONS,
      npm_resolver,
    );
  }
  if package_subpath == "." {
    return legacy_main_resolve(&package_config, referrer_kind);
  }

  Ok(package_dir.join(package_subpath))
}

fn url_to_resolve_response(
  url: ModuleSpecifier,
  npm_resolver: &dyn DenoDirNpmResolver,
) -> Result<ResolveResponse, AnyError> {
  Ok(if url.as_str().starts_with("http") {
    ResolveResponse::Esm(url)
  } else if url.as_str().ends_with(".js") {
    let package_config = get_closest_package_json(&url, npm_resolver)?;
    if package_config.typ == "module" {
      ResolveResponse::Esm(url)
    } else {
      ResolveResponse::CommonJs(url)
    }
  } else if url.as_str().ends_with(".cjs") {
    ResolveResponse::CommonJs(url)
  } else {
    ResolveResponse::Esm(url)
  })
}

fn finalize_resolution(
  resolved: ModuleSpecifier,
  base: &ModuleSpecifier,
) -> Result<ModuleSpecifier, AnyError> {
  // todo(dsherret): cache
  let encoded_sep_re = Regex::new(r"%2F|%2C").unwrap();

  if encoded_sep_re.is_match(resolved.path()) {
    return Err(errors::err_invalid_module_specifier(
      resolved.path(),
      "must not include encoded \"/\" or \"\\\\\" characters",
      Some(to_file_path_string(base)),
    ));
  }

  let path = to_file_path(&resolved);

  // TODO(bartlomieju): currently not supported
  // if (getOptionValue('--experimental-specifier-resolution') === 'node') {
  //   ...
  // }

  let p_str = path.to_str().unwrap();
  let p = if p_str.ends_with('/') {
    p_str[p_str.len() - 1..].to_string()
  } else {
    p_str.to_string()
  };

  let (is_dir, is_file) = if let Ok(stats) = std::fs::metadata(&p) {
    (stats.is_dir(), stats.is_file())
  } else {
    (false, false)
  };
  if is_dir {
    return Err(errors::err_unsupported_dir_import(
      resolved.as_str(),
      base.as_str(),
    ));
  } else if !is_file {
    return Err(errors::err_module_not_found(
      resolved.as_str(),
      base.as_str(),
      "module",
    ));
  }

  Ok(resolved)
}

fn module_resolve(
  specifier: &str,
  referrer: &ModuleSpecifier,
  conditions: &[&str],
  npm_resolver: &dyn DenoDirNpmResolver,
) -> Result<Option<ModuleSpecifier>, AnyError> {
  // note: if we're here, the referrer is an esm module
  let url = if should_be_treated_as_relative_or_absolute_path(specifier) {
    let resolved_specifier = referrer.join(specifier)?;
    Some(resolved_specifier)
  } else if specifier.starts_with('#') {
    Some(
      package_imports_resolve(
        specifier,
        referrer,
        NodeModuleKind::Esm,
        conditions,
        npm_resolver,
      )
      .map(|p| ModuleSpecifier::from_file_path(p).unwrap())?,
    )
  } else if let Ok(resolved) = Url::parse(specifier) {
    Some(resolved)
  } else {
    Some(
      package_resolve(
        specifier,
        referrer,
        NodeModuleKind::Esm,
        conditions,
        npm_resolver,
      )
      .map(|p| ModuleSpecifier::from_file_path(p).unwrap())?,
    )
  };
  Ok(match url {
    Some(url) => Some(finalize_resolution(url, referrer)?),
    None => None,
  })
}

fn add_export(
  source: &mut Vec<String>,
  name: &str,
  initializer: &str,
  temp_var_count: &mut usize,
) {
  fn is_valid_var_decl(name: &str) -> bool {
    // it's ok to be super strict here
    name
      .chars()
      .all(|c| c.is_ascii_alphanumeric() || c == '_' || c == '$')
  }

  // TODO(bartlomieju): Node actually checks if a given export exists in `exports` object,
  // but it might not be necessary here since our analysis is more detailed?
  if RESERVED_WORDS.contains(name) || !is_valid_var_decl(name) {
    *temp_var_count += 1;
    // we can't create an identifier with a reserved word or invalid identifier name,
    // so assign it to a temporary variable that won't have a conflict, then re-export
    // it as a string
    source.push(format!(
      "const __deno_export_{}__ = {};",
      temp_var_count, initializer
    ));
    source.push(format!(
      "export {{ __deno_export_{}__ as \"{}\" }};",
      temp_var_count, name
    ));
  } else {
    source.push(format!("export const {} = {};", name, initializer));
  }
}

/// Translates given CJS module into ESM. This function will perform static
/// analysis on the file to find defined exports and reexports.
///
/// For all discovered reexports the analysis will be performed recursively.
///
/// If successful a source code for equivalent ES module is returned.
pub fn translate_cjs_to_esm(
  file_fetcher: &FileFetcher,
  specifier: &ModuleSpecifier,
  code: String,
  media_type: MediaType,
  npm_resolver: &GlobalNpmPackageResolver,
) -> Result<String, AnyError> {
  let parsed_source = deno_ast::parse_script(deno_ast::ParseParams {
    specifier: specifier.to_string(),
    text_info: deno_ast::SourceTextInfo::new(code.into()),
    media_type,
    capture_tokens: true,
    scope_analysis: false,
    maybe_syntax: None,
  })?;
  let analysis = parsed_source.analyze_cjs();
  let root_exports = analysis
    .exports
    .iter()
    .map(|s| s.as_str())
    .collect::<HashSet<_>>();
  let mut temp_var_count = 0;

  let mut source = vec![
    r#"const require = Deno[Deno.internal].require.Module.createRequire(import.meta.url);"#.to_string(),
  ];

  // if there are reexports, handle them first
  for (idx, reexport) in analysis.reexports.iter().enumerate() {
    // Firstly, resolve relate reexport specifier
    let resolved_reexport = resolve(
      reexport,
      specifier,
      // FIXME(bartlomieju): check if these conditions are okay, probably
      // should be `deno-require`, because `deno` is already used in `esm_resolver.rs`
      &["deno", "require", "default"],
      npm_resolver,
    )?;
    let reexport_specifier =
      ModuleSpecifier::from_file_path(&resolved_reexport).unwrap();
    // Secondly, read the source code from disk
    let reexport_file = file_fetcher.get_source(&reexport_specifier).unwrap();
    // Now perform analysis again
    {
      let parsed_source = deno_ast::parse_script(deno_ast::ParseParams {
        specifier: reexport_specifier.to_string(),
        text_info: deno_ast::SourceTextInfo::new(reexport_file.source),
        media_type: reexport_file.media_type,
        capture_tokens: true,
        scope_analysis: false,
        maybe_syntax: None,
      })?;
      let analysis = parsed_source.analyze_cjs();

      source.push(format!(
        "const reexport{} = require(\"{}\");",
        idx, reexport
      ));

      for export in analysis.exports.iter().filter(|e| {
        e.as_str() != "default" && !root_exports.contains(e.as_str())
      }) {
        add_export(
          &mut source,
          export,
          &format!("Deno[Deno.internal].require.bindExport(reexport{0}[\"{1}\"], reexport{0})", idx, export),
          &mut temp_var_count,
        );
      }
    }
  }

  source.push(format!(
    "const mod = require(\"{}\");",
    specifier
      .to_file_path()
      .unwrap()
      .to_str()
      .unwrap()
      .replace('\\', "\\\\")
      .replace('\'', "\\\'")
      .replace('\"', "\\\"")
  ));

  let mut had_default = false;
  for export in analysis.exports.iter() {
    if export.as_str() == "default" {
      if root_exports.contains("__esModule") {
        source.push(format!(
          "export default Deno[Deno.internal].require.bindExport(mod[\"{}\"], mod);",
          export,
        ));
        had_default = true;
      }
    } else {
      add_export(
        &mut source,
        export,
        &format!(
          "Deno[Deno.internal].require.bindExport(mod[\"{}\"], mod)",
          export
        ),
        &mut temp_var_count,
      );
    }
  }

  if !had_default {
    source.push("export default mod;".to_string());
  }

  let translated_source = source.join("\n");
  Ok(translated_source)
}

fn resolve_package_target_string(
  target: &str,
  subpath: Option<String>,
) -> String {
  if let Some(subpath) = subpath {
    target.replace('*', &subpath)
  } else {
    target.to_string()
  }
}

fn resolve(
  specifier: &str,
  referrer: &ModuleSpecifier,
  conditions: &[&str],
  npm_resolver: &dyn DenoDirNpmResolver,
) -> Result<PathBuf, AnyError> {
  if specifier.starts_with('/') {
    todo!();
  }

  let referrer_path = referrer.to_file_path().unwrap();
  if specifier.starts_with("./") || specifier.starts_with("../") {
    if let Some(parent) = referrer_path.parent() {
      return file_extension_probe(parent.join(specifier), &referrer_path);
    } else {
      todo!();
    }
  }

  // We've got a bare specifier or maybe bare_specifier/blah.js"

  let (_, package_subpath) = parse_specifier(specifier).unwrap();

  // todo(dsherret): use not_found error on not found here
  let module_dir =
    npm_resolver.resolve_package_folder_from_path(&referrer_path)?;

  let package_json_path = module_dir.join("package.json");
  if package_json_path.exists() {
    let package_json = PackageJson::load(npm_resolver, package_json_path)?;

    if let Some(map) = package_json.exports {
      if let Some((key, subpath)) = exports_resolve(&map, &package_subpath) {
        let value = map.get(&key).unwrap();
        let s = conditions_resolve(value, conditions);

        let t = resolve_package_target_string(&s, subpath);
        return Ok(module_dir.join(t).clean());
      } else {
        todo!()
      }
    }

    // old school
    if package_subpath != "." {
      let d = module_dir.join(package_subpath);
      if let Ok(m) = d.metadata() {
        if m.is_dir() {
          return Ok(d.join("index.js").clean());
        }
      }
      return file_extension_probe(d, &referrer_path);
    } else if let Some(main) = package_json.main {
      return Ok(module_dir.join(main).clean());
    } else {
      return Ok(module_dir.join("index.js").clean());
    }
  }

  Err(not_found(specifier, &referrer_path))
}

fn conditions_resolve(value: &Value, conditions: &[&str]) -> String {
  match value {
    Value::String(s) => s.to_string(),
    Value::Object(map) => {
      for condition in conditions {
        if let Some(x) = map.get(&condition.to_string()) {
          if let Value::String(s) = x {
            return s.to_string();
          } else {
            todo!()
          }
        }
      }
      todo!()
    }
    _ => todo!(),
  }
}

fn parse_specifier(specifier: &str) -> Option<(String, String)> {
  let mut separator_index = specifier.find('/');
  let mut valid_package_name = true;
  // let mut is_scoped = false;
  if specifier.is_empty() {
    valid_package_name = false;
  } else if specifier.starts_with('@') {
    // is_scoped = true;
    if let Some(index) = separator_index {
      separator_index = specifier[index + 1..].find('/');
    } else {
      valid_package_name = false;
    }
  }

  let package_name = if let Some(index) = separator_index {
    specifier[0..index].to_string()
  } else {
    specifier.to_string()
  };

  // Package name cannot have leading . and cannot have percent-encoding or separators.
  for ch in package_name.chars() {
    if ch == '%' || ch == '\\' {
      valid_package_name = false;
      break;
    }
  }

  if !valid_package_name {
    return None;
  }

  let package_subpath = if let Some(index) = separator_index {
    format!(".{}", specifier.chars().skip(index).collect::<String>())
  } else {
    ".".to_string()
  };

  Some((package_name, package_subpath))
}

fn exports_resolve(
  map: &Map<String, Value>,
  subpath: &str,
) -> Option<(String, Option<String>)> {
  if map.contains_key(subpath) {
    return Some((subpath.to_string(), None));
  }

  // best match
  let mut best_match = None;
  for key in map.keys() {
    if let Some(pattern_index) = key.find('*') {
      let key_sub = &key[0..pattern_index];
      if subpath.starts_with(key_sub) {
        if subpath.ends_with('/') {
          todo!()
        }
        let pattern_trailer = &key[pattern_index + 1..];

        if subpath.len() > key.len()
          && subpath.ends_with(pattern_trailer)
          // && pattern_key_compare(best_match, key) == 1
          && key.rfind('*') == Some(pattern_index)
        {
          let rest = subpath
            [pattern_index..(subpath.len() - pattern_trailer.len())]
            .to_string();
          best_match = Some((key, rest));
        }
      }
    }
  }

  if let Some((key, subpath_)) = best_match {
    return Some((key.to_string(), Some(subpath_)));
  }

  None
}

fn to_file_path(url: &ModuleSpecifier) -> PathBuf {
  url
    .to_file_path()
    .unwrap_or_else(|_| panic!("Provided URL was not file:// URL: {}", url))
}

fn to_file_path_string(url: &ModuleSpecifier) -> String {
  to_file_path(url).display().to_string()
}

fn should_be_treated_as_relative_or_absolute_path(specifier: &str) -> bool {
  if specifier.is_empty() {
    return false;
  }

  if specifier.starts_with('/') {
    return true;
  }

  is_relative_specifier(specifier)
}

// TODO(ry) We very likely have this utility function elsewhere in Deno.
fn is_relative_specifier(specifier: &str) -> bool {
  let specifier_len = specifier.len();
  let specifier_chars: Vec<_> = specifier.chars().collect();

  if !specifier_chars.is_empty() && specifier_chars[0] == '.' {
    if specifier_len == 1 || specifier_chars[1] == '/' {
      return true;
    }
    if specifier_chars[1] == '.'
      && (specifier_len == 2 || specifier_chars[2] == '/')
    {
      return true;
    }
  }
  false
}

fn file_extension_probe(
  p: PathBuf,
  referrer: &Path,
) -> Result<PathBuf, AnyError> {
  let p = p.clean();
  if p.exists() {
    let mut p_js = p.clone();
    p_js.set_extension("js");
    if p_js.exists() && p_js.is_file() {
      return Ok(p_js);
    } else if p.is_dir() {
      return Ok(p.join("index.js"));
    } else {
      return Ok(p);
    }
  } else {
    let mut p_js = p.clone();
    p_js.set_extension("js");
    if p_js.exists() && p_js.is_file() {
      return Ok(p_js);
    }
  }

  Err(not_found(&p.to_string_lossy(), referrer))
}

fn not_found(path: &str, referrer: &Path) -> AnyError {
  let msg = format!(
    "[ERR_MODULE_NOT_FOUND] Cannot find module \"{}\" imported from \"{}\"",
    path,
    referrer.to_string_lossy()
  );
  std::io::Error::new(std::io::ErrorKind::NotFound, msg).into()
}

#[cfg(test)]
mod tests {
  use super::*;

  #[test]
  fn test_add_export() {
    let mut temp_var_count = 0;
    let mut source = vec![];

    let exports = vec!["static", "server", "app", "dashed-export"];
    for export in exports {
      add_export(&mut source, export, "init", &mut temp_var_count);
    }
    assert_eq!(
      source,
      vec![
        "const __deno_export_1__ = init;".to_string(),
        "export { __deno_export_1__ as \"static\" };".to_string(),
        "export const server = init;".to_string(),
        "export const app = init;".to_string(),
        "const __deno_export_2__ = init;".to_string(),
        "export { __deno_export_2__ as \"dashed-export\" };".to_string(),
      ]
    )
  }

  #[test]
  fn test_resolve_package_target_string() {
    assert_eq!(resolve_package_target_string("foo", None), "foo");
    assert_eq!(
      resolve_package_target_string("*foo", Some("bar".to_string())),
      "barfoo"
    );
  }
}<|MERGE_RESOLUTION|>--- conflicted
+++ resolved
@@ -238,7 +238,6 @@
 pub static MODULE_ALL_URL: Lazy<Url> =
   Lazy::new(|| NODE_COMPAT_URL.join("node/module_all.ts").unwrap());
 
-<<<<<<< HEAD
 fn find_builtin_node_module(specifier: &str) -> Option<&NodeModulePolyfill> {
   SUPPORTED_MODULES.iter().find(|m| m.name == specifier)
 }
@@ -251,14 +250,6 @@
   if let Some(module) = find_builtin_node_module(specifier) {
     let module_url = NODE_COMPAT_URL.join(module.specifier).unwrap();
     return Ok(module_url);
-=======
-fn try_resolve_builtin_module(specifier: &str) -> Option<Url> {
-  for module in SUPPORTED_MODULES {
-    if module.name == specifier {
-      let module_url = NODE_COMPAT_URL.join(module.specifier).unwrap();
-      return Some(module_url);
-    }
->>>>>>> 264ad49e
   }
 
   Err(generic_error(format!(
