// Copyright 2018-2022 the Deno authors. All rights reserved. MIT license.

use std::io::ErrorKind;
use std::path::Path;
use std::path::PathBuf;

use deno_ast::ModuleSpecifier;
use deno_core::error::AnyError;
use deno_core::futures;
use deno_core::futures::future::BoxFuture;
use deno_core::url::Url;

<<<<<<< HEAD
use crate::lockfile::Lockfile;
=======
use crate::npm::resolution::NpmResolutionSnapshot;
>>>>>>> fa22956a
use crate::npm::NpmCache;
use crate::npm::NpmPackageReq;
use crate::npm::NpmResolutionPackage;

pub trait InnerNpmPackageResolver: Send + Sync {
  fn resolve_package_folder_from_deno_module(
    &self,
    pkg_req: &NpmPackageReq,
  ) -> Result<PathBuf, AnyError>;

  fn resolve_package_folder_from_package(
    &self,
    name: &str,
    referrer: &ModuleSpecifier,
  ) -> Result<PathBuf, AnyError>;

  fn resolve_package_folder_from_specifier(
    &self,
    specifier: &ModuleSpecifier,
  ) -> Result<PathBuf, AnyError>;

  fn has_packages(&self) -> bool;

  fn add_package_reqs(
    &self,
    packages: Vec<NpmPackageReq>,
  ) -> BoxFuture<'static, Result<(), AnyError>>;

  fn ensure_read_permission(&self, path: &Path) -> Result<(), AnyError>;

<<<<<<< HEAD
  fn lock(&self, lockfile: &mut Lockfile) -> Result<(), AnyError>;
=======
  fn snapshot(&self) -> NpmResolutionSnapshot;
>>>>>>> fa22956a
}

/// Caches all the packages in parallel.
pub async fn cache_packages(
  mut packages: Vec<NpmResolutionPackage>,
  cache: &NpmCache,
  registry_url: &Url,
) -> Result<(), AnyError> {
  let sync_download = should_sync_download();
  if sync_download {
    // we're running the tests not with --quiet
    // and we want the output to be deterministic
    packages.sort_by(|a, b| a.id.cmp(&b.id));
  }
  let mut handles = Vec::with_capacity(packages.len());
  for package in packages {
    let cache = cache.clone();
    let registry_url = registry_url.clone();
    let handle = tokio::task::spawn(async move {
      cache
        .ensure_package(&package.id, &package.dist, &registry_url)
        .await
    });
    if sync_download {
      handle.await??;
    } else {
      handles.push(handle);
    }
  }
  let results = futures::future::join_all(handles).await;
  for result in results {
    // surface the first error
    result??;
  }
  Ok(())
}

/// For some of the tests, we want downloading of packages
/// to be deterministic so that the output is always the same
pub fn should_sync_download() -> bool {
  std::env::var("DENO_UNSTABLE_NPM_SYNC_DOWNLOAD") == Ok("1".to_string())
}

pub fn ensure_registry_read_permission(
  registry_path: &Path,
  path: &Path,
) -> Result<(), AnyError> {
  // allow reading if it's in the node_modules
  if path.starts_with(&registry_path)
    && path
      .components()
      .all(|c| !matches!(c, std::path::Component::ParentDir))
  {
    // todo(dsherret): cache this?
    if let Ok(registry_path) = std::fs::canonicalize(registry_path) {
      match std::fs::canonicalize(path) {
        Ok(path) if path.starts_with(registry_path) => {
          return Ok(());
        }
        Err(e) if e.kind() == ErrorKind::NotFound => {
          return Ok(());
        }
        _ => {} // ignore
      }
    }
  }

  Err(deno_core::error::custom_error(
    "PermissionDenied",
    format!("Reading {} is not allowed", path.display()),
  ))
}<|MERGE_RESOLUTION|>--- conflicted
+++ resolved
@@ -10,11 +10,8 @@
 use deno_core::futures::future::BoxFuture;
 use deno_core::url::Url;
 
-<<<<<<< HEAD
 use crate::lockfile::Lockfile;
-=======
 use crate::npm::resolution::NpmResolutionSnapshot;
->>>>>>> fa22956a
 use crate::npm::NpmCache;
 use crate::npm::NpmPackageReq;
 use crate::npm::NpmResolutionPackage;
@@ -45,11 +42,9 @@
 
   fn ensure_read_permission(&self, path: &Path) -> Result<(), AnyError>;
 
-<<<<<<< HEAD
+  fn snapshot(&self) -> NpmResolutionSnapshot;
+
   fn lock(&self, lockfile: &mut Lockfile) -> Result<(), AnyError>;
-=======
-  fn snapshot(&self) -> NpmResolutionSnapshot;
->>>>>>> fa22956a
 }
 
 /// Caches all the packages in parallel.
