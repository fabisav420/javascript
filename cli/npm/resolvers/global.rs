// Copyright 2018-2022 the Deno authors. All rights reserved. MIT license.

//! Code for global npm cache resolution.

use std::path::Path;
use std::path::PathBuf;
use std::sync::Arc;

use deno_ast::ModuleSpecifier;
use deno_core::error::AnyError;
use deno_core::futures::future::BoxFuture;
use deno_core::futures::FutureExt;
use deno_core::url::Url;

use crate::npm::resolution::NpmResolution;
use crate::npm::resolution::NpmResolutionSnapshot;
use crate::npm::resolvers::common::cache_packages;
use crate::npm::NpmCache;
use crate::npm::NpmPackageId;
use crate::npm::NpmPackageReq;
use crate::npm::NpmRegistryApi;

use super::common::ensure_registry_read_permission;
use super::common::InnerNpmPackageResolver;

/// Resolves packages from the global npm cache.
#[derive(Debug, Clone)]
pub struct GlobalNpmPackageResolver {
  cache: NpmCache,
  resolution: Arc<NpmResolution>,
  registry_url: Url,
}

impl GlobalNpmPackageResolver {
  pub fn new(
    cache: NpmCache,
    api: NpmRegistryApi,
    initial_snapshot: Option<NpmResolutionSnapshot>,
  ) -> Self {
    let registry_url = api.base_url().to_owned();
    let resolution = Arc::new(NpmResolution::new(api, initial_snapshot));

    Self {
      cache,
      resolution,
      registry_url,
    }
  }

  fn package_folder(&self, id: &NpmPackageId) -> PathBuf {
    self.cache.package_folder(id, &self.registry_url)
  }
}

impl InnerNpmPackageResolver for GlobalNpmPackageResolver {
  fn resolve_package_folder_from_deno_module(
    &self,
    pkg_req: &NpmPackageReq,
  ) -> Result<PathBuf, AnyError> {
    let pkg = self.resolution.resolve_package_from_deno_module(pkg_req)?;
    Ok(self.package_folder(&pkg.id))
  }

  fn resolve_package_folder_from_package(
    &self,
    name: &str,
    referrer: &ModuleSpecifier,
  ) -> Result<PathBuf, AnyError> {
    let referrer_pkg_id = self
      .cache
      .resolve_package_id_from_specifier(referrer, &self.registry_url)?;
    let pkg = self
      .resolution
      .resolve_package_from_package(name, &referrer_pkg_id)?;
    Ok(self.package_folder(&pkg.id))
  }

  fn resolve_package_folder_from_specifier(
    &self,
    specifier: &ModuleSpecifier,
  ) -> Result<PathBuf, AnyError> {
    let pkg_id = self
      .cache
      .resolve_package_id_from_specifier(specifier, &self.registry_url)?;
    Ok(self.package_folder(&pkg_id))
  }

  fn has_packages(&self) -> bool {
    self.resolution.has_packages()
  }

  fn add_package_reqs(
    &self,
    packages: Vec<NpmPackageReq>,
  ) -> BoxFuture<'static, Result<(), AnyError>> {
    let resolver = self.clone();
    async move {
      resolver.resolution.add_package_reqs(packages).await?;
      cache_packages(
        resolver.resolution.all_packages(),
        &resolver.cache,
        &resolver.registry_url,
      )
      .await
    }
    .boxed()
  }

  fn ensure_read_permission(&self, path: &Path) -> Result<(), AnyError> {
    let registry_path = self.cache.registry_folder(&self.registry_url);
    ensure_registry_read_permission(&registry_path, path)
  }
<<<<<<< HEAD

  fn snapshot(&self) -> NpmResolutionSnapshot {
    self.resolution.snapshot()
  }
}

fn ensure_read_permission(
  registry_path: &Path,
  path: &Path,
) -> Result<(), AnyError> {
  // allow reading if it's in the deno_dir node modules
  if path.starts_with(&registry_path)
    && path
      .components()
      .all(|c| !matches!(c, std::path::Component::ParentDir))
  {
    // todo(dsherret): cache this?
    if let Ok(registry_path) = std::fs::canonicalize(registry_path) {
      match std::fs::canonicalize(path) {
        Ok(path) if path.starts_with(registry_path) => {
          return Ok(());
        }
        Err(e) if e.kind() == ErrorKind::NotFound => {
          return Ok(());
        }
        _ => {} // ignore
      }
    }
  }

  Err(deno_core::error::custom_error(
    "PermissionDenied",
    format!("Reading {} is not allowed", path.display()),
  ))
=======
>>>>>>> 9bf4ec2e
}<|MERGE_RESOLUTION|>--- conflicted
+++ resolved
@@ -110,41 +110,8 @@
     let registry_path = self.cache.registry_folder(&self.registry_url);
     ensure_registry_read_permission(&registry_path, path)
   }
-<<<<<<< HEAD
 
   fn snapshot(&self) -> NpmResolutionSnapshot {
     self.resolution.snapshot()
   }
-}
-
-fn ensure_read_permission(
-  registry_path: &Path,
-  path: &Path,
-) -> Result<(), AnyError> {
-  // allow reading if it's in the deno_dir node modules
-  if path.starts_with(&registry_path)
-    && path
-      .components()
-      .all(|c| !matches!(c, std::path::Component::ParentDir))
-  {
-    // todo(dsherret): cache this?
-    if let Ok(registry_path) = std::fs::canonicalize(registry_path) {
-      match std::fs::canonicalize(path) {
-        Ok(path) if path.starts_with(registry_path) => {
-          return Ok(());
-        }
-        Err(e) if e.kind() == ErrorKind::NotFound => {
-          return Ok(());
-        }
-        _ => {} // ignore
-      }
-    }
-  }
-
-  Err(deno_core::error::custom_error(
-    "PermissionDenied",
-    format!("Reading {} is not allowed", path.display()),
-  ))
-=======
->>>>>>> 9bf4ec2e
 }