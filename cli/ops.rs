// Copyright 2018-2019 the Deno authors. All rights reserved. MIT license.
use atty;
use crate::ansi;
use crate::deno_dir::resolve_path;
use crate::dispatch_minimal::dispatch_minimal;
use crate::dispatch_minimal::parse_min_record;
use crate::errors;
use crate::errors::{DenoError, DenoResult, ErrorKind};
use crate::fs as deno_fs;
use crate::http_util;
use crate::js_errors::apply_source_map;
use crate::js_errors::JSErrorColor;
use crate::msg;
use crate::msg_util;
use crate::rand;
use crate::repl;
use crate::resolve_addr::resolve_addr;
use crate::resources;
use crate::resources::table_entries;
use crate::resources::Resource;
use crate::signal::kill;
use crate::startup_data;
use crate::state::ThreadSafeState;
use crate::tokio_util;
use crate::tokio_write;
use crate::version;
use crate::worker::root_specifier_to_url;
use crate::worker::Worker;
use deno::js_check;
use deno::Buf;
use deno::CoreOp;
use deno::JSError;
//use deno::Loader;
use deno::Op;
use deno::OpResult;
use deno::PinnedBuf;
use flatbuffers::FlatBufferBuilder;
use futures;
use futures::Async;
use futures::Poll;
use futures::Sink;
use futures::Stream;
use hyper;
use hyper::rt::Future;
use rand::{thread_rng, Rng};
use remove_dir_all::remove_dir_all;
use std;
use std::convert::From;
use std::fs;
use std::net::Shutdown;
use std::path::PathBuf;
use std::process::Command;
use std::time::{Duration, Instant, UNIX_EPOCH};
use tokio;
use tokio::net::TcpListener;
use tokio::net::TcpStream;
use tokio_process::CommandExt;
use tokio_threadpool;
use utime;

#[cfg(unix)]
use std::os::unix::fs::PermissionsExt;
#[cfg(unix)]
use std::os::unix::process::ExitStatusExt;

type CliOpResult = OpResult<DenoError>;

type CliDispatchFn =
  fn(state: &ThreadSafeState, base: &msg::Base<'_>, data: Option<PinnedBuf>)
    -> CliOpResult;

pub type OpSelector = fn(inner_type: msg::Any) -> Option<CliDispatchFn>;

#[inline]
fn empty_buf() -> Buf {
  Box::new([])
}

pub fn dispatch_all(
  state: &ThreadSafeState,
  control: &[u8],
  zero_copy: Option<PinnedBuf>,
  op_selector: OpSelector,
) -> CoreOp {
  let bytes_sent_control = control.len();
  let bytes_sent_zero_copy = zero_copy.as_ref().map(|b| b.len()).unwrap_or(0);
  let op = if let Some(min_record) = parse_min_record(control) {
    dispatch_minimal(state, min_record, zero_copy)
  } else {
    dispatch_all_legacy(state, control, zero_copy, op_selector)
  };
  state.metrics_op_dispatched(bytes_sent_control, bytes_sent_zero_copy);
  op
}

/// Processes raw messages from JavaScript.
/// This functions invoked every time Deno.core.dispatch() is called.
/// control corresponds to the first argument of Deno.core.dispatch().
/// data corresponds to the second argument of Deno.core.dispatch().
pub fn dispatch_all_legacy(
  state: &ThreadSafeState,
  control: &[u8],
  zero_copy: Option<PinnedBuf>,
  op_selector: OpSelector,
) -> CoreOp {
  let base = msg::get_root_as_base(&control);
  let inner_type = base.inner_type();
  let is_sync = base.sync();

  debug!(
    "msg_from_js {} sync {}",
    msg::enum_name_any(inner_type),
    is_sync
  );

  let op_func: CliDispatchFn = match op_selector(inner_type) {
    Some(v) => v,
    None => panic!("Unhandled message {}", msg::enum_name_any(inner_type)),
  };

  let op_result = op_func(state, &base, zero_copy);

  let state = state.clone();

  match op_result {
    Ok(Op::Sync(buf)) => {
      state.metrics_op_completed(buf.len());
      Op::Sync(buf)
    }
    Ok(Op::Async(fut)) => {
      let result_fut = Box::new(
        fut.or_else(move |err: DenoError| -> Result<Buf, ()> {
          debug!("op err {}", err);
          // No matter whether we got an Err or Ok, we want a serialized message to
          // send back. So transform the DenoError into a Buf.
          let builder = &mut FlatBufferBuilder::new();
          let errmsg_offset = builder.create_string(&format!("{}", err));
          Ok(serialize_response(
            builder,
            msg::BaseArgs {
              error: Some(errmsg_offset),
              error_kind: err.kind(),
              ..Default::default()
            },
          ))
        }).and_then(move |buf: Buf| -> Result<Buf, ()> {
          // Handle empty responses. For sync responses we just want
          // to send null. For async we want to send a small message
          // with the cmd_id.
          let buf = if buf.len() > 0 {
            buf
          } else {
            let builder = &mut FlatBufferBuilder::new();
            serialize_response(
              builder,
              msg::BaseArgs {
                ..Default::default()
              },
            )
          };
          state.metrics_op_completed(buf.len());
          Ok(buf)
        }).map_err(|err| panic!("unexpected error {:?}", err)),
      );
      Op::Async(result_fut)
    }
    Err(err) => {
      debug!("op err {}", err);
      // No matter whether we got an Err or Ok, we want a serialized message to
      // send back. So transform the DenoError into a Buf.
      let builder = &mut FlatBufferBuilder::new();
      let errmsg_offset = builder.create_string(&format!("{}", err));
      let response_buf = serialize_response(
        builder,
        msg::BaseArgs {
          error: Some(errmsg_offset),
          error_kind: err.kind(),
          ..Default::default()
        },
      );
      state.metrics_op_completed(response_buf.len());
      Op::Sync(response_buf)
    }
  }
}

/// Standard ops set for most isolates
pub fn op_selector_std(inner_type: msg::Any) -> Option<CliDispatchFn> {
  match inner_type {
    msg::Any::Accept => Some(op_accept),
    msg::Any::Cache => Some(op_cache),
    msg::Any::Chdir => Some(op_chdir),
    msg::Any::Chmod => Some(op_chmod),
    msg::Any::Chown => Some(op_chown),
    msg::Any::Close => Some(op_close),
    msg::Any::CopyFile => Some(op_copy_file),
    msg::Any::CreateWorker => Some(op_create_worker),
    msg::Any::Cwd => Some(op_cwd),
    msg::Any::Dial => Some(op_dial),
    msg::Any::Environ => Some(op_env),
    msg::Any::Exit => Some(op_exit),
    msg::Any::Fetch => Some(op_fetch),
    msg::Any::FetchModuleMetaData => Some(op_fetch_module_meta_data),
    msg::Any::FormatError => Some(op_format_error),
    msg::Any::GetRandomValues => Some(op_get_random_values),
    msg::Any::GlobalTimer => Some(op_global_timer),
    msg::Any::GlobalTimerStop => Some(op_global_timer_stop),
    msg::Any::HostGetMessage => Some(op_host_get_message),
    msg::Any::HostGetWorkerClosed => Some(op_host_get_worker_closed),
    msg::Any::HostPostMessage => Some(op_host_post_message),
    msg::Any::IsTTY => Some(op_is_tty),
    msg::Any::Kill => Some(op_kill),
    msg::Any::Link => Some(op_link),
    msg::Any::Listen => Some(op_listen),
    msg::Any::MakeTempDir => Some(op_make_temp_dir),
    msg::Any::Metrics => Some(op_metrics),
    msg::Any::Mkdir => Some(op_mkdir),
    msg::Any::Now => Some(op_now),
    msg::Any::Open => Some(op_open),
    msg::Any::PermissionRevoke => Some(op_revoke_permission),
    msg::Any::Permissions => Some(op_permissions),
    msg::Any::Read => Some(op_read),
    msg::Any::ReadDir => Some(op_read_dir),
    msg::Any::Readlink => Some(op_read_link),
    msg::Any::Remove => Some(op_remove),
    msg::Any::Rename => Some(op_rename),
    msg::Any::ReplReadline => Some(op_repl_readline),
    msg::Any::ReplStart => Some(op_repl_start),
    msg::Any::Resources => Some(op_resources),
    msg::Any::Run => Some(op_run),
    msg::Any::RunStatus => Some(op_run_status),
    msg::Any::Seek => Some(op_seek),
    msg::Any::SetEnv => Some(op_set_env),
    msg::Any::Shutdown => Some(op_shutdown),
    msg::Any::Start => Some(op_start),
    msg::Any::Stat => Some(op_stat),
    msg::Any::Symlink => Some(op_symlink),
    msg::Any::Truncate => Some(op_truncate),
    msg::Any::Utime => Some(op_utime),
    msg::Any::Write => Some(op_write),

    // TODO(ry) split these out so that only the appropriate Workers can access
    // them.
    msg::Any::WorkerGetMessage => Some(op_worker_get_message),
    msg::Any::WorkerPostMessage => Some(op_worker_post_message),

    _ => None,
  }
}

// Returns a milliseconds and nanoseconds subsec
// since the start time of the deno runtime.
// If the High precision flag is not set, the
// nanoseconds are rounded on 2ms.
fn op_now(
  state: &ThreadSafeState,

  _base: &msg::Base<'_>,
  data: Option<PinnedBuf>,
) -> CliOpResult {
  assert!(data.is_none());
  let seconds = state.start_time.elapsed().as_secs();
  let mut subsec_nanos = state.start_time.elapsed().subsec_nanos();
  let reduced_time_precision = 2_000_000; // 2ms in nanoseconds

  // If the permission is not enabled
  // Round the nano result on 2 milliseconds
  // see: https://developer.mozilla.org/en-US/docs/Web/API/DOMHighResTimeStamp#Reduced_time_precision
  if !state.permissions.allows_hrtime() {
    subsec_nanos -= subsec_nanos % reduced_time_precision
  }

  let builder = &mut FlatBufferBuilder::new();
  let inner = msg::NowRes::create(
    builder,
    &msg::NowResArgs {
      seconds,
      subsec_nanos,
    },
  );

  ok_buf(serialize_response(
    builder,
    msg::BaseArgs {
      inner: Some(inner.as_union_value()),
      inner_type: msg::Any::NowRes,
      ..Default::default()
    },
  ))
}

fn op_is_tty(
  _state: &ThreadSafeState,

  _base: &msg::Base<'_>,
  _data: Option<PinnedBuf>,
) -> CliOpResult {
  let builder = &mut FlatBufferBuilder::new();
  let inner = msg::IsTTYRes::create(
    builder,
    &msg::IsTTYResArgs {
      stdin: atty::is(atty::Stream::Stdin),
      stdout: atty::is(atty::Stream::Stdout),
      stderr: atty::is(atty::Stream::Stderr),
    },
  );
  ok_buf(serialize_response(
    builder,
    msg::BaseArgs {
      inner: Some(inner.as_union_value()),
      inner_type: msg::Any::IsTTYRes,
      ..Default::default()
    },
  ))
}

fn op_exit(
  _state: &ThreadSafeState,

  base: &msg::Base<'_>,
  _data: Option<PinnedBuf>,
) -> CliOpResult {
  let inner = base.inner_as_exit().unwrap();
  std::process::exit(inner.code())
}

fn op_start(
  state: &ThreadSafeState,

  _base: &msg::Base<'_>,
  data: Option<PinnedBuf>,
) -> CliOpResult {
  assert!(data.is_none());
  let mut builder = FlatBufferBuilder::new();

  let state = state;
  let argv = state.argv.iter().map(String::as_str).collect::<Vec<_>>();
  let argv_off = builder.create_vector_of_strings(argv.as_slice());

  let cwd_path = std::env::current_dir().unwrap();
  let cwd_off =
    builder.create_string(deno_fs::normalize_path(cwd_path.as_ref()).as_ref());

  let exec_path =
    builder.create_string(std::env::current_exe().unwrap().to_str().unwrap());

  let v8_version = version::v8();
  let v8_version_off = builder.create_string(v8_version);

  let deno_version = version::DENO;
  let deno_version_off = builder.create_string(deno_version);

  let main_module = state.main_module().map(|m| builder.create_string(&m));

  let xeval_delim = state
    .flags
    .xeval_delim
    .clone()
    .map(|m| builder.create_string(&m));

  let inner = msg::StartRes::create(
    &mut builder,
    &msg::StartResArgs {
      cwd: Some(cwd_off),
      pid: std::process::id(),
      argv: Some(argv_off),
      main_module,
      debug_flag: state.flags.log_debug,
      version_flag: state.flags.version,
      v8_version: Some(v8_version_off),
      deno_version: Some(deno_version_off),
      no_color: !ansi::use_color(),
      exec_path: Some(exec_path),
      xeval_delim,
      ..Default::default()
    },
  );

  ok_buf(serialize_response(
    &mut builder,
    msg::BaseArgs {
      inner_type: msg::Any::StartRes,
      inner: Some(inner.as_union_value()),
      ..Default::default()
    },
  ))
}

fn op_format_error(
  state: &ThreadSafeState,

  base: &msg::Base<'_>,
  data: Option<PinnedBuf>,
) -> CliOpResult {
  assert!(data.is_none());
  let inner = base.inner_as_format_error().unwrap();
  let orig_error = String::from(inner.error().unwrap());

  let js_error = JSError::from_v8_exception(&orig_error).unwrap();
  let js_error_mapped = apply_source_map(&js_error, &state.dir);
  let js_error_string = JSErrorColor(&js_error_mapped).to_string();

  let mut builder = FlatBufferBuilder::new();
  let new_error = builder.create_string(&js_error_string);

  let inner = msg::FormatErrorRes::create(
    &mut builder,
    &msg::FormatErrorResArgs {
      error: Some(new_error),
    },
  );

  let response_buf = serialize_response(
    &mut builder,
    msg::BaseArgs {
      inner_type: msg::Any::FormatErrorRes,
      inner: Some(inner.as_union_value()),
      ..Default::default()
    },
  );

  ok_buf(response_buf)
}

fn serialize_response(
  builder: &mut FlatBufferBuilder<'_>,
  args: msg::BaseArgs<'_>,
) -> Buf {
  let base = msg::Base::create(builder, &args);
  msg::finish_base_buffer(builder, base);
  let data = builder.finished_data();
  // println!("serialize_response {:x?}", data);
  data.into()
}

#[inline]
pub fn ok_future(buf: Buf) -> CliOpResult {
  Ok(Op::Async(Box::new(futures::future::ok(buf))))
}

#[inline]
pub fn ok_buf(buf: Buf) -> CliOpResult {
  Ok(Op::Sync(buf))
}

fn op_cache(
  state: &ThreadSafeState,

  base: &msg::Base<'_>,
  data: Option<PinnedBuf>,
) -> CliOpResult {
  assert!(data.is_none());
  let inner = base.inner_as_cache().unwrap();
  let extension = inner.extension().unwrap();
  let module_id = inner.module_id().unwrap();
  let contents = inner.contents().unwrap();

  state.mark_compiled(&module_id);

  // TODO It shouldn't be necessary to call fetch_module_meta_data() here.
  // However, we need module_meta_data.source_code in order to calculate the
  // cache path. In the future, checksums will not be used in the cache
  // filenames and this requirement can be removed. See
  // https://github.com/denoland/deno/issues/2057
  let module_meta_data = state
    .dir
    .fetch_module_meta_data(module_id, ".", true, true)?;

  let (js_cache_path, source_map_path) = state
    .dir
    .cache_path(&module_meta_data.filename, &module_meta_data.source_code);

  if extension == ".map" {
    debug!("cache {:?}", source_map_path);
    fs::write(source_map_path, contents).map_err(DenoError::from)?;
  } else if extension == ".js" {
    debug!("cache {:?}", js_cache_path);
    fs::write(js_cache_path, contents).map_err(DenoError::from)?;
  } else {
    unreachable!();
  }

  ok_buf(empty_buf())
}

// https://github.com/denoland/deno/blob/golang/os.go#L100-L154
fn op_fetch_module_meta_data(
  state: &ThreadSafeState,

  base: &msg::Base<'_>,
  data: Option<PinnedBuf>,
) -> CliOpResult {
  if !base.sync() {
    return Err(errors::no_async_support());
  }
  assert!(data.is_none());
  let inner = base.inner_as_fetch_module_meta_data().unwrap();

  let specifier = inner.specifier().unwrap();
  let referrer = inner.referrer().unwrap();

  assert_eq!(state.dir.root.join("gen"), state.dir.gen, "Sanity check");

  let use_cache = !state.flags.reload;
  let no_fetch = state.flags.no_fetch;

  // TODO(bartlomieju): I feel this is wrong - specifier is only resolved if there's an
  //  import map - why it is not always resolved? Eg. "bad-module.ts" will return NotFound
  //  error whilst it should return RelativeUrlWithCannotBeABaseBase error
  let resolved_specifier = match &state.import_map {
    Some(import_map) => {
      match import_map.resolve(specifier, referrer) {
        Ok(result) => match result {
          Some(url) => url.clone(),
          None => specifier.to_string(),
        },
        Err(err) => panic!("error resolving using import map: {:?}", err), // TODO: this should be coerced to DenoError
      }
    }
    None => specifier.to_string(),
  };

  let fut = state
    .dir
    .fetch_module_meta_data_async(
      &resolved_specifier,
      referrer,
      use_cache,
      no_fetch,
    ).and_then(move |out| {
      let builder = &mut FlatBufferBuilder::new();
      let data_off = builder.create_vector(out.source_code.as_slice());
      let msg_args = msg::FetchModuleMetaDataResArgs {
        module_name: Some(builder.create_string(&out.module_name)),
        filename: Some(builder.create_string(&out.filename)),
        media_type: out.media_type,
        data: Some(data_off),
      };
      let inner = msg::FetchModuleMetaDataRes::create(builder, &msg_args);
      Ok(serialize_response(
        builder,
        msg::BaseArgs {
          inner: Some(inner.as_union_value()),
          inner_type: msg::Any::FetchModuleMetaDataRes,
          ..Default::default()
        },
      ))
    });

  // WARNING: Here we use tokio_util::block_on() which starts a new Tokio
  // runtime for executing the future. This is so we don't inadvernently run
  // out of threads in the main runtime.
  let result_buf = tokio_util::block_on(fut)?;
  Ok(Op::Sync(result_buf))
}

fn op_chdir(
  _state: &ThreadSafeState,

  base: &msg::Base<'_>,
  data: Option<PinnedBuf>,
) -> CliOpResult {
  assert!(data.is_none());
  let inner = base.inner_as_chdir().unwrap();
  let directory = inner.directory().unwrap();
  std::env::set_current_dir(&directory)?;
  ok_buf(empty_buf())
}

fn op_global_timer_stop(
  state: &ThreadSafeState,
  base: &msg::Base<'_>,
  data: Option<PinnedBuf>,
) -> CliOpResult {
  if !base.sync() {
    return Err(errors::no_async_support());
  }
  assert!(data.is_none());
  let state = state;
  let mut t = state.global_timer.lock().unwrap();
  t.cancel();
  Ok(Op::Sync(empty_buf()))
}

fn op_global_timer(
  state: &ThreadSafeState,

  base: &msg::Base<'_>,
  data: Option<PinnedBuf>,
) -> CliOpResult {
  if base.sync() {
    return Err(errors::no_sync_support());
  }
  assert!(data.is_none());

  let inner = base.inner_as_global_timer().unwrap();
  let val = inner.timeout();
  assert!(val >= 0);

  let state = state;
  let mut t = state.global_timer.lock().unwrap();
  let deadline = Instant::now() + Duration::from_millis(val as u64);
  let f = t.new_timeout(deadline);

  Ok(Op::Async(Box::new(f.then(move |_| {
    let builder = &mut FlatBufferBuilder::new();
    let inner =
      msg::GlobalTimerRes::create(builder, &msg::GlobalTimerResArgs {});
    Ok(serialize_response(
      builder,
      msg::BaseArgs {
        inner: Some(inner.as_union_value()),
        inner_type: msg::Any::GlobalTimerRes,
        ..Default::default()
      },
    ))
  }))))
}

fn op_set_env(
  state: &ThreadSafeState,

  base: &msg::Base<'_>,
  data: Option<PinnedBuf>,
) -> CliOpResult {
  assert!(data.is_none());
  let inner = base.inner_as_set_env().unwrap();
  let key = inner.key().unwrap();
  let value = inner.value().unwrap();
  state.check_env()?;
  std::env::set_var(key, value);
  ok_buf(empty_buf())
}

fn op_env(
  state: &ThreadSafeState,

  _base: &msg::Base<'_>,
  data: Option<PinnedBuf>,
) -> CliOpResult {
  assert!(data.is_none());

  state.check_env()?;

  let builder = &mut FlatBufferBuilder::new();
  let vars: Vec<_> = std::env::vars()
    .map(|(key, value)| msg_util::serialize_key_value(builder, &key, &value))
    .collect();
  let tables = builder.create_vector(&vars);
  let inner = msg::EnvironRes::create(
    builder,
    &msg::EnvironResArgs { map: Some(tables) },
  );
  let response_buf = serialize_response(
    builder,
    msg::BaseArgs {
      inner: Some(inner.as_union_value()),
      inner_type: msg::Any::EnvironRes,
      ..Default::default()
    },
  );
  ok_buf(response_buf)
}

fn op_permissions(
  state: &ThreadSafeState,

  _base: &msg::Base<'_>,
  data: Option<PinnedBuf>,
) -> CliOpResult {
  assert!(data.is_none());

  let builder = &mut FlatBufferBuilder::new();
  let inner = msg::PermissionsRes::create(
    builder,
    &msg::PermissionsResArgs {
      run: state.permissions.allows_run(),
      read: state.permissions.allows_read(),
      write: state.permissions.allows_write(),
      net: state.permissions.allows_net(),
      env: state.permissions.allows_env(),
      hrtime: state.permissions.allows_hrtime(),
    },
  );
  let response_buf = serialize_response(
    builder,
    msg::BaseArgs {
      inner: Some(inner.as_union_value()),
      inner_type: msg::Any::PermissionsRes,
      ..Default::default()
    },
  );
  ok_buf(response_buf)
}

fn op_revoke_permission(
  state: &ThreadSafeState,

  base: &msg::Base<'_>,
  data: Option<PinnedBuf>,
) -> CliOpResult {
  assert!(data.is_none());
  let inner = base.inner_as_permission_revoke().unwrap();
  let permission = inner.permission().unwrap();
  match permission {
    "run" => state.permissions.revoke_run(),
    "read" => state.permissions.revoke_read(),
    "write" => state.permissions.revoke_write(),
    "net" => state.permissions.revoke_net(),
    "env" => state.permissions.revoke_env(),
    "hrtime" => state.permissions.revoke_hrtime(),
    _ => Ok(()),
  }?;
  ok_buf(empty_buf())
}

fn op_fetch(
  state: &ThreadSafeState,

  base: &msg::Base<'_>,
  data: Option<PinnedBuf>,
) -> CliOpResult {
  let inner = base.inner_as_fetch().unwrap();

  let header = inner.header().unwrap();
  assert!(header.is_request());
  let url = header.url().unwrap();

  let body = match data {
    None => hyper::Body::empty(),
    Some(buf) => hyper::Body::from(Vec::from(&*buf)),
  };

  let req = msg_util::deserialize_request(header, body)?;

  let url_ = url::Url::parse(url).map_err(DenoError::from)?;
  state.check_net_url(url_)?;

  let client = http_util::get_client();

  debug!("Before fetch {}", url);
  let future =
    client
      .request(req)
      .map_err(DenoError::from)
      .and_then(move |res| {
        let builder = &mut FlatBufferBuilder::new();
        let header_off = msg_util::serialize_http_response(builder, &res);
        let body = res.into_body();
        let body_resource = resources::add_hyper_body(body);
        let inner = msg::FetchRes::create(
          builder,
          &msg::FetchResArgs {
            header: Some(header_off),
            body_rid: body_resource.rid,
          },
        );

        Ok(serialize_response(
          builder,
          msg::BaseArgs {
            inner: Some(inner.as_union_value()),
            inner_type: msg::Any::FetchRes,
            ..Default::default()
          },
        ))
      });
  if base.sync() {
    let result_buf = future.wait()?;
    Ok(Op::Sync(result_buf))
  } else {
    Ok(Op::Async(Box::new(future)))
  }
}

// This is just type conversion. Implement From trait?
// See https://github.com/tokio-rs/tokio/blob/ffd73a64e7ec497622b7f939e38017afe7124dc4/tokio-fs/src/lib.rs#L76-L85
fn convert_blocking<F>(f: F) -> Poll<Buf, DenoError>
where
  F: FnOnce() -> DenoResult<Buf>,
{
  use futures::Async::*;
  match tokio_threadpool::blocking(f) {
    Ok(Ready(Ok(v))) => Ok(v.into()),
    Ok(Ready(Err(err))) => Err(err),
    Ok(NotReady) => Ok(NotReady),
    Err(err) => panic!("blocking error {}", err),
  }
}

fn blocking<F>(is_sync: bool, f: F) -> CliOpResult
where
  F: 'static + Send + FnOnce() -> DenoResult<Buf>,
{
  if is_sync {
    let result_buf = f()?;
    Ok(Op::Sync(result_buf))
  } else {
    Ok(Op::Async(Box::new(tokio_util::poll_fn(move || {
      convert_blocking(f)
    }))))
  }
}

fn op_make_temp_dir(
  state: &ThreadSafeState,
  base: &msg::Base<'_>,
  data: Option<PinnedBuf>,
) -> CliOpResult {
  assert!(data.is_none());
  let base = Box::new(*base);
  let inner = base.inner_as_make_temp_dir().unwrap();

  // FIXME
  state.check_write("make_temp")?;

  let dir = inner.dir().map(PathBuf::from);
  let prefix = inner.prefix().map(String::from);
  let suffix = inner.suffix().map(String::from);

  blocking(base.sync(), move || {
    // TODO(piscisaureus): use byte vector for paths, not a string.
    // See https://github.com/denoland/deno/issues/627.
    // We can't assume that paths are always valid utf8 strings.
    let path = deno_fs::make_temp_dir(
      // Converting Option<String> to Option<&str>
      dir.as_ref().map(|x| &**x),
      prefix.as_ref().map(|x| &**x),
      suffix.as_ref().map(|x| &**x),
    )?;
    let builder = &mut FlatBufferBuilder::new();
    let path_off = builder.create_string(path.to_str().unwrap());
    let inner = msg::MakeTempDirRes::create(
      builder,
      &msg::MakeTempDirResArgs {
        path: Some(path_off),
      },
    );
    Ok(serialize_response(
      builder,
      msg::BaseArgs {
        inner: Some(inner.as_union_value()),
        inner_type: msg::Any::MakeTempDirRes,
        ..Default::default()
      },
    ))
  })
}

fn op_mkdir(
  state: &ThreadSafeState,

  base: &msg::Base<'_>,
  data: Option<PinnedBuf>,
) -> CliOpResult {
  assert!(data.is_none());
  let inner = base.inner_as_mkdir().unwrap();
  let (path, path_) = resolve_path(inner.path().unwrap())?;
  let recursive = inner.recursive();
  let mode = inner.mode();

  state.check_write(&path_)?;

  blocking(base.sync(), move || {
    debug!("op_mkdir {}", path_);
    deno_fs::mkdir(&path, mode, recursive)?;
    Ok(empty_buf())
  })
}

fn op_chmod(
  state: &ThreadSafeState,

  base: &msg::Base<'_>,
  data: Option<PinnedBuf>,
) -> CliOpResult {
  assert!(data.is_none());
  let inner = base.inner_as_chmod().unwrap();
  let _mode = inner.mode();
  let (path, path_) = resolve_path(inner.path().unwrap())?;

  state.check_write(&path_)?;

  blocking(base.sync(), move || {
    debug!("op_chmod {}", &path_);
    // Still check file/dir exists on windows
    let _metadata = fs::metadata(&path)?;
    #[cfg(any(unix))]
    {
      let mut permissions = _metadata.permissions();
      permissions.set_mode(_mode);
      fs::set_permissions(&path, permissions)?;
    }
    Ok(empty_buf())
  })
}

fn op_chown(
  state: &ThreadSafeState,

  base: &msg::Base<'_>,
  data: Option<PinnedBuf>,
) -> CliOpResult {
  assert!(data.is_none());
  let inner = base.inner_as_chown().unwrap();
  let path = String::from(inner.path().unwrap());
  let uid = inner.uid();
  let gid = inner.gid();

  state.check_write(&path)?;

  blocking(base.sync(), move || {
    debug!("op_chown {}", &path);
    match deno_fs::chown(&path, uid, gid) {
      Ok(_) => Ok(empty_buf()),
      Err(e) => Err(e),
    }
  })
}

fn op_open(
  state: &ThreadSafeState,

  base: &msg::Base<'_>,
  data: Option<PinnedBuf>,
) -> CliOpResult {
  assert!(data.is_none());

  let inner = base.inner_as_open().unwrap();
  let (filename, filename_) = resolve_path(inner.filename().unwrap())?;
  let mode = inner.mode().unwrap();

  let mut open_options = tokio::fs::OpenOptions::new();

  match mode {
    "r" => {
      open_options.read(true);
    }
    "r+" => {
      open_options.read(true).write(true);
    }
    "w" => {
      open_options.create(true).write(true).truncate(true);
    }
    "w+" => {
      open_options
        .read(true)
        .create(true)
        .write(true)
        .truncate(true);
    }
    "a" => {
      open_options.create(true).append(true);
    }
    "a+" => {
      open_options.read(true).create(true).append(true);
    }
    "x" => {
      open_options.create_new(true).write(true);
    }
    "x+" => {
      open_options.create_new(true).read(true).write(true);
    }
    &_ => {
      panic!("Unknown file open mode.");
    }
  }

  match mode {
    "r" => {
      state.check_read(&filename_)?;
    }
    "w" | "a" | "x" => {
      state.check_write(&filename_)?;
    }
    &_ => {
      state.check_read(&filename_)?;
      state.check_write(&filename_)?;
    }
  }

  let op = open_options
    .open(filename)
    .map_err(DenoError::from)
    .and_then(move |fs_file| {
      let resource = resources::add_fs_file(fs_file);
      let builder = &mut FlatBufferBuilder::new();
      let inner =
        msg::OpenRes::create(builder, &msg::OpenResArgs { rid: resource.rid });
      Ok(serialize_response(
        builder,
        msg::BaseArgs {
          inner: Some(inner.as_union_value()),
          inner_type: msg::Any::OpenRes,
          ..Default::default()
        },
      ))
    });
  if base.sync() {
    let buf = op.wait()?;
    Ok(Op::Sync(buf))
  } else {
    Ok(Op::Async(Box::new(op)))
  }
}

fn op_close(
  _state: &ThreadSafeState,

  base: &msg::Base<'_>,
  data: Option<PinnedBuf>,
) -> CliOpResult {
  assert!(data.is_none());
  let inner = base.inner_as_close().unwrap();
  let rid = inner.rid();
  match resources::lookup(rid) {
    None => Err(errors::bad_resource()),
    Some(resource) => {
      resource.close();
      ok_buf(empty_buf())
    }
  }
}

fn op_kill(
  _state: &ThreadSafeState,

  base: &msg::Base<'_>,
  data: Option<PinnedBuf>,
) -> CliOpResult {
  assert!(data.is_none());
  let inner = base.inner_as_kill().unwrap();
  let pid = inner.pid();
  let signo = inner.signo();
  match kill(pid, signo) {
    Ok(_) => ok_buf(empty_buf()),
    Err(e) => Err(e),
  }
}

fn op_shutdown(
  _state: &ThreadSafeState,

  base: &msg::Base<'_>,
  data: Option<PinnedBuf>,
) -> CliOpResult {
  assert!(data.is_none());
  let inner = base.inner_as_shutdown().unwrap();
  let rid = inner.rid();
  let how = inner.how();
  match resources::lookup(rid) {
    None => Err(errors::bad_resource()),
    Some(mut resource) => {
      let shutdown_mode = match how {
        0 => Shutdown::Read,
        1 => Shutdown::Write,
        _ => unimplemented!(),
      };
      blocking(base.sync(), move || {
        // Use UFCS for disambiguation
        Resource::shutdown(&mut resource, shutdown_mode)?;
        Ok(empty_buf())
      })
    }
  }
}

fn op_read(
  _state: &ThreadSafeState,

  base: &msg::Base<'_>,
  data: Option<PinnedBuf>,
) -> CliOpResult {
  let inner = base.inner_as_read().unwrap();
  let rid = inner.rid();

  match resources::lookup(rid) {
    None => Err(errors::bad_resource()),
    Some(resource) => {
      let op = tokio::io::read(resource, data.unwrap())
        .map_err(DenoError::from)
        .and_then(move |(_resource, _buf, nread)| {
          let builder = &mut FlatBufferBuilder::new();
          let inner = msg::ReadRes::create(
            builder,
            &msg::ReadResArgs {
              nread: nread as u32,
              eof: nread == 0,
            },
          );
          Ok(serialize_response(
            builder,
            msg::BaseArgs {
              inner: Some(inner.as_union_value()),
              inner_type: msg::Any::ReadRes,
              ..Default::default()
            },
          ))
        });
      if base.sync() {
        let buf = op.wait()?;
        Ok(Op::Sync(buf))
      } else {
        Ok(Op::Async(Box::new(op)))
      }
    }
  }
}

fn op_write(
  _state: &ThreadSafeState,

  base: &msg::Base<'_>,
  data: Option<PinnedBuf>,
) -> CliOpResult {
  let inner = base.inner_as_write().unwrap();
  let rid = inner.rid();

  match resources::lookup(rid) {
    None => Err(errors::bad_resource()),
    Some(resource) => {
      let op = tokio_write::write(resource, data.unwrap())
        .map_err(DenoError::from)
        .and_then(move |(_resource, _buf, nwritten)| {
          let builder = &mut FlatBufferBuilder::new();
          let inner = msg::WriteRes::create(
            builder,
            &msg::WriteResArgs {
              nbyte: nwritten as u32,
            },
          );
          Ok(serialize_response(
            builder,
            msg::BaseArgs {
              inner: Some(inner.as_union_value()),
              inner_type: msg::Any::WriteRes,
              ..Default::default()
            },
          ))
        });
      if base.sync() {
        let buf = op.wait()?;
        Ok(Op::Sync(buf))
      } else {
        Ok(Op::Async(Box::new(op)))
      }
    }
  }
}

fn op_seek(
  _state: &ThreadSafeState,

  base: &msg::Base<'_>,
  data: Option<PinnedBuf>,
) -> CliOpResult {
  assert!(data.is_none());
  let inner = base.inner_as_seek().unwrap();
  let rid = inner.rid();
  let offset = inner.offset();
  let whence = inner.whence();

  match resources::lookup(rid) {
    None => Err(errors::bad_resource()),
    Some(resource) => {
      let op = resources::seek(resource, offset, whence)
        .and_then(move |_| Ok(empty_buf()));
      if base.sync() {
        let buf = op.wait()?;
        Ok(Op::Sync(buf))
      } else {
        Ok(Op::Async(Box::new(op)))
      }
    }
  }
}

fn op_remove(
  state: &ThreadSafeState,

  base: &msg::Base<'_>,
  data: Option<PinnedBuf>,
) -> CliOpResult {
  assert!(data.is_none());
  let inner = base.inner_as_remove().unwrap();
  let (path, path_) = resolve_path(inner.path().unwrap())?;
  let recursive = inner.recursive();

  state.check_write(&path_)?;

  blocking(base.sync(), move || {
    debug!("op_remove {}", path.display());
    let metadata = fs::metadata(&path)?;
    if metadata.is_file() {
      fs::remove_file(&path)?;
    } else if recursive {
      remove_dir_all(&path)?;
    } else {
      fs::remove_dir(&path)?;
    }
    Ok(empty_buf())
  })
}

fn op_copy_file(
  state: &ThreadSafeState,

  base: &msg::Base<'_>,
  data: Option<PinnedBuf>,
) -> CliOpResult {
  assert!(data.is_none());
  let inner = base.inner_as_copy_file().unwrap();
  let (from, from_) = resolve_path(inner.from().unwrap())?;
  let (to, to_) = resolve_path(inner.to().unwrap())?;

  state.check_read(&from_)?;
  state.check_write(&to_)?;

  debug!("op_copy_file {} {}", from.display(), to.display());
  blocking(base.sync(), move || {
    // On *nix, Rust deem non-existent path as invalid input
    // See https://github.com/rust-lang/rust/issues/54800
    // Once the issue is reolved, we should remove this workaround.
    if cfg!(unix) && !from.is_file() {
      return Err(errors::new(
        ErrorKind::NotFound,
        "File not found".to_string(),
      ));
    }

    fs::copy(&from, &to)?;
    Ok(empty_buf())
  })
}

macro_rules! to_seconds {
  ($time:expr) => {{
    // Unwrap is safe here as if the file is before the unix epoch
    // something is very wrong.
    $time
      .and_then(|t| Ok(t.duration_since(UNIX_EPOCH).unwrap().as_secs()))
      .unwrap_or(0)
  }};
}

#[cfg(any(unix))]
fn get_mode(perm: &fs::Permissions) -> u32 {
  perm.mode()
}

#[cfg(not(any(unix)))]
fn get_mode(_perm: &fs::Permissions) -> u32 {
  0
}

fn op_cwd(
  _state: &ThreadSafeState,

  _base: &msg::Base<'_>,
  data: Option<PinnedBuf>,
) -> CliOpResult {
  assert!(data.is_none());

  let path = std::env::current_dir()?;
  let builder = &mut FlatBufferBuilder::new();
  let cwd =
    builder.create_string(&path.into_os_string().into_string().unwrap());
  let inner = msg::CwdRes::create(builder, &msg::CwdResArgs { cwd: Some(cwd) });
  let response_buf = serialize_response(
    builder,
    msg::BaseArgs {
      inner: Some(inner.as_union_value()),
      inner_type: msg::Any::CwdRes,
      ..Default::default()
    },
  );
  ok_buf(response_buf)
}

fn op_stat(
  state: &ThreadSafeState,

  base: &msg::Base<'_>,
  data: Option<PinnedBuf>,
) -> CliOpResult {
  assert!(data.is_none());
  let inner = base.inner_as_stat().unwrap();

  let (filename, filename_) = resolve_path(inner.filename().unwrap())?;
  let lstat = inner.lstat();

  state.check_read(&filename_)?;

  blocking(base.sync(), move || {
    let builder = &mut FlatBufferBuilder::new();
    debug!("op_stat {} {}", filename.display(), lstat);
    let metadata = if lstat {
      fs::symlink_metadata(&filename)?
    } else {
      fs::metadata(&filename)?
    };

    let inner = msg::StatRes::create(
      builder,
      &msg::StatResArgs {
        is_file: metadata.is_file(),
        is_symlink: metadata.file_type().is_symlink(),
        len: metadata.len(),
        modified: to_seconds!(metadata.modified()),
        accessed: to_seconds!(metadata.accessed()),
        created: to_seconds!(metadata.created()),
        mode: get_mode(&metadata.permissions()),
        has_mode: cfg!(target_family = "unix"),
        ..Default::default()
      },
    );

    Ok(serialize_response(
      builder,
      msg::BaseArgs {
        inner: Some(inner.as_union_value()),
        inner_type: msg::Any::StatRes,
        ..Default::default()
      },
    ))
  })
}

fn op_read_dir(
  state: &ThreadSafeState,

  base: &msg::Base<'_>,
  data: Option<PinnedBuf>,
) -> CliOpResult {
  assert!(data.is_none());
  let inner = base.inner_as_read_dir().unwrap();
  let (path, path_) = resolve_path(inner.path().unwrap())?;

  state.check_read(&path_)?;

  blocking(base.sync(), move || {
    debug!("op_read_dir {}", path.display());
    let builder = &mut FlatBufferBuilder::new();
    let entries: Vec<_> = fs::read_dir(path)?
      .map(|entry| {
        let entry = entry.unwrap();
        let metadata = entry.metadata().unwrap();
        let file_type = metadata.file_type();
        let name = builder.create_string(entry.file_name().to_str().unwrap());

        msg::StatRes::create(
          builder,
          &msg::StatResArgs {
            is_file: file_type.is_file(),
            is_symlink: file_type.is_symlink(),
            len: metadata.len(),
            modified: to_seconds!(metadata.modified()),
            accessed: to_seconds!(metadata.accessed()),
            created: to_seconds!(metadata.created()),
            name: Some(name),
            mode: get_mode(&metadata.permissions()),
            has_mode: cfg!(target_family = "unix"),
          },
        )
      }).collect();

    let entries = builder.create_vector(&entries);
    let inner = msg::ReadDirRes::create(
      builder,
      &msg::ReadDirResArgs {
        entries: Some(entries),
      },
    );
    Ok(serialize_response(
      builder,
      msg::BaseArgs {
        inner: Some(inner.as_union_value()),
        inner_type: msg::Any::ReadDirRes,
        ..Default::default()
      },
    ))
  })
}

fn op_rename(
  state: &ThreadSafeState,

  base: &msg::Base<'_>,
  data: Option<PinnedBuf>,
) -> CliOpResult {
  assert!(data.is_none());
  let inner = base.inner_as_rename().unwrap();
  let (oldpath, _) = resolve_path(inner.oldpath().unwrap())?;
  let (newpath, newpath_) = resolve_path(inner.newpath().unwrap())?;

  state.check_write(&newpath_)?;

  blocking(base.sync(), move || {
    debug!("op_rename {} {}", oldpath.display(), newpath.display());
    fs::rename(&oldpath, &newpath)?;
    Ok(empty_buf())
  })
}

fn op_link(
  state: &ThreadSafeState,

  base: &msg::Base<'_>,
  data: Option<PinnedBuf>,
) -> CliOpResult {
  assert!(data.is_none());
  let inner = base.inner_as_link().unwrap();
  let (oldname, _) = resolve_path(inner.oldname().unwrap())?;
  let (newname, newname_) = resolve_path(inner.newname().unwrap())?;

  state.check_write(&newname_)?;

  blocking(base.sync(), move || {
    debug!("op_link {} {}", oldname.display(), newname.display());
    std::fs::hard_link(&oldname, &newname)?;
    Ok(empty_buf())
  })
}

fn op_symlink(
  state: &ThreadSafeState,

  base: &msg::Base<'_>,
  data: Option<PinnedBuf>,
) -> CliOpResult {
  assert!(data.is_none());
  let inner = base.inner_as_symlink().unwrap();
  let (oldname, _) = resolve_path(inner.oldname().unwrap())?;
  let (newname, newname_) = resolve_path(inner.newname().unwrap())?;

  state.check_write(&newname_)?;
  // TODO Use type for Windows.
  if cfg!(windows) {
    return Err(errors::new(ErrorKind::Other, "Not implemented".to_string()));
  }
  blocking(base.sync(), move || {
    debug!("op_symlink {} {}", oldname.display(), newname.display());
    #[cfg(any(unix))]
    std::os::unix::fs::symlink(&oldname, &newname)?;
    Ok(empty_buf())
  })
}

fn op_read_link(
  state: &ThreadSafeState,

  base: &msg::Base<'_>,
  data: Option<PinnedBuf>,
) -> CliOpResult {
  assert!(data.is_none());
  let inner = base.inner_as_readlink().unwrap();

  let (name, name_) = resolve_path(inner.name().unwrap())?;

  state.check_read(&name_)?;

  blocking(base.sync(), move || {
    debug!("op_read_link {}", name.display());
    let path = fs::read_link(&name)?;
    let builder = &mut FlatBufferBuilder::new();
    let path_off = builder.create_string(path.to_str().unwrap());
    let inner = msg::ReadlinkRes::create(
      builder,
      &msg::ReadlinkResArgs {
        path: Some(path_off),
      },
    );
    Ok(serialize_response(
      builder,
      msg::BaseArgs {
        inner: Some(inner.as_union_value()),
        inner_type: msg::Any::ReadlinkRes,
        ..Default::default()
      },
    ))
  })
}

fn op_repl_start(
  state: &ThreadSafeState,

  base: &msg::Base<'_>,
  data: Option<PinnedBuf>,
) -> CliOpResult {
  assert!(data.is_none());
  let inner = base.inner_as_repl_start().unwrap();

  let history_file = String::from(inner.history_file().unwrap());

  debug!("op_repl_start {}", history_file);
  let history_path = repl::history_path(&state.dir, &history_file);
  let repl = repl::Repl::new(history_path);
  let resource = resources::add_repl(repl);

  let builder = &mut FlatBufferBuilder::new();
  let inner = msg::ReplStartRes::create(
    builder,
    &msg::ReplStartResArgs { rid: resource.rid },
  );
  ok_buf(serialize_response(
    builder,
    msg::BaseArgs {
      inner: Some(inner.as_union_value()),
      inner_type: msg::Any::ReplStartRes,
      ..Default::default()
    },
  ))
}

fn op_repl_readline(
  _state: &ThreadSafeState,

  base: &msg::Base<'_>,
  data: Option<PinnedBuf>,
) -> CliOpResult {
  assert!(data.is_none());
  let inner = base.inner_as_repl_readline().unwrap();

  let rid = inner.rid();
  let prompt = inner.prompt().unwrap().to_owned();
  debug!("op_repl_readline {} {}", rid, prompt);

  blocking(base.sync(), move || {
    let repl = resources::get_repl(rid)?;
    let line = repl.lock().unwrap().readline(&prompt)?;

    let builder = &mut FlatBufferBuilder::new();
    let line_off = builder.create_string(&line);
    let inner = msg::ReplReadlineRes::create(
      builder,
      &msg::ReplReadlineResArgs {
        line: Some(line_off),
      },
    );
    Ok(serialize_response(
      builder,
      msg::BaseArgs {
        inner: Some(inner.as_union_value()),
        inner_type: msg::Any::ReplReadlineRes,
        ..Default::default()
      },
    ))
  })
}

fn op_truncate(
  state: &ThreadSafeState,

  base: &msg::Base<'_>,
  data: Option<PinnedBuf>,
) -> CliOpResult {
  assert!(data.is_none());

  let inner = base.inner_as_truncate().unwrap();
  let (filename, filename_) = resolve_path(inner.name().unwrap())?;
  let len = inner.len();

  state.check_write(&filename_)?;

  blocking(base.sync(), move || {
    debug!("op_truncate {} {}", filename_, len);
    let f = fs::OpenOptions::new().write(true).open(&filename)?;
    f.set_len(u64::from(len))?;
    Ok(empty_buf())
  })
}

fn op_utime(
  state: &ThreadSafeState,

  base: &msg::Base<'_>,
  data: Option<PinnedBuf>,
) -> CliOpResult {
  assert!(data.is_none());

  let inner = base.inner_as_utime().unwrap();
  let filename = String::from(inner.filename().unwrap());
  let atime = inner.atime();
  let mtime = inner.mtime();

  state.check_write(&filename)?;

  blocking(base.sync(), move || {
    debug!("op_utimes {} {} {}", filename, atime, mtime);
    utime::set_file_times(filename, atime, mtime)?;
    Ok(empty_buf())
  })
}

fn op_listen(
  state: &ThreadSafeState,

  base: &msg::Base<'_>,
  data: Option<PinnedBuf>,
) -> CliOpResult {
  assert!(data.is_none());

  let inner = base.inner_as_listen().unwrap();
  let network = inner.network().unwrap();
  assert_eq!(network, "tcp");
  let address = inner.address().unwrap();

  state.check_net(&address)?;

  let addr = resolve_addr(address).wait()?;
  let listener = TcpListener::bind(&addr)?;
  let resource = resources::add_tcp_listener(listener);

  let builder = &mut FlatBufferBuilder::new();
  let inner =
    msg::ListenRes::create(builder, &msg::ListenResArgs { rid: resource.rid });
  let response_buf = serialize_response(
    builder,
    msg::BaseArgs {
      inner: Some(inner.as_union_value()),
      inner_type: msg::Any::ListenRes,
      ..Default::default()
    },
  );
  ok_buf(response_buf)
}

fn new_conn(tcp_stream: TcpStream) -> DenoResult<Buf> {
  let tcp_stream_resource = resources::add_tcp_stream(tcp_stream);
  // TODO forward socket_addr to client.

  let builder = &mut FlatBufferBuilder::new();
  let inner = msg::NewConn::create(
    builder,
    &msg::NewConnArgs {
      rid: tcp_stream_resource.rid,
      ..Default::default()
    },
  );
  Ok(serialize_response(
    builder,
    msg::BaseArgs {
      inner: Some(inner.as_union_value()),
      inner_type: msg::Any::NewConn,
      ..Default::default()
    },
  ))
}

fn op_accept(
  _state: &ThreadSafeState,

  base: &msg::Base<'_>,
  data: Option<PinnedBuf>,
) -> CliOpResult {
  assert!(data.is_none());

  let inner = base.inner_as_accept().unwrap();
  let server_rid = inner.rid();

  match resources::lookup(server_rid) {
    None => Err(errors::bad_resource()),
    Some(server_resource) => {
      let op = tokio_util::accept(server_resource)
        .map_err(DenoError::from)
        .and_then(move |(tcp_stream, _socket_addr)| new_conn(tcp_stream));
      if base.sync() {
        let buf = op.wait()?;
        Ok(Op::Sync(buf))
      } else {
        Ok(Op::Async(Box::new(op)))
      }
    }
  }
}

fn op_dial(
  state: &ThreadSafeState,

  base: &msg::Base<'_>,
  data: Option<PinnedBuf>,
) -> CliOpResult {
  assert!(data.is_none());

  let inner = base.inner_as_dial().unwrap();
  let network = inner.network().unwrap();
  assert_eq!(network, "tcp"); // TODO Support others.
  let address = inner.address().unwrap();

  state.check_net(&address)?;

  let op =
    resolve_addr(address)
      .map_err(DenoError::from)
      .and_then(move |addr| {
        TcpStream::connect(&addr)
          .map_err(DenoError::from)
          .and_then(new_conn)
      });
  if base.sync() {
    let buf = op.wait()?;
    Ok(Op::Sync(buf))
  } else {
    Ok(Op::Async(Box::new(op)))
  }
}

fn op_metrics(
  state: &ThreadSafeState,

  _base: &msg::Base<'_>,
  data: Option<PinnedBuf>,
) -> CliOpResult {
  assert!(data.is_none());

  let builder = &mut FlatBufferBuilder::new();
  let inner = msg::MetricsRes::create(
    builder,
    &msg::MetricsResArgs::from(&state.metrics),
  );
  ok_buf(serialize_response(
    builder,
    msg::BaseArgs {
      inner: Some(inner.as_union_value()),
      inner_type: msg::Any::MetricsRes,
      ..Default::default()
    },
  ))
}

fn op_resources(
  _state: &ThreadSafeState,

  _base: &msg::Base<'_>,
  data: Option<PinnedBuf>,
) -> CliOpResult {
  assert!(data.is_none());

  let builder = &mut FlatBufferBuilder::new();
  let serialized_resources = table_entries();

  let res: Vec<_> = serialized_resources
    .iter()
    .map(|(key, value)| {
      let repr = builder.create_string(value);

      msg::Resource::create(
        builder,
        &msg::ResourceArgs {
          rid: *key,
          repr: Some(repr),
        },
      )
    }).collect();

  let resources = builder.create_vector(&res);
  let inner = msg::ResourcesRes::create(
    builder,
    &msg::ResourcesResArgs {
      resources: Some(resources),
    },
  );

  ok_buf(serialize_response(
    builder,
    msg::BaseArgs {
      inner: Some(inner.as_union_value()),
      inner_type: msg::Any::ResourcesRes,
      ..Default::default()
    },
  ))
}

fn subprocess_stdio_map(v: msg::ProcessStdio) -> std::process::Stdio {
  match v {
    msg::ProcessStdio::Inherit => std::process::Stdio::inherit(),
    msg::ProcessStdio::Piped => std::process::Stdio::piped(),
    msg::ProcessStdio::Null => std::process::Stdio::null(),
  }
}

fn op_run(
  state: &ThreadSafeState,

  base: &msg::Base<'_>,
  data: Option<PinnedBuf>,
) -> CliOpResult {
  if !base.sync() {
    return Err(errors::no_async_support());
  }

  state.check_run()?;

  assert!(data.is_none());
  let inner = base.inner_as_run().unwrap();
  let args = inner.args().unwrap();
  let env = inner.env().unwrap();
  let cwd = inner.cwd();

  let mut c = Command::new(args.get(0));
  (1..args.len()).for_each(|i| {
    let arg = args.get(i);
    c.arg(arg);
  });
  cwd.map(|d| c.current_dir(d));
  (0..env.len()).for_each(|i| {
    let entry = env.get(i);
    c.env(entry.key().unwrap(), entry.value().unwrap());
  });

  c.stdin(subprocess_stdio_map(inner.stdin()));
  c.stdout(subprocess_stdio_map(inner.stdout()));
  c.stderr(subprocess_stdio_map(inner.stderr()));

  // Spawn the command.
  let child = c.spawn_async().map_err(DenoError::from)?;

  let pid = child.id();
  let resources = resources::add_child(child);

  let mut res_args = msg::RunResArgs {
    rid: resources.child_rid,
    pid,
    ..Default::default()
  };

  if let Some(stdin_rid) = resources.stdin_rid {
    res_args.stdin_rid = stdin_rid;
  }
  if let Some(stdout_rid) = resources.stdout_rid {
    res_args.stdout_rid = stdout_rid;
  }
  if let Some(stderr_rid) = resources.stderr_rid {
    res_args.stderr_rid = stderr_rid;
  }

  let builder = &mut FlatBufferBuilder::new();
  let inner = msg::RunRes::create(builder, &res_args);
  Ok(Op::Sync(serialize_response(
    builder,
    msg::BaseArgs {
      inner: Some(inner.as_union_value()),
      inner_type: msg::Any::RunRes,
      ..Default::default()
    },
  )))
}

fn op_run_status(
  state: &ThreadSafeState,

  base: &msg::Base<'_>,
  data: Option<PinnedBuf>,
) -> CliOpResult {
  assert!(data.is_none());

  let inner = base.inner_as_run_status().unwrap();
  let rid = inner.rid();

  state.check_run()?;

  let future = resources::child_status(rid)?;

  let future = future.and_then(move |run_status| {
    let code = run_status.code();

    #[cfg(unix)]
    let signal = run_status.signal();
    #[cfg(not(unix))]
    let signal = None;

    code
      .or(signal)
      .expect("Should have either an exit code or a signal.");
    let got_signal = signal.is_some();

    let builder = &mut FlatBufferBuilder::new();
    let inner = msg::RunStatusRes::create(
      builder,
      &msg::RunStatusResArgs {
        got_signal,
        exit_code: code.unwrap_or(-1),
        exit_signal: signal.unwrap_or(-1),
      },
    );
    Ok(serialize_response(
      builder,
      msg::BaseArgs {
        inner: Some(inner.as_union_value()),
        inner_type: msg::Any::RunStatusRes,
        ..Default::default()
      },
    ))
  });
  if base.sync() {
    let buf = future.wait()?;
    Ok(Op::Sync(buf))
  } else {
    Ok(Op::Async(Box::new(future)))
  }
}

struct GetMessageFuture {
  pub state: ThreadSafeState,
}

impl Future for GetMessageFuture {
  type Item = Option<Buf>;
  type Error = ();

  fn poll(&mut self) -> Result<Async<Self::Item>, Self::Error> {
    let mut wc = self.state.worker_channels.lock().unwrap();
    wc.1
      .poll()
      .map_err(|err| panic!("worker_channel recv err {:?}", err))
  }
}

/// Get message from host as guest worker
fn op_worker_get_message(
  state: &ThreadSafeState,
  base: &msg::Base<'_>,
  data: Option<PinnedBuf>,
) -> CliOpResult {
  if base.sync() {
    return Err(errors::no_sync_support());
  }
  assert!(data.is_none());

  let op = GetMessageFuture {
    state: state.clone(),
  };
  let op = op.map_err(move |_| -> DenoError { unimplemented!() });
  let op = op.and_then(move |maybe_buf| -> DenoResult<Buf> {
    debug!("op_worker_get_message");
    let builder = &mut FlatBufferBuilder::new();

    let data = maybe_buf.as_ref().map(|buf| builder.create_vector(buf));
    let inner = msg::WorkerGetMessageRes::create(
      builder,
      &msg::WorkerGetMessageResArgs { data },
    );
    Ok(serialize_response(
      builder,
      msg::BaseArgs {
        inner: Some(inner.as_union_value()),
        inner_type: msg::Any::WorkerGetMessageRes,
        ..Default::default()
      },
    ))
  });
  Ok(Op::Async(Box::new(op)))
}

/// Post message to host as guest worker
fn op_worker_post_message(
  state: &ThreadSafeState,

  _base: &msg::Base<'_>,
  data: Option<PinnedBuf>,
) -> CliOpResult {
  let d = Vec::from(data.unwrap().as_ref()).into_boxed_slice();

  let tx = {
    let wc = state.worker_channels.lock().unwrap();
    wc.0.clone()
  };
  tx.send(d)
    .wait()
    .map_err(|e| errors::new(ErrorKind::Other, e.to_string()))?;
  let builder = &mut FlatBufferBuilder::new();

  ok_buf(serialize_response(
    builder,
    msg::BaseArgs {
      ..Default::default()
    },
  ))
}

/// Create worker as the host
fn op_create_worker(
  state: &ThreadSafeState,

  base: &msg::Base<'_>,
  data: Option<PinnedBuf>,
) -> CliOpResult {
  assert!(data.is_none());

  let inner = base.inner_as_create_worker().unwrap();
  let specifier = inner.specifier().unwrap();

  let parent_state = state.clone();

  let child_state = ThreadSafeState::new(
    parent_state.flags.clone(),
    parent_state.argv.clone(),
    op_selector_std,
    parent_state.progress.clone(),
  );
  let rid = child_state.resource.rid;
  let name = format!("USER-WORKER-{}", specifier);

  let mut worker =
    Worker::new(name, startup_data::deno_isolate_init(), child_state);
  js_check(worker.execute("denoMain()"));
  js_check(worker.execute("workerMain()"));

  let specifier_url = root_specifier_to_url(specifier)?;

  let op = worker
    .execute_mod_async(&specifier_url, false)
    .and_then(move |()| {
      let mut workers_tl = parent_state.workers.lock().unwrap();
      workers_tl.insert(rid, worker.shared());
      let builder = &mut FlatBufferBuilder::new();
      let msg_inner = msg::CreateWorkerRes::create(
        builder,
        &msg::CreateWorkerResArgs { rid },
      );
      Ok(serialize_response(
        builder,
        msg::BaseArgs {
          inner: Some(msg_inner.as_union_value()),
          inner_type: msg::Any::CreateWorkerRes,
          ..Default::default()
        },
      ))
    }).map_err(|err| match err {
      errors::RustOrJsError::Js(_) => errors::worker_init_failed(),
      errors::RustOrJsError::Rust(err) => err,
    }).map_err(DenoError::from);

  let result = op.wait()?;
  Ok(Op::Sync(result))
}

/// Return when the worker closes
fn op_host_get_worker_closed(
  state: &ThreadSafeState,

  base: &msg::Base<'_>,
  data: Option<PinnedBuf>,
) -> CliOpResult {
  if base.sync() {
    return Err(errors::no_sync_support());
  }
  assert!(data.is_none());

  let inner = base.inner_as_host_get_worker_closed().unwrap();
  let rid = inner.rid();
  let state = state.clone();

  let shared_worker_future = {
    let workers_tl = state.workers.lock().unwrap();
    let worker = workers_tl.get(&rid).unwrap();
    worker.clone()
  };

  let op = Box::new(shared_worker_future.then(move |_result| {
    let builder = &mut FlatBufferBuilder::new();

    Ok(serialize_response(
      builder,
      msg::BaseArgs {
        ..Default::default()
      },
    ))
  }));
  Ok(Op::Async(Box::new(op)))
}

/// Get message from guest worker as host
fn op_host_get_message(
  _state: &ThreadSafeState,

  base: &msg::Base<'_>,
  data: Option<PinnedBuf>,
) -> CliOpResult {
  if base.sync() {
    return Err(errors::no_sync_support());
  }
  assert!(data.is_none());

  let inner = base.inner_as_host_get_message().unwrap();
  let rid = inner.rid();

  let op = resources::get_message_from_worker(rid);
  let op = op.map_err(move |_| -> DenoError { unimplemented!() });
  let op = op.and_then(move |maybe_buf| -> DenoResult<Buf> {
    let builder = &mut FlatBufferBuilder::new();

    let data = maybe_buf.as_ref().map(|buf| builder.create_vector(buf));
    let msg_inner = msg::HostGetMessageRes::create(
      builder,
      &msg::HostGetMessageResArgs { data },
    );
    Ok(serialize_response(
      builder,
      msg::BaseArgs {
        inner: Some(msg_inner.as_union_value()),
        inner_type: msg::Any::HostGetMessageRes,
        ..Default::default()
      },
    ))
  });
  Ok(Op::Async(Box::new(op)))
}

/// Post message to guest worker as host
fn op_host_post_message(
  _state: &ThreadSafeState,

  base: &msg::Base<'_>,
  data: Option<PinnedBuf>,
) -> CliOpResult {
  let inner = base.inner_as_host_post_message().unwrap();
  let rid = inner.rid();

  let d = Vec::from(data.unwrap().as_ref()).into_boxed_slice();

  resources::post_message_to_worker(rid, d)
    .wait()
    .map_err(|e| errors::new(ErrorKind::Other, e.to_string()))?;
  let builder = &mut FlatBufferBuilder::new();

  ok_buf(serialize_response(
    builder,
    msg::BaseArgs {
      ..Default::default()
    },
  ))
}

fn op_get_random_values(
<<<<<<< HEAD
  _state: &ThreadSafeState,

  _base: &msg::Base<'_>,
  data: Option<PinnedBuf>,
) -> CliOpResult {
  thread_rng().fill(&mut data.unwrap()[..]);
  ok_buf(empty_buf())
=======
  state: &ThreadSafeState,
  _base: &msg::Base<'_>,
  data: Option<PinnedBuf>,
) -> Box<OpWithError> {
  if let Some(ref seeded_rng) = state.seeded_rng {
    let mut rng = seeded_rng.lock().unwrap();
    rng.fill(&mut data.unwrap()[..]);
  } else {
    let mut rng = thread_rng();
    rng.fill(&mut data.unwrap()[..]);
  }

  Box::new(ok_future(empty_buf()))
>>>>>>> d82c1991
}<|MERGE_RESOLUTION|>--- conflicted
+++ resolved
@@ -254,7 +254,6 @@
 // nanoseconds are rounded on 2ms.
 fn op_now(
   state: &ThreadSafeState,
-
   _base: &msg::Base<'_>,
   data: Option<PinnedBuf>,
 ) -> CliOpResult {
@@ -326,7 +325,6 @@
 
 fn op_start(
   state: &ThreadSafeState,
-
   _base: &msg::Base<'_>,
   data: Option<PinnedBuf>,
 ) -> CliOpResult {
@@ -388,7 +386,6 @@
 
 fn op_format_error(
   state: &ThreadSafeState,
-
   base: &msg::Base<'_>,
   data: Option<PinnedBuf>,
 ) -> CliOpResult {
@@ -445,7 +442,6 @@
 
 fn op_cache(
   state: &ThreadSafeState,
-
   base: &msg::Base<'_>,
   data: Option<PinnedBuf>,
 ) -> CliOpResult {
@@ -486,7 +482,6 @@
 // https://github.com/denoland/deno/blob/golang/os.go#L100-L154
 fn op_fetch_module_meta_data(
   state: &ThreadSafeState,
-
   base: &msg::Base<'_>,
   data: Option<PinnedBuf>,
 ) -> CliOpResult {
@@ -556,7 +551,6 @@
 
 fn op_chdir(
   _state: &ThreadSafeState,
-
   base: &msg::Base<'_>,
   data: Option<PinnedBuf>,
 ) -> CliOpResult {
@@ -584,7 +578,6 @@
 
 fn op_global_timer(
   state: &ThreadSafeState,
-
   base: &msg::Base<'_>,
   data: Option<PinnedBuf>,
 ) -> CliOpResult {
@@ -619,7 +612,6 @@
 
 fn op_set_env(
   state: &ThreadSafeState,
-
   base: &msg::Base<'_>,
   data: Option<PinnedBuf>,
 ) -> CliOpResult {
@@ -634,7 +626,6 @@
 
 fn op_env(
   state: &ThreadSafeState,
-
   _base: &msg::Base<'_>,
   data: Option<PinnedBuf>,
 ) -> CliOpResult {
@@ -664,7 +655,6 @@
 
 fn op_permissions(
   state: &ThreadSafeState,
-
   _base: &msg::Base<'_>,
   data: Option<PinnedBuf>,
 ) -> CliOpResult {
@@ -695,7 +685,6 @@
 
 fn op_revoke_permission(
   state: &ThreadSafeState,
-
   base: &msg::Base<'_>,
   data: Option<PinnedBuf>,
 ) -> CliOpResult {
@@ -716,7 +705,6 @@
 
 fn op_fetch(
   state: &ThreadSafeState,
-
   base: &msg::Base<'_>,
   data: Option<PinnedBuf>,
 ) -> CliOpResult {
@@ -849,7 +837,6 @@
 
 fn op_mkdir(
   state: &ThreadSafeState,
-
   base: &msg::Base<'_>,
   data: Option<PinnedBuf>,
 ) -> CliOpResult {
@@ -870,7 +857,6 @@
 
 fn op_chmod(
   state: &ThreadSafeState,
-
   base: &msg::Base<'_>,
   data: Option<PinnedBuf>,
 ) -> CliOpResult {
@@ -897,7 +883,6 @@
 
 fn op_chown(
   state: &ThreadSafeState,
-
   base: &msg::Base<'_>,
   data: Option<PinnedBuf>,
 ) -> CliOpResult {
@@ -920,7 +905,6 @@
 
 fn op_open(
   state: &ThreadSafeState,
-
   base: &msg::Base<'_>,
   data: Option<PinnedBuf>,
 ) -> CliOpResult {
@@ -1006,7 +990,6 @@
 
 fn op_close(
   _state: &ThreadSafeState,
-
   base: &msg::Base<'_>,
   data: Option<PinnedBuf>,
 ) -> CliOpResult {
@@ -1024,7 +1007,6 @@
 
 fn op_kill(
   _state: &ThreadSafeState,
-
   base: &msg::Base<'_>,
   data: Option<PinnedBuf>,
 ) -> CliOpResult {
@@ -1040,7 +1022,6 @@
 
 fn op_shutdown(
   _state: &ThreadSafeState,
-
   base: &msg::Base<'_>,
   data: Option<PinnedBuf>,
 ) -> CliOpResult {
@@ -1067,7 +1048,6 @@
 
 fn op_read(
   _state: &ThreadSafeState,
-
   base: &msg::Base<'_>,
   data: Option<PinnedBuf>,
 ) -> CliOpResult {
@@ -1109,7 +1089,6 @@
 
 fn op_write(
   _state: &ThreadSafeState,
-
   base: &msg::Base<'_>,
   data: Option<PinnedBuf>,
 ) -> CliOpResult {
@@ -1150,7 +1129,6 @@
 
 fn op_seek(
   _state: &ThreadSafeState,
-
   base: &msg::Base<'_>,
   data: Option<PinnedBuf>,
 ) -> CliOpResult {
@@ -1177,7 +1155,6 @@
 
 fn op_remove(
   state: &ThreadSafeState,
-
   base: &msg::Base<'_>,
   data: Option<PinnedBuf>,
 ) -> CliOpResult {
@@ -1204,7 +1181,6 @@
 
 fn op_copy_file(
   state: &ThreadSafeState,
-
   base: &msg::Base<'_>,
   data: Option<PinnedBuf>,
 ) -> CliOpResult {
@@ -1279,7 +1255,6 @@
 
 fn op_stat(
   state: &ThreadSafeState,
-
   base: &msg::Base<'_>,
   data: Option<PinnedBuf>,
 ) -> CliOpResult {
@@ -1328,7 +1303,6 @@
 
 fn op_read_dir(
   state: &ThreadSafeState,
-
   base: &msg::Base<'_>,
   data: Option<PinnedBuf>,
 ) -> CliOpResult {
@@ -1384,7 +1358,6 @@
 
 fn op_rename(
   state: &ThreadSafeState,
-
   base: &msg::Base<'_>,
   data: Option<PinnedBuf>,
 ) -> CliOpResult {
@@ -1404,7 +1377,6 @@
 
 fn op_link(
   state: &ThreadSafeState,
-
   base: &msg::Base<'_>,
   data: Option<PinnedBuf>,
 ) -> CliOpResult {
@@ -1424,7 +1396,6 @@
 
 fn op_symlink(
   state: &ThreadSafeState,
-
   base: &msg::Base<'_>,
   data: Option<PinnedBuf>,
 ) -> CliOpResult {
@@ -1448,7 +1419,6 @@
 
 fn op_read_link(
   state: &ThreadSafeState,
-
   base: &msg::Base<'_>,
   data: Option<PinnedBuf>,
 ) -> CliOpResult {
@@ -1483,7 +1453,6 @@
 
 fn op_repl_start(
   state: &ThreadSafeState,
-
   base: &msg::Base<'_>,
   data: Option<PinnedBuf>,
 ) -> CliOpResult {
@@ -1514,7 +1483,6 @@
 
 fn op_repl_readline(
   _state: &ThreadSafeState,
-
   base: &msg::Base<'_>,
   data: Option<PinnedBuf>,
 ) -> CliOpResult {
@@ -1550,7 +1518,6 @@
 
 fn op_truncate(
   state: &ThreadSafeState,
-
   base: &msg::Base<'_>,
   data: Option<PinnedBuf>,
 ) -> CliOpResult {
@@ -1572,7 +1539,6 @@
 
 fn op_utime(
   state: &ThreadSafeState,
-
   base: &msg::Base<'_>,
   data: Option<PinnedBuf>,
 ) -> CliOpResult {
@@ -1594,7 +1560,6 @@
 
 fn op_listen(
   state: &ThreadSafeState,
-
   base: &msg::Base<'_>,
   data: Option<PinnedBuf>,
 ) -> CliOpResult {
@@ -1649,7 +1614,6 @@
 
 fn op_accept(
   _state: &ThreadSafeState,
-
   base: &msg::Base<'_>,
   data: Option<PinnedBuf>,
 ) -> CliOpResult {
@@ -1676,7 +1640,6 @@
 
 fn op_dial(
   state: &ThreadSafeState,
-
   base: &msg::Base<'_>,
   data: Option<PinnedBuf>,
 ) -> CliOpResult {
@@ -1730,7 +1693,6 @@
 
 fn op_resources(
   _state: &ThreadSafeState,
-
   _base: &msg::Base<'_>,
   data: Option<PinnedBuf>,
 ) -> CliOpResult {
@@ -1781,7 +1743,6 @@
 
 fn op_run(
   state: &ThreadSafeState,
-
   base: &msg::Base<'_>,
   data: Option<PinnedBuf>,
 ) -> CliOpResult {
@@ -1848,7 +1809,6 @@
 
 fn op_run_status(
   state: &ThreadSafeState,
-
   base: &msg::Base<'_>,
   data: Option<PinnedBuf>,
 ) -> CliOpResult {
@@ -1955,7 +1915,6 @@
 /// Post message to host as guest worker
 fn op_worker_post_message(
   state: &ThreadSafeState,
-
   _base: &msg::Base<'_>,
   data: Option<PinnedBuf>,
 ) -> CliOpResult {
@@ -1981,7 +1940,6 @@
 /// Create worker as the host
 fn op_create_worker(
   state: &ThreadSafeState,
-
   base: &msg::Base<'_>,
   data: Option<PinnedBuf>,
 ) -> CliOpResult {
@@ -2038,7 +1996,6 @@
 /// Return when the worker closes
 fn op_host_get_worker_closed(
   state: &ThreadSafeState,
-
   base: &msg::Base<'_>,
   data: Option<PinnedBuf>,
 ) -> CliOpResult {
@@ -2073,7 +2030,6 @@
 /// Get message from guest worker as host
 fn op_host_get_message(
   _state: &ThreadSafeState,
-
   base: &msg::Base<'_>,
   data: Option<PinnedBuf>,
 ) -> CliOpResult {
@@ -2110,7 +2066,6 @@
 /// Post message to guest worker as host
 fn op_host_post_message(
   _state: &ThreadSafeState,
-
   base: &msg::Base<'_>,
   data: Option<PinnedBuf>,
 ) -> CliOpResult {
@@ -2133,19 +2088,10 @@
 }
 
 fn op_get_random_values(
-<<<<<<< HEAD
-  _state: &ThreadSafeState,
-
+  state: &ThreadSafeState,
   _base: &msg::Base<'_>,
   data: Option<PinnedBuf>,
 ) -> CliOpResult {
-  thread_rng().fill(&mut data.unwrap()[..]);
-  ok_buf(empty_buf())
-=======
-  state: &ThreadSafeState,
-  _base: &msg::Base<'_>,
-  data: Option<PinnedBuf>,
-) -> Box<OpWithError> {
   if let Some(ref seeded_rng) = state.seeded_rng {
     let mut rng = seeded_rng.lock().unwrap();
     rng.fill(&mut data.unwrap()[..]);
@@ -2154,6 +2100,5 @@
     rng.fill(&mut data.unwrap()[..]);
   }
 
-  Box::new(ok_future(empty_buf()))
->>>>>>> d82c1991
+  ok_buf(empty_buf())
 }