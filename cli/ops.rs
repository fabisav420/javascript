// Copyright 2018-2019 the Deno authors. All rights reserved. MIT license.
use atty;
use crate::ansi;
use crate::deno_dir::resolve_path;
use crate::dispatch_minimal::dispatch_minimal;
use crate::dispatch_minimal::parse_min_record;
use crate::errors;
use crate::errors::{DenoError, DenoResult, ErrorKind};
use crate::fs as deno_fs;
use crate::http_util;
use crate::js_errors::apply_source_map;
use crate::js_errors::JSErrorColor;
use crate::msg;
use crate::msg_util;
use crate::rand;
use crate::repl;
use crate::resolve_addr::resolve_addr;
use crate::resources;
use crate::resources::table_entries;
use crate::resources::Resource;
use crate::signal::kill;
use crate::startup_data;
use crate::state::ThreadSafeState;
use crate::tokio_util;
use crate::tokio_write;
use crate::version;
use crate::worker::Worker;
use deno::js_check;
use deno::Buf;
use deno::CoreOp;
use deno::JSError;
use deno::Loader;
use deno::ModuleSpecifier;
use deno::Op;
use deno::OpResult;
use deno::PinnedBuf;
use flatbuffers::FlatBufferBuilder;
use futures;
use futures::Async;
use futures::Poll;
use futures::Sink;
use futures::Stream;
use hyper;
use hyper::rt::Future;
use rand::{thread_rng, Rng};
use remove_dir_all::remove_dir_all;
use std;
use std::convert::From;
use std::fs;
use std::net::Shutdown;
use std::path::PathBuf;
use std::process::Command;
use std::time::{Duration, Instant, UNIX_EPOCH};
use tokio;
use tokio::net::TcpListener;
use tokio::net::TcpStream;
use tokio_process::CommandExt;
use tokio_threadpool;
use utime;

#[cfg(unix)]
use std::os::unix::fs::PermissionsExt;
#[cfg(unix)]
use std::os::unix::process::ExitStatusExt;

type CliOpResult = OpResult<DenoError>;

type CliDispatchFn =
  fn(state: &ThreadSafeState, base: &msg::Base<'_>, data: Option<PinnedBuf>)
    -> CliOpResult;

pub type OpSelector = fn(inner_type: msg::Any) -> Option<CliDispatchFn>;

#[inline]
fn empty_buf() -> Buf {
  Box::new([])
}

pub fn dispatch_all(
  state: &ThreadSafeState,
  control: &[u8],
  zero_copy: Option<PinnedBuf>,
  op_selector: OpSelector,
) -> CoreOp {
  let bytes_sent_control = control.len();
  let bytes_sent_zero_copy = zero_copy.as_ref().map(|b| b.len()).unwrap_or(0);
  let op = if let Some(min_record) = parse_min_record(control) {
    dispatch_minimal(state, min_record, zero_copy)
  } else {
    dispatch_all_legacy(state, control, zero_copy, op_selector)
  };
  state.metrics_op_dispatched(bytes_sent_control, bytes_sent_zero_copy);
  op
}

/// Processes raw messages from JavaScript.
/// This functions invoked every time Deno.core.dispatch() is called.
/// control corresponds to the first argument of Deno.core.dispatch().
/// data corresponds to the second argument of Deno.core.dispatch().
pub fn dispatch_all_legacy(
  state: &ThreadSafeState,
  control: &[u8],
  zero_copy: Option<PinnedBuf>,
  op_selector: OpSelector,
) -> CoreOp {
  let base = msg::get_root_as_base(&control);
  let inner_type = base.inner_type();
  let is_sync = base.sync();
  let cmd_id = base.cmd_id();

  debug!(
    "msg_from_js {} sync {}",
    msg::enum_name_any(inner_type),
    is_sync
  );

  let op_func: CliDispatchFn = match op_selector(inner_type) {
    Some(v) => v,
    None => panic!("Unhandled message {}", msg::enum_name_any(inner_type)),
  };

  let op_result = op_func(state, &base, zero_copy);

  let state = state.clone();

  match op_result {
    Ok(Op::Sync(buf)) => {
      state.metrics_op_completed(buf.len());
      Op::Sync(buf)
    }
    Ok(Op::Async(fut)) => {
      let result_fut = Box::new(
        fut.or_else(move |err: DenoError| -> Result<Buf, ()> {
          debug!("op err {}", err);
          // No matter whether we got an Err or Ok, we want a serialized message to
          // send back. So transform the DenoError into a Buf.
          let builder = &mut FlatBufferBuilder::new();
          let errmsg_offset = builder.create_string(&format!("{}", err));
          Ok(serialize_response(
            cmd_id,
            builder,
            msg::BaseArgs {
              error: Some(errmsg_offset),
              error_kind: err.kind(),
              ..Default::default()
            },
          ))
        }).and_then(move |buf: Buf| -> Result<Buf, ()> {
          // Handle empty responses. For sync responses we just want
          // to send null. For async we want to send a small message
          // with the cmd_id.
          let buf = if buf.len() > 0 {
            buf
          } else {
            let builder = &mut FlatBufferBuilder::new();
            serialize_response(
              cmd_id,
              builder,
              msg::BaseArgs {
                ..Default::default()
              },
            )
          };
          state.metrics_op_completed(buf.len());
          Ok(buf)
        }).map_err(|err| panic!("unexpected error {:?}", err)),
      );
      Op::Async(result_fut)
    }
    Err(err) => {
      debug!("op err {}", err);
      // No matter whether we got an Err or Ok, we want a serialized message to
      // send back. So transform the DenoError into a Buf.
      let builder = &mut FlatBufferBuilder::new();
      let errmsg_offset = builder.create_string(&format!("{}", err));
      let response_buf = serialize_response(
        cmd_id,
        builder,
        msg::BaseArgs {
          error: Some(errmsg_offset),
          error_kind: err.kind(),
          ..Default::default()
        },
      );
      state.metrics_op_completed(response_buf.len());
      Op::Sync(response_buf)
    }
  }
}

/// Standard ops set for most isolates
pub fn op_selector_std(inner_type: msg::Any) -> Option<CliDispatchFn> {
  match inner_type {
    msg::Any::Accept => Some(op_accept),
    msg::Any::Cache => Some(op_cache),
    msg::Any::Chdir => Some(op_chdir),
    msg::Any::Chmod => Some(op_chmod),
    msg::Any::Chown => Some(op_chown),
    msg::Any::Close => Some(op_close),
    msg::Any::CopyFile => Some(op_copy_file),
    msg::Any::CreateWorker => Some(op_create_worker),
    msg::Any::Cwd => Some(op_cwd),
    msg::Any::Dial => Some(op_dial),
    msg::Any::Environ => Some(op_env),
    msg::Any::Exit => Some(op_exit),
    msg::Any::Fetch => Some(op_fetch),
    msg::Any::FetchModuleMetaData => Some(op_fetch_module_meta_data),
    msg::Any::FormatError => Some(op_format_error),
    msg::Any::GetRandomValues => Some(op_get_random_values),
    msg::Any::GlobalTimer => Some(op_global_timer),
    msg::Any::GlobalTimerStop => Some(op_global_timer_stop),
    msg::Any::HostGetMessage => Some(op_host_get_message),
    msg::Any::HostGetWorkerClosed => Some(op_host_get_worker_closed),
    msg::Any::HostPostMessage => Some(op_host_post_message),
    msg::Any::IsTTY => Some(op_is_tty),
    msg::Any::Kill => Some(op_kill),
    msg::Any::Link => Some(op_link),
    msg::Any::Listen => Some(op_listen),
    msg::Any::MakeTempDir => Some(op_make_temp_dir),
    msg::Any::Metrics => Some(op_metrics),
    msg::Any::Mkdir => Some(op_mkdir),
    msg::Any::Now => Some(op_now),
    msg::Any::Open => Some(op_open),
    msg::Any::PermissionRevoke => Some(op_revoke_permission),
    msg::Any::Permissions => Some(op_permissions),
    msg::Any::Read => Some(op_read),
    msg::Any::ReadDir => Some(op_read_dir),
    msg::Any::Readlink => Some(op_read_link),
    msg::Any::Remove => Some(op_remove),
    msg::Any::Rename => Some(op_rename),
    msg::Any::ReplReadline => Some(op_repl_readline),
    msg::Any::ReplStart => Some(op_repl_start),
    msg::Any::Resources => Some(op_resources),
    msg::Any::Run => Some(op_run),
    msg::Any::RunStatus => Some(op_run_status),
    msg::Any::Seek => Some(op_seek),
    msg::Any::SetEnv => Some(op_set_env),
    msg::Any::Shutdown => Some(op_shutdown),
    msg::Any::Start => Some(op_start),
    msg::Any::Stat => Some(op_stat),
    msg::Any::Symlink => Some(op_symlink),
    msg::Any::Truncate => Some(op_truncate),
    msg::Any::Utime => Some(op_utime),
    msg::Any::Write => Some(op_write),

    // TODO(ry) split these out so that only the appropriate Workers can access
    // them.
    msg::Any::WorkerGetMessage => Some(op_worker_get_message),
    msg::Any::WorkerPostMessage => Some(op_worker_post_message),

    _ => None,
  }
}

// Returns a milliseconds and nanoseconds subsec
// since the start time of the deno runtime.
// If the High precision flag is not set, the
// nanoseconds are rounded on 2ms.
fn op_now(
  state: &ThreadSafeState,
  base: &msg::Base<'_>,
  data: Option<PinnedBuf>,
) -> CliOpResult {
  assert!(data.is_none());
  let seconds = state.start_time.elapsed().as_secs();
  let mut subsec_nanos = state.start_time.elapsed().subsec_nanos();
  let reduced_time_precision = 2_000_000; // 2ms in nanoseconds

  // If the permission is not enabled
  // Round the nano result on 2 milliseconds
  // see: https://developer.mozilla.org/en-US/docs/Web/API/DOMHighResTimeStamp#Reduced_time_precision
  if !state.permissions.allows_hrtime() {
    subsec_nanos -= subsec_nanos % reduced_time_precision
  }

  let builder = &mut FlatBufferBuilder::new();
  let inner = msg::NowRes::create(
    builder,
    &msg::NowResArgs {
      seconds,
      subsec_nanos,
    },
  );

  ok_buf(serialize_response(
    base.cmd_id(),
    builder,
    msg::BaseArgs {
      inner: Some(inner.as_union_value()),
      inner_type: msg::Any::NowRes,
      ..Default::default()
    },
  ))
}

fn op_is_tty(
  _state: &ThreadSafeState,
  base: &msg::Base<'_>,
  _data: Option<PinnedBuf>,
) -> CliOpResult {
  let builder = &mut FlatBufferBuilder::new();
  let inner = msg::IsTTYRes::create(
    builder,
    &msg::IsTTYResArgs {
      stdin: atty::is(atty::Stream::Stdin),
      stdout: atty::is(atty::Stream::Stdout),
      stderr: atty::is(atty::Stream::Stderr),
    },
  );
  ok_buf(serialize_response(
    base.cmd_id(),
    builder,
    msg::BaseArgs {
      inner: Some(inner.as_union_value()),
      inner_type: msg::Any::IsTTYRes,
      ..Default::default()
    },
  ))
}

fn op_exit(
  _state: &ThreadSafeState,
  base: &msg::Base<'_>,
  _data: Option<PinnedBuf>,
) -> CliOpResult {
  let inner = base.inner_as_exit().unwrap();
  std::process::exit(inner.code())
}

fn op_start(
  state: &ThreadSafeState,
  base: &msg::Base<'_>,
  data: Option<PinnedBuf>,
) -> CliOpResult {
  assert!(data.is_none());
  let mut builder = FlatBufferBuilder::new();

  let state = state;
  let argv = state.argv.iter().map(String::as_str).collect::<Vec<_>>();
  let argv_off = builder.create_vector_of_strings(argv.as_slice());

  let cwd_path = std::env::current_dir().unwrap();
  let cwd_off =
    builder.create_string(deno_fs::normalize_path(cwd_path.as_ref()).as_ref());

  let exec_path =
    builder.create_string(std::env::current_exe().unwrap().to_str().unwrap());

  let v8_version = version::v8();
  let v8_version_off = builder.create_string(v8_version);

  let deno_version = version::DENO;
  let deno_version_off = builder.create_string(deno_version);

  let main_module = state
    .main_module()
    .map(|m| builder.create_string(&m.to_string()));

  let xeval_delim = state
    .flags
    .xeval_delim
    .clone()
    .map(|m| builder.create_string(&m));

  let inner = msg::StartRes::create(
    &mut builder,
    &msg::StartResArgs {
      cwd: Some(cwd_off),
      pid: std::process::id(),
      argv: Some(argv_off),
      main_module,
      debug_flag: state.flags.log_debug,
      version_flag: state.flags.version,
      v8_version: Some(v8_version_off),
      deno_version: Some(deno_version_off),
      no_color: !ansi::use_color(),
      exec_path: Some(exec_path),
      xeval_delim,
      ..Default::default()
    },
  );

  ok_buf(serialize_response(
    base.cmd_id(),
    &mut builder,
    msg::BaseArgs {
      inner_type: msg::Any::StartRes,
      inner: Some(inner.as_union_value()),
      ..Default::default()
    },
  ))
}

fn op_format_error(
  state: &ThreadSafeState,
  base: &msg::Base<'_>,
  data: Option<PinnedBuf>,
) -> CliOpResult {
  assert!(data.is_none());
  let inner = base.inner_as_format_error().unwrap();
  let orig_error = String::from(inner.error().unwrap());

  let js_error = JSError::from_v8_exception(&orig_error).unwrap();
  let js_error_mapped = apply_source_map(&js_error, &state.dir);
  let js_error_string = JSErrorColor(&js_error_mapped).to_string();

  let mut builder = FlatBufferBuilder::new();
  let new_error = builder.create_string(&js_error_string);

  let inner = msg::FormatErrorRes::create(
    &mut builder,
    &msg::FormatErrorResArgs {
      error: Some(new_error),
    },
  );

  let response_buf = serialize_response(
    base.cmd_id(),
    &mut builder,
    msg::BaseArgs {
      inner_type: msg::Any::FormatErrorRes,
      inner: Some(inner.as_union_value()),
      ..Default::default()
    },
  );

  ok_buf(response_buf)
}

fn serialize_response(
  cmd_id: u32,
  builder: &mut FlatBufferBuilder<'_>,
  mut args: msg::BaseArgs<'_>,
) -> Buf {
  args.cmd_id = cmd_id;
  let base = msg::Base::create(builder, &args);
  msg::finish_base_buffer(builder, base);
  let data = builder.finished_data();
  // println!("serialize_response {:x?}", data);
  data.into()
}

#[inline]
pub fn ok_future(buf: Buf) -> CliOpResult {
  Ok(Op::Async(Box::new(futures::future::ok(buf))))
}

#[inline]
pub fn ok_buf(buf: Buf) -> CliOpResult {
  Ok(Op::Sync(buf))
}

fn op_cache(
  state: &ThreadSafeState,
  base: &msg::Base<'_>,
  data: Option<PinnedBuf>,
) -> CliOpResult {
  assert!(data.is_none());
  let inner = base.inner_as_cache().unwrap();
  let extension = inner.extension().unwrap();
  let module_id = inner.module_id().unwrap();
  let contents = inner.contents().unwrap();

  state.mark_compiled(&module_id);

  // TODO It shouldn't be necessary to call fetch_module_meta_data() here.
  // However, we need module_meta_data.source_code in order to calculate the
  // cache path. In the future, checksums will not be used in the cache
  // filenames and this requirement can be removed. See
  // https://github.com/denoland/deno/issues/2057
  let module_meta_data = state
    .dir
    .fetch_module_meta_data(module_id, ".", true, true)?;

  let (js_cache_path, source_map_path) = state
    .dir
    .cache_path(&module_meta_data.filename, &module_meta_data.source_code);

  if extension == ".map" {
    debug!("cache {:?}", source_map_path);
    fs::write(source_map_path, contents).map_err(DenoError::from)?;
  } else if extension == ".js" {
    debug!("cache {:?}", js_cache_path);
    fs::write(js_cache_path, contents).map_err(DenoError::from)?;
  } else {
    unreachable!();
  }

  ok_buf(empty_buf())
}

// https://github.com/denoland/deno/blob/golang/os.go#L100-L154
fn op_fetch_module_meta_data(
  state: &ThreadSafeState,
  base: &msg::Base<'_>,
  data: Option<PinnedBuf>,
) -> CliOpResult {
  if !base.sync() {
    return Err(errors::no_async_support());
  }
  assert!(data.is_none());
  let inner = base.inner_as_fetch_module_meta_data().unwrap();
  let cmd_id = base.cmd_id();
  let specifier = inner.specifier().unwrap();
  let referrer = inner.referrer().unwrap();

  assert_eq!(state.dir.root.join("gen"), state.dir.gen, "Sanity check");

  let use_cache = !state.flags.reload;
  let no_fetch = state.flags.no_fetch;
<<<<<<< HEAD
  let resolved_specifier = match state.resolve(specifier, referrer, false) {
    Ok(module_specifier) => module_specifier.to_string(),
    Err(err) => return odd_future(err),
=======

  // TODO(bartlomieju): I feel this is wrong - specifier is only resolved if there's an
  //  import map - why it is not always resolved? Eg. "bad-module.ts" will return NotFound
  //  error whilst it should return RelativeUrlWithCannotBeABaseBase error
  let resolved_specifier = match &state.import_map {
    Some(import_map) => match import_map.resolve(specifier, referrer) {
      Ok(result) => match result {
        Some(module_specifier) => module_specifier.to_string(),
        None => specifier.to_string(),
      },
      Err(err) => return Err(DenoError::from(err)),
    },
    None => specifier.to_string(),
>>>>>>> 76d51b0f
  };

  let fut = state
    .dir
    .fetch_module_meta_data_async(
      &resolved_specifier,
      referrer,
      use_cache,
      no_fetch,
    ).and_then(move |out| {
      let builder = &mut FlatBufferBuilder::new();
      let data_off = builder.create_vector(out.source_code.as_slice());
      let msg_args = msg::FetchModuleMetaDataResArgs {
        module_name: Some(builder.create_string(&out.module_name)),
        filename: Some(builder.create_string(&out.filename)),
        media_type: out.media_type,
        data: Some(data_off),
      };
      let inner = msg::FetchModuleMetaDataRes::create(builder, &msg_args);
      Ok(serialize_response(
        cmd_id,
        builder,
        msg::BaseArgs {
          inner: Some(inner.as_union_value()),
          inner_type: msg::Any::FetchModuleMetaDataRes,
          ..Default::default()
        },
      ))
    });

  // WARNING: Here we use tokio_util::block_on() which starts a new Tokio
  // runtime for executing the future. This is so we don't inadvernently run
  // out of threads in the main runtime.
  let result_buf = tokio_util::block_on(fut)?;
  Ok(Op::Sync(result_buf))
}

fn op_chdir(
  _state: &ThreadSafeState,
  base: &msg::Base<'_>,
  data: Option<PinnedBuf>,
) -> CliOpResult {
  assert!(data.is_none());
  let inner = base.inner_as_chdir().unwrap();
  let directory = inner.directory().unwrap();
  std::env::set_current_dir(&directory)?;
  ok_buf(empty_buf())
}

fn op_global_timer_stop(
  state: &ThreadSafeState,
  base: &msg::Base<'_>,
  data: Option<PinnedBuf>,
) -> CliOpResult {
  if !base.sync() {
    return Err(errors::no_async_support());
  }
  assert!(data.is_none());
  let state = state;
  let mut t = state.global_timer.lock().unwrap();
  t.cancel();
  Ok(Op::Sync(empty_buf()))
}

fn op_global_timer(
  state: &ThreadSafeState,
  base: &msg::Base<'_>,
  data: Option<PinnedBuf>,
) -> CliOpResult {
  if base.sync() {
    return Err(errors::no_sync_support());
  }
  assert!(data.is_none());
  let cmd_id = base.cmd_id();
  let inner = base.inner_as_global_timer().unwrap();
  let val = inner.timeout();
  assert!(val >= 0);

  let state = state;
  let mut t = state.global_timer.lock().unwrap();
  let deadline = Instant::now() + Duration::from_millis(val as u64);
  let f = t.new_timeout(deadline);

  Ok(Op::Async(Box::new(f.then(move |_| {
    let builder = &mut FlatBufferBuilder::new();
    let inner =
      msg::GlobalTimerRes::create(builder, &msg::GlobalTimerResArgs {});
    Ok(serialize_response(
      cmd_id,
      builder,
      msg::BaseArgs {
        inner: Some(inner.as_union_value()),
        inner_type: msg::Any::GlobalTimerRes,
        ..Default::default()
      },
    ))
  }))))
}

fn op_set_env(
  state: &ThreadSafeState,
  base: &msg::Base<'_>,
  data: Option<PinnedBuf>,
) -> CliOpResult {
  assert!(data.is_none());
  let inner = base.inner_as_set_env().unwrap();
  let key = inner.key().unwrap();
  let value = inner.value().unwrap();
  state.check_env()?;
  std::env::set_var(key, value);
  ok_buf(empty_buf())
}

fn op_env(
  state: &ThreadSafeState,
  base: &msg::Base<'_>,
  data: Option<PinnedBuf>,
) -> CliOpResult {
  assert!(data.is_none());
  let cmd_id = base.cmd_id();

  state.check_env()?;

  let builder = &mut FlatBufferBuilder::new();
  let vars: Vec<_> = std::env::vars()
    .map(|(key, value)| msg_util::serialize_key_value(builder, &key, &value))
    .collect();
  let tables = builder.create_vector(&vars);
  let inner = msg::EnvironRes::create(
    builder,
    &msg::EnvironResArgs { map: Some(tables) },
  );
  let response_buf = serialize_response(
    cmd_id,
    builder,
    msg::BaseArgs {
      inner: Some(inner.as_union_value()),
      inner_type: msg::Any::EnvironRes,
      ..Default::default()
    },
  );
  ok_buf(response_buf)
}

fn op_permissions(
  state: &ThreadSafeState,
  base: &msg::Base<'_>,
  data: Option<PinnedBuf>,
) -> CliOpResult {
  assert!(data.is_none());
  let cmd_id = base.cmd_id();
  let builder = &mut FlatBufferBuilder::new();
  let inner = msg::PermissionsRes::create(
    builder,
    &msg::PermissionsResArgs {
      run: state.permissions.allows_run(),
      read: state.permissions.allows_read(),
      write: state.permissions.allows_write(),
      net: state.permissions.allows_net(),
      env: state.permissions.allows_env(),
      hrtime: state.permissions.allows_hrtime(),
    },
  );
  let response_buf = serialize_response(
    cmd_id,
    builder,
    msg::BaseArgs {
      inner: Some(inner.as_union_value()),
      inner_type: msg::Any::PermissionsRes,
      ..Default::default()
    },
  );
  ok_buf(response_buf)
}

fn op_revoke_permission(
  state: &ThreadSafeState,
  base: &msg::Base<'_>,
  data: Option<PinnedBuf>,
) -> CliOpResult {
  assert!(data.is_none());
  let inner = base.inner_as_permission_revoke().unwrap();
  let permission = inner.permission().unwrap();
  match permission {
    "run" => state.permissions.revoke_run(),
    "read" => state.permissions.revoke_read(),
    "write" => state.permissions.revoke_write(),
    "net" => state.permissions.revoke_net(),
    "env" => state.permissions.revoke_env(),
    "hrtime" => state.permissions.revoke_hrtime(),
    _ => Ok(()),
  }?;
  ok_buf(empty_buf())
}

fn op_fetch(
  state: &ThreadSafeState,
  base: &msg::Base<'_>,
  data: Option<PinnedBuf>,
) -> CliOpResult {
  let inner = base.inner_as_fetch().unwrap();
  let cmd_id = base.cmd_id();

  let header = inner.header().unwrap();
  assert!(header.is_request());
  let url = header.url().unwrap();

  let body = match data {
    None => hyper::Body::empty(),
    Some(buf) => hyper::Body::from(Vec::from(&*buf)),
  };

  let req = msg_util::deserialize_request(header, body)?;

  let url_ = url::Url::parse(url).map_err(DenoError::from)?;
  state.check_net_url(url_)?;

  let client = http_util::get_client();

  debug!("Before fetch {}", url);
  let future =
    client
      .request(req)
      .map_err(DenoError::from)
      .and_then(move |res| {
        let builder = &mut FlatBufferBuilder::new();
        let header_off = msg_util::serialize_http_response(builder, &res);
        let body = res.into_body();
        let body_resource = resources::add_hyper_body(body);
        let inner = msg::FetchRes::create(
          builder,
          &msg::FetchResArgs {
            header: Some(header_off),
            body_rid: body_resource.rid,
          },
        );

        Ok(serialize_response(
          cmd_id,
          builder,
          msg::BaseArgs {
            inner: Some(inner.as_union_value()),
            inner_type: msg::Any::FetchRes,
            ..Default::default()
          },
        ))
      });
  if base.sync() {
    let result_buf = future.wait()?;
    Ok(Op::Sync(result_buf))
  } else {
    Ok(Op::Async(Box::new(future)))
  }
}

// This is just type conversion. Implement From trait?
// See https://github.com/tokio-rs/tokio/blob/ffd73a64e7ec497622b7f939e38017afe7124dc4/tokio-fs/src/lib.rs#L76-L85
fn convert_blocking<F>(f: F) -> Poll<Buf, DenoError>
where
  F: FnOnce() -> DenoResult<Buf>,
{
  use futures::Async::*;
  match tokio_threadpool::blocking(f) {
    Ok(Ready(Ok(v))) => Ok(v.into()),
    Ok(Ready(Err(err))) => Err(err),
    Ok(NotReady) => Ok(NotReady),
    Err(err) => panic!("blocking error {}", err),
  }
}

fn blocking<F>(is_sync: bool, f: F) -> CliOpResult
where
  F: 'static + Send + FnOnce() -> DenoResult<Buf>,
{
  if is_sync {
    let result_buf = f()?;
    Ok(Op::Sync(result_buf))
  } else {
    Ok(Op::Async(Box::new(tokio_util::poll_fn(move || {
      convert_blocking(f)
    }))))
  }
}

fn op_make_temp_dir(
  state: &ThreadSafeState,
  base: &msg::Base<'_>,
  data: Option<PinnedBuf>,
) -> CliOpResult {
  assert!(data.is_none());
  let base = Box::new(*base);
  let inner = base.inner_as_make_temp_dir().unwrap();
  let cmd_id = base.cmd_id();

  // FIXME
  state.check_write("make_temp")?;

  let dir = inner.dir().map(PathBuf::from);
  let prefix = inner.prefix().map(String::from);
  let suffix = inner.suffix().map(String::from);

  blocking(base.sync(), move || {
    // TODO(piscisaureus): use byte vector for paths, not a string.
    // See https://github.com/denoland/deno/issues/627.
    // We can't assume that paths are always valid utf8 strings.
    let path = deno_fs::make_temp_dir(
      // Converting Option<String> to Option<&str>
      dir.as_ref().map(|x| &**x),
      prefix.as_ref().map(|x| &**x),
      suffix.as_ref().map(|x| &**x),
    )?;
    let builder = &mut FlatBufferBuilder::new();
    let path_off = builder.create_string(path.to_str().unwrap());
    let inner = msg::MakeTempDirRes::create(
      builder,
      &msg::MakeTempDirResArgs {
        path: Some(path_off),
      },
    );
    Ok(serialize_response(
      cmd_id,
      builder,
      msg::BaseArgs {
        inner: Some(inner.as_union_value()),
        inner_type: msg::Any::MakeTempDirRes,
        ..Default::default()
      },
    ))
  })
}

fn op_mkdir(
  state: &ThreadSafeState,
  base: &msg::Base<'_>,
  data: Option<PinnedBuf>,
) -> CliOpResult {
  assert!(data.is_none());
  let inner = base.inner_as_mkdir().unwrap();
  let (path, path_) = resolve_path(inner.path().unwrap())?;
  let recursive = inner.recursive();
  let mode = inner.mode();

  state.check_write(&path_)?;

  blocking(base.sync(), move || {
    debug!("op_mkdir {}", path_);
    deno_fs::mkdir(&path, mode, recursive)?;
    Ok(empty_buf())
  })
}

fn op_chmod(
  state: &ThreadSafeState,
  base: &msg::Base<'_>,
  data: Option<PinnedBuf>,
) -> CliOpResult {
  assert!(data.is_none());
  let inner = base.inner_as_chmod().unwrap();
  let _mode = inner.mode();
  let (path, path_) = resolve_path(inner.path().unwrap())?;

  state.check_write(&path_)?;

  blocking(base.sync(), move || {
    debug!("op_chmod {}", &path_);
    // Still check file/dir exists on windows
    let _metadata = fs::metadata(&path)?;
    #[cfg(any(unix))]
    {
      let mut permissions = _metadata.permissions();
      permissions.set_mode(_mode);
      fs::set_permissions(&path, permissions)?;
    }
    Ok(empty_buf())
  })
}

fn op_chown(
  state: &ThreadSafeState,
  base: &msg::Base<'_>,
  data: Option<PinnedBuf>,
) -> CliOpResult {
  assert!(data.is_none());
  let inner = base.inner_as_chown().unwrap();
  let path = String::from(inner.path().unwrap());
  let uid = inner.uid();
  let gid = inner.gid();

  state.check_write(&path)?;

  blocking(base.sync(), move || {
    debug!("op_chown {}", &path);
    match deno_fs::chown(&path, uid, gid) {
      Ok(_) => Ok(empty_buf()),
      Err(e) => Err(e),
    }
  })
}

fn op_open(
  state: &ThreadSafeState,
  base: &msg::Base<'_>,
  data: Option<PinnedBuf>,
) -> CliOpResult {
  assert!(data.is_none());
  let cmd_id = base.cmd_id();
  let inner = base.inner_as_open().unwrap();
  let (filename, filename_) = resolve_path(inner.filename().unwrap())?;
  let mode = inner.mode().unwrap();

  let mut open_options = tokio::fs::OpenOptions::new();

  match mode {
    "r" => {
      open_options.read(true);
    }
    "r+" => {
      open_options.read(true).write(true);
    }
    "w" => {
      open_options.create(true).write(true).truncate(true);
    }
    "w+" => {
      open_options
        .read(true)
        .create(true)
        .write(true)
        .truncate(true);
    }
    "a" => {
      open_options.create(true).append(true);
    }
    "a+" => {
      open_options.read(true).create(true).append(true);
    }
    "x" => {
      open_options.create_new(true).write(true);
    }
    "x+" => {
      open_options.create_new(true).read(true).write(true);
    }
    &_ => {
      panic!("Unknown file open mode.");
    }
  }

  match mode {
    "r" => {
      state.check_read(&filename_)?;
    }
    "w" | "a" | "x" => {
      state.check_write(&filename_)?;
    }
    &_ => {
      state.check_read(&filename_)?;
      state.check_write(&filename_)?;
    }
  }

  let op = open_options
    .open(filename)
    .map_err(DenoError::from)
    .and_then(move |fs_file| {
      let resource = resources::add_fs_file(fs_file);
      let builder = &mut FlatBufferBuilder::new();
      let inner =
        msg::OpenRes::create(builder, &msg::OpenResArgs { rid: resource.rid });
      Ok(serialize_response(
        cmd_id,
        builder,
        msg::BaseArgs {
          inner: Some(inner.as_union_value()),
          inner_type: msg::Any::OpenRes,
          ..Default::default()
        },
      ))
    });
  if base.sync() {
    let buf = op.wait()?;
    Ok(Op::Sync(buf))
  } else {
    Ok(Op::Async(Box::new(op)))
  }
}

fn op_close(
  _state: &ThreadSafeState,
  base: &msg::Base<'_>,
  data: Option<PinnedBuf>,
) -> CliOpResult {
  assert!(data.is_none());
  let inner = base.inner_as_close().unwrap();
  let rid = inner.rid();
  match resources::lookup(rid) {
    None => Err(errors::bad_resource()),
    Some(resource) => {
      resource.close();
      ok_buf(empty_buf())
    }
  }
}

fn op_kill(
  _state: &ThreadSafeState,
  base: &msg::Base<'_>,
  data: Option<PinnedBuf>,
) -> CliOpResult {
  assert!(data.is_none());
  let inner = base.inner_as_kill().unwrap();
  let pid = inner.pid();
  let signo = inner.signo();
  kill(pid, signo)?;
  ok_buf(empty_buf())
}

fn op_shutdown(
  _state: &ThreadSafeState,
  base: &msg::Base<'_>,
  data: Option<PinnedBuf>,
) -> CliOpResult {
  assert!(data.is_none());
  let inner = base.inner_as_shutdown().unwrap();
  let rid = inner.rid();
  let how = inner.how();
  match resources::lookup(rid) {
    None => Err(errors::bad_resource()),
    Some(mut resource) => {
      let shutdown_mode = match how {
        0 => Shutdown::Read,
        1 => Shutdown::Write,
        _ => unimplemented!(),
      };
      blocking(base.sync(), move || {
        // Use UFCS for disambiguation
        Resource::shutdown(&mut resource, shutdown_mode)?;
        Ok(empty_buf())
      })
    }
  }
}

fn op_read(
  _state: &ThreadSafeState,
  base: &msg::Base<'_>,
  data: Option<PinnedBuf>,
) -> CliOpResult {
  let cmd_id = base.cmd_id();
  let inner = base.inner_as_read().unwrap();
  let rid = inner.rid();

  match resources::lookup(rid) {
    None => Err(errors::bad_resource()),
    Some(resource) => {
      let op = tokio::io::read(resource, data.unwrap())
        .map_err(DenoError::from)
        .and_then(move |(_resource, _buf, nread)| {
          let builder = &mut FlatBufferBuilder::new();
          let inner = msg::ReadRes::create(
            builder,
            &msg::ReadResArgs {
              nread: nread as u32,
              eof: nread == 0,
            },
          );
          Ok(serialize_response(
            cmd_id,
            builder,
            msg::BaseArgs {
              inner: Some(inner.as_union_value()),
              inner_type: msg::Any::ReadRes,
              ..Default::default()
            },
          ))
        });
      if base.sync() {
        let buf = op.wait()?;
        Ok(Op::Sync(buf))
      } else {
        Ok(Op::Async(Box::new(op)))
      }
    }
  }
}

fn op_write(
  _state: &ThreadSafeState,
  base: &msg::Base<'_>,
  data: Option<PinnedBuf>,
) -> CliOpResult {
  let cmd_id = base.cmd_id();
  let inner = base.inner_as_write().unwrap();
  let rid = inner.rid();

  match resources::lookup(rid) {
    None => Err(errors::bad_resource()),
    Some(resource) => {
      let op = tokio_write::write(resource, data.unwrap())
        .map_err(DenoError::from)
        .and_then(move |(_resource, _buf, nwritten)| {
          let builder = &mut FlatBufferBuilder::new();
          let inner = msg::WriteRes::create(
            builder,
            &msg::WriteResArgs {
              nbyte: nwritten as u32,
            },
          );
          Ok(serialize_response(
            cmd_id,
            builder,
            msg::BaseArgs {
              inner: Some(inner.as_union_value()),
              inner_type: msg::Any::WriteRes,
              ..Default::default()
            },
          ))
        });
      if base.sync() {
        let buf = op.wait()?;
        Ok(Op::Sync(buf))
      } else {
        Ok(Op::Async(Box::new(op)))
      }
    }
  }
}

fn op_seek(
  _state: &ThreadSafeState,
  base: &msg::Base<'_>,
  data: Option<PinnedBuf>,
) -> CliOpResult {
  assert!(data.is_none());
  let inner = base.inner_as_seek().unwrap();
  let rid = inner.rid();
  let offset = inner.offset();
  let whence = inner.whence();

  match resources::lookup(rid) {
    None => Err(errors::bad_resource()),
    Some(resource) => {
      let op = resources::seek(resource, offset, whence)
        .and_then(move |_| Ok(empty_buf()));
      if base.sync() {
        let buf = op.wait()?;
        Ok(Op::Sync(buf))
      } else {
        Ok(Op::Async(Box::new(op)))
      }
    }
  }
}

fn op_remove(
  state: &ThreadSafeState,
  base: &msg::Base<'_>,
  data: Option<PinnedBuf>,
) -> CliOpResult {
  assert!(data.is_none());
  let inner = base.inner_as_remove().unwrap();
  let (path, path_) = resolve_path(inner.path().unwrap())?;
  let recursive = inner.recursive();

  state.check_write(&path_)?;

  blocking(base.sync(), move || {
    debug!("op_remove {}", path.display());
    let metadata = fs::metadata(&path)?;
    if metadata.is_file() {
      fs::remove_file(&path)?;
    } else if recursive {
      remove_dir_all(&path)?;
    } else {
      fs::remove_dir(&path)?;
    }
    Ok(empty_buf())
  })
}

fn op_copy_file(
  state: &ThreadSafeState,
  base: &msg::Base<'_>,
  data: Option<PinnedBuf>,
) -> CliOpResult {
  assert!(data.is_none());
  let inner = base.inner_as_copy_file().unwrap();
  let (from, from_) = resolve_path(inner.from().unwrap())?;
  let (to, to_) = resolve_path(inner.to().unwrap())?;

  state.check_read(&from_)?;
  state.check_write(&to_)?;

  debug!("op_copy_file {} {}", from.display(), to.display());
  blocking(base.sync(), move || {
    // On *nix, Rust deem non-existent path as invalid input
    // See https://github.com/rust-lang/rust/issues/54800
    // Once the issue is reolved, we should remove this workaround.
    if cfg!(unix) && !from.is_file() {
      return Err(errors::new(
        ErrorKind::NotFound,
        "File not found".to_string(),
      ));
    }

    fs::copy(&from, &to)?;
    Ok(empty_buf())
  })
}

macro_rules! to_seconds {
  ($time:expr) => {{
    // Unwrap is safe here as if the file is before the unix epoch
    // something is very wrong.
    $time
      .and_then(|t| Ok(t.duration_since(UNIX_EPOCH).unwrap().as_secs()))
      .unwrap_or(0)
  }};
}

#[cfg(any(unix))]
fn get_mode(perm: &fs::Permissions) -> u32 {
  perm.mode()
}

#[cfg(not(any(unix)))]
fn get_mode(_perm: &fs::Permissions) -> u32 {
  0
}

fn op_cwd(
  _state: &ThreadSafeState,
  base: &msg::Base<'_>,
  data: Option<PinnedBuf>,
) -> CliOpResult {
  assert!(data.is_none());
  let cmd_id = base.cmd_id();
  let path = std::env::current_dir()?;
  let builder = &mut FlatBufferBuilder::new();
  let cwd =
    builder.create_string(&path.into_os_string().into_string().unwrap());
  let inner = msg::CwdRes::create(builder, &msg::CwdResArgs { cwd: Some(cwd) });
  let response_buf = serialize_response(
    cmd_id,
    builder,
    msg::BaseArgs {
      inner: Some(inner.as_union_value()),
      inner_type: msg::Any::CwdRes,
      ..Default::default()
    },
  );
  ok_buf(response_buf)
}

fn op_stat(
  state: &ThreadSafeState,
  base: &msg::Base<'_>,
  data: Option<PinnedBuf>,
) -> CliOpResult {
  assert!(data.is_none());
  let inner = base.inner_as_stat().unwrap();
  let cmd_id = base.cmd_id();
  let (filename, filename_) = resolve_path(inner.filename().unwrap())?;
  let lstat = inner.lstat();

  state.check_read(&filename_)?;

  blocking(base.sync(), move || {
    let builder = &mut FlatBufferBuilder::new();
    debug!("op_stat {} {}", filename.display(), lstat);
    let metadata = if lstat {
      fs::symlink_metadata(&filename)?
    } else {
      fs::metadata(&filename)?
    };

    let inner = msg::StatRes::create(
      builder,
      &msg::StatResArgs {
        is_file: metadata.is_file(),
        is_symlink: metadata.file_type().is_symlink(),
        len: metadata.len(),
        modified: to_seconds!(metadata.modified()),
        accessed: to_seconds!(metadata.accessed()),
        created: to_seconds!(metadata.created()),
        mode: get_mode(&metadata.permissions()),
        has_mode: cfg!(target_family = "unix"),
        ..Default::default()
      },
    );

    Ok(serialize_response(
      cmd_id,
      builder,
      msg::BaseArgs {
        inner: Some(inner.as_union_value()),
        inner_type: msg::Any::StatRes,
        ..Default::default()
      },
    ))
  })
}

fn op_read_dir(
  state: &ThreadSafeState,
  base: &msg::Base<'_>,
  data: Option<PinnedBuf>,
) -> CliOpResult {
  assert!(data.is_none());
  let inner = base.inner_as_read_dir().unwrap();
  let cmd_id = base.cmd_id();
  let (path, path_) = resolve_path(inner.path().unwrap())?;

  state.check_read(&path_)?;

  blocking(base.sync(), move || {
    debug!("op_read_dir {}", path.display());
    let builder = &mut FlatBufferBuilder::new();
    let entries: Vec<_> = fs::read_dir(path)?
      .map(|entry| {
        let entry = entry.unwrap();
        let metadata = entry.metadata().unwrap();
        let file_type = metadata.file_type();
        let name = builder.create_string(entry.file_name().to_str().unwrap());

        msg::StatRes::create(
          builder,
          &msg::StatResArgs {
            is_file: file_type.is_file(),
            is_symlink: file_type.is_symlink(),
            len: metadata.len(),
            modified: to_seconds!(metadata.modified()),
            accessed: to_seconds!(metadata.accessed()),
            created: to_seconds!(metadata.created()),
            name: Some(name),
            mode: get_mode(&metadata.permissions()),
            has_mode: cfg!(target_family = "unix"),
          },
        )
      }).collect();

    let entries = builder.create_vector(&entries);
    let inner = msg::ReadDirRes::create(
      builder,
      &msg::ReadDirResArgs {
        entries: Some(entries),
      },
    );
    Ok(serialize_response(
      cmd_id,
      builder,
      msg::BaseArgs {
        inner: Some(inner.as_union_value()),
        inner_type: msg::Any::ReadDirRes,
        ..Default::default()
      },
    ))
  })
}

fn op_rename(
  state: &ThreadSafeState,
  base: &msg::Base<'_>,
  data: Option<PinnedBuf>,
) -> CliOpResult {
  assert!(data.is_none());
  let inner = base.inner_as_rename().unwrap();
  let (oldpath, _) = resolve_path(inner.oldpath().unwrap())?;
  let (newpath, newpath_) = resolve_path(inner.newpath().unwrap())?;

  state.check_write(&newpath_)?;

  blocking(base.sync(), move || {
    debug!("op_rename {} {}", oldpath.display(), newpath.display());
    fs::rename(&oldpath, &newpath)?;
    Ok(empty_buf())
  })
}

fn op_link(
  state: &ThreadSafeState,
  base: &msg::Base<'_>,
  data: Option<PinnedBuf>,
) -> CliOpResult {
  assert!(data.is_none());
  let inner = base.inner_as_link().unwrap();
  let (oldname, _) = resolve_path(inner.oldname().unwrap())?;
  let (newname, newname_) = resolve_path(inner.newname().unwrap())?;

  state.check_write(&newname_)?;

  blocking(base.sync(), move || {
    debug!("op_link {} {}", oldname.display(), newname.display());
    std::fs::hard_link(&oldname, &newname)?;
    Ok(empty_buf())
  })
}

fn op_symlink(
  state: &ThreadSafeState,
  base: &msg::Base<'_>,
  data: Option<PinnedBuf>,
) -> CliOpResult {
  assert!(data.is_none());
  let inner = base.inner_as_symlink().unwrap();
  let (oldname, _) = resolve_path(inner.oldname().unwrap())?;
  let (newname, newname_) = resolve_path(inner.newname().unwrap())?;

  state.check_write(&newname_)?;
  // TODO Use type for Windows.
  if cfg!(windows) {
    return Err(errors::new(ErrorKind::Other, "Not implemented".to_string()));
  }
  blocking(base.sync(), move || {
    debug!("op_symlink {} {}", oldname.display(), newname.display());
    #[cfg(any(unix))]
    std::os::unix::fs::symlink(&oldname, &newname)?;
    Ok(empty_buf())
  })
}

fn op_read_link(
  state: &ThreadSafeState,
  base: &msg::Base<'_>,
  data: Option<PinnedBuf>,
) -> CliOpResult {
  assert!(data.is_none());
  let inner = base.inner_as_readlink().unwrap();
  let cmd_id = base.cmd_id();
  let (name, name_) = resolve_path(inner.name().unwrap())?;

  state.check_read(&name_)?;

  blocking(base.sync(), move || {
    debug!("op_read_link {}", name.display());
    let path = fs::read_link(&name)?;
    let builder = &mut FlatBufferBuilder::new();
    let path_off = builder.create_string(path.to_str().unwrap());
    let inner = msg::ReadlinkRes::create(
      builder,
      &msg::ReadlinkResArgs {
        path: Some(path_off),
      },
    );
    Ok(serialize_response(
      cmd_id,
      builder,
      msg::BaseArgs {
        inner: Some(inner.as_union_value()),
        inner_type: msg::Any::ReadlinkRes,
        ..Default::default()
      },
    ))
  })
}

fn op_repl_start(
  state: &ThreadSafeState,
  base: &msg::Base<'_>,
  data: Option<PinnedBuf>,
) -> CliOpResult {
  assert!(data.is_none());
  let inner = base.inner_as_repl_start().unwrap();
  let cmd_id = base.cmd_id();
  let history_file = String::from(inner.history_file().unwrap());

  debug!("op_repl_start {}", history_file);
  let history_path = repl::history_path(&state.dir, &history_file);
  let repl = repl::Repl::new(history_path);
  let resource = resources::add_repl(repl);

  let builder = &mut FlatBufferBuilder::new();
  let inner = msg::ReplStartRes::create(
    builder,
    &msg::ReplStartResArgs { rid: resource.rid },
  );
  ok_buf(serialize_response(
    cmd_id,
    builder,
    msg::BaseArgs {
      inner: Some(inner.as_union_value()),
      inner_type: msg::Any::ReplStartRes,
      ..Default::default()
    },
  ))
}

fn op_repl_readline(
  _state: &ThreadSafeState,
  base: &msg::Base<'_>,
  data: Option<PinnedBuf>,
) -> CliOpResult {
  assert!(data.is_none());
  let inner = base.inner_as_repl_readline().unwrap();
  let cmd_id = base.cmd_id();
  let rid = inner.rid();
  let prompt = inner.prompt().unwrap().to_owned();
  debug!("op_repl_readline {} {}", rid, prompt);

  blocking(base.sync(), move || {
    let repl = resources::get_repl(rid)?;
    let line = repl.lock().unwrap().readline(&prompt)?;

    let builder = &mut FlatBufferBuilder::new();
    let line_off = builder.create_string(&line);
    let inner = msg::ReplReadlineRes::create(
      builder,
      &msg::ReplReadlineResArgs {
        line: Some(line_off),
      },
    );
    Ok(serialize_response(
      cmd_id,
      builder,
      msg::BaseArgs {
        inner: Some(inner.as_union_value()),
        inner_type: msg::Any::ReplReadlineRes,
        ..Default::default()
      },
    ))
  })
}

fn op_truncate(
  state: &ThreadSafeState,
  base: &msg::Base<'_>,
  data: Option<PinnedBuf>,
) -> CliOpResult {
  assert!(data.is_none());

  let inner = base.inner_as_truncate().unwrap();
  let (filename, filename_) = resolve_path(inner.name().unwrap())?;
  let len = inner.len();

  state.check_write(&filename_)?;

  blocking(base.sync(), move || {
    debug!("op_truncate {} {}", filename_, len);
    let f = fs::OpenOptions::new().write(true).open(&filename)?;
    f.set_len(u64::from(len))?;
    Ok(empty_buf())
  })
}

fn op_utime(
  state: &ThreadSafeState,
  base: &msg::Base<'_>,
  data: Option<PinnedBuf>,
) -> CliOpResult {
  assert!(data.is_none());

  let inner = base.inner_as_utime().unwrap();
  let filename = String::from(inner.filename().unwrap());
  let atime = inner.atime();
  let mtime = inner.mtime();

  state.check_write(&filename)?;

  blocking(base.sync(), move || {
    debug!("op_utimes {} {} {}", filename, atime, mtime);
    utime::set_file_times(filename, atime, mtime)?;
    Ok(empty_buf())
  })
}

fn op_listen(
  state: &ThreadSafeState,
  base: &msg::Base<'_>,
  data: Option<PinnedBuf>,
) -> CliOpResult {
  assert!(data.is_none());
  let cmd_id = base.cmd_id();
  let inner = base.inner_as_listen().unwrap();
  let network = inner.network().unwrap();
  assert_eq!(network, "tcp");
  let address = inner.address().unwrap();

  state.check_net(&address)?;

  let addr = resolve_addr(address).wait()?;
  let listener = TcpListener::bind(&addr)?;
  let resource = resources::add_tcp_listener(listener);

  let builder = &mut FlatBufferBuilder::new();
  let inner =
    msg::ListenRes::create(builder, &msg::ListenResArgs { rid: resource.rid });
  let response_buf = serialize_response(
    cmd_id,
    builder,
    msg::BaseArgs {
      inner: Some(inner.as_union_value()),
      inner_type: msg::Any::ListenRes,
      ..Default::default()
    },
  );
  ok_buf(response_buf)
}

fn new_conn(cmd_id: u32, tcp_stream: TcpStream) -> DenoResult<Buf> {
  let tcp_stream_resource = resources::add_tcp_stream(tcp_stream);
  // TODO forward socket_addr to client.

  let builder = &mut FlatBufferBuilder::new();
  let inner = msg::NewConn::create(
    builder,
    &msg::NewConnArgs {
      rid: tcp_stream_resource.rid,
      ..Default::default()
    },
  );
  Ok(serialize_response(
    cmd_id,
    builder,
    msg::BaseArgs {
      inner: Some(inner.as_union_value()),
      inner_type: msg::Any::NewConn,
      ..Default::default()
    },
  ))
}

fn op_accept(
  _state: &ThreadSafeState,
  base: &msg::Base<'_>,
  data: Option<PinnedBuf>,
) -> CliOpResult {
  assert!(data.is_none());
  let cmd_id = base.cmd_id();
  let inner = base.inner_as_accept().unwrap();
  let server_rid = inner.rid();

  match resources::lookup(server_rid) {
    None => Err(errors::bad_resource()),
    Some(server_resource) => {
      let op = tokio_util::accept(server_resource)
        .map_err(DenoError::from)
        .and_then(move |(tcp_stream, _socket_addr)| {
          new_conn(cmd_id, tcp_stream)
        });
      if base.sync() {
        let buf = op.wait()?;
        Ok(Op::Sync(buf))
      } else {
        Ok(Op::Async(Box::new(op)))
      }
    }
  }
}

fn op_dial(
  state: &ThreadSafeState,
  base: &msg::Base<'_>,
  data: Option<PinnedBuf>,
) -> CliOpResult {
  assert!(data.is_none());
  let cmd_id = base.cmd_id();
  let inner = base.inner_as_dial().unwrap();
  let network = inner.network().unwrap();
  assert_eq!(network, "tcp"); // TODO Support others.
  let address = inner.address().unwrap();

  state.check_net(&address)?;

  let op =
    resolve_addr(address)
      .map_err(DenoError::from)
      .and_then(move |addr| {
        TcpStream::connect(&addr)
          .map_err(DenoError::from)
          .and_then(move |tcp_stream| new_conn(cmd_id, tcp_stream))
      });
  if base.sync() {
    let buf = op.wait()?;
    Ok(Op::Sync(buf))
  } else {
    Ok(Op::Async(Box::new(op)))
  }
}

fn op_metrics(
  state: &ThreadSafeState,
  base: &msg::Base<'_>,
  data: Option<PinnedBuf>,
) -> CliOpResult {
  assert!(data.is_none());
  let cmd_id = base.cmd_id();

  let builder = &mut FlatBufferBuilder::new();
  let inner = msg::MetricsRes::create(
    builder,
    &msg::MetricsResArgs::from(&state.metrics),
  );
  ok_buf(serialize_response(
    cmd_id,
    builder,
    msg::BaseArgs {
      inner: Some(inner.as_union_value()),
      inner_type: msg::Any::MetricsRes,
      ..Default::default()
    },
  ))
}

fn op_resources(
  _state: &ThreadSafeState,
  base: &msg::Base<'_>,
  data: Option<PinnedBuf>,
) -> CliOpResult {
  assert!(data.is_none());
  let cmd_id = base.cmd_id();

  let builder = &mut FlatBufferBuilder::new();
  let serialized_resources = table_entries();

  let res: Vec<_> = serialized_resources
    .iter()
    .map(|(key, value)| {
      let repr = builder.create_string(value);

      msg::Resource::create(
        builder,
        &msg::ResourceArgs {
          rid: *key,
          repr: Some(repr),
        },
      )
    }).collect();

  let resources = builder.create_vector(&res);
  let inner = msg::ResourcesRes::create(
    builder,
    &msg::ResourcesResArgs {
      resources: Some(resources),
    },
  );

  ok_buf(serialize_response(
    cmd_id,
    builder,
    msg::BaseArgs {
      inner: Some(inner.as_union_value()),
      inner_type: msg::Any::ResourcesRes,
      ..Default::default()
    },
  ))
}

fn subprocess_stdio_map(v: msg::ProcessStdio) -> std::process::Stdio {
  match v {
    msg::ProcessStdio::Inherit => std::process::Stdio::inherit(),
    msg::ProcessStdio::Piped => std::process::Stdio::piped(),
    msg::ProcessStdio::Null => std::process::Stdio::null(),
  }
}

fn op_run(
  state: &ThreadSafeState,
  base: &msg::Base<'_>,
  data: Option<PinnedBuf>,
) -> CliOpResult {
  if !base.sync() {
    return Err(errors::no_async_support());
  }
  let cmd_id = base.cmd_id();

  state.check_run()?;

  assert!(data.is_none());
  let inner = base.inner_as_run().unwrap();
  let args = inner.args().unwrap();
  let env = inner.env().unwrap();
  let cwd = inner.cwd();

  let mut c = Command::new(args.get(0));
  (1..args.len()).for_each(|i| {
    let arg = args.get(i);
    c.arg(arg);
  });
  cwd.map(|d| c.current_dir(d));
  (0..env.len()).for_each(|i| {
    let entry = env.get(i);
    c.env(entry.key().unwrap(), entry.value().unwrap());
  });

  c.stdin(subprocess_stdio_map(inner.stdin()));
  c.stdout(subprocess_stdio_map(inner.stdout()));
  c.stderr(subprocess_stdio_map(inner.stderr()));

  // Spawn the command.
  let child = c.spawn_async().map_err(DenoError::from)?;

  let pid = child.id();
  let resources = resources::add_child(child);

  let mut res_args = msg::RunResArgs {
    rid: resources.child_rid,
    pid,
    ..Default::default()
  };

  if let Some(stdin_rid) = resources.stdin_rid {
    res_args.stdin_rid = stdin_rid;
  }
  if let Some(stdout_rid) = resources.stdout_rid {
    res_args.stdout_rid = stdout_rid;
  }
  if let Some(stderr_rid) = resources.stderr_rid {
    res_args.stderr_rid = stderr_rid;
  }

  let builder = &mut FlatBufferBuilder::new();
  let inner = msg::RunRes::create(builder, &res_args);
  Ok(Op::Sync(serialize_response(
    cmd_id,
    builder,
    msg::BaseArgs {
      inner: Some(inner.as_union_value()),
      inner_type: msg::Any::RunRes,
      ..Default::default()
    },
  )))
}

fn op_run_status(
  state: &ThreadSafeState,
  base: &msg::Base<'_>,
  data: Option<PinnedBuf>,
) -> CliOpResult {
  assert!(data.is_none());
  let cmd_id = base.cmd_id();
  let inner = base.inner_as_run_status().unwrap();
  let rid = inner.rid();

  state.check_run()?;

  let future = resources::child_status(rid)?;

  let future = future.and_then(move |run_status| {
    let code = run_status.code();

    #[cfg(unix)]
    let signal = run_status.signal();
    #[cfg(not(unix))]
    let signal = None;

    code
      .or(signal)
      .expect("Should have either an exit code or a signal.");
    let got_signal = signal.is_some();

    let builder = &mut FlatBufferBuilder::new();
    let inner = msg::RunStatusRes::create(
      builder,
      &msg::RunStatusResArgs {
        got_signal,
        exit_code: code.unwrap_or(-1),
        exit_signal: signal.unwrap_or(-1),
      },
    );
    Ok(serialize_response(
      cmd_id,
      builder,
      msg::BaseArgs {
        inner: Some(inner.as_union_value()),
        inner_type: msg::Any::RunStatusRes,
        ..Default::default()
      },
    ))
  });
  if base.sync() {
    let buf = future.wait()?;
    Ok(Op::Sync(buf))
  } else {
    Ok(Op::Async(Box::new(future)))
  }
}

struct GetMessageFuture {
  pub state: ThreadSafeState,
}

impl Future for GetMessageFuture {
  type Item = Option<Buf>;
  type Error = ();

  fn poll(&mut self) -> Result<Async<Self::Item>, Self::Error> {
    let mut wc = self.state.worker_channels.lock().unwrap();
    wc.1
      .poll()
      .map_err(|err| panic!("worker_channel recv err {:?}", err))
  }
}

/// Get message from host as guest worker
fn op_worker_get_message(
  state: &ThreadSafeState,
  base: &msg::Base<'_>,
  data: Option<PinnedBuf>,
) -> CliOpResult {
  if base.sync() {
    return Err(errors::no_sync_support());
  }
  assert!(data.is_none());
  let cmd_id = base.cmd_id();

  let op = GetMessageFuture {
    state: state.clone(),
  };
  let op = op.map_err(move |_| -> DenoError { unimplemented!() });
  let op = op.and_then(move |maybe_buf| -> DenoResult<Buf> {
    debug!("op_worker_get_message");
    let builder = &mut FlatBufferBuilder::new();

    let data = maybe_buf.as_ref().map(|buf| builder.create_vector(buf));
    let inner = msg::WorkerGetMessageRes::create(
      builder,
      &msg::WorkerGetMessageResArgs { data },
    );
    Ok(serialize_response(
      cmd_id,
      builder,
      msg::BaseArgs {
        inner: Some(inner.as_union_value()),
        inner_type: msg::Any::WorkerGetMessageRes,
        ..Default::default()
      },
    ))
  });
  Ok(Op::Async(Box::new(op)))
}

/// Post message to host as guest worker
fn op_worker_post_message(
  state: &ThreadSafeState,
  base: &msg::Base<'_>,
  data: Option<PinnedBuf>,
) -> CliOpResult {
  let cmd_id = base.cmd_id();
  let d = Vec::from(data.unwrap().as_ref()).into_boxed_slice();

  let tx = {
    let wc = state.worker_channels.lock().unwrap();
    wc.0.clone()
  };
  tx.send(d)
    .wait()
    .map_err(|e| errors::new(ErrorKind::Other, e.to_string()))?;
  let builder = &mut FlatBufferBuilder::new();

  ok_buf(serialize_response(
    cmd_id,
    builder,
    msg::BaseArgs {
      ..Default::default()
    },
  ))
}

/// Create worker as the host
fn op_create_worker(
  state: &ThreadSafeState,
  base: &msg::Base<'_>,
  data: Option<PinnedBuf>,
) -> CliOpResult {
  assert!(data.is_none());
  let cmd_id = base.cmd_id();
  let inner = base.inner_as_create_worker().unwrap();
  let specifier = inner.specifier().unwrap();

  let parent_state = state.clone();

  let child_state = ThreadSafeState::new(
    parent_state.flags.clone(),
    parent_state.argv.clone(),
    op_selector_std,
    parent_state.progress.clone(),
  );
  let rid = child_state.resource.rid;
  let name = format!("USER-WORKER-{}", specifier);

  let mut worker =
    Worker::new(name, startup_data::deno_isolate_init(), child_state);
  js_check(worker.execute("denoMain()"));
  js_check(worker.execute("workerMain()"));

  let module_specifier = ModuleSpecifier::resolve_root(specifier)?;

  let op = worker
    .execute_mod_async(&module_specifier, false)
    .and_then(move |()| {
      let mut workers_tl = parent_state.workers.lock().unwrap();
      workers_tl.insert(rid, worker.shared());
      let builder = &mut FlatBufferBuilder::new();
      let msg_inner = msg::CreateWorkerRes::create(
        builder,
        &msg::CreateWorkerResArgs { rid },
      );
      Ok(serialize_response(
        cmd_id,
        builder,
        msg::BaseArgs {
          inner: Some(msg_inner.as_union_value()),
          inner_type: msg::Any::CreateWorkerRes,
          ..Default::default()
        },
      ))
    }).map_err(|err| match err {
      errors::RustOrJsError::Js(_) => errors::worker_init_failed(),
      errors::RustOrJsError::Rust(err) => err,
    });

  let result = op.wait()?;
  Ok(Op::Sync(result))
}

/// Return when the worker closes
fn op_host_get_worker_closed(
  state: &ThreadSafeState,
  base: &msg::Base<'_>,
  data: Option<PinnedBuf>,
) -> CliOpResult {
  if base.sync() {
    return Err(errors::no_sync_support());
  }
  assert!(data.is_none());
  let cmd_id = base.cmd_id();
  let inner = base.inner_as_host_get_worker_closed().unwrap();
  let rid = inner.rid();
  let state = state.clone();

  let shared_worker_future = {
    let workers_tl = state.workers.lock().unwrap();
    let worker = workers_tl.get(&rid).unwrap();
    worker.clone()
  };

  let op = Box::new(shared_worker_future.then(move |_result| {
    let builder = &mut FlatBufferBuilder::new();

    Ok(serialize_response(
      cmd_id,
      builder,
      msg::BaseArgs {
        ..Default::default()
      },
    ))
  }));
  Ok(Op::Async(Box::new(op)))
}

/// Get message from guest worker as host
fn op_host_get_message(
  _state: &ThreadSafeState,
  base: &msg::Base<'_>,
  data: Option<PinnedBuf>,
) -> CliOpResult {
  if base.sync() {
    return Err(errors::no_sync_support());
  }
  assert!(data.is_none());
  let cmd_id = base.cmd_id();
  let inner = base.inner_as_host_get_message().unwrap();
  let rid = inner.rid();

  let op = resources::get_message_from_worker(rid);
  let op = op.map_err(move |_| -> DenoError { unimplemented!() });
  let op = op.and_then(move |maybe_buf| -> DenoResult<Buf> {
    let builder = &mut FlatBufferBuilder::new();

    let data = maybe_buf.as_ref().map(|buf| builder.create_vector(buf));
    let msg_inner = msg::HostGetMessageRes::create(
      builder,
      &msg::HostGetMessageResArgs { data },
    );
    Ok(serialize_response(
      cmd_id,
      builder,
      msg::BaseArgs {
        inner: Some(msg_inner.as_union_value()),
        inner_type: msg::Any::HostGetMessageRes,
        ..Default::default()
      },
    ))
  });
  Ok(Op::Async(Box::new(op)))
}

/// Post message to guest worker as host
fn op_host_post_message(
  _state: &ThreadSafeState,
  base: &msg::Base<'_>,
  data: Option<PinnedBuf>,
) -> CliOpResult {
  let cmd_id = base.cmd_id();
  let inner = base.inner_as_host_post_message().unwrap();
  let rid = inner.rid();

  let d = Vec::from(data.unwrap().as_ref()).into_boxed_slice();

  resources::post_message_to_worker(rid, d)
    .wait()
    .map_err(|e| errors::new(ErrorKind::Other, e.to_string()))?;
  let builder = &mut FlatBufferBuilder::new();

  ok_buf(serialize_response(
    cmd_id,
    builder,
    msg::BaseArgs {
      ..Default::default()
    },
  ))
}

fn op_get_random_values(
  state: &ThreadSafeState,
  _base: &msg::Base<'_>,
  data: Option<PinnedBuf>,
) -> CliOpResult {
  if let Some(ref seeded_rng) = state.seeded_rng {
    let mut rng = seeded_rng.lock().unwrap();
    rng.fill(&mut data.unwrap()[..]);
  } else {
    let mut rng = thread_rng();
    rng.fill(&mut data.unwrap()[..]);
  }

  ok_buf(empty_buf())
}<|MERGE_RESOLUTION|>--- conflicted
+++ resolved
@@ -508,31 +508,12 @@
 
   let use_cache = !state.flags.reload;
   let no_fetch = state.flags.no_fetch;
-<<<<<<< HEAD
-  let resolved_specifier = match state.resolve(specifier, referrer, false) {
-    Ok(module_specifier) => module_specifier.to_string(),
-    Err(err) => return odd_future(err),
-=======
-
-  // TODO(bartlomieju): I feel this is wrong - specifier is only resolved if there's an
-  //  import map - why it is not always resolved? Eg. "bad-module.ts" will return NotFound
-  //  error whilst it should return RelativeUrlWithCannotBeABaseBase error
-  let resolved_specifier = match &state.import_map {
-    Some(import_map) => match import_map.resolve(specifier, referrer) {
-      Ok(result) => match result {
-        Some(module_specifier) => module_specifier.to_string(),
-        None => specifier.to_string(),
-      },
-      Err(err) => return Err(DenoError::from(err)),
-    },
-    None => specifier.to_string(),
->>>>>>> 76d51b0f
-  };
+  let resolved_specifier = state.resolve(specifier, referrer, false)?;
 
   let fut = state
     .dir
     .fetch_module_meta_data_async(
-      &resolved_specifier,
+      &resolved_specifier.to_string(),
       referrer,
       use_cache,
       no_fetch,
