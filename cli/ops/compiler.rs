--- conflicted
+++ resolved
@@ -105,23 +105,6 @@
   };
 
   let global_state = state.borrow().global_state.clone();
-<<<<<<< HEAD
-
-  for specifier in &args.specifiers {
-    let resolved_specifier =
-      ModuleSpecifier::resolve_url(&specifier).expect("Invalid specifier");
-    let fut = global_state
-      .file_fetcher
-      .fetch_source_file_async(&resolved_specifier, ref_specifier.clone());
-    futures.push(fut);
-  }
-
-  let future = Box::pin(async move {
-    let files = try_join_all(futures)
-      .await
-      .map_err(|e| other_error(e.to_string()))?;
-
-=======
   let file_fetcher = global_state.file_fetcher.clone();
   let specifiers = args.specifiers.clone();
   let future = async move {
@@ -141,8 +124,9 @@
       })
       .collect();
 
-    let files = try_join_all(file_futures).await?;
->>>>>>> a0d3b4eb
+    let files = try_join_all(file_futures)
+      .await
+      .map_err(|e| other_error(e.to_string()))?;
     // We want to get an array of futures that resolves to
     let v = files.into_iter().map(|f| {
       async {
