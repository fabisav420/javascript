use super::dispatch_minimal::MinimalOp;
use crate::http_util::HttpBody;
use crate::op_error::OpError;
use crate::ops::minimal_op;
use crate::state::State;
use deno_core::*;
use futures::future::poll_fn;
use futures::future::FutureExt;
use futures::ready;
use std::future::Future;
use std::pin::Pin;
use std::task::Context;
use std::task::Poll;
use tokio::io::{AsyncRead, AsyncWrite};
use tokio::net::TcpStream;
use tokio_rustls::client::TlsStream as ClientTlsStream;
use tokio_rustls::server::TlsStream as ServerTlsStream;

#[cfg(not(windows))]
use std::os::unix::io::FromRawFd;

#[cfg(windows)]
use std::os::windows::io::FromRawHandle;

#[cfg(windows)]
extern crate winapi;

lazy_static! {
  /// Due to portability issues on Windows handle to stdout is created from raw file descriptor.
  /// The caveat of that approach is fact that when this handle is dropped underlying
  /// file descriptor is closed - that is highly not desirable in case of stdout.
  /// That's why we store this global handle that is then cloned when obtaining stdio
  /// for process. In turn when resource table is dropped storing reference to that handle,
  /// the handle itself won't be closed (so Deno.core.print) will still work.
  static ref STDOUT_HANDLE: std::fs::File = {
    #[cfg(not(windows))]
    let stdout = unsafe { std::fs::File::from_raw_fd(1) };
    #[cfg(windows)]
    let stdout = unsafe {
      std::fs::File::from_raw_handle(winapi::um::processenv::GetStdHandle(
        winapi::um::winbase::STD_OUTPUT_HANDLE,
      ))
    };

    stdout
  };
}

pub fn init(i: &mut Isolate, s: &State) {
  i.register_op(
    "op_read",
    s.core_op(minimal_op(s.stateful_minimal_op(op_read))),
  );
  i.register_op(
    "op_write",
    s.core_op(minimal_op(s.stateful_minimal_op(op_write))),
  );
}

pub fn get_stdio() -> (StreamResource, StreamResource, StreamResource) {
  let stdin = StreamResource::Stdin(tokio::io::stdin(), TTYMetadata::default());
  let stdout = StreamResource::Stdout({
    let stdout = STDOUT_HANDLE
      .try_clone()
      .expect("Unable to clone stdout handle");
    tokio::fs::File::from_std(stdout)
  });
  let stderr = StreamResource::Stderr(tokio::io::stderr());

  (stdin, stdout, stderr)
}

<<<<<<< HEAD
fn no_buffer_specified() -> OpError {
  OpError::type_error("no buffer specified".to_string())
=======
#[cfg(unix)]
use nix::sys::termios;

#[derive(Default)]
pub struct TTYMetadata {
  #[cfg(unix)]
  pub mode: Option<termios::Termios>,
}

#[derive(Default)]
pub struct FileMetadata {
  pub tty: TTYMetadata,
>>>>>>> 671f0b83
}

pub enum StreamResource {
  Stdin(tokio::io::Stdin, TTYMetadata),
  Stdout(tokio::fs::File),
  Stderr(tokio::io::Stderr),
  FsFile(tokio::fs::File, FileMetadata),
  TcpStream(tokio::net::TcpStream),
  ServerTlsStream(Box<ServerTlsStream<TcpStream>>),
  ClientTlsStream(Box<ClientTlsStream<TcpStream>>),
  HttpBody(Box<HttpBody>),
  ChildStdin(tokio::process::ChildStdin),
  ChildStdout(tokio::process::ChildStdout),
  ChildStderr(tokio::process::ChildStderr),
}

/// `DenoAsyncRead` is the same as the `tokio_io::AsyncRead` trait
/// but uses an `OpError` error instead of `std::io:Error`
pub trait DenoAsyncRead {
  fn poll_read(
    &mut self,
    cx: &mut Context,
    buf: &mut [u8],
  ) -> Poll<Result<usize, OpError>>;
}

impl DenoAsyncRead for StreamResource {
  fn poll_read(
    &mut self,
    cx: &mut Context,
    buf: &mut [u8],
  ) -> Poll<Result<usize, OpError>> {
    use StreamResource::*;
    let mut f: Pin<Box<dyn AsyncRead>> = match self {
      FsFile(f, _) => Box::pin(f),
      Stdin(f, _) => Box::pin(f),
      TcpStream(f) => Box::pin(f),
      ClientTlsStream(f) => Box::pin(f),
      ServerTlsStream(f) => Box::pin(f),
      ChildStdout(f) => Box::pin(f),
      ChildStderr(f) => Box::pin(f),
      HttpBody(f) => Box::pin(f),
      _ => return Err(OpError::bad_resource()).into(),
    };

    let v = ready!(f.as_mut().poll_read(cx, buf))?;
    Ok(v).into()
  }
}

pub fn op_read(
  state: &State,
  rid: i32,
  zero_copy: Option<ZeroCopyBuf>,
) -> Pin<Box<MinimalOp>> {
  debug!("read rid={}", rid);
  if zero_copy.is_none() {
    return futures::future::err(no_buffer_specified()).boxed_local();
  }

  let state = state.clone();
  let mut buf = zero_copy.unwrap();

  poll_fn(move |cx| {
    let resource_table = &mut state.borrow_mut().resource_table;
    let resource = resource_table
      .get_mut::<StreamResource>(rid as u32)
      .ok_or_else(OpError::bad_resource)?;
    let nread = ready!(resource.poll_read(cx, &mut buf.as_mut()[..]))?;
    Poll::Ready(Ok(nread as i32))
  })
  .boxed_local()
}

/// `DenoAsyncWrite` is the same as the `tokio_io::AsyncWrite` trait
/// but uses an `OpError` error instead of `std::io:Error`
pub trait DenoAsyncWrite {
  fn poll_write(
    &mut self,
    cx: &mut Context,
    buf: &[u8],
  ) -> Poll<Result<usize, OpError>>;

  fn poll_close(&mut self, cx: &mut Context) -> Poll<Result<(), OpError>>;

  fn poll_flush(&mut self, cx: &mut Context) -> Poll<Result<(), OpError>>;
}

impl DenoAsyncWrite for StreamResource {
  fn poll_write(
    &mut self,
    cx: &mut Context,
    buf: &[u8],
  ) -> Poll<Result<usize, OpError>> {
    use StreamResource::*;
    let mut f: Pin<Box<dyn AsyncWrite>> = match self {
      FsFile(f, _) => Box::pin(f),
      Stdout(f) => Box::pin(f),
      Stderr(f) => Box::pin(f),
      TcpStream(f) => Box::pin(f),
      ClientTlsStream(f) => Box::pin(f),
      ServerTlsStream(f) => Box::pin(f),
      ChildStdin(f) => Box::pin(f),
      _ => return Err(OpError::bad_resource()).into(),
    };

    let v = ready!(f.as_mut().poll_write(cx, buf))?;
    Ok(v).into()
  }

  fn poll_flush(&mut self, cx: &mut Context) -> Poll<Result<(), OpError>> {
    use StreamResource::*;
    let mut f: Pin<Box<dyn AsyncWrite>> = match self {
      FsFile(f, _) => Box::pin(f),
      Stdout(f) => Box::pin(f),
      Stderr(f) => Box::pin(f),
      TcpStream(f) => Box::pin(f),
      ClientTlsStream(f) => Box::pin(f),
      ServerTlsStream(f) => Box::pin(f),
      ChildStdin(f) => Box::pin(f),
      _ => return Err(OpError::bad_resource()).into(),
    };

    ready!(f.as_mut().poll_flush(cx))?;
    Ok(()).into()
  }

  fn poll_close(&mut self, _cx: &mut Context) -> Poll<Result<(), OpError>> {
    unimplemented!()
  }
}

pub fn op_write(
  state: &State,
  rid: i32,
  zero_copy: Option<ZeroCopyBuf>,
) -> Pin<Box<MinimalOp>> {
  debug!("write rid={}", rid);
  if zero_copy.is_none() {
    return futures::future::err(no_buffer_specified()).boxed_local();
  }

  let state = state.clone();
  let buf = zero_copy.unwrap();

  poll_fn(move |cx| {
    let resource_table = &mut state.borrow_mut().resource_table;
    let resource = resource_table
      .get_mut::<StreamResource>(rid as u32)
      .ok_or_else(OpError::bad_resource)?;
    let nwritten = ready!(resource.poll_write(cx, &buf.as_ref()[..]))?;
    Poll::Ready(Ok(nwritten as i32))
  })
  .boxed_local()
}<|MERGE_RESOLUTION|>--- conflicted
+++ resolved
@@ -70,10 +70,10 @@
   (stdin, stdout, stderr)
 }
 
-<<<<<<< HEAD
 fn no_buffer_specified() -> OpError {
   OpError::type_error("no buffer specified".to_string())
-=======
+}
+
 #[cfg(unix)]
 use nix::sys::termios;
 
@@ -86,7 +86,6 @@
 #[derive(Default)]
 pub struct FileMetadata {
   pub tty: TTYMetadata,
->>>>>>> 671f0b83
 }
 
 pub enum StreamResource {
