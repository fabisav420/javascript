// Copyright 2018-2019 the Deno authors. All rights reserved. MIT license.
mod dispatch_json;
mod dispatch_minimal;
<<<<<<< HEAD
mod errors;
mod fetch;
mod files;
mod fs;
mod io;
mod metrics;
mod net;
mod os;
mod performance;
mod permissions;
mod process;
mod random;
mod repl;
mod resources;
mod timers;
mod tls;
mod workers;

// Warning! These values are duplicated in the TypeScript code (js/dispatch.ts),
// update with care.
pub const OP_READ: OpId = 1;
pub const OP_WRITE: OpId = 2;
pub const OP_EXIT: OpId = 3;
pub const OP_IS_TTY: OpId = 4;
pub const OP_ENV: OpId = 5;
pub const OP_EXEC_PATH: OpId = 6;
pub const OP_UTIME: OpId = 7;
pub const OP_SET_ENV: OpId = 8;
pub const OP_HOME_DIR: OpId = 9;
pub const OP_START: OpId = 10;
pub const OP_APPLY_SOURCE_MAP: OpId = 11;
pub const OP_FORMAT_ERROR: OpId = 12;
pub const OP_CACHE: OpId = 13;
pub const OP_FETCH_SOURCE_FILES: OpId = 14;
pub const OP_OPEN: OpId = 15;
pub const OP_CLOSE: OpId = 16;
pub const OP_SEEK: OpId = 17;
pub const OP_FETCH: OpId = 18;
pub const OP_METRICS: OpId = 19;
pub const OP_REPL_START: OpId = 20;
pub const OP_REPL_READLINE: OpId = 21;
pub const OP_ACCEPT: OpId = 22;
pub const OP_DIAL: OpId = 23;
pub const OP_SHUTDOWN: OpId = 24;
pub const OP_LISTEN: OpId = 25;
pub const OP_RESOURCES: OpId = 26;
pub const OP_GET_RANDOM_VALUES: OpId = 27;
pub const OP_GLOBAL_TIMER_STOP: OpId = 28;
pub const OP_GLOBAL_TIMER: OpId = 29;
pub const OP_NOW: OpId = 30;
pub const OP_PERMISSIONS: OpId = 31;
pub const OP_REVOKE_PERMISSION: OpId = 32;
pub const OP_CREATE_WORKER: OpId = 33;
pub const OP_HOST_GET_WORKER_CLOSED: OpId = 34;
pub const OP_HOST_POST_MESSAGE: OpId = 35;
pub const OP_HOST_GET_MESSAGE: OpId = 36;
pub const OP_WORKER_POST_MESSAGE: OpId = 37;
pub const OP_WORKER_GET_MESSAGE: OpId = 38;
pub const OP_RUN: OpId = 39;
pub const OP_RUN_STATUS: OpId = 40;
pub const OP_KILL: OpId = 41;
pub const OP_CHDIR: OpId = 42;
pub const OP_MKDIR: OpId = 43;
pub const OP_CHMOD: OpId = 44;
pub const OP_CHOWN: OpId = 45;
pub const OP_REMOVE: OpId = 46;
pub const OP_COPY_FILE: OpId = 47;
pub const OP_STAT: OpId = 48;
pub const OP_READ_DIR: OpId = 49;
pub const OP_RENAME: OpId = 50;
pub const OP_LINK: OpId = 51;
pub const OP_SYMLINK: OpId = 52;
pub const OP_READ_LINK: OpId = 53;
pub const OP_TRUNCATE: OpId = 54;
pub const OP_MAKE_TEMP_DIR: OpId = 55;
pub const OP_CWD: OpId = 56;
pub const OP_FETCH_ASSET: OpId = 57;
pub const OP_DIAL_TLS: OpId = 58;
pub const OP_GET_ENV: OpId = 59;

pub fn dispatch(
  state: &ThreadSafeState,
  op_id: OpId,
  control: &[u8],
  zero_copy: Option<PinnedBuf>,
) -> CoreOp {
  let bytes_sent_control = control.len();
  let bytes_sent_zero_copy = zero_copy.as_ref().map(|b| b.len()).unwrap_or(0);

  let op = match op_id {
    OP_READ => {
      dispatch_minimal::dispatch(io::op_read, state, control, zero_copy)
    }
    OP_WRITE => {
      dispatch_minimal::dispatch(io::op_write, state, control, zero_copy)
    }
    OP_EXIT => dispatch_json::dispatch(os::op_exit, state, control, zero_copy),
    OP_IS_TTY => {
      dispatch_json::dispatch(os::op_is_tty, state, control, zero_copy)
    }
    OP_ENV => dispatch_json::dispatch(os::op_env, state, control, zero_copy),
    OP_EXEC_PATH => {
      dispatch_json::dispatch(os::op_exec_path, state, control, zero_copy)
    }
    OP_HOME_DIR => {
      dispatch_json::dispatch(os::op_home_dir, state, control, zero_copy)
    }
    OP_UTIME => {
      dispatch_json::dispatch(fs::op_utime, state, control, zero_copy)
    }
    OP_SET_ENV => {
      dispatch_json::dispatch(os::op_set_env, state, control, zero_copy)
    }
    OP_START => {
      dispatch_json::dispatch(os::op_start, state, control, zero_copy)
    }
    OP_APPLY_SOURCE_MAP => dispatch_json::dispatch(
      errors::op_apply_source_map,
      state,
      control,
      zero_copy,
    ),
    OP_FORMAT_ERROR => dispatch_json::dispatch(
      errors::op_format_error,
      state,
      control,
      zero_copy,
    ),
    OP_CACHE => {
      dispatch_json::dispatch(compiler::op_cache, state, control, zero_copy)
    }
    OP_FETCH_SOURCE_FILES => dispatch_json::dispatch(
      compiler::op_fetch_source_files,
      state,
      control,
      zero_copy,
    ),
    OP_OPEN => {
      dispatch_json::dispatch(files::op_open, state, control, zero_copy)
    }
    OP_CLOSE => {
      dispatch_json::dispatch(files::op_close, state, control, zero_copy)
    }
    OP_SEEK => {
      dispatch_json::dispatch(files::op_seek, state, control, zero_copy)
    }
    OP_METRICS => {
      dispatch_json::dispatch(metrics::op_metrics, state, control, zero_copy)
    }
    OP_FETCH => {
      dispatch_json::dispatch(fetch::op_fetch, state, control, zero_copy)
    }
    OP_REPL_START => {
      dispatch_json::dispatch(repl::op_repl_start, state, control, zero_copy)
    }
    OP_REPL_READLINE => {
      dispatch_json::dispatch(repl::op_repl_readline, state, control, zero_copy)
    }
    OP_ACCEPT => {
      dispatch_json::dispatch(net::op_accept, state, control, zero_copy)
    }
    OP_DIAL => dispatch_json::dispatch(net::op_dial, state, control, zero_copy),
    OP_SHUTDOWN => {
      dispatch_json::dispatch(net::op_shutdown, state, control, zero_copy)
    }
    OP_LISTEN => {
      dispatch_json::dispatch(net::op_listen, state, control, zero_copy)
    }
    OP_RESOURCES => dispatch_json::dispatch(
      resources::op_resources,
      state,
      control,
      zero_copy,
    ),
    OP_GET_RANDOM_VALUES => dispatch_json::dispatch(
      random::op_get_random_values,
      state,
      control,
      zero_copy,
    ),
    OP_GLOBAL_TIMER_STOP => dispatch_json::dispatch(
      timers::op_global_timer_stop,
      state,
      control,
      zero_copy,
    ),
    OP_GLOBAL_TIMER => dispatch_json::dispatch(
      timers::op_global_timer,
      state,
      control,
      zero_copy,
    ),
    OP_NOW => {
      dispatch_json::dispatch(performance::op_now, state, control, zero_copy)
    }
    OP_PERMISSIONS => dispatch_json::dispatch(
      permissions::op_permissions,
      state,
      control,
      zero_copy,
    ),
    OP_REVOKE_PERMISSION => dispatch_json::dispatch(
      permissions::op_revoke_permission,
      state,
      control,
      zero_copy,
    ),
    OP_CREATE_WORKER => dispatch_json::dispatch(
      workers::op_create_worker,
      state,
      control,
      zero_copy,
    ),
    OP_HOST_GET_WORKER_CLOSED => dispatch_json::dispatch(
      workers::op_host_get_worker_closed,
      state,
      control,
      zero_copy,
    ),
    OP_HOST_POST_MESSAGE => dispatch_json::dispatch(
      workers::op_host_post_message,
      state,
      control,
      zero_copy,
    ),
    OP_HOST_GET_MESSAGE => dispatch_json::dispatch(
      workers::op_host_get_message,
      state,
      control,
      zero_copy,
    ),
    // TODO: make sure these two ops are only accessible to appropriate Workers
    OP_WORKER_POST_MESSAGE => dispatch_json::dispatch(
      workers::op_worker_post_message,
      state,
      control,
      zero_copy,
    ),
    OP_WORKER_GET_MESSAGE => dispatch_json::dispatch(
      workers::op_worker_get_message,
      state,
      control,
      zero_copy,
    ),
    OP_RUN => {
      dispatch_json::dispatch(process::op_run, state, control, zero_copy)
    }
    OP_RUN_STATUS => {
      dispatch_json::dispatch(process::op_run_status, state, control, zero_copy)
    }
    OP_KILL => {
      dispatch_json::dispatch(process::op_kill, state, control, zero_copy)
    }
    OP_CHDIR => {
      dispatch_json::dispatch(fs::op_chdir, state, control, zero_copy)
    }
    OP_MKDIR => {
      dispatch_json::dispatch(fs::op_mkdir, state, control, zero_copy)
    }
    OP_CHMOD => {
      dispatch_json::dispatch(fs::op_chmod, state, control, zero_copy)
    }
    OP_CHOWN => {
      dispatch_json::dispatch(fs::op_chown, state, control, zero_copy)
    }
    OP_REMOVE => {
      dispatch_json::dispatch(fs::op_remove, state, control, zero_copy)
    }
    OP_COPY_FILE => {
      dispatch_json::dispatch(fs::op_copy_file, state, control, zero_copy)
    }
    OP_STAT => dispatch_json::dispatch(fs::op_stat, state, control, zero_copy),
    OP_READ_DIR => {
      dispatch_json::dispatch(fs::op_read_dir, state, control, zero_copy)
    }
    OP_RENAME => {
      dispatch_json::dispatch(fs::op_rename, state, control, zero_copy)
    }
    OP_LINK => dispatch_json::dispatch(fs::op_link, state, control, zero_copy),
    OP_SYMLINK => {
      dispatch_json::dispatch(fs::op_symlink, state, control, zero_copy)
    }
    OP_READ_LINK => {
      dispatch_json::dispatch(fs::op_read_link, state, control, zero_copy)
    }
    OP_TRUNCATE => {
      dispatch_json::dispatch(fs::op_truncate, state, control, zero_copy)
    }
    OP_MAKE_TEMP_DIR => {
      dispatch_json::dispatch(fs::op_make_temp_dir, state, control, zero_copy)
    }
    OP_CWD => dispatch_json::dispatch(fs::op_cwd, state, control, zero_copy),
    OP_FETCH_ASSET => dispatch_json::dispatch(
      compiler::op_fetch_asset,
      state,
      control,
      zero_copy,
    ),
    OP_DIAL_TLS => {
      dispatch_json::dispatch(tls::op_dial_tls, state, control, zero_copy)
    }
    OP_GET_ENV => {
      dispatch_json::dispatch(os::op_get_env, state, control, zero_copy)
    }
    _ => panic!("bad op_id"),
  };
=======
>>>>>>> d32f39f2

pub use dispatch_json::json_op;
pub use dispatch_json::JsonOp;
pub use dispatch_minimal::minimal_op;

pub mod compiler;
pub mod errors;
pub mod fetch;
pub mod files;
pub mod fs;
pub mod io;
pub mod metrics;
pub mod net;
pub mod os;
pub mod performance;
pub mod permissions;
pub mod process;
pub mod random;
pub mod repl;
pub mod resources;
pub mod timers;
pub mod workers;<|MERGE_RESOLUTION|>--- conflicted
+++ resolved
@@ -1,315 +1,6 @@
 // Copyright 2018-2019 the Deno authors. All rights reserved. MIT license.
 mod dispatch_json;
 mod dispatch_minimal;
-<<<<<<< HEAD
-mod errors;
-mod fetch;
-mod files;
-mod fs;
-mod io;
-mod metrics;
-mod net;
-mod os;
-mod performance;
-mod permissions;
-mod process;
-mod random;
-mod repl;
-mod resources;
-mod timers;
-mod tls;
-mod workers;
-
-// Warning! These values are duplicated in the TypeScript code (js/dispatch.ts),
-// update with care.
-pub const OP_READ: OpId = 1;
-pub const OP_WRITE: OpId = 2;
-pub const OP_EXIT: OpId = 3;
-pub const OP_IS_TTY: OpId = 4;
-pub const OP_ENV: OpId = 5;
-pub const OP_EXEC_PATH: OpId = 6;
-pub const OP_UTIME: OpId = 7;
-pub const OP_SET_ENV: OpId = 8;
-pub const OP_HOME_DIR: OpId = 9;
-pub const OP_START: OpId = 10;
-pub const OP_APPLY_SOURCE_MAP: OpId = 11;
-pub const OP_FORMAT_ERROR: OpId = 12;
-pub const OP_CACHE: OpId = 13;
-pub const OP_FETCH_SOURCE_FILES: OpId = 14;
-pub const OP_OPEN: OpId = 15;
-pub const OP_CLOSE: OpId = 16;
-pub const OP_SEEK: OpId = 17;
-pub const OP_FETCH: OpId = 18;
-pub const OP_METRICS: OpId = 19;
-pub const OP_REPL_START: OpId = 20;
-pub const OP_REPL_READLINE: OpId = 21;
-pub const OP_ACCEPT: OpId = 22;
-pub const OP_DIAL: OpId = 23;
-pub const OP_SHUTDOWN: OpId = 24;
-pub const OP_LISTEN: OpId = 25;
-pub const OP_RESOURCES: OpId = 26;
-pub const OP_GET_RANDOM_VALUES: OpId = 27;
-pub const OP_GLOBAL_TIMER_STOP: OpId = 28;
-pub const OP_GLOBAL_TIMER: OpId = 29;
-pub const OP_NOW: OpId = 30;
-pub const OP_PERMISSIONS: OpId = 31;
-pub const OP_REVOKE_PERMISSION: OpId = 32;
-pub const OP_CREATE_WORKER: OpId = 33;
-pub const OP_HOST_GET_WORKER_CLOSED: OpId = 34;
-pub const OP_HOST_POST_MESSAGE: OpId = 35;
-pub const OP_HOST_GET_MESSAGE: OpId = 36;
-pub const OP_WORKER_POST_MESSAGE: OpId = 37;
-pub const OP_WORKER_GET_MESSAGE: OpId = 38;
-pub const OP_RUN: OpId = 39;
-pub const OP_RUN_STATUS: OpId = 40;
-pub const OP_KILL: OpId = 41;
-pub const OP_CHDIR: OpId = 42;
-pub const OP_MKDIR: OpId = 43;
-pub const OP_CHMOD: OpId = 44;
-pub const OP_CHOWN: OpId = 45;
-pub const OP_REMOVE: OpId = 46;
-pub const OP_COPY_FILE: OpId = 47;
-pub const OP_STAT: OpId = 48;
-pub const OP_READ_DIR: OpId = 49;
-pub const OP_RENAME: OpId = 50;
-pub const OP_LINK: OpId = 51;
-pub const OP_SYMLINK: OpId = 52;
-pub const OP_READ_LINK: OpId = 53;
-pub const OP_TRUNCATE: OpId = 54;
-pub const OP_MAKE_TEMP_DIR: OpId = 55;
-pub const OP_CWD: OpId = 56;
-pub const OP_FETCH_ASSET: OpId = 57;
-pub const OP_DIAL_TLS: OpId = 58;
-pub const OP_GET_ENV: OpId = 59;
-
-pub fn dispatch(
-  state: &ThreadSafeState,
-  op_id: OpId,
-  control: &[u8],
-  zero_copy: Option<PinnedBuf>,
-) -> CoreOp {
-  let bytes_sent_control = control.len();
-  let bytes_sent_zero_copy = zero_copy.as_ref().map(|b| b.len()).unwrap_or(0);
-
-  let op = match op_id {
-    OP_READ => {
-      dispatch_minimal::dispatch(io::op_read, state, control, zero_copy)
-    }
-    OP_WRITE => {
-      dispatch_minimal::dispatch(io::op_write, state, control, zero_copy)
-    }
-    OP_EXIT => dispatch_json::dispatch(os::op_exit, state, control, zero_copy),
-    OP_IS_TTY => {
-      dispatch_json::dispatch(os::op_is_tty, state, control, zero_copy)
-    }
-    OP_ENV => dispatch_json::dispatch(os::op_env, state, control, zero_copy),
-    OP_EXEC_PATH => {
-      dispatch_json::dispatch(os::op_exec_path, state, control, zero_copy)
-    }
-    OP_HOME_DIR => {
-      dispatch_json::dispatch(os::op_home_dir, state, control, zero_copy)
-    }
-    OP_UTIME => {
-      dispatch_json::dispatch(fs::op_utime, state, control, zero_copy)
-    }
-    OP_SET_ENV => {
-      dispatch_json::dispatch(os::op_set_env, state, control, zero_copy)
-    }
-    OP_START => {
-      dispatch_json::dispatch(os::op_start, state, control, zero_copy)
-    }
-    OP_APPLY_SOURCE_MAP => dispatch_json::dispatch(
-      errors::op_apply_source_map,
-      state,
-      control,
-      zero_copy,
-    ),
-    OP_FORMAT_ERROR => dispatch_json::dispatch(
-      errors::op_format_error,
-      state,
-      control,
-      zero_copy,
-    ),
-    OP_CACHE => {
-      dispatch_json::dispatch(compiler::op_cache, state, control, zero_copy)
-    }
-    OP_FETCH_SOURCE_FILES => dispatch_json::dispatch(
-      compiler::op_fetch_source_files,
-      state,
-      control,
-      zero_copy,
-    ),
-    OP_OPEN => {
-      dispatch_json::dispatch(files::op_open, state, control, zero_copy)
-    }
-    OP_CLOSE => {
-      dispatch_json::dispatch(files::op_close, state, control, zero_copy)
-    }
-    OP_SEEK => {
-      dispatch_json::dispatch(files::op_seek, state, control, zero_copy)
-    }
-    OP_METRICS => {
-      dispatch_json::dispatch(metrics::op_metrics, state, control, zero_copy)
-    }
-    OP_FETCH => {
-      dispatch_json::dispatch(fetch::op_fetch, state, control, zero_copy)
-    }
-    OP_REPL_START => {
-      dispatch_json::dispatch(repl::op_repl_start, state, control, zero_copy)
-    }
-    OP_REPL_READLINE => {
-      dispatch_json::dispatch(repl::op_repl_readline, state, control, zero_copy)
-    }
-    OP_ACCEPT => {
-      dispatch_json::dispatch(net::op_accept, state, control, zero_copy)
-    }
-    OP_DIAL => dispatch_json::dispatch(net::op_dial, state, control, zero_copy),
-    OP_SHUTDOWN => {
-      dispatch_json::dispatch(net::op_shutdown, state, control, zero_copy)
-    }
-    OP_LISTEN => {
-      dispatch_json::dispatch(net::op_listen, state, control, zero_copy)
-    }
-    OP_RESOURCES => dispatch_json::dispatch(
-      resources::op_resources,
-      state,
-      control,
-      zero_copy,
-    ),
-    OP_GET_RANDOM_VALUES => dispatch_json::dispatch(
-      random::op_get_random_values,
-      state,
-      control,
-      zero_copy,
-    ),
-    OP_GLOBAL_TIMER_STOP => dispatch_json::dispatch(
-      timers::op_global_timer_stop,
-      state,
-      control,
-      zero_copy,
-    ),
-    OP_GLOBAL_TIMER => dispatch_json::dispatch(
-      timers::op_global_timer,
-      state,
-      control,
-      zero_copy,
-    ),
-    OP_NOW => {
-      dispatch_json::dispatch(performance::op_now, state, control, zero_copy)
-    }
-    OP_PERMISSIONS => dispatch_json::dispatch(
-      permissions::op_permissions,
-      state,
-      control,
-      zero_copy,
-    ),
-    OP_REVOKE_PERMISSION => dispatch_json::dispatch(
-      permissions::op_revoke_permission,
-      state,
-      control,
-      zero_copy,
-    ),
-    OP_CREATE_WORKER => dispatch_json::dispatch(
-      workers::op_create_worker,
-      state,
-      control,
-      zero_copy,
-    ),
-    OP_HOST_GET_WORKER_CLOSED => dispatch_json::dispatch(
-      workers::op_host_get_worker_closed,
-      state,
-      control,
-      zero_copy,
-    ),
-    OP_HOST_POST_MESSAGE => dispatch_json::dispatch(
-      workers::op_host_post_message,
-      state,
-      control,
-      zero_copy,
-    ),
-    OP_HOST_GET_MESSAGE => dispatch_json::dispatch(
-      workers::op_host_get_message,
-      state,
-      control,
-      zero_copy,
-    ),
-    // TODO: make sure these two ops are only accessible to appropriate Workers
-    OP_WORKER_POST_MESSAGE => dispatch_json::dispatch(
-      workers::op_worker_post_message,
-      state,
-      control,
-      zero_copy,
-    ),
-    OP_WORKER_GET_MESSAGE => dispatch_json::dispatch(
-      workers::op_worker_get_message,
-      state,
-      control,
-      zero_copy,
-    ),
-    OP_RUN => {
-      dispatch_json::dispatch(process::op_run, state, control, zero_copy)
-    }
-    OP_RUN_STATUS => {
-      dispatch_json::dispatch(process::op_run_status, state, control, zero_copy)
-    }
-    OP_KILL => {
-      dispatch_json::dispatch(process::op_kill, state, control, zero_copy)
-    }
-    OP_CHDIR => {
-      dispatch_json::dispatch(fs::op_chdir, state, control, zero_copy)
-    }
-    OP_MKDIR => {
-      dispatch_json::dispatch(fs::op_mkdir, state, control, zero_copy)
-    }
-    OP_CHMOD => {
-      dispatch_json::dispatch(fs::op_chmod, state, control, zero_copy)
-    }
-    OP_CHOWN => {
-      dispatch_json::dispatch(fs::op_chown, state, control, zero_copy)
-    }
-    OP_REMOVE => {
-      dispatch_json::dispatch(fs::op_remove, state, control, zero_copy)
-    }
-    OP_COPY_FILE => {
-      dispatch_json::dispatch(fs::op_copy_file, state, control, zero_copy)
-    }
-    OP_STAT => dispatch_json::dispatch(fs::op_stat, state, control, zero_copy),
-    OP_READ_DIR => {
-      dispatch_json::dispatch(fs::op_read_dir, state, control, zero_copy)
-    }
-    OP_RENAME => {
-      dispatch_json::dispatch(fs::op_rename, state, control, zero_copy)
-    }
-    OP_LINK => dispatch_json::dispatch(fs::op_link, state, control, zero_copy),
-    OP_SYMLINK => {
-      dispatch_json::dispatch(fs::op_symlink, state, control, zero_copy)
-    }
-    OP_READ_LINK => {
-      dispatch_json::dispatch(fs::op_read_link, state, control, zero_copy)
-    }
-    OP_TRUNCATE => {
-      dispatch_json::dispatch(fs::op_truncate, state, control, zero_copy)
-    }
-    OP_MAKE_TEMP_DIR => {
-      dispatch_json::dispatch(fs::op_make_temp_dir, state, control, zero_copy)
-    }
-    OP_CWD => dispatch_json::dispatch(fs::op_cwd, state, control, zero_copy),
-    OP_FETCH_ASSET => dispatch_json::dispatch(
-      compiler::op_fetch_asset,
-      state,
-      control,
-      zero_copy,
-    ),
-    OP_DIAL_TLS => {
-      dispatch_json::dispatch(tls::op_dial_tls, state, control, zero_copy)
-    }
-    OP_GET_ENV => {
-      dispatch_json::dispatch(os::op_get_env, state, control, zero_copy)
-    }
-    _ => panic!("bad op_id"),
-  };
-=======
->>>>>>> d32f39f2
 
 pub use dispatch_json::json_op;
 pub use dispatch_json::JsonOp;
