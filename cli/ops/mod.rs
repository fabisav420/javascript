// Copyright 2018-2021 the Deno authors. All rights reserved. MIT license.

pub mod errors;
pub mod runtime_compiler;

use deno_core::error::AnyError;
use deno_core::op_async;
use deno_core::op_sync;
use deno_core::serde_json::Value;
use deno_core::JsRuntime;
use deno_core::OpState;
use deno_core::ZeroCopyBuf;
use deno_runtime::metrics::metrics_op;
use std::cell::RefCell;
use std::future::Future;
use std::rc::Rc;

pub fn reg_async<F, R>(rt: &mut JsRuntime, name: &'static str, op_fn: F)
where
  F: Fn(Rc<RefCell<OpState>>, Value, Option<ZeroCopyBuf>) -> R + 'static,
  R: Future<Output = Result<Value, AnyError>> + 'static,
{
<<<<<<< HEAD
  let op_id = rt.next_op_id();
  rt.register_op(name, metrics_op(op_id, json_op_async(op_fn)));
=======
  rt.register_op(name, metrics_op(name, op_async(op_fn)));
>>>>>>> 73b7bd92
}

pub fn reg_sync<F>(rt: &mut JsRuntime, name: &'static str, op_fn: F)
where
  F: Fn(&mut OpState, Value, Option<ZeroCopyBuf>) -> Result<Value, AnyError>
    + 'static,
{
<<<<<<< HEAD
  let op_id = rt.next_op_id();
  rt.register_op(name, metrics_op(op_id, json_op_sync(op_fn)));
=======
  rt.register_op(name, metrics_op(name, op_sync(op_fn)));
>>>>>>> 73b7bd92
}<|MERGE_RESOLUTION|>--- conflicted
+++ resolved
@@ -20,12 +20,8 @@
   F: Fn(Rc<RefCell<OpState>>, Value, Option<ZeroCopyBuf>) -> R + 'static,
   R: Future<Output = Result<Value, AnyError>> + 'static,
 {
-<<<<<<< HEAD
   let op_id = rt.next_op_id();
-  rt.register_op(name, metrics_op(op_id, json_op_async(op_fn)));
-=======
-  rt.register_op(name, metrics_op(name, op_async(op_fn)));
->>>>>>> 73b7bd92
+  rt.register_op(name, metrics_op(op_id, op_async(op_fn)));
 }
 
 pub fn reg_sync<F>(rt: &mut JsRuntime, name: &'static str, op_fn: F)
@@ -33,10 +29,6 @@
   F: Fn(&mut OpState, Value, Option<ZeroCopyBuf>) -> Result<Value, AnyError>
     + 'static,
 {
-<<<<<<< HEAD
   let op_id = rt.next_op_id();
-  rt.register_op(name, metrics_op(op_id, json_op_sync(op_fn)));
-=======
-  rt.register_op(name, metrics_op(name, op_sync(op_fn)));
->>>>>>> 73b7bd92
+  rt.register_op(name, metrics_op(op_id, op_sync(op_fn)));
 }