--- conflicted
+++ resolved
@@ -2,12 +2,9 @@
 use deno_core::error::generic_error;
 use deno_core::error::AnyError;
 use deno_core::op_sync;
-<<<<<<< HEAD
 use deno_core::v8;
+use deno_core::Extension;
 use deno_core::JsRuntime;
-=======
-use deno_core::Extension;
->>>>>>> 19c8cd3a
 use deno_core::ModuleSpecifier;
 use deno_core::OpState;
 use deno_runtime::permissions::create_child_permissions;
@@ -16,19 +13,6 @@
 use std::sync::mpsc::Sender;
 use uuid::Uuid;
 
-<<<<<<< HEAD
-pub fn init(rt: &mut JsRuntime) {
-  super::reg_sync(rt, "op_pledge_test_permissions", op_pledge_test_permissions);
-  super::reg_sync(
-    rt,
-    "op_restore_test_permissions",
-    op_restore_test_permissions,
-  );
-  super::reg_sync(rt, "op_get_test_origin", op_get_test_origin);
-  super::reg_sync(rt, "op_dispatch_test_event", op_dispatch_test_event);
-  // We're overriding regular "op_exit" here
-  rt.overwrite_op("op_exit", op_sync(op_exit));
-=======
 pub fn init(sender: Sender<TestEvent>) -> Extension {
   Extension::builder()
     .ops(vec![
@@ -43,12 +27,15 @@
       ("op_get_test_origin", op_sync(op_get_test_origin)),
       ("op_dispatch_test_event", op_sync(op_dispatch_test_event)),
     ])
+    .middleware(|name, opfn| match name {
+      "op_exit" => op_sync(op_exit),
+      _ => opfn,
+    })
     .state(move |state| {
       state.put(sender.clone());
       Ok(())
     })
     .build()
->>>>>>> 19c8cd3a
 }
 
 #[derive(Clone)]
