--- conflicted
+++ resolved
@@ -99,13 +99,8 @@
   // with parent (aka .clone(), requests from child won't reflect in parent)
   let name = format!("USER-WORKER-{}", specifier);
   let mut worker =
-<<<<<<< HEAD
-    WebWorker::new(name, startup_data::worker_isolate_init(), child_state, ext);
-  js_check(worker.execute("workerMain()"));
-=======
     WebWorker::new(name, startup_data::deno_isolate_init(), child_state, ext);
   js_check(worker.execute("bootstrapWorkerRuntime()"));
->>>>>>> 514cdd94
 
   let worker_id = parent_state.add_child_worker(worker.clone());
 
