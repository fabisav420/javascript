// Copyright 2018-2020 the Deno authors. All rights reserved. MIT license.
use super::dispatch_json::{Deserialize, JsonOp, Value};
use crate::deno_error::bad_resource;
use crate::deno_error::DenoError;
use crate::deno_error::ErrorKind;
<<<<<<< HEAD
use crate::deno_error::GetErrorKind;
use crate::fmt_errors::JSError;
use crate::global_state::GlobalState;
=======
>>>>>>> cdba5ab6
use crate::ops::json_op;
use crate::permissions::DenoPermissions;
use crate::startup_data;
<<<<<<< HEAD
use crate::state::ThreadSafeState;
use crate::tokio_util::create_basic_runtime;
=======
use crate::state::State;
>>>>>>> cdba5ab6
use crate::web_worker::WebWorker;
use crate::worker::WorkerChannelsExternal;
use deno_core::*;
use futures;
use futures::future::Either;
use futures::future::FutureExt;
use futures::future::TryFutureExt;
use std;
use std::convert::From;
use std::sync::atomic::Ordering;
use std::sync::Arc;
use std::sync::Mutex;

pub fn init(i: &mut Isolate, s: &State) {
  i.register_op(
    "create_worker",
    s.core_op(json_op(s.stateful_op(op_create_worker))),
  );
  i.register_op(
    "host_close_worker",
    s.core_op(json_op(s.stateful_op(op_host_close_worker))),
  );
  i.register_op(
    "host_post_message",
    s.core_op(json_op(s.stateful_op(op_host_post_message))),
  );
  i.register_op(
    "host_get_message",
    s.core_op(json_op(s.stateful_op(op_host_get_message))),
  );
  i.register_op("metrics", s.core_op(json_op(s.stateful_op(op_metrics))));
}

fn serialize_worker_result(result: Result<(), ErrBox>) -> Value {
  if let Err(error) = result {
    match error.kind() {
      ErrorKind::JSError => {
        let error = error.downcast::<JSError>().unwrap();
        let exception: V8Exception = error.into();
        json!({"error": {
          "message": exception.message,
          "fileName": exception.script_resource_name,
          "lineNumber": exception.line_number,
          "columnNumber": exception.start_column,
        }})
      }
      _ => json!({"error": {
        "message": error.to_string(),
      }}),
    }
  } else {
    json!({"ok": true})
  }
}

fn create_web_worker(
  name: String,
  global_state: GlobalState,
  permissions: Arc<Mutex<DenoPermissions>>,
  specifier: ModuleSpecifier,
) -> Result<WebWorker, ErrBox> {
  let state = ThreadSafeState::new_for_worker(
    global_state,
    Some(permissions),
    specifier,
  )?;

  let mut worker =
    WebWorker::new(name.to_string(), startup_data::deno_isolate_init(), state);

  // 2. Bootstrap runtime
  let script = format!("bootstrapWorkerRuntime(\"{}\")", name);
  worker.execute(&script)?;

  Ok(worker)
}

// TODO(bartlomieju): check if order of actions is aligned to Worker spec
fn run_worker_thread(
  name: String,
  global_state: GlobalState,
  permissions: Arc<Mutex<DenoPermissions>>,
  specifier: ModuleSpecifier,
  has_source_code: bool,
  source_code: String,
) -> Result<WorkerChannelsExternal, ErrBox> {
  let (handle_sender, handle_receiver) =
    std::sync::mpsc::sync_channel::<Result<WorkerChannelsExternal, ErrBox>>(1);

  // TODO(bartlomieju): should we store JoinHandle as well?
  std::thread::spawn(move || {
    // Any error inside this block is terminal:
    // - JS worker is useless - meaning it throws an exception and can't do anything else,
    //  all action done upon it should be noops
    // - newly spawned thread exits
    let result =
      create_web_worker(name, global_state, permissions, specifier.clone());

    if let Err(err) = result {
      handle_sender.send(Err(err)).unwrap();
      return;
    }

    let mut worker = result.unwrap();
    // Send thread safe handle to newly created worker to host thread
    handle_sender.send(Ok(worker.thread_safe_handle())).unwrap();
    drop(handle_sender);

    // At this point the only method of communication with host
    // is using `state.internal_worker_channels`.
    //
    // Host can already push messages and interact with worker.
    //
    // Next steps:
    // - create tokio runtime
    // - load provided module or code
    // - start driving worker's event loop

    let mut rt = create_basic_runtime();
    // Execute provided source code immediately
    let result = if has_source_code {
      worker.execute(&source_code)
    } else {
      // TODO(bartlomieju): add "type": "classic", ie. ability to load
      // script instead of module
      let load_future = worker
        .execute_mod_async(&specifier, None, false)
        .boxed_local();

      rt.block_on(load_future)
    };

    if let Err(e) = result {
      let mut_channels = worker.state.worker_channels_internal.lock().unwrap();
      let channels = mut_channels.as_ref().unwrap().clone();
      let msg = serialize_worker_result(Err(e))
        .to_string()
        .into_boxed_str()
        .into_boxed_bytes();
      futures::executor::block_on(channels.post_message(msg))
        .expect("Failed to post message to host");

      // Failing to execute script it terminal error
      return;
    }

    // Drive worker event loop
    let fut = async move {
      loop {
        let receive_msg_fut = {
          let mut_channels =
            worker.state.worker_channels_internal.lock().unwrap();
          let channels = mut_channels.as_ref().unwrap().clone();
          channels.get_message()
        };

        let _result =
          match futures::future::select(&mut *worker, receive_msg_fut).await {
            Either::Left((worker_result, _msg_fut)) => match worker_result {
              Ok(()) => {
                // worker finished scripts, no point in polling it
                // until we receive next message from host (not valid if we add unref
                // ops to worker)
                eprintln!("worker done")
              }
              Err(e) => {
                // serialize and send to host and decide what later -
                // - ie. worker should not be polled unless exception is handled by host
                let result = Err(e);
                let mut_channels =
                  worker.state.worker_channels_internal.lock().unwrap();
                let channels = mut_channels.as_ref().unwrap().clone();
                let msg = serialize_worker_result(result)
                  .to_string()
                  .into_boxed_str()
                  .into_boxed_bytes();
                // TODO: json!({ "type": "error", "error": serialized_error })
                futures::executor::block_on(channels.post_message(msg))
                  .expect("Failed to post message to host");
              }
            },
            Either::Right((maybe_messsage, _worker_fut)) => {
              match maybe_messsage {
                None => {
                  eprintln!("none message received");
                  // TODO: handle if message is none
                }
                Some(msg) => {
                  eprintln!(
                    "message received {}",
                    String::from_utf8(msg.to_vec()).unwrap()
                  );
                  // TODO: just add second value and then bind using rusty_v8
                  // to get structured clone/transfer working
                  let script = format!(
                    "globalThis.workerMessageRecvCallback(\"{}\")",
                    String::from_utf8(msg.to_vec()).unwrap()
                  );
                  worker
                    .execute(&script)
                    .expect("Failed to execute message cb");
                }
              }
            }
          };
      }
    };

    rt.block_on(fut);
  });

  handle_receiver.recv().unwrap()
}

#[derive(Deserialize)]
#[serde(rename_all = "camelCase")]
struct CreateWorkerArgs {
  name: Option<String>,
  specifier: String,
  has_source_code: bool,
  source_code: String,
}

/// Create worker as the host
fn op_create_worker(
  state: &State,
  args: Value,
  _data: Option<ZeroCopyBuf>,
) -> Result<JsonOp, ErrBox> {
  let args: CreateWorkerArgs = serde_json::from_value(args)?;

  let specifier = args.specifier.clone();
  let has_source_code = args.has_source_code;
  let source_code = args.source_code.clone();
  let args_name = args.name;
  let parent_state = state.clone();
<<<<<<< HEAD

  let referrer = parent_state.main_module.to_string();
  let module_specifier =
    ModuleSpecifier::resolve_import(&specifier, &referrer)?;
  let worker_name = args_name.unwrap_or_else(|| {
    // TODO(bartlomieju): change it to something more descriptive
    format!("USER-WORKER-{}", specifier)
  });

  let worker_handle = run_worker_thread(
    worker_name,
    parent_state.global_state.clone(),
    parent_state.permissions.clone(),
    module_specifier.clone(),
    has_source_code,
    source_code,
  )?;
  // At this point all interactions with worker happen using thread
  // safe handler returned from previous function call
  let worker_id = parent_state.add_child_worker(worker_handle);
=======
  let state = state.borrow();
  let global_state = state.global_state.clone();
  let child_permissions = state.permissions.clone();
  let referrer = state.main_module.to_string();
  drop(state);

  let (handle_sender, handle_receiver) =
    std::sync::mpsc::sync_channel::<Result<WorkerChannelsExternal, ErrBox>>(1);

  // TODO(bartlomieju): Isn't this wrong?
  let result = ModuleSpecifier::resolve_url_or_path(&specifier)?;
  let module_specifier = if !has_source_code {
    ModuleSpecifier::resolve_import(&specifier, &referrer)?
  } else {
    result
  };

  std::thread::spawn(move || {
    let result = State::new_for_worker(
      global_state,
      Some(child_permissions), // by default share with parent
      module_specifier.clone(),
    );
    if let Err(err) = result {
      handle_sender.send(Err(err)).unwrap();
      return;
    }
    let child_state = result.unwrap();
    let worker_name = args_name.unwrap_or_else(|| {
      // TODO(bartlomieju): change it to something more descriptive
      format!("USER-WORKER-{}", specifier)
    });

    // TODO: add a new option to make child worker not sharing permissions
    // with parent (aka .clone(), requests from child won't reflect in parent)
    let mut worker = WebWorker::new(
      worker_name.to_string(),
      startup_data::deno_isolate_init(),
      child_state,
    );
    let script = format!("bootstrapWorkerRuntime(\"{}\")", worker_name);
    js_check(worker.execute(&script));
    js_check(worker.execute("runWorkerMessageLoop()"));

    handle_sender.send(Ok(worker.thread_safe_handle())).unwrap();

    // Has provided source code, execute immediately.
    if has_source_code {
      js_check(worker.execute(&source_code));
      // FIXME(bartlomieju): runtime is not run in this case
      return;
    }

    let fut = async move {
      let r = worker
        .execute_mod_async(&module_specifier, None, false)
        .await;
      if r.is_ok() {
        let _ = (&mut *worker).await;
      }
    }
    .boxed_local();

    crate::tokio_util::run_basic(fut);
  });

  let handle = handle_receiver.recv().unwrap()?;
  let worker_id = parent_state.add_child_worker(handle);

>>>>>>> cdba5ab6
  Ok(JsonOp::Sync(json!({ "id": worker_id })))
}

#[derive(Deserialize)]
struct WorkerArgs {
  id: i32,
}

fn op_host_close_worker(
  state: &State,
  args: Value,
  _data: Option<ZeroCopyBuf>,
) -> Result<JsonOp, ErrBox> {
  let args: WorkerArgs = serde_json::from_value(args)?;
  let id = args.id as u32;
  let mut state = state.borrow_mut();

  let maybe_worker_handle = state.workers.remove(&id);
  if let Some(worker_handle) = maybe_worker_handle {
    let mut sender = worker_handle.sender.clone();
    sender.close_channel();

    let mut receiver =
      futures::executor::block_on(worker_handle.receiver.lock());
    receiver.close();
  };

  Ok(JsonOp::Sync(json!({})))
}

#[derive(Deserialize)]
struct HostGetMessageArgs {
  id: i32,
}

/// Get message from guest worker as host
fn op_host_get_message(
  state: &State,
  args: Value,
  _data: Option<ZeroCopyBuf>,
) -> Result<JsonOp, ErrBox> {
  let args: HostGetMessageArgs = serde_json::from_value(args)?;
  let id = args.id as u32;
<<<<<<< HEAD
  let mut table = state.workers.lock().unwrap();
=======

  let state = state.borrow();
>>>>>>> cdba5ab6
  // TODO: don't return bad resource anymore
  let worker_handle = state.workers.get(&id).ok_or_else(bad_resource)?;
  let fut = worker_handle.get_message();
  let op = async move {
    let maybe_buf = fut.await;

    // Remove worker if null message
    if maybe_buf.is_none() {
      let mut table = state_.workers.lock().unwrap();
      table.remove(&id);
    }

    Ok(json!({ "data": maybe_buf }))
  };
  Ok(JsonOp::Async(op.boxed_local()))
}

#[derive(Deserialize)]
struct HostPostMessageArgs {
  id: i32,
}

/// Post message to guest worker as host
fn op_host_post_message(
  state: &State,
  args: Value,
  data: Option<ZeroCopyBuf>,
) -> Result<JsonOp, ErrBox> {
  let args: HostPostMessageArgs = serde_json::from_value(args)?;
  let id = args.id as u32;
  let msg = Vec::from(data.unwrap().as_ref()).into_boxed_slice();

  debug!("post message to worker {}", id);
  let state = state.borrow();
  // TODO: don't return bad resource anymore
  let worker_handle = state.workers.get(&id).ok_or_else(bad_resource)?;
  let fut = worker_handle
    .post_message(msg)
    .map_err(|e| DenoError::new(ErrorKind::Other, e.to_string()));
  futures::executor::block_on(fut)?;
  Ok(JsonOp::Sync(json!({})))
}

fn op_metrics(
  state: &State,
  _args: Value,
  _zero_copy: Option<ZeroCopyBuf>,
) -> Result<JsonOp, ErrBox> {
  let state = state.borrow();
  let m = &state.metrics;

  Ok(JsonOp::Sync(json!({
    "opsDispatched": m.ops_dispatched.load(Ordering::SeqCst) as u64,
    "opsCompleted": m.ops_completed.load(Ordering::SeqCst) as u64,
    "bytesSentControl": m.bytes_sent_control.load(Ordering::SeqCst) as u64,
    "bytesSentData": m.bytes_sent_data.load(Ordering::SeqCst) as u64,
    "bytesReceived": m.bytes_received.load(Ordering::SeqCst) as u64
  })))
}<|MERGE_RESOLUTION|>--- conflicted
+++ resolved
@@ -3,21 +3,14 @@
 use crate::deno_error::bad_resource;
 use crate::deno_error::DenoError;
 use crate::deno_error::ErrorKind;
-<<<<<<< HEAD
 use crate::deno_error::GetErrorKind;
 use crate::fmt_errors::JSError;
 use crate::global_state::GlobalState;
-=======
->>>>>>> cdba5ab6
 use crate::ops::json_op;
 use crate::permissions::DenoPermissions;
 use crate::startup_data;
-<<<<<<< HEAD
-use crate::state::ThreadSafeState;
 use crate::tokio_util::create_basic_runtime;
-=======
 use crate::state::State;
->>>>>>> cdba5ab6
 use crate::web_worker::WebWorker;
 use crate::worker::WorkerChannelsExternal;
 use deno_core::*;
@@ -254,7 +247,11 @@
   let source_code = args.source_code.clone();
   let args_name = args.name;
   let parent_state = state.clone();
-<<<<<<< HEAD
+  let state = state.borrow();
+  let global_state = state.global_state.clone();
+  let child_permissions = state.permissions.clone();
+  let referrer = state.main_module.to_string();
+  drop(state);
 
   let referrer = parent_state.main_module.to_string();
   let module_specifier =
@@ -266,8 +263,8 @@
 
   let worker_handle = run_worker_thread(
     worker_name,
-    parent_state.global_state.clone(),
-    parent_state.permissions.clone(),
+    global_state,
+    permissions,
     module_specifier.clone(),
     has_source_code,
     source_code,
@@ -275,77 +272,7 @@
   // At this point all interactions with worker happen using thread
   // safe handler returned from previous function call
   let worker_id = parent_state.add_child_worker(worker_handle);
-=======
-  let state = state.borrow();
-  let global_state = state.global_state.clone();
-  let child_permissions = state.permissions.clone();
-  let referrer = state.main_module.to_string();
-  drop(state);
-
-  let (handle_sender, handle_receiver) =
-    std::sync::mpsc::sync_channel::<Result<WorkerChannelsExternal, ErrBox>>(1);
-
-  // TODO(bartlomieju): Isn't this wrong?
-  let result = ModuleSpecifier::resolve_url_or_path(&specifier)?;
-  let module_specifier = if !has_source_code {
-    ModuleSpecifier::resolve_import(&specifier, &referrer)?
-  } else {
-    result
-  };
-
-  std::thread::spawn(move || {
-    let result = State::new_for_worker(
-      global_state,
-      Some(child_permissions), // by default share with parent
-      module_specifier.clone(),
-    );
-    if let Err(err) = result {
-      handle_sender.send(Err(err)).unwrap();
-      return;
-    }
-    let child_state = result.unwrap();
-    let worker_name = args_name.unwrap_or_else(|| {
-      // TODO(bartlomieju): change it to something more descriptive
-      format!("USER-WORKER-{}", specifier)
-    });
-
-    // TODO: add a new option to make child worker not sharing permissions
-    // with parent (aka .clone(), requests from child won't reflect in parent)
-    let mut worker = WebWorker::new(
-      worker_name.to_string(),
-      startup_data::deno_isolate_init(),
-      child_state,
-    );
-    let script = format!("bootstrapWorkerRuntime(\"{}\")", worker_name);
-    js_check(worker.execute(&script));
-    js_check(worker.execute("runWorkerMessageLoop()"));
-
-    handle_sender.send(Ok(worker.thread_safe_handle())).unwrap();
-
-    // Has provided source code, execute immediately.
-    if has_source_code {
-      js_check(worker.execute(&source_code));
-      // FIXME(bartlomieju): runtime is not run in this case
-      return;
-    }
-
-    let fut = async move {
-      let r = worker
-        .execute_mod_async(&module_specifier, None, false)
-        .await;
-      if r.is_ok() {
-        let _ = (&mut *worker).await;
-      }
-    }
-    .boxed_local();
-
-    crate::tokio_util::run_basic(fut);
-  });
-
-  let handle = handle_receiver.recv().unwrap()?;
-  let worker_id = parent_state.add_child_worker(handle);
-
->>>>>>> cdba5ab6
+
   Ok(JsonOp::Sync(json!({ "id": worker_id })))
 }
 
@@ -389,12 +316,7 @@
 ) -> Result<JsonOp, ErrBox> {
   let args: HostGetMessageArgs = serde_json::from_value(args)?;
   let id = args.id as u32;
-<<<<<<< HEAD
-  let mut table = state.workers.lock().unwrap();
-=======
-
   let state = state.borrow();
->>>>>>> cdba5ab6
   // TODO: don't return bad resource anymore
   let worker_handle = state.workers.get(&id).ok_or_else(bad_resource)?;
   let fut = worker_handle.get_message();
