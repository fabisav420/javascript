--- conflicted
+++ resolved
@@ -111,13 +111,8 @@
   }
 }
 
-<<<<<<< HEAD
-#[derive(Clone, Debug, Default)]
+#[derive(Clone, Debug, Default, PartialEq)]
 pub struct Permissions {
-=======
-#[derive(Clone, Debug, Default, PartialEq)]
-pub struct DenoPermissions {
->>>>>>> 7f8655c9
   // Keep in sync with cli/js/permissions.ts
   pub allow_read: PermissionState,
   pub read_whitelist: HashSet<PathBuf>,
@@ -342,7 +337,7 @@
     allow_run: bool,
     allow_plugin: bool,
     allow_hrtime: bool,
-  ) -> Result<DenoPermissions, OpError> {
+  ) -> Result<Permissions, OpError> {
     let allow_read = self.allow_read.fork(allow_read)?;
     let allow_write = self.allow_write.fork(allow_write)?;
     let allow_net = self.allow_net.fork(allow_net)?;
@@ -366,7 +361,7 @@
         self.net_whitelist
       )))
     } else {
-      Ok(DenoPermissions {
+      Ok(Permissions {
         allow_read,
         read_whitelist,
         allow_write,
@@ -811,7 +806,7 @@
   #[test]
   fn test_fork() {
     let guard = PERMISSION_PROMPT_GUARD.lock().unwrap();
-    let perms0 = DenoPermissions::from_flags(&Flags {
+    let perms0 = Permissions::from_flags(&Flags {
       ..Default::default()
     });
     set_prompt_result(true);
@@ -830,7 +825,7 @@
           false,
         )
         .expect("Testing expect"),
-      DenoPermissions {
+      Permissions {
         allow_read: PermissionState::Allow,
         read_whitelist: HashSet::new(),
         allow_write: PermissionState::Allow,
