// Copyright 2018-2023 the Deno authors. All rights reserved. MIT license.

use crate::args::CliOptions;
use crate::args::DenoSubcommand;
use crate::args::Flags;
use crate::args::Lockfile;
use crate::args::TsConfigType;
use crate::cache::Caches;
use crate::cache::DenoDir;
use crate::cache::EmitCache;
use crate::cache::HttpCache;
use crate::cache::NodeAnalysisCache;
use crate::cache::ParsedSourceCache;
use crate::emit::Emitter;
use crate::file_fetcher::FileFetcher;
use crate::graph_util::ModuleGraphBuilder;
use crate::graph_util::ModuleGraphContainer;
use crate::http_util::HttpClient;
use crate::module_loader::ModuleLoadPreparer;
use crate::node::CliCjsEsmCodeAnalyzer;
use crate::node::CliNodeCodeTranslator;
use crate::node::CliNodeResolver;
use crate::npm::create_npm_fs_resolver;
use crate::npm::CliNpmRegistryApi;
use crate::npm::CliNpmResolver;
use crate::npm::NpmCache;
use crate::npm::NpmResolution;
use crate::npm::PackageJsonDepsInstaller;
use crate::resolver::CliGraphResolver;
use crate::tools::check::TypeChecker;
use crate::util::progress_bar::ProgressBar;
use crate::util::progress_bar::ProgressBarStyle;

use deno_core::error::AnyError;
use deno_core::parking_lot::Mutex;
use deno_core::CompiledWasmModuleStore;
use deno_core::ModuleSpecifier;
use deno_core::SharedArrayBufferStore;

use deno_runtime::deno_broadcast_channel::InMemoryBroadcastChannel;
use deno_runtime::deno_node::analyze::NodeCodeTranslator;
use deno_runtime::deno_node::NodeResolver;
use deno_runtime::deno_tls::rustls::RootCertStore;
use deno_runtime::deno_web::BlobStore;
use deno_runtime::inspector_server::InspectorServer;
use import_map::ImportMap;
use log::warn;
use std::collections::HashSet;
use std::ops::Deref;
use std::path::PathBuf;
use std::sync::Arc;

/// This structure represents state of single "deno" program.
///
/// It is shared by all created workers (thus V8 isolates).
#[derive(Clone)]
pub struct ProcState(Arc<Inner>);

pub struct Inner {
  pub dir: DenoDir,
  pub caches: Arc<Caches>,
  pub file_fetcher: Arc<FileFetcher>,
  pub http_client: HttpClient,
  pub options: Arc<CliOptions>,
  pub emit_cache: EmitCache,
  pub emitter: Arc<Emitter>,
  pub graph_container: Arc<ModuleGraphContainer>,
  pub lockfile: Option<Arc<Mutex<Lockfile>>>,
  pub maybe_import_map: Option<Arc<ImportMap>>,
  pub maybe_inspector_server: Option<Arc<InspectorServer>>,
  pub root_cert_store: RootCertStore,
  pub blob_store: BlobStore,
  pub broadcast_channel: InMemoryBroadcastChannel,
  pub shared_array_buffer_store: SharedArrayBufferStore,
  pub compiled_wasm_module_store: CompiledWasmModuleStore,
  pub parsed_source_cache: Arc<ParsedSourceCache>,
  pub resolver: Arc<CliGraphResolver>,
  maybe_file_watcher_reporter: Option<FileWatcherReporter>,
  pub module_graph_builder: Arc<ModuleGraphBuilder>,
  pub module_load_preparer: Arc<ModuleLoadPreparer>,
  pub node_code_translator: Arc<CliNodeCodeTranslator>,
  pub node_resolver: Arc<CliNodeResolver>,
  pub npm_api: Arc<CliNpmRegistryApi>,
  pub npm_cache: Arc<NpmCache>,
  pub npm_resolver: Arc<CliNpmResolver>,
  pub npm_resolution: Arc<NpmResolution>,
  pub package_json_deps_installer: Arc<PackageJsonDepsInstaller>,
  pub cjs_resolutions: Arc<CjsResolutionStore>,
  progress_bar: ProgressBar,
}

impl Deref for ProcState {
  type Target = Arc<Inner>;
  fn deref(&self) -> &Self::Target {
    &self.0
  }
}

impl ProcState {
  pub async fn from_cli_options(
    options: Arc<CliOptions>,
  ) -> Result<Self, AnyError> {
    Self::build_with_sender(options, None).await
  }

  pub async fn from_flags(flags: Flags) -> Result<Self, AnyError> {
    Self::from_cli_options(Arc::new(CliOptions::from_flags(flags)?)).await
  }

  pub async fn from_flags_for_file_watcher(
    flags: Flags,
    files_to_watch_sender: tokio::sync::mpsc::UnboundedSender<Vec<PathBuf>>,
  ) -> Result<Self, AnyError> {
    // resolve the config each time
    let cli_options = Arc::new(CliOptions::from_flags(flags)?);
    let ps =
      Self::build_with_sender(cli_options, Some(files_to_watch_sender.clone()))
        .await?;
    ps.init_watcher();
    Ok(ps)
  }

  /// Reset all runtime state to its default. This should be used on file
  /// watcher restarts.
  pub fn reset_for_file_watcher(&mut self) {
<<<<<<< HEAD
    self.blob_store.clear();
=======
    self.cjs_resolutions.clear();
    self.parsed_source_cache.clear();
    self.graph_container.clear();

>>>>>>> a615eb3b
    self.0 = Arc::new(Inner {
      dir: self.dir.clone(),
      caches: self.caches.clone(),
      options: self.options.clone(),
      emit_cache: self.emit_cache.clone(),
      emitter: self.emitter.clone(),
      file_fetcher: self.file_fetcher.clone(),
      http_client: self.http_client.clone(),
      graph_container: self.graph_container.clone(),
      lockfile: self.lockfile.clone(),
      maybe_import_map: self.maybe_import_map.clone(),
      maybe_inspector_server: self.maybe_inspector_server.clone(),
      root_cert_store: self.root_cert_store.clone(),
      blob_store: self.blob_store.clone(),
      broadcast_channel: Default::default(),
      shared_array_buffer_store: Default::default(),
      compiled_wasm_module_store: Default::default(),
      parsed_source_cache: self.parsed_source_cache.clone(),
      resolver: self.resolver.clone(),
      maybe_file_watcher_reporter: self.maybe_file_watcher_reporter.clone(),
      module_graph_builder: self.module_graph_builder.clone(),
      module_load_preparer: self.module_load_preparer.clone(),
      node_code_translator: self.node_code_translator.clone(),
      node_resolver: self.node_resolver.clone(),
      npm_api: self.npm_api.clone(),
      npm_cache: self.npm_cache.clone(),
      npm_resolver: self.npm_resolver.clone(),
      npm_resolution: self.npm_resolution.clone(),
      package_json_deps_installer: self.package_json_deps_installer.clone(),
      cjs_resolutions: self.cjs_resolutions.clone(),
      progress_bar: self.progress_bar.clone(),
    });
    self.init_watcher();
  }

  // Add invariant files like the import map and explicit watch flag list to
  // the watcher. Dedup for build_for_file_watcher and reset_for_file_watcher.
  fn init_watcher(&self) {
    let files_to_watch_sender = match &self.0.maybe_file_watcher_reporter {
      Some(reporter) => &reporter.sender,
      None => return,
    };
    if let Some(watch_paths) = self.options.watch_paths() {
      files_to_watch_sender.send(watch_paths.clone()).unwrap();
    }
    if let Ok(Some(import_map_path)) = self
      .options
      .resolve_import_map_specifier()
      .map(|ms| ms.and_then(|ref s| s.to_file_path().ok()))
    {
      files_to_watch_sender.send(vec![import_map_path]).unwrap();
    }
  }

  async fn build_with_sender(
    cli_options: Arc<CliOptions>,
    maybe_sender: Option<tokio::sync::mpsc::UnboundedSender<Vec<PathBuf>>>,
  ) -> Result<Self, AnyError> {
    let dir = cli_options.resolve_deno_dir()?;
    let caches = Arc::new(Caches::default());
    // Warm up the caches we know we'll likely need based on the CLI mode
    match cli_options.sub_command() {
      DenoSubcommand::Run(_) => {
        _ = caches.dep_analysis_db(&dir);
        _ = caches.node_analysis_db(&dir);
      }
      DenoSubcommand::Check(_) => {
        _ = caches.dep_analysis_db(&dir);
        _ = caches.node_analysis_db(&dir);
        _ = caches.type_checking_cache_db(&dir);
      }
      _ => {}
    }
    let blob_store = BlobStore::default();
    let broadcast_channel = InMemoryBroadcastChannel::default();
    let shared_array_buffer_store = SharedArrayBufferStore::default();
    let compiled_wasm_module_store = CompiledWasmModuleStore::default();
    let deps_cache_location = dir.deps_folder_path();
    let http_cache = HttpCache::new(&deps_cache_location);
    let root_cert_store = cli_options.resolve_root_cert_store()?;
    let cache_usage = cli_options.cache_setting();
    let progress_bar = ProgressBar::new(ProgressBarStyle::TextOnly);
    let http_client = HttpClient::new(
      Some(root_cert_store.clone()),
      cli_options.unsafely_ignore_certificate_errors().clone(),
    )?;
    let file_fetcher = FileFetcher::new(
      http_cache,
      cache_usage,
      !cli_options.no_remote(),
      http_client.clone(),
      blob_store.clone(),
      Some(progress_bar.clone()),
    );

    let lockfile = cli_options.maybe_lock_file();

    let npm_registry_url = CliNpmRegistryApi::default_url().to_owned();
    let npm_cache = Arc::new(NpmCache::from_deno_dir(
      &dir,
      cli_options.cache_setting(),
      http_client.clone(),
      progress_bar.clone(),
    ));
    let npm_api = Arc::new(CliNpmRegistryApi::new(
      npm_registry_url.clone(),
      npm_cache.clone(),
      http_client.clone(),
      progress_bar.clone(),
    ));
    let npm_snapshot = cli_options
      .resolve_npm_resolution_snapshot(&npm_api)
      .await?;
    let npm_resolution = Arc::new(NpmResolution::from_serialized(
      npm_api.clone(),
      npm_snapshot,
      lockfile.as_ref().cloned(),
    ));
    let npm_fs_resolver = create_npm_fs_resolver(
      npm_cache,
      &progress_bar,
      npm_registry_url,
      npm_resolution.clone(),
      cli_options.node_modules_dir_path(),
    );
    let npm_resolver = Arc::new(CliNpmResolver::new(
      npm_resolution.clone(),
      npm_fs_resolver,
      lockfile.as_ref().cloned(),
    ));
    let package_json_deps_installer = Arc::new(PackageJsonDepsInstaller::new(
      npm_api.clone(),
      npm_resolution.clone(),
      cli_options.maybe_package_json_deps(),
    ));
    let maybe_import_map = cli_options
      .resolve_import_map(&file_fetcher)
      .await?
      .map(Arc::new);
    let maybe_inspector_server =
      cli_options.resolve_inspector_server().map(Arc::new);

    let resolver = Arc::new(CliGraphResolver::new(
      cli_options.to_maybe_jsx_import_source_config(),
      maybe_import_map.clone(),
      cli_options.no_npm(),
      npm_api.clone(),
      npm_resolution.clone(),
      package_json_deps_installer.clone(),
    ));

    let maybe_file_watcher_reporter =
      maybe_sender.map(|sender| FileWatcherReporter {
        sender,
        file_paths: Arc::new(Mutex::new(vec![])),
      });

    let ts_config_result =
      cli_options.resolve_ts_config_for_emit(TsConfigType::Emit)?;
    if let Some(ignored_options) = ts_config_result.maybe_ignored_options {
      warn!("{}", ignored_options);
    }
    let emit_cache = EmitCache::new(dir.gen_cache.clone());
    let parsed_source_cache =
      Arc::new(ParsedSourceCache::new(caches.dep_analysis_db(&dir)));
    let emit_options: deno_ast::EmitOptions = ts_config_result.ts_config.into();
    let emitter = Arc::new(Emitter::new(
      emit_cache.clone(),
      parsed_source_cache.clone(),
      emit_options,
    ));
    let npm_cache = Arc::new(NpmCache::from_deno_dir(
      &dir,
      cli_options.cache_setting(),
      http_client.clone(),
      progress_bar.clone(),
    ));
    let file_fetcher = Arc::new(file_fetcher);
    let node_analysis_cache =
      NodeAnalysisCache::new(caches.node_analysis_db(&dir));
    let cjs_esm_analyzer = CliCjsEsmCodeAnalyzer::new(node_analysis_cache);
    let node_code_translator = Arc::new(NodeCodeTranslator::new(
      cjs_esm_analyzer,
      npm_resolver.clone(),
    ));
    let node_resolver = Arc::new(NodeResolver::new(npm_resolver.clone()));
    let type_checker = Arc::new(TypeChecker::new(
      dir.clone(),
      caches.clone(),
      cli_options.clone(),
      node_resolver.clone(),
      npm_resolver.clone(),
    ));
    let module_graph_builder = Arc::new(ModuleGraphBuilder::new(
      cli_options.clone(),
      resolver.clone(),
      npm_resolver.clone(),
      parsed_source_cache.clone(),
      lockfile.clone(),
      emit_cache.clone(),
      file_fetcher.clone(),
      type_checker.clone(),
    ));
    let graph_container: Arc<ModuleGraphContainer> = Default::default();
    let module_load_preparer = Arc::new(ModuleLoadPreparer::new(
      cli_options.clone(),
      graph_container.clone(),
      lockfile.clone(),
      maybe_file_watcher_reporter.clone(),
      module_graph_builder.clone(),
      parsed_source_cache.clone(),
      progress_bar.clone(),
      resolver.clone(),
      type_checker,
    ));

    Ok(ProcState(Arc::new(Inner {
      dir,
      caches,
      options: cli_options,
      emit_cache,
      emitter,
      file_fetcher,
      http_client,
      graph_container,
      lockfile,
      maybe_import_map,
      maybe_inspector_server,
      root_cert_store,
      blob_store,
      broadcast_channel,
      shared_array_buffer_store,
      compiled_wasm_module_store,
      parsed_source_cache,
      resolver,
      maybe_file_watcher_reporter,
      module_graph_builder,
      node_code_translator,
      node_resolver,
      npm_api,
      npm_cache,
      npm_resolver,
      npm_resolution,
      package_json_deps_installer,
      cjs_resolutions: Default::default(),
      module_load_preparer,
      progress_bar,
    })))
  }
}

/// Keeps track of what module specifiers were resolved as CJS.
#[derive(Default)]
pub struct CjsResolutionStore(Mutex<HashSet<ModuleSpecifier>>);

impl CjsResolutionStore {
  pub fn clear(&self) {
    self.0.lock().clear();
  }

  pub fn contains(&self, specifier: &ModuleSpecifier) -> bool {
    self.0.lock().contains(specifier)
  }

  pub fn insert(&self, specifier: ModuleSpecifier) {
    self.0.lock().insert(specifier);
  }
}

#[derive(Clone, Debug)]
pub struct FileWatcherReporter {
  sender: tokio::sync::mpsc::UnboundedSender<Vec<PathBuf>>,
  file_paths: Arc<Mutex<Vec<PathBuf>>>,
}

impl deno_graph::source::Reporter for FileWatcherReporter {
  fn on_load(
    &self,
    specifier: &ModuleSpecifier,
    modules_done: usize,
    modules_total: usize,
  ) {
    let mut file_paths = self.file_paths.lock();
    if specifier.scheme() == "file" {
      file_paths.push(specifier.to_file_path().unwrap());
    }

    if modules_done == modules_total {
      self.sender.send(file_paths.drain(..).collect()).unwrap();
    }
  }
}<|MERGE_RESOLUTION|>--- conflicted
+++ resolved
@@ -123,14 +123,11 @@
   /// Reset all runtime state to its default. This should be used on file
   /// watcher restarts.
   pub fn reset_for_file_watcher(&mut self) {
-<<<<<<< HEAD
     self.blob_store.clear();
-=======
     self.cjs_resolutions.clear();
     self.parsed_source_cache.clear();
     self.graph_container.clear();
 
->>>>>>> a615eb3b
     self.0 = Arc::new(Inner {
       dir: self.dir.clone(),
       caches: self.caches.clone(),
