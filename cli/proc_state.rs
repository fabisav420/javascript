--- conflicted
+++ resolved
@@ -249,12 +249,9 @@
     let resolver = Arc::new(CliGraphResolver::new(
       cli_options.to_maybe_jsx_import_source_config(),
       maybe_import_map.clone(),
-<<<<<<< HEAD
       npm_resolver.api().clone(),
       npm_resolver.resolution().clone(),
-=======
       maybe_package_json_deps,
->>>>>>> 4d1a14ca
     ));
 
     let maybe_file_watcher_reporter =
@@ -271,8 +268,6 @@
     let emit_cache = EmitCache::new(dir.gen_cache.clone());
     let parsed_source_cache =
       ParsedSourceCache::new(Some(dir.dep_analysis_db_file_path()));
-<<<<<<< HEAD
-=======
     let registry_url = RealNpmRegistryApi::default_url();
     let npm_cache = NpmCache::from_deno_dir(
       &dir,
@@ -298,7 +293,6 @@
     )
     .await?;
     npm_resolver.add_package_reqs(package_json_reqs).await?;
->>>>>>> 4d1a14ca
     let node_analysis_cache =
       NodeAnalysisCache::new(Some(dir.node_analysis_db_file_path()));
 
@@ -681,13 +675,10 @@
     let cli_resolver = CliGraphResolver::new(
       self.options.to_maybe_jsx_import_source_config(),
       self.maybe_import_map.clone(),
-<<<<<<< HEAD
       self.npm_resolver.api().clone(),
       self.npm_resolver.resolution().clone(),
-=======
       // TODO(bartlomieju): this should use dependencies from `package.json`?
       None,
->>>>>>> 4d1a14ca
     );
     let graph_resolver = cli_resolver.as_graph_resolver();
     let graph_npm_resolver = cli_resolver.as_graph_npm_resolver();
