--- conflicted
+++ resolved
@@ -289,6 +289,23 @@
       dynamic_permissions.clone(),
     );
     let maybe_locker = as_maybe_locker(&self.lockfile);
+    let maybe_imports = {
+      let mut imports = Vec::new();
+      if let Some(config_file) = &self.maybe_config_file {
+        if let Some(config_imports) = config_file.to_maybe_imports() {
+          imports.extend(config_imports)
+        }
+      }
+      if self.flags.compat {
+        let compat_url = ModuleSpecifier::parse("flags:compat").unwrap();
+        imports.push((compat_url, vec![compat::get_node_globals_url().to_string()]));
+      }
+      if imports.is_empty() {
+        None
+      } else {
+        Some(imports)
+      }
+    };
     let maybe_imports = self
       .maybe_config_file
       .as_ref()
@@ -398,7 +415,6 @@
 
   pub(crate) fn resolve(
     &self,
-<<<<<<< HEAD
     specifier: &str,
     referrer: &str,
   ) -> Result<ModuleSpecifier, AnyError> {
@@ -422,46 +438,6 @@
           }
           _ => (),
         }
-=======
-    specifier: ModuleSpecifier,
-    lib: TypeLib,
-    root_permissions: Permissions,
-    dynamic_permissions: Permissions,
-    is_dynamic: bool,
-    maybe_import_map: Option<ImportMap>,
-  ) -> Result<(), AnyError> {
-    let specifier = specifier.clone();
-    let handler = Arc::new(Mutex::new(FetchHandler::new(
-      self,
-      root_permissions,
-      dynamic_permissions,
-    )?));
-    let mut builder =
-      GraphBuilder::new(handler, maybe_import_map, self.lockfile.clone());
-    if self.flags.compat {
-      builder.add(&compat::get_node_globals_url(), false).await?;
-    }
-    builder.add(&specifier, is_dynamic).await?;
-    builder.analyze_config_file(&self.maybe_config_file).await?;
-    let mut graph = builder.get_graph();
-    let debug = self.flags.log_level == Some(log::Level::Debug);
-    let maybe_config_file = self.maybe_config_file.clone();
-    let reload_exclusions = {
-      let modules = self.modules.lock();
-      modules.keys().cloned().collect::<HashSet<_>>()
-    };
-
-    let result_modules = if self.flags.no_check {
-      let result_info = graph.transpile(TranspileOptions {
-        debug,
-        maybe_config_file,
-        reload: self.flags.reload,
-        reload_exclusions,
-      })?;
-      debug!("{}", result_info.stats);
-      if let Some(ignored_options) = result_info.maybe_ignored_options {
-        warn!("{}", ignored_options);
->>>>>>> 330aaae9
       }
     }
     // FIXME(bartlomieju): hacky way to provide compatibility with repl
