// Copyright 2018-2023 the Deno authors. All rights reserved. MIT license.

use crate::args::CliOptions;
use crate::args::DenoSubcommand;
use crate::args::Flags;
use crate::args::Lockfile;
use crate::args::TsConfigType;
use crate::args::TsTypeLib;
use crate::args::TypeCheckMode;
use crate::cache;
use crate::cache::DenoDir;
use crate::cache::EmitCache;
use crate::cache::FastInsecureHasher;
use crate::cache::HttpCache;
use crate::cache::NodeAnalysisCache;
use crate::cache::ParsedSourceCache;
use crate::cache::TypeCheckCache;
use crate::emit::emit_parsed_source;
use crate::file_fetcher::FileFetcher;
use crate::graph_util::build_graph_with_npm_resolution;
use crate::graph_util::graph_lock_or_exit;
use crate::graph_util::graph_valid_with_cli_options;
use crate::http_util::HttpClient;
use crate::node;
use crate::node::NodeResolution;
use crate::npm::NpmCache;
use crate::npm::NpmPackageResolver;
use crate::npm::NpmRegistryApi;
use crate::resolver::CliGraphResolver;
use crate::tools::check;
use crate::util::progress_bar::ProgressBar;
use crate::util::progress_bar::ProgressBarStyle;

use deno_ast::MediaType;
use deno_core::anyhow::anyhow;
use deno_core::anyhow::Context;
use deno_core::error::custom_error;
use deno_core::error::generic_error;
use deno_core::error::AnyError;
use deno_core::parking_lot::Mutex;
use deno_core::parking_lot::RwLock;
use deno_core::resolve_url_or_path;
use deno_core::CompiledWasmModuleStore;
use deno_core::ModuleSpecifier;
use deno_core::SharedArrayBufferStore;
<<<<<<< HEAD
=======
use deno_graph::npm::NpmPackageReq;
>>>>>>> 3479bc76
use deno_graph::npm::NpmPackageReqReference;
use deno_graph::source::Loader;
use deno_graph::source::Resolver;
use deno_graph::Module;
use deno_graph::ModuleGraph;
use deno_graph::Resolution;
use deno_runtime::deno_broadcast_channel::InMemoryBroadcastChannel;
use deno_runtime::deno_node::NodeResolutionMode;
use deno_runtime::deno_tls::rustls::RootCertStore;
use deno_runtime::deno_web::BlobStore;
use deno_runtime::inspector_server::InspectorServer;
use deno_runtime::permissions::PermissionsContainer;
use import_map::ImportMap;
use log::warn;
use std::borrow::Cow;
use std::collections::HashMap;
use std::collections::HashSet;
use std::ops::Deref;
use std::path::PathBuf;
use std::sync::Arc;

/// This structure represents state of single "deno" program.
///
/// It is shared by all created workers (thus V8 isolates).
#[derive(Clone)]
pub struct ProcState(Arc<Inner>);

pub struct Inner {
  pub dir: DenoDir,
  pub file_fetcher: Arc<FileFetcher>,
  pub http_client: HttpClient,
  pub options: Arc<CliOptions>,
  pub emit_cache: EmitCache,
  pub emit_options: deno_ast::EmitOptions,
  pub emit_options_hash: u64,
  graph_data: Arc<RwLock<GraphData>>,
  pub lockfile: Option<Arc<Mutex<Lockfile>>>,
  pub maybe_import_map: Option<Arc<ImportMap>>,
  pub maybe_inspector_server: Option<Arc<InspectorServer>>,
  pub root_cert_store: RootCertStore,
  pub blob_store: BlobStore,
  pub broadcast_channel: InMemoryBroadcastChannel,
  pub shared_array_buffer_store: SharedArrayBufferStore,
  pub compiled_wasm_module_store: CompiledWasmModuleStore,
  pub parsed_source_cache: ParsedSourceCache,
  pub resolver: Arc<CliGraphResolver>,
  maybe_file_watcher_reporter: Option<FileWatcherReporter>,
  pub node_analysis_cache: NodeAnalysisCache,
  pub npm_cache: NpmCache,
  pub npm_resolver: NpmPackageResolver,
  pub cjs_resolutions: Mutex<HashSet<ModuleSpecifier>>,
  progress_bar: ProgressBar,
}

impl Deref for ProcState {
  type Target = Arc<Inner>;
  fn deref(&self) -> &Self::Target {
    &self.0
  }
}

impl ProcState {
  pub async fn build(flags: Flags) -> Result<Self, AnyError> {
    Self::from_options(Arc::new(CliOptions::from_flags(flags)?)).await
  }

  pub async fn from_options(
    options: Arc<CliOptions>,
  ) -> Result<Self, AnyError> {
    Self::build_with_sender(options, None).await
  }

  pub async fn build_for_file_watcher(
    flags: Flags,
    files_to_watch_sender: tokio::sync::mpsc::UnboundedSender<Vec<PathBuf>>,
  ) -> Result<Self, AnyError> {
    // resolve the config each time
    let cli_options = Arc::new(CliOptions::from_flags(flags)?);
    let ps =
      Self::build_with_sender(cli_options, Some(files_to_watch_sender.clone()))
        .await?;
    ps.init_watcher();
    Ok(ps)
  }

  /// Reset all runtime state to its default. This should be used on file
  /// watcher restarts.
  pub fn reset_for_file_watcher(&mut self) {
    self.0 = Arc::new(Inner {
      dir: self.dir.clone(),
      options: self.options.clone(),
      emit_cache: self.emit_cache.clone(),
      emit_options_hash: self.emit_options_hash,
      emit_options: self.emit_options.clone(),
      file_fetcher: self.file_fetcher.clone(),
      http_client: self.http_client.clone(),
      graph_data: Default::default(),
      lockfile: self.lockfile.clone(),
      maybe_import_map: self.maybe_import_map.clone(),
      maybe_inspector_server: self.maybe_inspector_server.clone(),
      root_cert_store: self.root_cert_store.clone(),
      blob_store: Default::default(),
      broadcast_channel: Default::default(),
      shared_array_buffer_store: Default::default(),
      compiled_wasm_module_store: Default::default(),
      parsed_source_cache: self.parsed_source_cache.reset_for_file_watcher(),
      resolver: self.resolver.clone(),
      maybe_file_watcher_reporter: self.maybe_file_watcher_reporter.clone(),
      node_analysis_cache: self.node_analysis_cache.clone(),
      npm_cache: self.npm_cache.clone(),
      npm_resolver: self.npm_resolver.clone(),
      cjs_resolutions: Default::default(),
      progress_bar: self.progress_bar.clone(),
    });
    self.init_watcher();
  }

  // Add invariant files like the import map and explicit watch flag list to
  // the watcher. Dedup for build_for_file_watcher and reset_for_file_watcher.
  fn init_watcher(&self) {
    let files_to_watch_sender = match &self.0.maybe_file_watcher_reporter {
      Some(reporter) => &reporter.sender,
      None => return,
    };
    if let Some(watch_paths) = self.options.watch_paths() {
      files_to_watch_sender.send(watch_paths.clone()).unwrap();
    }
    if let Ok(Some(import_map_path)) = self
      .options
      .resolve_import_map_specifier()
      .map(|ms| ms.and_then(|ref s| s.to_file_path().ok()))
    {
      files_to_watch_sender.send(vec![import_map_path]).unwrap();
    }
  }

  async fn build_with_sender(
    cli_options: Arc<CliOptions>,
    maybe_sender: Option<tokio::sync::mpsc::UnboundedSender<Vec<PathBuf>>>,
  ) -> Result<Self, AnyError> {
    let blob_store = BlobStore::default();
    let broadcast_channel = InMemoryBroadcastChannel::default();
    let shared_array_buffer_store = SharedArrayBufferStore::default();
    let compiled_wasm_module_store = CompiledWasmModuleStore::default();
    let dir = cli_options.resolve_deno_dir()?;
    let deps_cache_location = dir.deps_folder_path();
    let http_cache = HttpCache::new(&deps_cache_location);
    let root_cert_store = cli_options.resolve_root_cert_store()?;
    let cache_usage = cli_options.cache_setting();
    let progress_bar = ProgressBar::new(ProgressBarStyle::TextOnly);
    let http_client = HttpClient::new(
      Some(root_cert_store.clone()),
      cli_options.unsafely_ignore_certificate_errors().clone(),
    )?;
    let file_fetcher = FileFetcher::new(
      http_cache,
      cache_usage,
      !cli_options.no_remote(),
      http_client.clone(),
      blob_store.clone(),
      Some(progress_bar.clone()),
    );

    let lockfile = cli_options.maybe_lock_file();

    let registry_url = NpmRegistryApi::default_url().to_owned();
    let npm_cache = NpmCache::from_deno_dir(
      &dir,
      cli_options.cache_setting(),
      http_client.clone(),
      progress_bar.clone(),
    );
    let api = NpmRegistryApi::new(
      registry_url,
      npm_cache.clone(),
      http_client.clone(),
      progress_bar.clone(),
    );
    let npm_resolver = NpmPackageResolver::new_with_maybe_lockfile(
      npm_cache.clone(),
      api,
      cli_options.no_npm(),
      cli_options
        .resolve_local_node_modules_folder()
        .with_context(|| "Resolving local node_modules folder.")?,
      cli_options.get_npm_resolution_snapshot(),
      lockfile.as_ref().cloned(),
    )
    .await?;
    let maybe_import_map = cli_options
      .resolve_import_map(&file_fetcher)
      .await?
      .map(Arc::new);
    let maybe_inspector_server =
      cli_options.resolve_inspector_server().map(Arc::new);

    let maybe_package_json_deps = cli_options.maybe_package_json_deps()?;
    let package_json_reqs = if let Some(deps) = &maybe_package_json_deps {
      let mut package_reqs = deps.values().cloned().collect::<Vec<_>>();
      package_reqs.sort(); // deterministic resolution
      package_reqs
    } else {
      Vec::new()
    };
    let resolver = Arc::new(CliGraphResolver::new(
      cli_options.to_maybe_jsx_import_source_config(),
      maybe_import_map.clone(),
      npm_resolver.api().clone(),
      npm_resolver.resolution().clone(),
      maybe_package_json_deps,
    ));

    let maybe_file_watcher_reporter =
      maybe_sender.map(|sender| FileWatcherReporter {
        sender,
        file_paths: Arc::new(Mutex::new(vec![])),
      });

    let ts_config_result =
      cli_options.resolve_ts_config_for_emit(TsConfigType::Emit)?;
    if let Some(ignored_options) = ts_config_result.maybe_ignored_options {
      warn!("{}", ignored_options);
    }
    let emit_cache = EmitCache::new(dir.gen_cache.clone());
    let parsed_source_cache =
      ParsedSourceCache::new(Some(dir.dep_analysis_db_file_path()));
    let registry_url = NpmRegistryApi::default_url();
    let npm_cache = NpmCache::from_deno_dir(
      &dir,
      cli_options.cache_setting(),
      http_client.clone(),
      progress_bar.clone(),
    );
    let api = NpmRegistryApi::new(
      registry_url.clone(),
      npm_cache.clone(),
      http_client.clone(),
      progress_bar.clone(),
    );
    let npm_resolver = NpmPackageResolver::new_with_maybe_lockfile(
      npm_cache.clone(),
      api,
      cli_options.no_npm(),
      cli_options
        .resolve_local_node_modules_folder()
        .with_context(|| "Resolving local node_modules folder.")?,
      cli_options.get_npm_resolution_snapshot(),
      lockfile.as_ref().cloned(),
    )
    .await?;
    npm_resolver.add_package_reqs(package_json_reqs).await?;
    let node_analysis_cache =
      NodeAnalysisCache::new(Some(dir.node_analysis_db_file_path()));

    let emit_options: deno_ast::EmitOptions = ts_config_result.ts_config.into();
    Ok(ProcState(Arc::new(Inner {
      dir,
      options: cli_options,
      emit_cache,
      emit_options_hash: FastInsecureHasher::new()
        .write_hashable(&emit_options)
        .finish(),
      emit_options,
      file_fetcher: Arc::new(file_fetcher),
      http_client,
      graph_data: Default::default(),
      lockfile,
      maybe_import_map,
      maybe_inspector_server,
      root_cert_store,
      blob_store,
      broadcast_channel,
      shared_array_buffer_store,
      compiled_wasm_module_store,
      parsed_source_cache,
      resolver,
      maybe_file_watcher_reporter,
      node_analysis_cache,
      npm_cache,
      npm_resolver,
      cjs_resolutions: Default::default(),
      progress_bar,
    })))
  }

  /// This method must be called for a module or a static importer of that
  /// module before attempting to `load()` it from a `JsRuntime`. It will
  /// populate `self.graph_data` in memory with the necessary source code, write
  /// emits where necessary or report any module graph / type checking errors.
  #[allow(clippy::too_many_arguments)]
  pub async fn prepare_module_load(
    &self,
    roots: Vec<ModuleSpecifier>,
    is_dynamic: bool,
    lib: TsTypeLib,
    root_permissions: PermissionsContainer,
    dynamic_permissions: PermissionsContainer,
  ) -> Result<(), AnyError> {
    log::debug!("Preparing module load.");
    let _pb_clear_guard = self.progress_bar.clear_guard();

    let mut cache = cache::FetchCacher::new(
      self.emit_cache.clone(),
      self.file_fetcher.clone(),
      root_permissions,
      dynamic_permissions,
    );
    let maybe_imports = self.options.to_maybe_imports()?;
    let graph_resolver = self.resolver.as_graph_resolver();
    let graph_npm_resolver = self.resolver.as_graph_npm_resolver();
    let maybe_file_watcher_reporter: Option<&dyn deno_graph::source::Reporter> =
      if let Some(reporter) = &self.maybe_file_watcher_reporter {
        Some(reporter)
      } else {
        None
      };

    let analyzer = self.parsed_source_cache.as_analyzer();

    log::debug!("Creating module graph.");
    let mut graph = self.graph_data.read().graph_inner_clone();

    // Determine any modules that have already been emitted this session and
    // should be skipped.
    let reload_exclusions: HashSet<ModuleSpecifier> =
      graph.specifiers().map(|(s, _)| s.clone()).collect();

    build_graph_with_npm_resolution(
      &mut graph,
      &self.npm_resolver,
      roots.clone(),
      &mut cache,
      deno_graph::BuildOptions {
        is_dynamic,
        imports: maybe_imports,
        resolver: Some(graph_resolver),
        npm_resolver: Some(graph_npm_resolver),
        module_analyzer: Some(&*analyzer),
        reporter: maybe_file_watcher_reporter,
      },
    )
    .await?;

    // If there is a lockfile, validate the integrity of all the modules.
    if let Some(lockfile) = &self.lockfile {
      graph_lock_or_exit(&graph, &mut lockfile.lock());
    }

    let graph = {
      graph_valid_with_cli_options(&graph, &roots, &self.options)?;
      let mut graph_data = self.graph_data.write();
      graph_data.update_graph(Arc::new(graph));
      graph_data.graph.clone()
    };

    if graph.has_node_specifier
      && self.options.type_check_mode() != TypeCheckMode::None
    {
      self
        .npm_resolver
        .inject_synthetic_types_node_package()
        .await?;
    }

    drop(_pb_clear_guard);

    // type check if necessary
    if self.options.type_check_mode() != TypeCheckMode::None
      && !self.graph_data.read().is_type_checked(&roots, lib)
    {
      log::debug!("Type checking.");
      let maybe_config_specifier = self.options.maybe_config_file_specifier();
      let graph = {
        let graph_data = self.graph_data.read();
        Arc::new(graph_data.graph.segment(&roots))
      };
      let options = check::CheckOptions {
        type_check_mode: self.options.type_check_mode(),
        debug: self.options.log_level() == Some(log::Level::Debug),
        maybe_config_specifier,
        ts_config: self
          .options
          .resolve_ts_config_for_emit(TsConfigType::Check { lib })?
          .ts_config,
        log_checks: true,
        reload: self.options.reload_flag()
          && !roots.iter().all(|r| reload_exclusions.contains(r)),
      };
      let check_cache =
        TypeCheckCache::new(&self.dir.type_checking_cache_db_file_path());
      let check_result =
        check::check(graph, &check_cache, &self.npm_resolver, options)?;
      self.graph_data.write().set_type_checked(&roots, lib);
      if !check_result.diagnostics.is_empty() {
        return Err(anyhow!(check_result.diagnostics));
      }
      log::debug!("{}", check_result.stats);
    }

    // any updates to the lockfile should be updated now
    if let Some(ref lockfile) = self.lockfile {
      let g = lockfile.lock();
      g.write()?;
    }

    log::debug!("Prepared module load.");

    Ok(())
  }

  /// Helper around prepare_module_load that loads and type checks
  /// the provided files.
  pub async fn load_and_type_check_files(
    &self,
    files: &[String],
  ) -> Result<(), AnyError> {
    let lib = self.options.ts_type_lib_window();

    let specifiers = files
      .iter()
      .map(|file| resolve_url_or_path(file))
      .collect::<Result<Vec<_>, _>>()?;
    self
      .prepare_module_load(
        specifiers,
        false,
        lib,
        PermissionsContainer::allow_all(),
        PermissionsContainer::allow_all(),
      )
      .await
  }

  fn handle_node_resolve_result(
    &self,
    result: Result<Option<node::NodeResolution>, AnyError>,
  ) -> Result<ModuleSpecifier, AnyError> {
    let response = match result? {
      Some(response) => response,
      None => return Err(generic_error("not found")),
    };
    if let NodeResolution::CommonJs(specifier) = &response {
      // remember that this was a common js resolution
      self.cjs_resolutions.lock().insert(specifier.clone());
    } else if let NodeResolution::BuiltIn(specifier) = &response {
      return node::resolve_builtin_node_module(specifier);
    }
    Ok(response.into_url())
  }

  pub fn resolve(
    &self,
    specifier: &str,
    referrer: &str,
    permissions: &mut PermissionsContainer,
  ) -> Result<ModuleSpecifier, AnyError> {
    if let Ok(referrer) = deno_core::resolve_url_or_path(referrer) {
      if self.npm_resolver.in_npm_package(&referrer) {
        // we're in an npm package, so use node resolution
        return self
          .handle_node_resolve_result(node::node_resolve(
            specifier,
            &referrer,
            NodeResolutionMode::Execution,
            &self.npm_resolver,
            permissions,
          ))
          .with_context(|| {
            format!("Could not resolve '{specifier}' from '{referrer}'.")
          });
      }

      let graph_data = self.graph_data.read();
      let graph = &graph_data.graph;
      let maybe_resolved = match graph.get(&referrer) {
        Some(Module::Esm(module)) => module
          .dependencies
          .get(specifier)
          .map(|d| (&module.specifier, &d.maybe_code)),
        _ => None,
      };

      match maybe_resolved {
        Some((found_referrer, Resolution::Ok(resolved))) => {
          let specifier = &resolved.specifier;

<<<<<<< HEAD
          return match graph.get(specifier) {
            Some(Module::Npm(module)) => {
              if !self.options.unstable()
                && matches!(found_referrer.scheme(), "http" | "https")
              {
                return Err(custom_error(
=======
          if specifier.scheme() == "node" {
            return node::resolve_builtin_node_module(specifier.path());
          }

          if let Ok(reference) =
            NpmPackageReqReference::from_specifier(specifier)
          {
            if !self.options.unstable()
              && matches!(found_referrer.scheme(), "http" | "https")
            {
              return Err(custom_error(
>>>>>>> 3479bc76
                "NotSupported",
                format!("importing npm specifiers in remote modules requires the --unstable flag (referrer: {found_referrer})"),
              ));
              }

              self
                .handle_node_resolve_result(node::node_resolve_npm_reference(
                  &module.package_id_reference,
                  NodeResolutionMode::Execution,
                  &self.npm_resolver,
                  permissions,
                ))
                .with_context(|| {
                  format!(
                    "Could not resolve '{}'.",
                    module.package_id_reference
                  )
                })
            }
            Some(Module::External(module)) => {
              assert_eq!(module.specifier.scheme(), "node");
              node::resolve_builtin_node_module(module.specifier.path())
            }
            Some(module) => Ok(module.specifier().clone()),
            None => Ok(specifier.clone()),
          };
        }
        Some((_, Resolution::Err(err))) => {
          return Err(custom_error(
            "TypeError",
            format!("{}\n", err.to_string_with_range()),
          ))
        }
        Some((_, Resolution::None)) | None => {}
      }
    }

    // Built-in Node modules
    if let Some(module_name) = specifier.strip_prefix("node:") {
      return node::resolve_builtin_node_module(module_name);
    }

    // FIXME(bartlomieju): this is a hacky way to provide compatibility with REPL
    // and `Deno.core.evalContext` API. Ideally we should always have a referrer filled
    // but sadly that's not the case due to missing APIs in V8.
    let is_repl = matches!(self.options.sub_command(), DenoSubcommand::Repl(_));
    let referrer = if referrer.is_empty() && is_repl {
      deno_core::resolve_url_or_path("./$deno$repl.ts")?
    } else {
      deno_core::resolve_url_or_path(referrer)?
    };

    // FIXME(bartlomieju): this is another hack way to provide NPM specifier
    // support in REPL. This should be fixed.
    let resolution = self.resolver.resolve(specifier, &referrer);

    if is_repl {
      let specifier = resolution
        .as_ref()
        .ok()
        .map(Cow::Borrowed)
        .or_else(|| ModuleSpecifier::parse(specifier).ok().map(Cow::Owned));
      if let Some(specifier) = specifier {
        if let Ok(reference) =
          NpmPackageReqReference::from_specifier(&specifier)
        {
<<<<<<< HEAD
          let reference = self
            .npm_resolver
            .resolution()
            .pkg_req_ref_to_pkg_id_ref(reference)?;
=======
>>>>>>> 3479bc76
          return self
            .handle_node_resolve_result(node::node_resolve_npm_reference(
              &reference,
              deno_runtime::deno_node::NodeResolutionMode::Execution,
              &self.npm_resolver,
              permissions,
            ))
            .with_context(|| format!("Could not resolve '{reference}'."));
        }
      }
    }

    resolution
  }

  pub fn cache_module_emits(&self) -> Result<(), AnyError> {
    let graph = self.graph();
    for module in graph.modules() {
      if let Module::Esm(module) = module {
        let is_emittable = matches!(
          module.media_type,
          MediaType::TypeScript
            | MediaType::Mts
            | MediaType::Cts
            | MediaType::Jsx
            | MediaType::Tsx
        );
        if is_emittable {
          emit_parsed_source(
            &self.emit_cache,
            &self.parsed_source_cache,
            &module.specifier,
            module.media_type,
            &module.source,
            &self.emit_options,
            self.emit_options_hash,
          )?;
        }
      }
    }
    Ok(())
  }

  /// Creates the default loader used for creating a graph.
  pub fn create_graph_loader(&self) -> cache::FetchCacher {
    cache::FetchCacher::new(
      self.emit_cache.clone(),
      self.file_fetcher.clone(),
      PermissionsContainer::allow_all(),
      PermissionsContainer::allow_all(),
    )
  }

  pub async fn create_graph(
    &self,
    roots: Vec<ModuleSpecifier>,
  ) -> Result<deno_graph::ModuleGraph, AnyError> {
    let mut cache = self.create_graph_loader();
    self.create_graph_with_loader(roots, &mut cache).await
  }

  pub async fn create_graph_with_loader(
    &self,
    roots: Vec<ModuleSpecifier>,
    loader: &mut dyn Loader,
  ) -> Result<deno_graph::ModuleGraph, AnyError> {
    let maybe_imports = self.options.to_maybe_imports()?;

    let cli_resolver = CliGraphResolver::new(
      self.options.to_maybe_jsx_import_source_config(),
      self.maybe_import_map.clone(),
      self.npm_resolver.api().clone(),
      self.npm_resolver.resolution().clone(),
      // TODO(bartlomieju): this should use dependencies from `package.json`?
      None,
    );
    let graph_resolver = cli_resolver.as_graph_resolver();
    let graph_npm_resolver = cli_resolver.as_graph_npm_resolver();
    let analyzer = self.parsed_source_cache.as_analyzer();

    let mut graph = ModuleGraph::default();
    build_graph_with_npm_resolution(
      &mut graph,
      &self.npm_resolver,
      roots,
      loader,
      deno_graph::BuildOptions {
        is_dynamic: false,
        imports: maybe_imports,
        resolver: Some(graph_resolver),
        npm_resolver: Some(graph_npm_resolver),
        module_analyzer: Some(&*analyzer),
        reporter: None,
      },
    )
    .await?;

    if graph.has_node_specifier
      && self.options.type_check_mode() != TypeCheckMode::None
    {
      self
        .npm_resolver
        .inject_synthetic_types_node_package()
        .await?;
    }

    Ok(graph)
  }

  pub fn graph(&self) -> Arc<ModuleGraph> {
    self.graph_data.read().graph.clone()
  }

  pub fn has_node_builtin_specifier(&self) -> bool {
    self.graph_data.read().graph.has_node_specifier
  }
}

#[derive(Clone, Debug)]
struct FileWatcherReporter {
  sender: tokio::sync::mpsc::UnboundedSender<Vec<PathBuf>>,
  file_paths: Arc<Mutex<Vec<PathBuf>>>,
}

impl deno_graph::source::Reporter for FileWatcherReporter {
  fn on_load(
    &self,
    specifier: &ModuleSpecifier,
    modules_done: usize,
    modules_total: usize,
  ) {
    let mut file_paths = self.file_paths.lock();
    if specifier.scheme() == "file" {
      file_paths.push(specifier.to_file_path().unwrap());
    }

    if modules_done == modules_total {
      self.sender.send(file_paths.drain(..).collect()).unwrap();
    }
  }
}

#[derive(Debug, Default)]
struct GraphData {
  graph: Arc<ModuleGraph>,
  checked_libs: HashMap<TsTypeLib, HashSet<ModuleSpecifier>>,
}

impl GraphData {
  /// Store data from `graph` into `self`.
  pub fn update_graph(&mut self, graph: Arc<ModuleGraph>) {
<<<<<<< HEAD
=======
    let mut has_npm_specifier_in_graph = false;

    for (specifier, _) in graph.specifiers() {
      match specifier.scheme() {
        "node" => {
          // We don't ever set this back to false because once it's
          // on then it's on globally.
          self.has_node_builtin_specifier = true;
        }
        "npm" => {
          if !has_npm_specifier_in_graph
            && NpmPackageReqReference::from_specifier(specifier).is_ok()
          {
            has_npm_specifier_in_graph = true;
          }
        }
        _ => {}
      }

      if has_npm_specifier_in_graph && self.has_node_builtin_specifier {
        break; // exit early
      }
    }

    if has_npm_specifier_in_graph {
      self.npm_packages = resolve_graph_npm_info(&graph).package_reqs;
    }
>>>>>>> 3479bc76
    self.graph = graph;
  }

  // todo(dsherret): remove the need for cloning this (maybe if we used an AsyncRefCell)
  pub fn graph_inner_clone(&self) -> ModuleGraph {
    (*self.graph).clone()
  }

  /// Mark `roots` and all of their dependencies as type checked under `lib`.
  /// Assumes that all of those modules are known.
  pub fn set_type_checked(
    &mut self,
    roots: &[ModuleSpecifier],
    lib: TsTypeLib,
  ) {
    let entries = self.graph.walk(
      roots,
      deno_graph::WalkOptions {
        check_js: true,
        follow_dynamic: true,
        follow_type_only: true,
      },
    );
    let checked_lib_set = self.checked_libs.entry(lib).or_default();
    for (specifier, _) in entries {
      checked_lib_set.insert(specifier.clone());
    }
  }

  /// Check if `roots` are all marked as type checked under `lib`.
  pub fn is_type_checked(
    &self,
    roots: &[ModuleSpecifier],
    lib: TsTypeLib,
  ) -> bool {
    match self.checked_libs.get(&lib) {
      Some(checked_lib_set) => roots.iter().all(|r| {
        let found = self.graph.resolve(r);
        checked_lib_set.contains(&found)
      }),
      None => false,
    }
  }
}<|MERGE_RESOLUTION|>--- conflicted
+++ resolved
@@ -43,10 +43,7 @@
 use deno_core::CompiledWasmModuleStore;
 use deno_core::ModuleSpecifier;
 use deno_core::SharedArrayBufferStore;
-<<<<<<< HEAD
-=======
-use deno_graph::npm::NpmPackageReq;
->>>>>>> 3479bc76
+use deno_graph::npm::NpmPackageReqReference;
 use deno_graph::npm::NpmPackageReqReference;
 use deno_graph::source::Loader;
 use deno_graph::source::Resolver;
@@ -533,26 +530,12 @@
         Some((found_referrer, Resolution::Ok(resolved))) => {
           let specifier = &resolved.specifier;
 
-<<<<<<< HEAD
           return match graph.get(specifier) {
             Some(Module::Npm(module)) => {
               if !self.options.unstable()
                 && matches!(found_referrer.scheme(), "http" | "https")
               {
                 return Err(custom_error(
-=======
-          if specifier.scheme() == "node" {
-            return node::resolve_builtin_node_module(specifier.path());
-          }
-
-          if let Ok(reference) =
-            NpmPackageReqReference::from_specifier(specifier)
-          {
-            if !self.options.unstable()
-              && matches!(found_referrer.scheme(), "http" | "https")
-            {
-              return Err(custom_error(
->>>>>>> 3479bc76
                 "NotSupported",
                 format!("importing npm specifiers in remote modules requires the --unstable flag (referrer: {found_referrer})"),
               ));
@@ -619,13 +602,10 @@
         if let Ok(reference) =
           NpmPackageReqReference::from_specifier(&specifier)
         {
-<<<<<<< HEAD
           let reference = self
             .npm_resolver
             .resolution()
             .pkg_req_ref_to_pkg_id_ref(reference)?;
-=======
->>>>>>> 3479bc76
           return self
             .handle_node_resolve_result(node::node_resolve_npm_reference(
               &reference,
@@ -777,36 +757,6 @@
 impl GraphData {
   /// Store data from `graph` into `self`.
   pub fn update_graph(&mut self, graph: Arc<ModuleGraph>) {
-<<<<<<< HEAD
-=======
-    let mut has_npm_specifier_in_graph = false;
-
-    for (specifier, _) in graph.specifiers() {
-      match specifier.scheme() {
-        "node" => {
-          // We don't ever set this back to false because once it's
-          // on then it's on globally.
-          self.has_node_builtin_specifier = true;
-        }
-        "npm" => {
-          if !has_npm_specifier_in_graph
-            && NpmPackageReqReference::from_specifier(specifier).is_ok()
-          {
-            has_npm_specifier_in_graph = true;
-          }
-        }
-        _ => {}
-      }
-
-      if has_npm_specifier_in_graph && self.has_node_builtin_specifier {
-        break; // exit early
-      }
-    }
-
-    if has_npm_specifier_in_graph {
-      self.npm_packages = resolve_graph_npm_info(&graph).package_reqs;
-    }
->>>>>>> 3479bc76
     self.graph = graph;
   }
 
