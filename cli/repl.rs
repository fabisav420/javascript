--- conflicted
+++ resolved
@@ -441,8 +441,7 @@
 
   inject_prelude(&mut worker, &mut session, context_id).await?;
 
-<<<<<<< HEAD
-  loop {
+  while !is_closing(&mut worker, &mut session, context_id).await? {
     let line = read_line_and_poll(
       &mut *worker,
       &mut session,
@@ -451,10 +450,6 @@
       editor.clone(),
     )
     .await;
-=======
-  while !is_closing(&mut worker, &mut session, context_id).await? {
-    let line = read_line_and_poll(&mut *worker, editor.clone()).await;
->>>>>>> 08441b85
     match line {
       Ok(line) => {
         // It is a bit unexpected that { "foo": "bar" } is interpreted as a block
