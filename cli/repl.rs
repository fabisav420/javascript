--- conflicted
+++ resolved
@@ -128,9 +128,6 @@
   post_message_and_poll(&mut *worker, &mut session, "Runtime.enable", None)
     .await?;
 
-<<<<<<< HEAD
-  let helper = Helper {};
-=======
   // Enabling the runtime domain will always send trigger one executionContextCreated for each
   // context the inspector knows about so we grab the execution context from that since
   // our inspector does not support a default context (0 is an invalid context id).
@@ -151,9 +148,7 @@
   }
 
   let helper = Helper {
-    validator: MatchingBracketValidator::new(),
   };
->>>>>>> 0bd3cea0
 
   let editor = Arc::new(Mutex::new(Editor::new()));
 
