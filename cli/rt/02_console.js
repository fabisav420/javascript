--- conflicted
+++ resolved
@@ -472,18 +472,6 @@
       );
   }
 
-<<<<<<< HEAD
-  function maybeQuoteSymbol(symbol) {
-    if (symbol.description === undefined) {
-      return symbol.toString();
-    }
-
-    if (/^[a-zA-Z_][a-zA-Z_.0-9]*$/.test(symbol.description)) {
-      return symbol.toString();
-    }
-
-    return `Symbol(${quoteString(symbol.description)})`;
-=======
   // Surround a string with quotes when it is required (e.g the string not a valid identifier).
   function maybeQuoteString(string) {
     if (/^[a-zA-Z_][a-zA-Z_0-9]*$/.test(string)) {
@@ -491,7 +479,19 @@
     }
 
     return quoteString(string);
->>>>>>> de95fbeb
+  }
+
+  // Surround a symbol's description in quotes when it is required (e.g the description has non printable characters).
+  function maybeQuoteSymbol(symbol) {
+    if (symbol.description === undefined) {
+      return symbol.toString();
+    }
+
+    if (/^[a-zA-Z_][a-zA-Z_.0-9]*$/.test(symbol.description)) {
+      return symbol.toString();
+    }
+
+    return `Symbol(${quoteString(symbol.description)})`;
   }
 
   // Print strings when they are inside of arrays or objects with quotes
