// Copyright 2018-2020 the Deno authors. All rights reserved. MIT license.

((window) => {
  const core = window.Deno.core;
<<<<<<< HEAD
  const { customInspect } = window.__bootstrap.console;
=======
  const { getRandomValues } = window.__bootstrap.crypto;
>>>>>>> 4ca2dd39
  const { isIterable, requiredArguments } = window.__bootstrap.webUtil;

  /** https://url.spec.whatwg.org/#idna */
  function domainToAscii(
    domain,
    { beStrict = false } = {},
  ) {
    return core.jsonOpSync("op_domain_to_ascii", { domain, beStrict });
  }

  function decodeSearchParam(p) {
    return decodeURIComponent(p.replace(/\+/g, " "));
  }

  const urls = new WeakMap();

  class URLSearchParams {
    #params = [];

    constructor(init = "") {
      if (typeof init === "string") {
        this.#handleStringInitialization(init);
        return;
      }

      if (Array.isArray(init) || isIterable(init)) {
        this.#handleArrayInitialization(init);
        return;
      }

      if (Object(init) !== init) {
        return;
      }

      if (init instanceof URLSearchParams) {
        this.#params = [...init.#params];
        return;
      }

      // Overload: record<USVString, USVString>
      for (const key of Object.keys(init)) {
        this.#append(key, init[key]);
      }

      urls.set(this, null);
    }

    #handleStringInitialization = (init) => {
      // Overload: USVString
      // If init is a string and starts with U+003F (?),
      // remove the first code point from init.
      if (init.charCodeAt(0) === 0x003f) {
        init = init.slice(1);
      }

      for (const pair of init.split("&")) {
        // Empty params are ignored
        if (pair.length === 0) {
          continue;
        }
        const position = pair.indexOf("=");
        const name = pair.slice(0, position === -1 ? pair.length : position);
        const value = pair.slice(name.length + 1);
        this.#append(decodeSearchParam(name), decodeSearchParam(value));
      }
    };

    #handleArrayInitialization = (
      init,
    ) => {
      // Overload: sequence<sequence<USVString>>
      for (const tuple of init) {
        // If pair does not contain exactly two items, then throw a TypeError.
        if (tuple.length !== 2) {
          throw new TypeError(
            "URLSearchParams.constructor tuple array argument must only contain pair elements",
          );
        }
        this.#append(tuple[0], tuple[1]);
      }
    };

    #updateSteps = () => {
      const url = urls.get(this);
      if (url == null) {
        return;
      }
      parts.get(url).query = this.toString();
    };

    #append = (name, value) => {
      this.#params.push([String(name), String(value)]);
    };

    append(name, value) {
      requiredArguments("URLSearchParams.append", arguments.length, 2);
      this.#append(name, value);
      this.#updateSteps();
    }

    delete(name) {
      requiredArguments("URLSearchParams.delete", arguments.length, 1);
      name = String(name);
      let i = 0;
      while (i < this.#params.length) {
        if (this.#params[i][0] === name) {
          this.#params.splice(i, 1);
        } else {
          i++;
        }
      }
      this.#updateSteps();
    }

    getAll(name) {
      requiredArguments("URLSearchParams.getAll", arguments.length, 1);
      name = String(name);
      const values = [];
      for (const entry of this.#params) {
        if (entry[0] === name) {
          values.push(entry[1]);
        }
      }

      return values;
    }

    get(name) {
      requiredArguments("URLSearchParams.get", arguments.length, 1);
      name = String(name);
      for (const entry of this.#params) {
        if (entry[0] === name) {
          return entry[1];
        }
      }

      return null;
    }

    has(name) {
      requiredArguments("URLSearchParams.has", arguments.length, 1);
      name = String(name);
      return this.#params.some((entry) => entry[0] === name);
    }

    set(name, value) {
      requiredArguments("URLSearchParams.set", arguments.length, 2);

      // If there are any name-value pairs whose name is name, in list,
      // set the value of the first such name-value pair to value
      // and remove the others.
      name = String(name);
      value = String(value);
      let found = false;
      let i = 0;
      while (i < this.#params.length) {
        if (this.#params[i][0] === name) {
          if (!found) {
            this.#params[i][1] = value;
            found = true;
            i++;
          } else {
            this.#params.splice(i, 1);
          }
        } else {
          i++;
        }
      }

      // Otherwise, append a new name-value pair whose name is name
      // and value is value, to list.
      if (!found) {
        this.#append(name, value);
      }

      this.#updateSteps();
    }

    sort() {
      this.#params.sort((a, b) => (a[0] === b[0] ? 0 : a[0] > b[0] ? 1 : -1));
      this.#updateSteps();
    }

    forEach(
      callbackfn,
      thisArg,
    ) {
      requiredArguments("URLSearchParams.forEach", arguments.length, 1);

      if (typeof thisArg !== "undefined") {
        callbackfn = callbackfn.bind(thisArg);
      }

      for (const [key, value] of this.#params) {
        callbackfn(value, key, this);
      }
    }

    *keys() {
      for (const [key] of this.#params) {
        yield key;
      }
    }

    *values() {
      for (const [, value] of this.#params) {
        yield value;
      }
    }

    *entries() {
      yield* this.#params;
    }

    *[Symbol.iterator]() {
      yield* this.#params;
    }

    toString() {
      return this.#params
        .map(
          (tuple) =>
            `${encodeSearchParam(tuple[0])}=${encodeSearchParam(tuple[1])}`,
        )
        .join("&");
    }
  }

  const searchParamsMethods = [
    "append",
    "delete",
    "set",
  ];

  const specialSchemes = ["ftp", "file", "http", "https", "ws", "wss"];

  // https://url.spec.whatwg.org/#special-scheme
  const schemePorts = {
    ftp: "21",
    file: "",
    http: "80",
    https: "443",
    ws: "80",
    wss: "443",
  };
  const MAX_PORT = 2 ** 16 - 1;

  // Remove the part of the string that matches the pattern and return the
  // remainder (RHS) as well as the first captured group of the matched substring
  // (LHS). e.g.
  //      takePattern("https://deno.land:80", /^([a-z]+):[/]{2}/)
  //        = ["http", "deno.land:80"]
  //      takePattern("deno.land:80", /^(\[[0-9a-fA-F.:]{2,}\]|[^:]+)/)
  //        = ["deno.land", "80"]
  function takePattern(string, pattern) {
    let capture = "";
    const rest = string.replace(pattern, (_, capture_) => {
      capture = capture_;
      return "";
    });
    return [capture, rest];
  }

  function parse(url, baseParts = null) {
    const parts = {};
    let restUrl;
    let usedNonBase = false;
    [parts.protocol, restUrl] = takePattern(
      url.trim(),
      /^([A-Za-z][+-.0-9A-Za-z]*):/,
    );
    parts.protocol = parts.protocol.toLowerCase();
    if (parts.protocol == "") {
      if (baseParts == null) {
        return null;
      }
      parts.protocol = baseParts.protocol;
    } else if (
      parts.protocol != baseParts?.protocol ||
      !specialSchemes.includes(parts.protocol)
    ) {
      usedNonBase = true;
    }
    const isSpecial = specialSchemes.includes(parts.protocol);
    if (parts.protocol == "file") {
      parts.slashes = "//";
      parts.username = "";
      parts.password = "";
      if (usedNonBase || restUrl.match(/^[/\\]{2}/)) {
        [parts.hostname, restUrl] = takePattern(
          restUrl,
          /^[/\\]{2}([^/\\?#]*)/,
        );
        usedNonBase = true;
      } else {
        parts.hostname = baseParts.hostname;
      }
      parts.port = "";
    } else {
      if (usedNonBase || restUrl.match(/^[/\\]{2}/)) {
        let restAuthority;
        if (isSpecial) {
          parts.slashes = "//";
          [restAuthority, restUrl] = takePattern(
            restUrl,
            /^[/\\]*([^/\\?#]*)/,
          );
        } else {
          parts.slashes = restUrl.match(/^[/\\]{2}/) ? "//" : "";
          [restAuthority, restUrl] = takePattern(
            restUrl,
            /^[/\\]{2}([^/\\?#]*)/,
          );
        }
        let restAuthentication;
        [restAuthentication, restAuthority] = takePattern(
          restAuthority,
          /^(.*)@/,
        );
        [parts.username, restAuthentication] = takePattern(
          restAuthentication,
          /^([^:]*)/,
        );
        parts.username = encodeUserinfo(parts.username);
        [parts.password] = takePattern(restAuthentication, /^:(.*)/);
        parts.password = encodeUserinfo(parts.password);
        [parts.hostname, restAuthority] = takePattern(
          restAuthority,
          /^(\[[0-9a-fA-F.:]{2,}\]|[^:]+)/,
        );
        [parts.port] = takePattern(restAuthority, /^:(.*)/);
        if (!isValidPort(parts.port)) {
          return null;
        }
        if (parts.hostname == "" && isSpecial) {
          return null;
        }
        usedNonBase = true;
      } else {
        parts.slashes = baseParts.slashes;
        parts.username = baseParts.username;
        parts.password = baseParts.password;
        parts.hostname = baseParts.hostname;
        parts.port = baseParts.port;
      }
    }
    try {
      parts.hostname = encodeHostname(parts.hostname, isSpecial);
    } catch {
      return null;
    }
    [parts.path, restUrl] = takePattern(restUrl, /^([^?#]*)/);
    parts.path = encodePathname(parts.path.replace(/\\/g, "/"));
    if (usedNonBase) {
      parts.path = normalizePath(parts.path, parts.protocol == "file");
    } else {
      if (parts.path != "") {
        usedNonBase = true;
      }
      parts.path = resolvePathFromBase(
        parts.path,
        baseParts.path || "/",
        baseParts.protocol == "file",
      );
    }
    // Drop the hostname if a drive letter is parsed.
    if (parts.protocol == "file" && parts.path.match(/^\/+[A-Za-z]:(\/|$)/)) {
      parts.hostname = "";
    }
    if (usedNonBase || restUrl.startsWith("?")) {
      [parts.query, restUrl] = takePattern(restUrl, /^(\?[^#]*)/);
      parts.query = encodeSearch(parts.query, isSpecial);
      usedNonBase = true;
    } else {
      parts.query = baseParts.query;
    }
    [parts.hash] = takePattern(restUrl, /^(#.*)/);
    parts.hash = encodeHash(parts.hash);
    return parts;
  }

  // Keep it outside of URL to avoid any attempts of access.
  const blobURLMap = new Map();

  // Resolves `.`s and `..`s where possible.
  // Preserves repeating and trailing `/`s by design.
  // Assumes drive letter file paths will have a leading slash.
  function normalizePath(path, isFilePath) {
    const isAbsolute = path.startsWith("/");
    path = path.replace(/^\//, "");
    const pathSegments = path.split("/");

    let driveLetter = null;
    if (isFilePath && pathSegments[0].match(/^[A-Za-z]:$/)) {
      driveLetter = pathSegments.shift();
    }

    if (isFilePath && isAbsolute) {
      while (pathSegments.length > 1 && pathSegments[0] == "") {
        pathSegments.shift();
      }
    }

    let ensureTrailingSlash = false;
    const newPathSegments = [];
    for (let i = 0; i < pathSegments.length; i++) {
      const previous = newPathSegments[newPathSegments.length - 1];
      if (
        pathSegments[i] == ".." &&
        previous != ".." &&
        (previous != undefined || isAbsolute)
      ) {
        newPathSegments.pop();
        ensureTrailingSlash = true;
      } else if (pathSegments[i] == ".") {
        ensureTrailingSlash = true;
      } else {
        newPathSegments.push(pathSegments[i]);
        ensureTrailingSlash = false;
      }
    }
    if (driveLetter != null) {
      newPathSegments.unshift(driveLetter);
    }
    if (newPathSegments.length == 0 && !isAbsolute) {
      newPathSegments.push(".");
      ensureTrailingSlash = false;
    }

    let newPath = newPathSegments.join("/");
    if (isAbsolute) {
      newPath = `/${newPath}`;
    }
    if (ensureTrailingSlash) {
      newPath = newPath.replace(/\/*$/, "/");
    }
    return newPath;
  }

  // Standard URL basing logic, applied to paths.
  function resolvePathFromBase(path, basePath, isFilePath) {
    let basePrefix;
    let suffix;
    const baseDriveLetter = basePath.match(/^\/+[A-Za-z]:(?=\/|$)/)?.[0];
    if (isFilePath && path.match(/^\/+[A-Za-z]:(\/|$)/)) {
      basePrefix = "";
      suffix = path;
    } else if (path.startsWith("/")) {
      if (isFilePath && baseDriveLetter) {
        basePrefix = baseDriveLetter;
        suffix = path;
      } else {
        basePrefix = "";
        suffix = path;
      }
    } else if (path != "") {
      basePath = normalizePath(basePath, isFilePath);
      path = normalizePath(path, isFilePath);
      // Remove everything after the last `/` in `basePath`.
      if (baseDriveLetter && isFilePath) {
        basePrefix = `${baseDriveLetter}${
          basePath.slice(baseDriveLetter.length).replace(/[^\/]*$/, "")
        }`;
      } else {
        basePrefix = basePath.replace(/[^\/]*$/, "");
      }
      basePrefix = basePrefix.replace(/\/*$/, "/");
      // If `normalizedPath` ends with `.` or `..`, add a trailing slash.
      suffix = path.replace(/(?<=(^|\/)(\.|\.\.))$/, "/");
    } else {
      basePrefix = basePath;
      suffix = "";
    }
    return normalizePath(basePrefix + suffix, isFilePath);
  }

  function isValidPort(value) {
    // https://url.spec.whatwg.org/#port-state
    if (value === "") return true;

    const port = Number(value);
    return Number.isInteger(port) && port >= 0 && port <= MAX_PORT;
  }

  const parts = new WeakMap();

  class URL {
    #searchParams = null;

    [Symbol.for("Deno.customInspect")]() {
      const keys = [
        "href",
        "origin",
        "protocol",
        "username",
        "password",
        "host",
        "hostname",
        "port",
        "pathname",
        "hash",
        "search",
      ];
      const objectString = keys
        .map((key) => `${key}: "${this[key] || ""}"`)
        .join(", ");
      return `URL { ${objectString} }`;
    }

    #updateSearchParams = () => {
      const searchParams = new URLSearchParams(this.search);

      for (const methodName of searchParamsMethods) {
        const method = searchParams[methodName];
        searchParams[methodName] = (...args) => {
          method.apply(searchParams, args);
          this.search = searchParams.toString();
        };
      }
      this.#searchParams = searchParams;

      urls.set(searchParams, this);
    };

    get hash() {
      return parts.get(this).hash;
    }

    set hash(value) {
      value = unescape(String(value));
      if (!value) {
        parts.get(this).hash = "";
      } else {
        if (value.charAt(0) !== "#") {
          value = `#${value}`;
        }
        // hashes can contain % and # unescaped
        parts.get(this).hash = encodeHash(value);
      }
    }

    get host() {
      return `${this.hostname}${this.port ? `:${this.port}` : ""}`;
    }

    set host(value) {
      value = String(value);
      const url = new URL(`http://${value}`);
      parts.get(this).hostname = url.hostname;
      parts.get(this).port = url.port;
    }

    get hostname() {
      return parts.get(this).hostname;
    }

    set hostname(value) {
      value = String(value);
      try {
        const isSpecial = specialSchemes.includes(parts.get(this).protocol);
        parts.get(this).hostname = encodeHostname(value, isSpecial);
      } catch {}
    }

    get href() {
      const authentication = this.username || this.password
        ? `${this.username}${this.password ? ":" + this.password : ""}@`
        : "";
      const host = this.host;
      const slashes = host ? "//" : parts.get(this).slashes;
      let pathname = this.pathname;
      if (pathname.charAt(0) != "/" && pathname != "" && host != "") {
        pathname = `/${pathname}`;
      }
      return `${this.protocol}${slashes}${authentication}${host}${pathname}${this.search}${this.hash}`;
    }

    set href(value) {
      value = String(value);
      if (value !== this.href) {
        const url = new URL(value);
        parts.set(this, { ...parts.get(url) });
        this.#updateSearchParams();
      }
    }

    get origin() {
      if (this.host) {
        return `${this.protocol}//${this.host}`;
      }
      return "null";
    }

    get password() {
      return parts.get(this).password;
    }

    set password(value) {
      value = String(value);
      parts.get(this).password = encodeUserinfo(value);
    }

    get pathname() {
      let path = parts.get(this).path;
      if (specialSchemes.includes(parts.get(this).protocol)) {
        if (path.charAt(0) != "/") {
          path = `/${path}`;
        }
      }
      return path;
    }

    set pathname(value) {
      parts.get(this).path = encodePathname(String(value));
    }

    get port() {
      const port = parts.get(this).port;
      if (schemePorts[parts.get(this).protocol] === port) {
        return "";
      }

      return port;
    }

    set port(value) {
      if (!isValidPort(value)) {
        return;
      }
      parts.get(this).port = value.toString();
    }

    get protocol() {
      return `${parts.get(this).protocol}:`;
    }

    set protocol(value) {
      value = String(value);
      if (value) {
        if (value.charAt(value.length - 1) === ":") {
          value = value.slice(0, -1);
        }
        parts.get(this).protocol = encodeURIComponent(value);
      }
    }

    get search() {
      return parts.get(this).query;
    }

    set search(value) {
      value = String(value);
      const query = value == "" || value.charAt(0) == "?" ? value : `?${value}`;
      const isSpecial = specialSchemes.includes(parts.get(this).protocol);
      parts.get(this).query = encodeSearch(query, isSpecial);
      this.#updateSearchParams();
    }

    get username() {
      return parts.get(this).username;
    }

    set username(value) {
      value = String(value);
      parts.get(this).username = encodeUserinfo(value);
    }

    get searchParams() {
      return this.#searchParams;
    }

    constructor(url, base) {
      let baseParts = null;
      new.target;
      if (base) {
        baseParts = base instanceof URL ? parts.get(base) : parse(base);
        if (baseParts == null) {
          throw new TypeError("Invalid base URL.");
        }
      }

      const urlParts = url instanceof URL
        ? parts.get(url)
        : parse(url, baseParts);
      if (urlParts == null) {
        throw new TypeError("Invalid URL.");
      }
      parts.set(this, urlParts);

      this.#updateSearchParams();
    }

    toString() {
      return this.href;
    }

    toJSON() {
      return this.href;
    }

    static createObjectURL() {
      throw new Error("Not implemented");
    }

    static revokeObjectURL() {
      throw new Error("Not implemented");
    }
  }

  function parseIpv4Number(s) {
    if (s.match(/^(0[Xx])[0-9A-Za-z]+$/)) {
      return Number(s);
    }
    if (s.match(/^[0-9]+$/)) {
      return Number(s.startsWith("0") ? `0o${s}` : s);
    }
    return NaN;
  }

  function parseIpv4(s) {
    const parts = s.split(".");
    if (parts[parts.length - 1] == "" && parts.length > 1) {
      parts.pop();
    }
    if (parts.includes("") || parts.length > 4) {
      return s;
    }
    const numbers = parts.map(parseIpv4Number);
    if (numbers.includes(NaN)) {
      return s;
    }
    const last = numbers.pop();
    if (last >= 256 ** (4 - numbers.length) || numbers.find((n) => n >= 256)) {
      throw new TypeError("Invalid hostname.");
    }
    const ipv4 = numbers.reduce((sum, n, i) => sum + n * 256 ** (3 - i), last);
    const ipv4Hex = ipv4.toString(16).padStart(8, "0");
    const ipv4HexParts = ipv4Hex.match(/(..)(..)(..)(..)$/).slice(1);
    return ipv4HexParts.map((s) => String(Number(`0x${s}`))).join(".");
  }

  function charInC0ControlSet(c) {
    return (c >= "\u0000" && c <= "\u001F") || c > "\u007E";
  }

  function charInSearchSet(c, isSpecial) {
    // deno-fmt-ignore
    return charInC0ControlSet(c) || ["\u0020", "\u0022", "\u0023", "\u003C", "\u003E"].includes(c) || isSpecial && c == "\u0027" || c > "\u007E";
  }

  function charInFragmentSet(c) {
    // deno-fmt-ignore
    return charInC0ControlSet(c) || ["\u0020", "\u0022", "\u003C", "\u003E", "\u0060"].includes(c);
  }

  function charInPathSet(c) {
    // deno-fmt-ignore
    return charInFragmentSet(c) || ["\u0023", "\u003F", "\u007B", "\u007D"].includes(c);
  }

  function charInUserinfoSet(c) {
    // "\u0027" ("'") seemingly isn't in the spec, but matches Chrome and Firefox.
    // deno-fmt-ignore
    return charInPathSet(c) || ["\u0027", "\u002F", "\u003A", "\u003B", "\u003D", "\u0040", "\u005B", "\u005C", "\u005D", "\u005E", "\u007C"].includes(c);
  }

  function charIsForbiddenInHost(c) {
    // deno-fmt-ignore
    return ["\u0000", "\u0009", "\u000A", "\u000D", "\u0020", "\u0023", "\u0025", "\u002F", "\u003A", "\u003C", "\u003E", "\u003F", "\u0040", "\u005B", "\u005C", "\u005D", "\u005E"].includes(c);
  }

  function charInFormUrlencodedSet(c) {
    // deno-fmt-ignore
    return charInUserinfoSet(c) || ["\u0021", "\u0024", "\u0025", "\u0026", "\u0027", "\u0028", "\u0029", "\u002B", "\u002C", "\u007E"].includes(c);
  }

  const encoder = new TextEncoder();

  function encodeChar(c) {
    return [...encoder.encode(c)]
      .map((n) => `%${n.toString(16)}`)
      .join("")
      .toUpperCase();
  }

  function encodeUserinfo(s) {
    return [...s].map((c) => (charInUserinfoSet(c) ? encodeChar(c) : c)).join(
      "",
    );
  }

  function encodeHostname(s, isSpecial = true) {
    // IPv6 parsing.
    if (s.startsWith("[") && s.endsWith("]")) {
      if (!s.match(/^\[[0-9A-Fa-f.:]{2,}\]$/)) {
        throw new TypeError("Invalid hostname.");
      }
      // IPv6 address compress
      return s.toLowerCase().replace(/\b:?(?:0+:?){2,}/, "::");
    }

    let result = s;

    if (!isSpecial) {
      // Check against forbidden host code points except for "%".
      for (const c of result) {
        if (charIsForbiddenInHost(c) && c != "\u0025") {
          throw new TypeError("Invalid hostname.");
        }
      }

      // Percent-encode C0 control set.
      result = [...result]
        .map((c) => (charInC0ControlSet(c) ? encodeChar(c) : c))
        .join("");

      return result;
    }

    // Percent-decode.
    if (result.match(/%(?![0-9A-Fa-f]{2})/) != null) {
      throw new TypeError("Invalid hostname.");
    }
    result = result.replace(
      /%(.{2})/g,
      (_, hex) => String.fromCodePoint(Number(`0x${hex}`)),
    );

    // IDNA domain to ASCII.
    result = domainToAscii(result);

    // Check against forbidden host code points.
    for (const c of result) {
      if (charIsForbiddenInHost(c)) {
        throw new TypeError("Invalid hostname.");
      }
    }

    // IPv4 parsing.
    if (isSpecial) {
      result = parseIpv4(result);
    }

    return result;
  }

  function encodePathname(s) {
    return [...s].map((c) => (charInPathSet(c) ? encodeChar(c) : c)).join("");
  }

  function encodeSearch(s, isSpecial) {
    return [...s].map((
      c,
    ) => (charInSearchSet(c, isSpecial) ? encodeChar(c) : c)).join("");
  }

  function encodeHash(s) {
    return [...s].map((c) => (charInFragmentSet(c) ? encodeChar(c) : c)).join(
      "",
    );
  }

  function encodeSearchParam(s) {
    return [...s].map((c) => (charInFormUrlencodedSet(c) ? encodeChar(c) : c))
      .join("").replace(/%20/g, "+");
  }

  window.__bootstrap.url = {
    URL,
    URLSearchParams,
    blobURLMap,
  };
})(this);<|MERGE_RESOLUTION|>--- conflicted
+++ resolved
@@ -2,11 +2,6 @@
 
 ((window) => {
   const core = window.Deno.core;
-<<<<<<< HEAD
-  const { customInspect } = window.__bootstrap.console;
-=======
-  const { getRandomValues } = window.__bootstrap.crypto;
->>>>>>> 4ca2dd39
   const { isIterable, requiredArguments } = window.__bootstrap.webUtil;
 
   /** https://url.spec.whatwg.org/#idna */
