--- conflicted
+++ resolved
@@ -356,7 +356,6 @@
         }
       }
     },
-<<<<<<< HEAD
     "bench": {
       "description": "Configuration for deno bench",
       "type": "object",
@@ -381,12 +380,11 @@
           }
         }
       }
-=======
+    },
     "lock": {
       "description": "Whether to use a lock file or the path to use for the lock file. Can be overridden by CLI arguments.",
       "type": ["string", "boolean"],
       "default": true
->>>>>>> a6b5d053
     }
   }
 }