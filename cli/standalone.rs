--- conflicted
+++ resolved
@@ -186,14 +186,9 @@
     runtime_version: version::deno(),
     ts_version: version::TYPESCRIPT.to_string(),
     no_color: !colors::use_color(),
-<<<<<<< HEAD
-    get_error_class_fn: Some(&crate::errors::get_error_class_name),
-    location: flags.location,
-    location_data_dir: None, // TODO
-=======
     get_error_class_fn: Some(&get_error_class_name),
     location: metadata.location,
->>>>>>> a44349df
+    location_data_dir: None, // TODO
   };
   let mut worker =
     MainWorker::from_options(main_module.clone(), permissions, &options);
