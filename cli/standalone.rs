--- conflicted
+++ resolved
@@ -253,14 +253,10 @@
     debug_flag: metadata.log_level.map_or(false, |l| l == log::Level::Debug),
     user_agent: version::get_user_agent(),
     unstable: metadata.unstable,
-<<<<<<< HEAD
     enable_testing_features: false,
-    ca_data: metadata.ca_data,
-=======
     unsafely_ignore_certificate_errors: metadata
       .unsafely_ignore_certificate_errors,
     root_cert_store: Some(root_cert_store),
->>>>>>> 370c5013
     seed: metadata.seed,
     js_error_create_fn: None,
     create_web_worker_cb,
