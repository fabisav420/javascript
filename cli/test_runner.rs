// Copyright 2018-2020 the Deno authors. All rights reserved. MIT license.

use crate::fs as deno_fs;
use crate::installer::is_remote_url;
use deno_core::error::AnyError;
use deno_core::url::Url;
use std::path::Path;
use std::path::PathBuf;

pub(crate) fn is_supported(p: &Path) -> bool {
  use std::path::Component;
  if let Some(Component::Normal(basename_os_str)) = p.components().next_back() {
    let basename = basename_os_str.to_string_lossy();
    basename.ends_with("_test.ts")
      || basename.ends_with("_test.tsx")
      || basename.ends_with("_test.js")
      || basename.ends_with("_test.mjs")
      || basename.ends_with("_test.jsx")
      || basename.ends_with(".test.ts")
      || basename.ends_with(".test.tsx")
      || basename.ends_with(".test.js")
      || basename.ends_with(".test.mjs")
      || basename.ends_with(".test.jsx")
      || basename == "test.ts"
      || basename == "test.tsx"
      || basename == "test.js"
      || basename == "test.mjs"
      || basename == "test.jsx"
  } else {
    false
  }
}

pub fn prepare_test_modules_urls<F>(
  include: Vec<String>,
  root_path: &PathBuf,
<<<<<<< HEAD
  filter: F,
) -> Result<Vec<Url>, ErrBox>
where
  F: Fn(&Path) -> bool,
{
=======
) -> Result<Vec<Url>, AnyError> {
>>>>>>> 0a9d7e4e
  let (include_paths, include_urls): (Vec<String>, Vec<String>) =
    include.into_iter().partition(|n| !is_remote_url(n));

  let mut prepared = vec![];

  for path in include_paths {
    let p = deno_fs::normalize_path(&root_path.join(path));
    if p.is_dir() {
      let test_files = crate::fs::files_in_subtree(p, &filter);
      let test_files_as_urls = test_files
        .iter()
        .map(|f| Url::from_file_path(f).unwrap())
        .collect::<Vec<Url>>();
      prepared.extend(test_files_as_urls);
    } else {
      let url = Url::from_file_path(p).unwrap();
      prepared.push(url);
    }
  }

  for remote_url in include_urls {
    let url = Url::parse(&remote_url)?;
    prepared.push(url);
  }

  Ok(prepared)
}

pub fn render_test_file(
  modules: Vec<Url>,
  fail_fast: bool,
  quiet: bool,
  filter: Option<String>,
) -> String {
  let mut test_file = "".to_string();

  for module in modules {
    test_file.push_str(&format!("import \"{}\";\n", module.to_string()));
  }

  let options = if let Some(filter) = filter {
    json!({ "failFast": fail_fast, "reportToConsole": !quiet, "disableLog": quiet, "filter": filter })
  } else {
    json!({ "failFast": fail_fast, "reportToConsole": !quiet, "disableLog": quiet })
  };

  let run_tests_cmd = format!(
    "// @ts-ignore\nDeno[Deno.internal].runTests({});\n",
    options
  );
  test_file.push_str(&run_tests_cmd);

  test_file
}

#[cfg(test)]
mod tests {
  use super::*;

  #[test]
  fn test_prepare_test_modules_urls() {
    let test_data_path = test_util::root_path().join("cli/tests/subdir");
    let mut matched_urls = prepare_test_modules_urls(
      vec![
        "https://example.com/colors_test.ts".to_string(),
        "./mod1.ts".to_string(),
        "./mod3.js".to_string(),
        "subdir2/mod2.ts".to_string(),
        "http://example.com/printf_test.ts".to_string(),
      ],
      &test_data_path,
      is_supported,
    )
    .unwrap();
    let test_data_url =
      Url::from_file_path(test_data_path).unwrap().to_string();

    let expected: Vec<Url> = vec![
      format!("{}/mod1.ts", test_data_url),
      format!("{}/mod3.js", test_data_url),
      format!("{}/subdir2/mod2.ts", test_data_url),
      "http://example.com/printf_test.ts".to_string(),
      "https://example.com/colors_test.ts".to_string(),
    ]
    .into_iter()
    .map(|f| Url::parse(&f).unwrap())
    .collect();
    matched_urls.sort();
    assert_eq!(matched_urls, expected);
  }

  #[test]
  fn test_is_supported() {
    assert!(is_supported(Path::new("tests/subdir/foo_test.ts")));
    assert!(is_supported(Path::new("tests/subdir/foo_test.tsx")));
    assert!(is_supported(Path::new("tests/subdir/foo_test.js")));
    assert!(is_supported(Path::new("tests/subdir/foo_test.jsx")));
    assert!(is_supported(Path::new("bar/foo.test.ts")));
    assert!(is_supported(Path::new("bar/foo.test.tsx")));
    assert!(is_supported(Path::new("bar/foo.test.js")));
    assert!(is_supported(Path::new("bar/foo.test.jsx")));
    assert!(is_supported(Path::new("foo/bar/test.js")));
    assert!(is_supported(Path::new("foo/bar/test.jsx")));
    assert!(is_supported(Path::new("foo/bar/test.ts")));
    assert!(is_supported(Path::new("foo/bar/test.tsx")));
    assert!(!is_supported(Path::new("README.md")));
    assert!(!is_supported(Path::new("lib/typescript.d.ts")));
    assert!(!is_supported(Path::new("notatest.js")));
    assert!(!is_supported(Path::new("NotAtest.ts")));
  }

  #[test]
  fn supports_dirs() {
    let root = test_util::root_path().join("std").join("http");
    println!("root {:?}", root);
    let mut matched_urls =
      prepare_test_modules_urls(vec![".".to_string()], &root, is_supported)
        .unwrap();
    matched_urls.sort();
    let root_url = Url::from_file_path(root).unwrap().to_string();
    println!("root_url {}", root_url);
    let expected: Vec<Url> = vec![
      format!("{}/_io_test.ts", root_url),
      format!("{}/cookie_test.ts", root_url),
      format!("{}/file_server_test.ts", root_url),
      format!("{}/racing_server_test.ts", root_url),
      format!("{}/server_test.ts", root_url),
      format!("{}/test.ts", root_url),
    ]
    .into_iter()
    .map(|f| Url::parse(&f).unwrap())
    .collect();
    assert_eq!(matched_urls, expected);
  }
}<|MERGE_RESOLUTION|>--- conflicted
+++ resolved
@@ -34,15 +34,11 @@
 pub fn prepare_test_modules_urls<F>(
   include: Vec<String>,
   root_path: &PathBuf,
-<<<<<<< HEAD
   filter: F,
-) -> Result<Vec<Url>, ErrBox>
+) -> Result<Vec<Url>, AnyError>
 where
   F: Fn(&Path) -> bool,
 {
-=======
-) -> Result<Vec<Url>, AnyError> {
->>>>>>> 0a9d7e4e
   let (include_paths, include_urls): (Vec<String>, Vec<String>) =
     include.into_iter().partition(|n| !is_remote_url(n));
 
