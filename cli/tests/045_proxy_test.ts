--- conflicted
+++ resolved
@@ -38,17 +38,12 @@
 
 async function testModuleDownload(): Promise<void> {
   const http = Deno.run({
-<<<<<<< HEAD
-    args: [Deno.execPath(), "--reload", "fetch", "http://deno.land/welcome.ts"],
-=======
     args: [
       Deno.execPath(),
-      "--no-prompt",
       "--reload",
       "fetch",
       "http://localhost:4545/std/examples/colors.ts"
     ],
->>>>>>> ec44b5b6
     stdout: "piped",
     env: {
       HTTP_PROXY: `http://${addr}`
