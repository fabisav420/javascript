--- conflicted
+++ resolved
@@ -3324,10 +3324,6 @@
   );
   let cache_path = temp_dir.path().join(".cache");
   assert!(cache_path.is_dir());
-<<<<<<< HEAD
-  shutdown(&mut client);
-=======
-  assert!(cache_path.join("gen").is_dir());
   session.shutdown_and_exit();
 }
 
@@ -3448,7 +3444,6 @@
     }))
   );
   session.shutdown_and_exit();
->>>>>>> 0e12acc6
 }
 
 #[test]
