// Copyright 2018-2023 the Deno authors. All rights reserved. MIT license.

use deno_ast::ModuleSpecifier;
use deno_core::serde::Deserialize;
use deno_core::serde_json;
use deno_core::serde_json::json;
use deno_core::serde_json::Value;
use deno_core::url::Url;
use pretty_assertions::assert_eq;
use std::fs;
use std::process::Stdio;
use test_util::assert_starts_with;
use test_util::deno_cmd_with_deno_dir;
use test_util::env_vars_for_npm_tests;
use test_util::lsp::LspClient;
use test_util::testdata_path;
use test_util::TestContextBuilder;
use tower_lsp::lsp_types as lsp;

#[test]
fn lsp_startup_shutdown() {
  let context = TestContextBuilder::new().use_temp_cwd().build();
  let mut client = context.new_lsp_command().build();
  client.initialize_default();
  client.shutdown();
}

#[test]
fn lsp_init_tsconfig() {
  let context = TestContextBuilder::new().use_temp_cwd().build();
  let temp_dir = context.temp_dir();

  temp_dir.write(
    "lib.tsconfig.json",
    r#"{
  "compilerOptions": {
    "lib": ["deno.ns", "deno.unstable", "dom"]
  }
}"#,
  );

  let mut client = context.new_lsp_command().build();
  client.initialize(|builder| {
    builder.set_config("lib.tsconfig.json");
  });

  let diagnostics = client.did_open(json!({
    "textDocument": {
      "uri": "file:///a/file.ts",
      "languageId": "typescript",
      "version": 1,
      "text": "location.pathname;\n"
    }
  }));

  assert_eq!(diagnostics.all().len(), 0);

  client.shutdown();
}

#[test]
fn lsp_tsconfig_types() {
  let context = TestContextBuilder::new().use_temp_cwd().build();
  let temp_dir = context.temp_dir();

  temp_dir.write(
    "types.tsconfig.json",
    r#"{
  "compilerOptions": {
    "types": ["./a.d.ts"]
  },
  "lint": {
    "rules": {
      "tags": []
    }
  }
}"#,
  );
  let a_dts = "// deno-lint-ignore-file no-var\ndeclare var a: string;";
  temp_dir.write("a.d.ts", a_dts);

  let mut client = context.new_lsp_command().build();
  client.initialize(|builder| {
    builder.set_config("types.tsconfig.json");
  });

  let diagnostics = client.did_open(json!({
    "textDocument": {
      "uri": Url::from_file_path(temp_dir.path().join("test.ts")).unwrap(),
      "languageId": "typescript",
      "version": 1,
      "text": "console.log(a);\n"
    }
  }));

  assert_eq!(diagnostics.all().len(), 0);

  client.shutdown();
}

#[test]
fn lsp_tsconfig_bad_config_path() {
  let context = TestContextBuilder::new().use_temp_cwd().build();
  let mut client = context.new_lsp_command().build();
  client.initialize(|builder| {
    builder
      .set_config("bad_tsconfig.json")
      .set_maybe_root_uri(None);
  });
  let (method, maybe_params) = client.read_notification();
  assert_eq!(method, "window/showMessage");
  assert_eq!(maybe_params, Some(lsp::ShowMessageParams {
    typ: lsp::MessageType::WARNING,
    message: "The path to the configuration file (\"bad_tsconfig.json\") is not resolvable.".to_string()
  }));
  let diagnostics = client.did_open(json!({
    "textDocument": {
      "uri": "file:///a/file.ts",
      "languageId": "typescript",
      "version": 1,
      "text": "console.log(Deno.args);\n"
    }
  }));
  assert_eq!(diagnostics.all().len(), 0);
}

#[test]
fn lsp_triple_slash_types() {
  let context = TestContextBuilder::new().use_temp_cwd().build();
  let temp_dir = context.temp_dir();
  let a_dts = "// deno-lint-ignore-file no-var\ndeclare var a: string;";
  temp_dir.write("a.d.ts", a_dts);
  let mut client = context.new_lsp_command().build();
  client.initialize_default();

  let diagnostics = client.did_open(json!({
    "textDocument": {
      "uri": temp_dir.uri().join("test.ts").unwrap(),
      "languageId": "typescript",
      "version": 1,
      "text": "/// <reference types=\"./a.d.ts\" />\n\nconsole.log(a);\n"
    }
  }));

  assert_eq!(diagnostics.all().len(), 0);

  client.shutdown();
}

#[test]
fn lsp_import_map() {
  let context = TestContextBuilder::new().use_temp_cwd().build();
  let temp_dir = context.temp_dir();
  let import_map = r#"{
  "imports": {
    "/~/": "./lib/"
  }
}"#;
  temp_dir.write("import-map.json", import_map);
  temp_dir.create_dir_all("lib");
  temp_dir.write("lib/b.ts", r#"export const b = "b";"#);

  let mut client = context.new_lsp_command().build();
  client.initialize(|builder| {
    builder.set_import_map("import-map.json");
  });

  let uri = Url::from_file_path(temp_dir.path().join("a.ts")).unwrap();

  let diagnostics = client.did_open(json!({
    "textDocument": {
      "uri": uri,
      "languageId": "typescript",
      "version": 1,
      "text": "import { b } from \"/~/b.ts\";\n\nconsole.log(b);\n"
    }
  }));

  assert_eq!(diagnostics.all().len(), 0);

  let res = client.write_request(
    "textDocument/hover",
    json!({
      "textDocument": {
        "uri": uri
      },
      "position": { "line": 2, "character": 12 }
    }),
  );
  assert_eq!(
    res,
    json!({
      "contents": [
        {
          "language": "typescript",
          "value":"(alias) const b: \"b\"\nimport b"
        },
        ""
      ],
      "range": {
        "start": { "line": 2, "character": 12 },
        "end": { "line": 2, "character": 13 }
      }
    })
  );
  client.shutdown();
}

#[test]
fn lsp_import_map_data_url() {
  let context = TestContextBuilder::new().use_temp_cwd().build();
  let mut client = context.new_lsp_command().build();
  client.initialize(|builder| {
    builder.set_import_map("data:application/json;utf8,{\"imports\": { \"example\": \"https://deno.land/x/example/mod.ts\" }}");
  });
  let diagnostics = client.did_open(json!({
    "textDocument": {
      "uri": "file:///a/file.ts",
      "languageId": "typescript",
      "version": 1,
      "text": "import example from \"example\";\n"
    }
  }));

  // This indicates that the import map is applied correctly.
  assert!(diagnostics.all().iter().any(|diagnostic| diagnostic.code
    == Some(lsp::NumberOrString::String("no-cache".to_string()))
    && diagnostic
      .message
      .contains("https://deno.land/x/example/mod.ts")));
  client.shutdown();
}

#[test]
fn lsp_import_map_config_file() {
  let context = TestContextBuilder::new().use_temp_cwd().build();
  let temp_dir = context.temp_dir();
  temp_dir.write(
    "deno.import_map.jsonc",
    r#"{
  "importMap": "import-map.json"
}"#,
  );
  temp_dir.write(
    "import-map.json",
    r#"{
  "imports": {
    "/~/": "./lib/"
  }
}"#,
  );
  temp_dir.create_dir_all("lib");
  temp_dir.write("lib/b.ts", r#"export const b = "b";"#);

  let mut client = context.new_lsp_command().build();
  client.initialize(|builder| {
    builder.set_config("./deno.import_map.jsonc");
  });

  let uri = temp_dir.uri().join("a.ts").unwrap();

  let diagnostics = client.did_open(json!({
    "textDocument": {
      "uri": uri,
      "languageId": "typescript",
      "version": 1,
      "text": "import { b } from \"/~/b.ts\";\n\nconsole.log(b);\n"
    }
  }));

  assert_eq!(diagnostics.all().len(), 0);

  let res = client.write_request(
    "textDocument/hover",
    json!({
      "textDocument": {
        "uri": uri
      },
      "position": { "line": 2, "character": 12 }
    }),
  );
  assert_eq!(
    res,
    json!({
      "contents": [
        {
          "language": "typescript",
          "value":"(alias) const b: \"b\"\nimport b"
        },
        ""
      ],
      "range": {
        "start": { "line": 2, "character": 12 },
        "end": { "line": 2, "character": 13 }
      }
    })
  );
  client.shutdown();
}

#[test]
fn lsp_import_map_embedded_in_config_file() {
  let context = TestContextBuilder::new().use_temp_cwd().build();
  let temp_dir = context.temp_dir();
  temp_dir.write(
    "deno.embedded_import_map.jsonc",
    r#"{
  "imports": {
    "/~/": "./lib/"
  }
}"#,
  );
  temp_dir.create_dir_all("lib");
  temp_dir.write("lib/b.ts", r#"export const b = "b";"#);

  let mut client = context.new_lsp_command().build();
  client.initialize(|builder| {
    builder.set_config("./deno.embedded_import_map.jsonc");
  });

  let uri = temp_dir.uri().join("a.ts").unwrap();

  let diagnostics = client.did_open(json!({
    "textDocument": {
      "uri": uri,
      "languageId": "typescript",
      "version": 1,
      "text": "import { b } from \"/~/b.ts\";\n\nconsole.log(b);\n"
    }
  }));

  assert_eq!(diagnostics.all().len(), 0);

  let res = client.write_request(
    "textDocument/hover",
    json!({
      "textDocument": {
        "uri": uri
      },
      "position": { "line": 2, "character": 12 }
    }),
  );
  assert_eq!(
    res,
    json!({
      "contents": [
        {
          "language": "typescript",
          "value":"(alias) const b: \"b\"\nimport b"
        },
        ""
      ],
      "range": {
        "start": { "line": 2, "character": 12 },
        "end": { "line": 2, "character": 13 }
      }
    })
  );
  client.shutdown();
}

#[test]
fn lsp_import_map_embedded_in_config_file_after_initialize() {
  let context = TestContextBuilder::new().use_temp_cwd().build();
  let temp_dir = context.temp_dir();
  temp_dir.write("deno.embedded_import_map.jsonc", "{}");
  temp_dir.create_dir_all("lib");
  temp_dir.write("lib/b.ts", r#"export const b = "b";"#);

  let mut client = context.new_lsp_command().build();
  client.initialize(|builder| {
    builder.set_config("./deno.embedded_import_map.jsonc");
  });

  let uri = temp_dir.uri().join("a.ts").unwrap();

  let diagnostics = client.did_open(json!({
    "textDocument": {
      "uri": uri,
      "languageId": "typescript",
      "version": 1,
      "text": "import { b } from \"/~/b.ts\";\n\nconsole.log(b);\n"
    }
  }));

  assert_eq!(diagnostics.all().len(), 1);

  // update the import map
  temp_dir.write(
    "deno.embedded_import_map.jsonc",
    r#"{
  "imports": {
    "/~/": "./lib/"
  }
}"#,
  );

  client.did_change_watched_files(json!({
    "changes": [{
      "uri": temp_dir.uri().join("deno.embedded_import_map.jsonc").unwrap(),
      "type": 2
    }]
  }));

  assert_eq!(client.read_diagnostics().all().len(), 0);

  let res = client.write_request(
    "textDocument/hover",
    json!({
      "textDocument": {
        "uri": uri
      },
      "position": { "line": 2, "character": 12 }
    }),
  );
  assert_eq!(
    res,
    json!({
      "contents": [
        {
          "language": "typescript",
          "value":"(alias) const b: \"b\"\nimport b"
        },
        ""
      ],
      "range": {
        "start": { "line": 2, "character": 12 },
        "end": { "line": 2, "character": 13 }
      }
    })
  );
  client.shutdown();
}

#[test]
fn lsp_import_map_config_file_auto_discovered() {
  let context = TestContextBuilder::new().use_temp_cwd().build();
  let temp_dir = context.temp_dir();
  temp_dir.create_dir_all("lib");
  temp_dir.write("lib/b.ts", r#"export const b = "b";"#);

  let mut client = context.new_lsp_command().capture_stderr().build();
  client.initialize_default();

  // add the deno.json
  temp_dir.write("deno.jsonc", r#"{ "imports": { "/~/": "./lib/" } }"#);
  client.did_change_watched_files(json!({
    "changes": [{
      "uri": temp_dir.uri().join("deno.jsonc").unwrap(),
      "type": 2
    }]
  }));
  client.wait_until_stderr_line(|line| {
    line.contains("Auto-resolved configuration file:")
  });

  let uri = temp_dir.uri().join("a.ts").unwrap();

  let diagnostics = client.did_open(json!({
    "textDocument": {
      "uri": uri,
      "languageId": "typescript",
      "version": 1,
      "text": "import { b } from \"/~/b.ts\";\n\nconsole.log(b);\n"
    }
  }));

  assert_eq!(diagnostics.all().len(), 0);

  let res = client.write_request(
    "textDocument/hover",
    json!({
      "textDocument": {
        "uri": uri
      },
      "position": { "line": 2, "character": 12 }
    }),
  );
  assert_eq!(
    res,
    json!({
      "contents": [
        {
          "language": "typescript",
          "value":"(alias) const b: \"b\"\nimport b"
        },
        ""
      ],
      "range": {
        "start": { "line": 2, "character": 12 },
        "end": { "line": 2, "character": 13 }
      }
    })
  );

  // now cause a syntax error
  temp_dir.write("deno.jsonc", r#",,#,#,,"#);
  client.did_change_watched_files(json!({
    "changes": [{
      "uri": temp_dir.uri().join("deno.jsonc").unwrap(),
      "type": 2
    }]
  }));
  assert_eq!(client.read_diagnostics().all().len(), 1);

  // now fix it, and things should work again
  temp_dir.write("deno.jsonc", r#"{ "imports": { "/~/": "./lib/" } }"#);
  client.did_change_watched_files(json!({
    "changes": [{
      "uri": temp_dir.uri().join("deno.jsonc").unwrap(),
      "type": 2
    }]
  }));
  client.wait_until_stderr_line(|line| {
    line.contains("Auto-resolved configuration file:")
  });
  let res = client.write_request(
    "textDocument/hover",
    json!({
      "textDocument": {
        "uri": uri
      },
      "position": { "line": 2, "character": 12 }
    }),
  );
  assert_eq!(
    res,
    json!({
      "contents": [
        {
          "language": "typescript",
          "value":"(alias) const b: \"b\"\nimport b"
        },
        ""
      ],
      "range": {
        "start": { "line": 2, "character": 12 },
        "end": { "line": 2, "character": 13 }
      }
    })
  );
  assert_eq!(client.read_diagnostics().all().len(), 0);

  client.shutdown();
}

#[test]
fn lsp_import_map_config_file_auto_discovered_symlink() {
  let context = TestContextBuilder::new()
    // DO NOT COPY THIS CODE. Very rare case where we want to force the temp
    // directory on the CI to not be a symlinked directory because we are
    // testing a scenario with a symlink to a non-symlink in the same directory
    // tree. Generally you want to ensure your code works in symlinked directories
    // so don't use this unless you have a similar scenario.
    .temp_dir_path(std::env::temp_dir().canonicalize().unwrap())
    .use_temp_cwd()
    .build();
  let temp_dir = context.temp_dir();
  temp_dir.create_dir_all("lib");
  temp_dir.write("lib/b.ts", r#"export const b = "b";"#);

  let mut client = context.new_lsp_command().capture_stderr().build();
  client.initialize_default();

  // now create a symlink in the current directory to a subdir/deno.json
  // and ensure the watched files notification still works
  temp_dir.create_dir_all("subdir");
  temp_dir.write("subdir/deno.json", r#"{ }"#);
  temp_dir.symlink_file(
    temp_dir.path().join("subdir").join("deno.json"),
    temp_dir.path().join("deno.json"),
  );
  client.did_change_watched_files(json!({
    "changes": [{
      // the client will give a watched file changed event for the symlink's target
      "uri": temp_dir.path().join("subdir/deno.json").canonicalize().uri(),
      "type": 2
    }]
  }));

  // this will discover the deno.json in the root
  let search_line = format!(
    "Auto-resolved configuration file: \"{}\"",
    temp_dir.uri().join("deno.json").unwrap().as_str()
  );
  client.wait_until_stderr_line(|line| line.contains(&search_line));

  // now open a file which will cause a diagnostic because the import map is empty
  let diagnostics = client.did_open(json!({
    "textDocument": {
      "uri": temp_dir.uri().join("a.ts").unwrap(),
      "languageId": "typescript",
      "version": 1,
      "text": "import { b } from \"/~/b.ts\";\n\nconsole.log(b);\n"
    }
  }));
  assert_eq!(diagnostics.all().len(), 1);

  // update the import map to have the imports now
  temp_dir.write("subdir/deno.json", r#"{ "imports": { "/~/": "./lib/" } }"#);
  client.did_change_watched_files(json!({
    "changes": [{
      // now still say that the target path has changed
      "uri": temp_dir.path().join("subdir/deno.json").canonicalize().uri(),
      "type": 2
    }]
  }));
  assert_eq!(client.read_diagnostics().all().len(), 0);

  client.shutdown();
}

#[test]
fn lsp_import_map_node_specifiers() {
  let context = TestContextBuilder::for_npm().use_temp_cwd().build();
  let temp_dir = context.temp_dir();

  temp_dir.write("deno.json", r#"{ "imports": { "fs": "node:fs" } }"#);

  // cache @types/node
  context
    .new_command()
    .args("cache npm:@types/node")
    .run()
    .skip_output_check()
    .assert_exit_code(0);

  let mut client = context.new_lsp_command().build();
  client.initialize(|builder| {
    builder.set_config("./deno.json");
  });

  let diagnostics = client.did_open(json!({
    "textDocument": {
      "uri": temp_dir.uri().join("a.ts").unwrap(),
      "languageId": "typescript",
      "version": 1,
      "text": "import fs from \"fs\";\nconsole.log(fs);"
    }
  }));
  assert_eq!(diagnostics.all(), vec![]);

  client.shutdown();
}

#[test]
fn lsp_deno_task() {
  let context = TestContextBuilder::new().use_temp_cwd().build();
  let temp_dir = context.temp_dir();
  temp_dir.write(
    "deno.jsonc",
    r#"{
    "tasks": {
      "build": "deno test",
      "some:test": "deno bundle mod.ts"
    }
  }"#,
  );

  let mut client = context.new_lsp_command().build();
  client.initialize(|builder| {
    builder.set_config("./deno.jsonc");
  });

  let res = client.write_request("deno/task", json!(null));

  assert_eq!(
    res,
    json!([
      {
        "name": "build",
        "detail": "deno test"
      }, {
        "name": "some:test",
        "detail": "deno bundle mod.ts"
      }
    ])
  );
}

#[test]
fn lsp_import_assertions() {
  let context = TestContextBuilder::new().use_temp_cwd().build();
  let mut client = context.new_lsp_command().build();
  client.initialize(|builder| {
    builder.set_import_map("data:application/json;utf8,{\"imports\": { \"example\": \"https://deno.land/x/example/mod.ts\" }}");
  });

  client.did_open_with_config(
    json!({
      "textDocument": {
        "uri": "file:///a/test.json",
        "languageId": "json",
        "version": 1,
        "text": "{\"a\":1}"
      }
    }),
    json!([{
      "enable": true,
      "codeLens": {
        "test": true
      }
    }]),
  );

  let diagnostics = client.did_open(json!({
    "textDocument": {
      "uri": "file:///a/a.ts",
      "languageId": "typescript",
      "version": 1,
      "text": "import a from \"./test.json\";\n\nconsole.log(a);\n"
    }
  }));

  assert_eq!(
    json!(
      diagnostics
        .messages_with_file_and_source("file:///a/a.ts", "deno")
        .diagnostics
    ),
    json!([
      {
        "range": {
          "start": { "line": 0, "character": 14 },
          "end": { "line": 0, "character": 27 }
        },
        "severity": 1,
        "code": "no-assert-type",
        "source": "deno",
        "message": "The module is a JSON module and not being imported with an import assertion. Consider adding `assert { type: \"json\" }` to the import statement."
      }
    ])
  );

  let res = client
    .write_request(
      "textDocument/codeAction",
      json!({
        "textDocument": {
          "uri": "file:///a/a.ts"
        },
        "range": {
          "start": { "line": 0, "character": 14 },
          "end": { "line": 0, "character": 27 }
        },
        "context": {
          "diagnostics": [{
            "range": {
              "start": { "line": 0, "character": 14 },
              "end": { "line": 0, "character": 27 }
            },
            "severity": 1,
            "code": "no-assert-type",
            "source": "deno",
            "message": "The module is a JSON module and not being imported with an import assertion. Consider adding `assert { type: \"json\" }` to the import statement."
          }],
          "only": ["quickfix"]
        }
      }),
    )
    ;
  assert_eq!(
    res,
    json!([{
      "title": "Insert import assertion.",
      "kind": "quickfix",
      "diagnostics": [
        {
          "range": {
            "start": { "line": 0, "character": 14 },
            "end": { "line": 0, "character": 27 }
          },
          "severity": 1,
          "code": "no-assert-type",
          "source": "deno",
          "message": "The module is a JSON module and not being imported with an import assertion. Consider adding `assert { type: \"json\" }` to the import statement."
        }
      ],
      "edit": {
        "changes": {
          "file:///a/a.ts": [
            {
              "range": {
                "start": { "line": 0, "character": 27 },
                "end": { "line": 0, "character": 27 }
              },
              "newText": " assert { type: \"json\" }"
            }
          ]
        }
      }
    }])
  );
  client.shutdown();
}

#[test]
fn lsp_import_map_import_completions() {
  let context = TestContextBuilder::new().use_temp_cwd().build();
  let temp_dir = context.temp_dir();
  temp_dir.write(
    "import-map.json",
    r#"{
  "imports": {
    "/~/": "./lib/",
    "fs": "https://example.com/fs/index.js",
    "std/": "https://example.com/std@0.123.0/"
  }
}"#,
  );
  temp_dir.create_dir_all("lib");
  temp_dir.write("lib/b.ts", r#"export const b = "b";"#);

  let mut client = context.new_lsp_command().build();
  client.initialize(|builder| {
    builder.set_import_map("import-map.json");
  });

  let uri = temp_dir.uri().join("a.ts").unwrap();

  client.did_open(json!({
    "textDocument": {
      "uri": uri,
      "languageId": "typescript",
      "version": 1,
      "text": "import * as a from \"/~/b.ts\";\nimport * as b from \"\""
    }
  }));

  let res = client.get_completion(
    &uri,
    (1, 20),
    json!({
      "triggerKind": 2,
      "triggerCharacter": "\""
    }),
  );
  assert_eq!(
    json!(res),
    json!({
      "isIncomplete": false,
      "items": [
        {
          "label": ".",
          "kind": 19,
          "detail": "(local)",
          "sortText": "1",
          "insertText": ".",
          "commitCharacters": ["\"", "'"],
        }, {
          "label": "..",
          "kind": 19,
          "detail": "(local)",
          "sortText": "1",
          "insertText": "..",
          "commitCharacters": ["\"", "'"],
        }, {
          "label": "std",
          "kind": 19,
          "detail": "(import map)",
          "sortText": "std",
          "insertText": "std",
          "commitCharacters": ["\"", "'"],
        }, {
          "label": "fs",
          "kind": 17,
          "detail": "(import map)",
          "sortText": "fs",
          "insertText": "fs",
          "commitCharacters": ["\"", "'"],
        }, {
          "label": "/~",
          "kind": 19,
          "detail": "(import map)",
          "sortText": "/~",
          "insertText": "/~",
          "commitCharacters": ["\"", "'"],
        }
      ]
    })
  );

  client.write_notification(
    "textDocument/didChange",
    json!({
      "textDocument": {
        "uri": uri,
        "version": 2
      },
      "contentChanges": [
        {
          "range": {
            "start": { "line": 1, "character": 20 },
            "end": { "line": 1, "character": 20 }
          },
          "text": "/~/"
        }
      ]
    }),
  );

  let res = client.get_completion(
    uri,
    (1, 23),
    json!({
      "triggerKind": 2,
      "triggerCharacter": "/"
    }),
  );
  assert_eq!(
    json!(res),
    json!({
      "isIncomplete": false,
      "items": [
        {
          "label": "b.ts",
          "kind": 9,
          "detail": "(import map)",
          "sortText": "1",
          "filterText": "/~/b.ts",
          "textEdit": {
            "range": {
              "start": { "line": 1, "character": 20 },
              "end": { "line": 1, "character": 23 }
            },
            "newText": "/~/b.ts"
          },
          "commitCharacters": ["\"", "'"],
        }
      ]
    })
  );

  client.shutdown();
}

#[test]
fn lsp_hover() {
  let context = TestContextBuilder::new().use_temp_cwd().build();
  let mut client = context.new_lsp_command().build();
  client.initialize_default();
  client.did_open(json!({
    "textDocument": {
      "uri": "file:///a/file.ts",
      "languageId": "typescript",
      "version": 1,
      "text": "console.log(Deno.args);\n"
    }
  }));
  let res = client.write_request(
    "textDocument/hover",
    json!({
      "textDocument": {
        "uri": "file:///a/file.ts"
      },
      "position": { "line": 0, "character": 19 }
    }),
  );
  assert_eq!(
    res,
    json!({
      "contents": [
        {
          "language": "typescript",
          "value": "const Deno.args: string[]"
        },
        "Returns the script arguments to the program.\n\nGive the following command line invocation of Deno:\n\n```sh\ndeno run --allow-read https://deno.land/std/examples/cat.ts /etc/passwd\n```\n\nThen `Deno.args` will contain:\n\n```ts\n[ \"/etc/passwd\" ]\n```\n\nIf you are looking for a structured way to parse arguments, there is the\n[`std/flags`](https://deno.land/std/flags) module as part of the Deno\nstandard library.",
        "\n\n*@category* - Runtime Environment",
      ],
      "range": {
        "start": { "line": 0, "character": 17 },
        "end": { "line": 0, "character": 21 }
      }
    })
  );
  client.shutdown();
}

#[test]
fn lsp_hover_asset() {
  let context = TestContextBuilder::new().use_temp_cwd().build();
  let mut client = context.new_lsp_command().build();
  client.initialize_default();
  client.did_open(json!({
    "textDocument": {
      "uri": "file:///a/file.ts",
      "languageId": "typescript",
      "version": 1,
      "text": "console.log(Date.now());\n"
    }
  }));
  client.write_request(
    "textDocument/definition",
    json!({
      "textDocument": {
        "uri": "file:///a/file.ts"
      },
      "position": { "line": 0, "character": 14 }
    }),
  );
  client.write_request(
    "deno/virtualTextDocument",
    json!({
      "textDocument": {
        "uri": "deno:/asset/lib.deno.shared_globals.d.ts"
      }
    }),
  );
  let res = client.write_request(
    "textDocument/hover",
    json!({
      "textDocument": {
        "uri": "deno:/asset/lib.es2015.symbol.wellknown.d.ts"
      },
      "position": { "line": 111, "character": 13 }
    }),
  );
  assert_eq!(
    res,
    json!({
      "contents": [
        {
          "language": "typescript",
          "value": "interface Date",
        },
        "Enables basic storage and retrieval of dates and times."
      ],
      "range": {
        "start": { "line": 111, "character": 10, },
        "end": { "line": 111, "character": 14, }
      }
    })
  );
  client.shutdown();
}

#[test]
fn lsp_hover_disabled() {
  let context = TestContextBuilder::new().use_temp_cwd().build();
  let mut client = context.new_lsp_command().build();
  client.initialize(|builder| {
    builder.set_deno_enable(false);
  });
  client.did_open_with_config(
    json!({
      "textDocument": {
        "uri": "file:///a/file.ts",
        "languageId": "typescript",
        "version": 1,
        "text": "console.log(Date.now());\n"
      }
    }),
    json!([{ "enable": false }]),
  );

  let res = client.write_request(
    "textDocument/hover",
    json!({
      "textDocument": {
        "uri": "file:///a/file.ts"
      },
      "position": { "line": 0, "character": 19 }
    }),
  );
  assert_eq!(res, json!(null));
  client.shutdown();
}

#[test]
fn lsp_inlay_hints() {
  let context = TestContextBuilder::new().use_temp_cwd().build();
  let mut client = context.new_lsp_command().build();
  client.initialize(|builder| {
    builder.enable_inlay_hints();
  });
  client.did_open(json!({
    "textDocument": {
      "uri": "file:///a/file.ts",
      "languageId": "typescript",
      "version": 1,
      "text": r#"function a(b: string) {
          return b;
        }

        a("foo");

        enum C {
          A,
        }

        parseInt("123", 8);

        const d = Date.now();

        class E {
          f = Date.now();
        }

        ["a"].map((v) => v + v);
        "#
    }
  }));
  let res = client.write_request(
    "textDocument/inlayHint",
    json!({
      "textDocument": {
        "uri": "file:///a/file.ts",
      },
      "range": {
        "start": { "line": 0, "character": 0 },
        "end": { "line": 19, "character": 0, }
      }
    }),
  );
  assert_eq!(
    res,
    json!([
      {
        "position": { "line": 0, "character": 21 },
        "label": ": string",
        "kind": 1,
        "paddingLeft": true
      }, {
        "position": { "line": 4, "character": 10 },
        "label": "b:",
        "kind": 2,
        "paddingRight": true
      }, {
        "position": { "line": 7, "character": 11 },
        "label": "= 0",
        "paddingLeft": true
      }, {
        "position": { "line": 10, "character": 17 },
        "label": "string:",
        "kind": 2,
        "paddingRight": true
      }, {
        "position": { "line": 10, "character": 24 },
        "label": "radix:",
        "kind": 2,
        "paddingRight": true
      }, {
        "position": { "line": 12, "character": 15 },
        "label": ": number",
        "kind": 1,
        "paddingLeft": true
      }, {
        "position": { "line": 15, "character": 11 },
        "label": ": number",
        "kind": 1,
        "paddingLeft": true
      }, {
        "position": { "line": 18, "character": 18 },
        "label": "callbackfn:",
        "kind": 2,
        "paddingRight": true
      }, {
        "position": { "line": 18, "character": 20 },
        "label": ": string",
        "kind": 1,
        "paddingLeft": true
      }, {
        "position": { "line": 18, "character": 21 },
        "label": ": string",
        "kind": 1,
        "paddingLeft": true
      }
    ])
  );
}

#[test]
fn lsp_inlay_hints_not_enabled() {
  let context = TestContextBuilder::new().use_temp_cwd().build();
  let mut client = context.new_lsp_command().build();
  client.initialize_default();
  client.did_open(json!({
    "textDocument": {
      "uri": "file:///a/file.ts",
      "languageId": "typescript",
      "version": 1,
      "text": r#"function a(b: string) {
          return b;
        }

        a("foo");

        enum C {
          A,
        }

        parseInt("123", 8);

        const d = Date.now();

        class E {
          f = Date.now();
        }

        ["a"].map((v) => v + v);
        "#
    }
  }));
  let res = client.write_request(
    "textDocument/inlayHint",
    json!({
      "textDocument": {
        "uri": "file:///a/file.ts",
      },
      "range": {
        "start": { "line": 0, "character": 0 },
        "end": { "line": 19, "character": 0, }
      }
    }),
  );
  assert_eq!(res, json!(null));
}

#[test]
fn lsp_workspace_enable_paths() {
  fn run_test(use_trailing_slash: bool) {
    let context = TestContextBuilder::new().use_temp_cwd().build();
    let temp_dir = context.temp_dir();
    temp_dir.create_dir_all("worker");
    temp_dir.write("worker/shared.ts", "export const a = 1");
    temp_dir.write("worker/other.ts", "import { a } from './shared.ts';\na;");

    let root_specifier = temp_dir.uri();

    let mut client = context.new_lsp_command().build();
    client.initialize_with_config(
      |builder| {
        builder
          .set_enable_paths(vec!["./worker".to_string()])
          .set_root_uri(root_specifier.clone())
          .set_workspace_folders(vec![lsp::WorkspaceFolder {
            uri: if use_trailing_slash {
              root_specifier.clone()
            } else {
              ModuleSpecifier::parse(
                root_specifier.as_str().strip_suffix('/').unwrap(),
              )
              .unwrap()
            },
            name: "project".to_string(),
          }])
          .set_deno_enable(false);
      },
      json!([{
        "enable": false,
        "enablePaths": ["./worker"],
      }]),
    );

    client.did_open(json!({
      "textDocument": {
        "uri": root_specifier.join("./file.ts").unwrap(),
        "languageId": "typescript",
        "version": 1,
        "text": "console.log(Date.now());\n"
      }
    }));

    client.did_open(json!({
      "textDocument": {
        "uri": root_specifier.join("./other/file.ts").unwrap(),
        "languageId": "typescript",
        "version": 1,
        "text": "console.log(Date.now());\n"
      }
    }));

    client.did_open(json!({
      "textDocument": {
        "uri": root_specifier.join("./worker/file.ts").unwrap(),
        "languageId": "typescript",
        "version": 1,
        "text": concat!(
          "console.log(Date.now());\n",
          "import { a } from './shared.ts';\n",
          "a;\n",
        ),
      }
    }));

    client.did_open(json!({
      "textDocument": {
        "uri": root_specifier.join("./worker/subdir/file.ts").unwrap(),
        "languageId": "typescript",
        "version": 1,
        "text": "console.log(Date.now());\n"
      }
    }));

    let res = client.write_request(
      "textDocument/hover",
      json!({
        "textDocument": {
          "uri": root_specifier.join("./file.ts").unwrap(),
        },
        "position": { "line": 0, "character": 19 }
      }),
    );
    assert_eq!(res, json!(null));

    let res = client.write_request(
      "textDocument/hover",
      json!({
        "textDocument": {
          "uri": root_specifier.join("./other/file.ts").unwrap(),
        },
        "position": { "line": 0, "character": 19 }
      }),
    );
    assert_eq!(res, json!(null));

    let res = client.write_request(
      "textDocument/hover",
      json!({
        "textDocument": {
          "uri": root_specifier.join("./worker/file.ts").unwrap(),
        },
        "position": { "line": 0, "character": 19 }
      }),
    );
    assert_eq!(
      res,
      json!({
        "contents": [
          {
            "language": "typescript",
            "value": "(method) DateConstructor.now(): number",
          },
          "Returns the number of milliseconds elapsed since midnight, January 1, 1970 Universal Coordinated Time (UTC)."
        ],
        "range": {
          "start": { "line": 0, "character": 17, },
          "end": { "line": 0, "character": 20, }
        }
      })
    );

    let res = client.write_request(
      "textDocument/hover",
      json!({
        "textDocument": {
          "uri": root_specifier.join("./worker/subdir/file.ts").unwrap(),
        },
        "position": { "line": 0, "character": 19 }
      }),
    );
    assert_eq!(
      res,
      json!({
        "contents": [
          {
            "language": "typescript",
            "value": "(method) DateConstructor.now(): number",
          },
          "Returns the number of milliseconds elapsed since midnight, January 1, 1970 Universal Coordinated Time (UTC)."
        ],
        "range": {
          "start": { "line": 0, "character": 17, },
          "end": { "line": 0, "character": 20, }
        }
      })
    );

    // check that the file system documents were auto-discovered
    // via the enabled paths
    let res = client.write_request(
      "textDocument/references",
      json!({
        "textDocument": {
          "uri": root_specifier.join("./worker/file.ts").unwrap(),
        },
        "position": { "line": 2, "character": 0 },
        "context": {
          "includeDeclaration": true
        }
      }),
    );

    assert_eq!(
      res,
      json!([{
        "uri": root_specifier.join("./worker/file.ts").unwrap(),
        "range": {
          "start": { "line": 1, "character": 9 },
          "end": { "line": 1, "character": 10 }
        }
      }, {
        "uri": root_specifier.join("./worker/file.ts").unwrap(),
        "range": {
          "start": { "line": 2, "character": 0 },
          "end": { "line": 2, "character": 1 }
        }
      }, {
        "uri": root_specifier.join("./worker/shared.ts").unwrap(),
        "range": {
          "start": { "line": 0, "character": 13 },
          "end": { "line": 0, "character": 14 }
        }
      }, {
        "uri": root_specifier.join("./worker/other.ts").unwrap(),
        "range": {
          "start": { "line": 0, "character": 9 },
          "end": { "line": 0, "character": 10 }
        }
      }, {
        "uri": root_specifier.join("./worker/other.ts").unwrap(),
        "range": {
          "start": { "line": 1, "character": 0 },
          "end": { "line": 1, "character": 1 }
        }
      }])
    );

    client.shutdown();
  }

  run_test(true);
  run_test(false);
}

#[test]
fn lsp_exclude_config() {
  let context = TestContextBuilder::new().use_temp_cwd().build();
  let temp_dir = context.temp_dir();
  temp_dir.create_dir_all("other");
  temp_dir.write(
    "other/shared.ts",
    // this should not be found in the "find references" since this file is excluded
    "import { a } from '../worker/shared.ts'; console.log(a);",
  );
  temp_dir.create_dir_all("worker");
  temp_dir.write("worker/shared.ts", "export const a = 1");
  temp_dir.write(
    "deno.json",
    r#"{
  "exclude": ["other"],
}"#,
  );
  let root_specifier = temp_dir.uri();

  let mut client = context.new_lsp_command().build();
  client.initialize_default();

  client.did_open(json!({
    "textDocument": {
      "uri": root_specifier.join("./other/file.ts").unwrap(),
      "languageId": "typescript",
      "version": 1,
      "text": "console.log(Date.now());\n"
    }
  }));

  client.did_open(json!({
    "textDocument": {
      "uri": root_specifier.join("./worker/file.ts").unwrap(),
      "languageId": "typescript",
      "version": 1,
      "text": concat!(
        "console.log(Date.now());\n",
        "import { a } from './shared.ts';\n",
        "a;\n",
      ),
    }
  }));

  client.did_open(json!({
    "textDocument": {
      "uri": root_specifier.join("./worker/subdir/file.ts").unwrap(),
      "languageId": "typescript",
      "version": 1,
      "text": "console.log(Date.now());\n"
    }
  }));

  let res = client.write_request(
    "textDocument/hover",
    json!({
      "textDocument": {
        "uri": root_specifier.join("./other/file.ts").unwrap(),
      },
      "position": { "line": 0, "character": 19 }
    }),
  );
  assert_eq!(res, json!(null));

  let res = client.write_request(
    "textDocument/hover",
    json!({
      "textDocument": {
        "uri": root_specifier.join("./worker/file.ts").unwrap(),
      },
      "position": { "line": 0, "character": 19 }
    }),
  );
  assert_eq!(
    res,
    json!({
      "contents": [
        {
          "language": "typescript",
          "value": "(method) DateConstructor.now(): number",
        },
        "Returns the number of milliseconds elapsed since midnight, January 1, 1970 Universal Coordinated Time (UTC)."
      ],
      "range": {
        "start": { "line": 0, "character": 17, },
        "end": { "line": 0, "character": 20, }
      }
    })
  );

  // check that the file system documents were auto-discovered
  let res = client.write_request(
    "textDocument/references",
    json!({
      "textDocument": {
        "uri": root_specifier.join("./worker/file.ts").unwrap(),
      },
      "position": { "line": 2, "character": 0 },
      "context": {
        "includeDeclaration": true
      }
    }),
  );

  assert_eq!(
    res,
    json!([{
      "uri": root_specifier.join("./worker/file.ts").unwrap(),
      "range": {
        "start": { "line": 1, "character": 9 },
        "end": { "line": 1, "character": 10 }
      }
    }, {
      "uri": root_specifier.join("./worker/file.ts").unwrap(),
      "range": {
        "start": { "line": 2, "character": 0 },
        "end": { "line": 2, "character": 1 }
      }
    }, {
      "uri": root_specifier.join("./worker/shared.ts").unwrap(),
      "range": {
        "start": { "line": 0, "character": 13 },
        "end": { "line": 0, "character": 14 }
      }
    }])
  );

  client.shutdown();
}

#[test]
fn lsp_hover_unstable_disabled() {
  let context = TestContextBuilder::new().use_temp_cwd().build();
  let mut client = context.new_lsp_command().build();
  client.initialize_default();
  client.did_open(json!({
    "textDocument": {
      "uri": "file:///a/file.ts",
      "languageId": "typescript",
      "version": 1,
      "text": "console.log(Deno.dlopen);\n"
    }
  }));
  let res = client.write_request(
    "textDocument/hover",
    json!({
      "textDocument": {
        "uri": "file:///a/file.ts"
      },
      "position": { "line": 0, "character": 19 }
    }),
  );
  assert_eq!(
    res,
    json!({
      "contents": [
        {
          "language": "typescript",
          "value": "any"
        }
      ],
      "range": {
        "start": { "line": 0, "character": 17 },
        "end": { "line": 0, "character": 23 }
      }
    })
  );
  client.shutdown();
}

#[test]
fn lsp_hover_unstable_enabled() {
  let context = TestContextBuilder::new().use_temp_cwd().build();
  let mut client = context.new_lsp_command().build();
  client.initialize(|builder| {
    builder.set_unstable(true);
  });
  client.did_open(json!({
    "textDocument": {
      "uri": "file:///a/file.ts",
      "languageId": "typescript",
      "version": 1,
      "text": "console.log(Deno.ppid);\n"
    }
  }));
  let res = client.write_request(
    "textDocument/hover",
    json!({
      "textDocument": {
        "uri": "file:///a/file.ts"
      },
      "position": { "line": 0, "character": 19 }
    }),
  );
  assert_eq!(
    res,
    json!({
      "contents":[
        {
          "language":"typescript",
          "value":"const Deno.ppid: number"
        },
        "The process ID of parent process of this instance of the Deno CLI.\n\n```ts\nconsole.log(Deno.ppid);\n```",
        "\n\n*@category* - Runtime Environment",
      ],
      "range":{
        "start":{ "line":0, "character":17 },
        "end":{ "line":0, "character":21 }
      }
    })
  );
  client.shutdown();
}

#[test]
fn lsp_hover_change_mbc() {
  let context = TestContextBuilder::new().use_temp_cwd().build();
  let mut client = context.new_lsp_command().build();
  client.initialize_default();
  client.did_open(
    json!({
      "textDocument": {
        "uri": "file:///a/file.ts",
        "languageId": "typescript",
        "version": 1,
        "text": "const a = `编写软件很难`;\nconst b = `👍🦕😃`;\nconsole.log(a, b);\n"
      }
    }),
  );
  client.write_notification(
    "textDocument/didChange",
    json!({
      "textDocument": {
        "uri": "file:///a/file.ts",
        "version": 2
      },
      "contentChanges": [
        {
          "range": {
            "start": { "line": 1, "character": 11 },
            "end": {
              "line": 1,
              // the LSP uses utf16 encoded characters indexes, so
              // after the deno emoji is character index 15
              "character": 15
            }
          },
          "text": ""
        }
      ]
    }),
  );
  let res = client.write_request(
    "textDocument/hover",
    json!({
      "textDocument": {
        "uri": "file:///a/file.ts"
      },
      "position": { "line": 2, "character": 15 }
    }),
  );
  assert_eq!(
    res,
    json!({
      "contents": [
        {
          "language": "typescript",
          "value": "const b: \"😃\"",
        },
        "",
      ],
      "range": {
        "start": { "line": 2, "character": 15, },
        "end": { "line": 2, "character": 16, },
      }
    })
  );
  client.shutdown();
}

#[test]
fn lsp_hover_closed_document() {
  let context = TestContextBuilder::new().use_temp_cwd().build();
  let temp_dir = context.temp_dir();
  temp_dir.write("a.ts", r#"export const a = "a";"#);
  temp_dir.write("b.ts", r#"export * from "./a.ts";"#);
  temp_dir.write("c.ts", "import { a } from \"./b.ts\";\nconsole.log(a);\n");

  let b_specifier = temp_dir.uri().join("b.ts").unwrap();
  let c_specifier = temp_dir.uri().join("c.ts").unwrap();

  let mut client = context.new_lsp_command().build();
  client.initialize_default();
  client.did_open(json!({
    "textDocument": {
      "uri": b_specifier,
      "languageId": "typescript",
      "version": 1,
      "text": r#"export * from "./a.ts";"#
    }
  }));

  client.did_open(json!({
    "textDocument": {
      "uri": c_specifier,
      "languageId": "typescript",
      "version": 1,
      "text": "import { a } from \"./b.ts\";\nconsole.log(a);\n",
    }
  }));

  let res = client.write_request(
    "textDocument/hover",
    json!({
      "textDocument": {
        "uri": c_specifier,
      },
      "position": { "line": 0, "character": 10 }
    }),
  );
  assert_eq!(
    res,
    json!({
      "contents": [
        {
          "language": "typescript",
          "value": "(alias) const a: \"a\"\nimport a"
        },
        ""
      ],
      "range": {
        "start": { "line": 0, "character": 9 },
        "end": { "line": 0, "character": 10 }
      }
    })
  );
  client.write_notification(
    "textDocument/didClose",
    json!({
      "textDocument": {
        "uri": b_specifier,
      }
    }),
  );
  let res = client.write_request(
    "textDocument/hover",
    json!({
      "textDocument": {
        "uri": c_specifier,
      },
      "position": { "line": 0, "character": 10 }
    }),
  );
  assert_eq!(
    res,
    json!({
      "contents": [
        {
          "language": "typescript",
          "value": "(alias) const a: \"a\"\nimport a"
        },
        ""
      ],
      "range": {
        "start": { "line": 0, "character": 9 },
        "end": { "line": 0, "character": 10 }
      }
    })
  );
  client.shutdown();
}

#[test]
fn lsp_hover_dependency() {
  let context = TestContextBuilder::new()
    .use_http_server()
    .use_temp_cwd()
    .build();
  let mut client = context.new_lsp_command().build();
  client.initialize_default();
  client.did_open(json!({
    "textDocument": {
      "uri": "file:///a/file_01.ts",
      "languageId": "typescript",
      "version": 1,
      "text": "export const a = \"a\";\n",
    }
  }));
  client.did_open(
    json!({
      "textDocument": {
        "uri": "file:///a/file.ts",
        "languageId": "typescript",
        "version": 1,
        "text": "import * as a from \"http://127.0.0.1:4545/xTypeScriptTypes.js\";\n// @deno-types=\"http://127.0.0.1:4545/type_definitions/foo.d.ts\"\nimport * as b from \"http://127.0.0.1:4545/type_definitions/foo.js\";\nimport * as c from \"http://127.0.0.1:4545/subdir/type_reference.js\";\nimport * as d from \"http://127.0.0.1:4545/subdir/mod1.ts\";\nimport * as e from \"data:application/typescript;base64,ZXhwb3J0IGNvbnN0IGEgPSAiYSI7CgpleHBvcnQgZW51bSBBIHsKICBBLAogIEIsCiAgQywKfQo=\";\nimport * as f from \"./file_01.ts\";\nimport * as g from \"http://localhost:4545/x/a/mod.ts\";\n\nconsole.log(a, b, c, d, e, f, g);\n"
      }
    }),
  );
  client.write_request(
    "deno/cache",
    json!({
      "referrer": {
        "uri": "file:///a/file.ts",
      },
      "uris": [],
    }),
  );
  let res = client.write_request(
    "textDocument/hover",
    json!({
      "textDocument": {
        "uri": "file:///a/file.ts",
      },
      "position": { "line": 0, "character": 28 }
    }),
  );
  assert_eq!(
    res,
    json!({
      "contents": {
        "kind": "markdown",
        "value": "**Resolved Dependency**\n\n**Code**: http&#8203;://127.0.0.1:4545/xTypeScriptTypes.js\n\n**Types**: http&#8203;://127.0.0.1:4545/xTypeScriptTypes.d.ts\n"
      },
      "range": {
        "start": { "line": 0, "character": 19 },
        "end":{ "line": 0, "character": 62 }
      }
    })
  );
  let res = client.write_request(
    "textDocument/hover",
    json!({
      "textDocument": {
        "uri": "file:///a/file.ts",
      },
      "position": { "line": 3, "character": 28 }
    }),
  );
  assert_eq!(
    res,
    json!({
      "contents": {
        "kind": "markdown",
        "value": "**Resolved Dependency**\n\n**Code**: http&#8203;://127.0.0.1:4545/subdir/type_reference.js\n\n**Types**: http&#8203;://127.0.0.1:4545/subdir/type_reference.d.ts\n"
      },
      "range": {
        "start": { "line": 3, "character": 19 },
        "end":{ "line": 3, "character": 67 }
      }
    })
  );
  let res = client.write_request(
    "textDocument/hover",
    json!({
      "textDocument": {
        "uri": "file:///a/file.ts",
      },
      "position": { "line": 4, "character": 28 }
    }),
  );
  assert_eq!(
    res,
    json!({
      "contents": {
        "kind": "markdown",
        "value": "**Resolved Dependency**\n\n**Code**: http&#8203;://127.0.0.1:4545/subdir/mod1.ts\n"
      },
      "range": {
        "start": { "line": 4, "character": 19 },
        "end":{ "line": 4, "character": 57 }
      }
    })
  );
  let res = client.write_request(
    "textDocument/hover",
    json!({
      "textDocument": {
        "uri": "file:///a/file.ts",
      },
      "position": { "line": 5, "character": 28 }
    }),
  );
  assert_eq!(
    res,
    json!({
      "contents": {
        "kind": "markdown",
        "value": "**Resolved Dependency**\n\n**Code**: _(a data url)_\n"
      },
      "range": {
        "start": { "line": 5, "character": 19 },
        "end":{ "line": 5, "character": 132 }
      }
    })
  );
  let res = client.write_request(
    "textDocument/hover",
    json!({
      "textDocument": {
        "uri": "file:///a/file.ts",
      },
      "position": { "line": 6, "character": 28 }
    }),
  );
  assert_eq!(
    res,
    json!({
      "contents": {
        "kind": "markdown",
        "value": "**Resolved Dependency**\n\n**Code**: file&#8203;:///a/file_01.ts\n"
      },
      "range": {
        "start": { "line": 6, "character": 19 },
        "end":{ "line": 6, "character": 33 }
      }
    })
  );
}

// This tests for a regression covered by denoland/deno#12753 where the lsp was
// unable to resolve dependencies when there was an invalid syntax in the module
#[test]
fn lsp_hover_deps_preserved_when_invalid_parse() {
  let context = TestContextBuilder::new().use_temp_cwd().build();
  let mut client = context.new_lsp_command().build();
  client.initialize_default();
  client.did_open(json!({
    "textDocument": {
      "uri": "file:///a/file1.ts",
      "languageId": "typescript",
      "version": 1,
      "text": "export type Foo = { bar(): string };\n"
    }
  }));
  client.did_open(json!({
    "textDocument": {
      "uri": "file:///a/file2.ts",
      "languageId": "typescript",
      "version": 1,
      "text": "import { Foo } from './file1.ts'; declare const f: Foo; f\n"
    }
  }));
  let res = client.write_request(
    "textDocument/hover",
    json!({
      "textDocument": {
        "uri": "file:///a/file2.ts"
      },
      "position": { "line": 0, "character": 56 }
    }),
  );
  assert_eq!(
    res,
    json!({
      "contents": [
        {
          "language": "typescript",
          "value": "const f: Foo",
        },
        ""
      ],
      "range": {
        "start": { "line": 0, "character": 56, },
        "end": { "line": 0, "character": 57, }
      }
    })
  );
  client.write_notification(
    "textDocument/didChange",
    json!({
      "textDocument": {
        "uri": "file:///a/file2.ts",
        "version": 2
      },
      "contentChanges": [
        {
          "range": {
            "start": { "line": 0, "character": 57 },
            "end": { "line": 0, "character": 58 }
          },
          "text": "."
        }
      ]
    }),
  );
  let res = client.write_request(
    "textDocument/hover",
    json!({
      "textDocument": {
        "uri": "file:///a/file2.ts"
      },
      "position": { "line": 0, "character": 56 }
    }),
  );
  assert_eq!(
    res,
    json!({
      "contents": [
        {
          "language": "typescript",
          "value": "const f: Foo",
        },
        ""
      ],
      "range": {
        "start": { "line": 0, "character": 56, },
        "end": { "line": 0, "character": 57, }
      }
    })
  );
  client.shutdown();
}

#[test]
fn lsp_hover_typescript_types() {
  let context = TestContextBuilder::new()
    .use_http_server()
    .use_temp_cwd()
    .build();
  let mut client = context.new_lsp_command().build();
  client.initialize_default();
  client.did_open(
    json!({
      "textDocument": {
        "uri": "file:///a/file.ts",
        "languageId": "typescript",
        "version": 1,
        "text": "import * as a from \"http://127.0.0.1:4545/xTypeScriptTypes.js\";\n\nconsole.log(a.foo);\n",
      }
    }),
  );
  client.write_request(
    "deno/cache",
    json!({
      "referrer": {
        "uri": "file:///a/file.ts",
      },
      "uris": [
        {
          "uri": "http://127.0.0.1:4545/xTypeScriptTypes.js",
        }
      ],
    }),
  );
  let res = client.write_request(
    "textDocument/hover",
    json!({
      "textDocument": {
        "uri": "file:///a/file.ts"
      },
      "position": { "line": 0, "character": 24 }
    }),
  );
  assert_eq!(
    res,
    json!({
      "contents": {
        "kind": "markdown",
        "value": "**Resolved Dependency**\n\n**Code**: http&#8203;://127.0.0.1:4545/xTypeScriptTypes.js\n\n**Types**: http&#8203;://127.0.0.1:4545/xTypeScriptTypes.d.ts\n"
      },
      "range": {
        "start": { "line": 0, "character": 19 },
        "end": { "line": 0, "character": 62 }
      }
    })
  );
  client.shutdown();
}

#[test]
fn lsp_hover_jsdoc_symbol_link() {
  let context = TestContextBuilder::new().use_temp_cwd().build();
  let mut client = context.new_lsp_command().build();
  client.initialize_default();
  client.did_open(json!({
    "textDocument": {
      "uri": "file:///a/b.ts",
      "languageId": "typescript",
      "version": 1,
      "text": "export function hello() {}\n"
    }
  }));
  client.did_open(
    json!({
      "textDocument": {
        "uri": "file:///a/file.ts",
        "languageId": "typescript",
        "version": 1,
        "text": "import { hello } from \"./b.ts\";\n\nhello();\n\nconst b = \"b\";\n\n/** JSDoc {@link hello} and {@linkcode b} */\nfunction a() {}\n"
      }
    }),
  );
  let res = client.write_request(
    "textDocument/hover",
    json!({
      "textDocument": {
        "uri": "file:///a/file.ts"
      },
      "position": { "line": 7, "character": 10 }
    }),
  );
  assert_eq!(
    res,
    json!({
      "contents": [
        {
          "language": "typescript",
          "value": "function a(): void"
        },
        "JSDoc [hello](file:///a/file.ts#L1,10) and [`b`](file:///a/file.ts#L5,7)"
      ],
      "range": {
        "start": { "line": 7, "character": 9 },
        "end": { "line": 7, "character": 10 }
      }
    })
  );
  client.shutdown();
}

#[test]
fn lsp_goto_type_definition() {
  let context = TestContextBuilder::new().use_temp_cwd().build();
  let mut client = context.new_lsp_command().build();
  client.initialize_default();
  client.did_open(
    json!({
      "textDocument": {
        "uri": "file:///a/file.ts",
        "languageId": "typescript",
        "version": 1,
        "text": "interface A {\n  a: string;\n}\n\nexport class B implements A {\n  a = \"a\";\n  log() {\n    console.log(this.a);\n  }\n}\n\nconst b = new B();\nb;\n",
      }
    }),
  );
  let res = client.write_request(
    "textDocument/typeDefinition",
    json!({
      "textDocument": {
        "uri": "file:///a/file.ts"
      },
      "position": { "line": 12, "character": 1 }
    }),
  );
  assert_eq!(
    res,
    json!([
      {
        "targetUri": "file:///a/file.ts",
        "targetRange": {
          "start": { "line": 4, "character": 0 },
          "end": { "line": 9, "character": 1 }
        },
        "targetSelectionRange": {
          "start": { "line": 4, "character": 13 },
          "end": { "line": 4, "character": 14 }
        }
      }
    ])
  );
  client.shutdown();
}

#[test]
fn lsp_call_hierarchy() {
  let context = TestContextBuilder::new().use_temp_cwd().build();
  let mut client = context.new_lsp_command().build();
  client.initialize_default();
  client.did_open(
    json!({
      "textDocument": {
        "uri": "file:///a/file.ts",
        "languageId": "typescript",
        "version": 1,
        "text": "function foo() {\n  return false;\n}\n\nclass Bar {\n  baz() {\n    return foo();\n  }\n}\n\nfunction main() {\n  const bar = new Bar();\n  bar.baz();\n}\n\nmain();"
      }
    }),
  );
  let res = client.write_request(
    "textDocument/prepareCallHierarchy",
    json!({
      "textDocument": {
        "uri": "file:///a/file.ts"
      },
      "position": { "line": 5, "character": 3 }
    }),
  );
  assert_eq!(
    res,
    json!([{
      "name": "baz",
      "kind": 6,
      "detail": "Bar",
      "uri": "file:///a/file.ts",
      "range": {
        "start": { "line": 5, "character": 2 },
        "end": { "line": 7, "character": 3 }
      },
      "selectionRange": {
        "start": { "line": 5, "character": 2 },
        "end": { "line": 5, "character": 5 }
      }
    }])
  );
  let res = client.write_request(
    "callHierarchy/incomingCalls",
    json!({
      "item": {
        "name": "baz",
        "kind": 6,
        "detail": "Bar",
        "uri": "file:///a/file.ts",
        "range": {
          "start": { "line": 5, "character": 2 },
          "end": { "line": 7, "character": 3 }
        },
        "selectionRange": {
          "start": { "line": 5, "character": 2 },
          "end": { "line": 5, "character": 5 }
        }
      }
    }),
  );
  assert_eq!(
    res,
    json!([{
      "from": {
        "name": "main",
        "kind": 12,
        "detail": "",
        "uri": "file:///a/file.ts",
        "range": {
          "start": { "line": 10, "character": 0 },
          "end": { "line": 13, "character": 1 }
        },
        "selectionRange": {
          "start": { "line": 10, "character": 9 },
          "end": { "line": 10, "character": 13 }
        }
      },
      "fromRanges": [
        {
          "start": { "line": 12, "character": 6 },
          "end": { "line": 12, "character": 9 }
        }
      ]
    }])
  );
  let res = client.write_request(
    "callHierarchy/outgoingCalls",
    json!({
      "item": {
        "name": "baz",
        "kind": 6,
        "detail": "Bar",
        "uri": "file:///a/file.ts",
        "range": {
          "start": { "line": 5, "character": 2 },
          "end": { "line": 7, "character": 3 }
        },
        "selectionRange": {
          "start": { "line": 5, "character": 2 },
          "end": { "line": 5, "character": 5 }
        }
      }
    }),
  );
  assert_eq!(
    res,
    json!([{
      "to": {
        "name": "foo",
        "kind": 12,
        "detail": "",
        "uri": "file:///a/file.ts",
        "range": {
          "start": { "line": 0, "character": 0 },
          "end": { "line": 2, "character": 1 }
        },
        "selectionRange": {
          "start": { "line": 0, "character": 9 },
          "end": { "line": 0, "character": 12 }
        }
      },
      "fromRanges": [{
        "start": { "line": 6, "character": 11 },
        "end": { "line": 6, "character": 14 }
      }]
    }])
  );
  client.shutdown();
}

#[test]
fn lsp_large_doc_changes() {
  let context = TestContextBuilder::new().use_temp_cwd().build();
  let mut client = context.new_lsp_command().build();
  client.initialize_default();
  let large_file_text =
    fs::read_to_string(testdata_path().join("lsp").join("large_file.txt"))
      .unwrap();
  client.did_open(json!({
    "textDocument": {
      "uri": "file:///a/file.ts",
      "languageId": "javascript",
      "version": 1,
      "text": large_file_text,
    }
  }));
  client.write_notification(
    "textDocument/didChange",
    json!({
      "textDocument": {
        "uri": "file:///a/file.ts",
        "version": 2
      },
      "contentChanges": [
        {
          "range": {
            "start": { "line": 444, "character": 11 },
            "end": { "line": 444, "character": 14 }
          },
          "text": "+++"
        }
      ]
    }),
  );
  client.write_notification(
    "textDocument/didChange",
    json!({
      "textDocument": {
        "uri": "file:///a/file.ts",
        "version": 2
      },
      "contentChanges": [
        {
          "range": {
            "start": { "line": 445, "character": 4 },
            "end": { "line": 445, "character": 4 }
          },
          "text": "// "
        }
      ]
    }),
  );
  client.write_notification(
    "textDocument/didChange",
    json!({
      "textDocument": {
        "uri": "file:///a/file.ts",
        "version": 2
      },
      "contentChanges": [
        {
          "range": {
            "start": { "line": 477, "character": 4 },
            "end": { "line": 477, "character": 9 }
          },
          "text": "error"
        }
      ]
    }),
  );
  client.write_request(
    "textDocument/hover",
    json!({
      "textDocument": {
        "uri": "file:///a/file.ts"
      },
      "position": { "line": 421, "character": 30 }
    }),
  );
  client.write_request(
    "textDocument/hover",
    json!({
      "textDocument": {
        "uri": "file:///a/file.ts"
      },
      "position": { "line": 444, "character": 6 }
    }),
  );
  client.write_request(
    "textDocument/hover",
    json!({
      "textDocument": {
        "uri": "file:///a/file.ts"
      },
      "position": { "line": 461, "character": 34 }
    }),
  );
  client.shutdown();

  assert!(client.duration().as_millis() <= 15000);
}

#[test]
fn lsp_document_symbol() {
  let context = TestContextBuilder::new().use_temp_cwd().build();
  let mut client = context.new_lsp_command().build();
  client.initialize_default();
  client.did_open(
    json!({
      "textDocument": {
        "uri": "file:///a/file.ts",
        "languageId": "typescript",
        "version": 1,
        "text": "interface IFoo {\n  foo(): boolean;\n}\n\nclass Bar implements IFoo {\n  constructor(public x: number) { }\n  foo() { return true; }\n  /** @deprecated */\n  baz() { return false; }\n  get value(): number { return 0; }\n  set value(_newValue: number) { return; }\n  static staticBar = new Bar(0);\n  private static getStaticBar() { return Bar.staticBar; }\n}\n\nenum Values { value1, value2 }\n\nvar bar: IFoo = new Bar(3);"
      }
    }),
  );
  let res = client.write_request(
    "textDocument/documentSymbol",
    json!({
      "textDocument": {
        "uri": "file:///a/file.ts"
      }
    }),
  );
  assert_eq!(
    res,
    json!([{
      "name": "bar",
      "kind": 13,
      "range": {
        "start": { "line": 17, "character": 4 },
        "end": { "line": 17, "character": 26 }
      },
      "selectionRange": {
        "start": { "line": 17, "character": 4 },
        "end": { "line": 17, "character": 7 }
      }
    }, {
      "name": "Bar",
      "kind": 5,
      "range": {
        "start": { "line": 4, "character": 0 },
        "end": { "line": 13, "character": 1 }
      },
      "selectionRange": {
        "start": { "line": 4, "character": 6 },
        "end": { "line": 4, "character": 9 }
      },
      "children": [{
        "name": "constructor",
        "kind": 9,
        "range": {
          "start": { "line": 5, "character": 2 },
          "end": { "line": 5, "character": 35 }
        },
        "selectionRange": {
          "start": { "line": 5, "character": 2 },
          "end": { "line": 5, "character": 35 }
        }
      }, {
        "name": "baz",
        "kind": 6,
        "tags": [1],
        "range": {
          "start": { "line": 8, "character": 2 },
          "end": { "line": 8, "character": 25 }
        },
        "selectionRange": {
          "start": { "line": 8, "character": 2 },
          "end": { "line": 8, "character": 5 }
        }
      }, {
        "name": "foo",
        "kind": 6,
        "range": {
          "start": { "line": 6, "character": 2 },
          "end": { "line": 6, "character": 24 }
        },
        "selectionRange": {
          "start": { "line": 6, "character": 2 },
          "end": { "line": 6, "character": 5 }
        }
      }, {
        "name": "getStaticBar",
        "kind": 6,
        "range": {
          "start": { "line": 12, "character": 2 },
          "end": { "line": 12, "character": 57 }
        },
        "selectionRange": {
          "start": { "line": 12, "character": 17 },
          "end": { "line": 12, "character": 29 }
        }
      }, {
        "name": "staticBar",
        "kind": 8,
        "range": {
          "start": { "line": 11, "character": 2 },
          "end": { "line": 11, "character": 32 }
        },
        "selectionRange": {
          "start": { "line": 11, "character": 9 },
          "end": { "line": 11, "character": 18 }
        }
      }, {
        "name": "(get) value",
        "kind": 8,
        "range": {
          "start": { "line": 9, "character": 2 },
          "end": { "line": 9, "character": 35 }
        },
        "selectionRange": {
          "start": { "line": 9, "character": 6 },
          "end": { "line": 9, "character": 11 }
        }
      }, {
        "name": "(set) value",
        "kind": 8,
        "range": {
          "start": { "line": 10, "character": 2 },
          "end": { "line": 10, "character": 42 }
        },
        "selectionRange": {
          "start": { "line": 10, "character": 6 },
          "end": { "line": 10, "character": 11 }
        }
      }, {
        "name": "x",
        "kind": 8,
        "range": {
          "start": { "line": 5, "character": 14 },
          "end": { "line": 5, "character": 30 }
        },
        "selectionRange": {
          "start": { "line": 5, "character": 21 },
          "end": { "line": 5, "character": 22 }
        }
      }]
    }, {
      "name": "IFoo",
      "kind": 11,
      "range": {
        "start": { "line": 0, "character": 0 },
        "end": { "line": 2, "character": 1 }
      },
      "selectionRange": {
        "start": { "line": 0, "character": 10 },
        "end": { "line": 0, "character": 14 }
      },
      "children": [{
        "name": "foo",
        "kind": 6,
        "range": {
          "start": { "line": 1, "character": 2 },
          "end": { "line": 1, "character": 17 }
        },
        "selectionRange": {
          "start": { "line": 1, "character": 2 },
          "end": { "line": 1, "character": 5 }
        }
      }]
    }, {
      "name": "Values",
      "kind": 10,
      "range": {
        "start": { "line": 15, "character": 0 },
        "end": { "line": 15, "character": 30 }
      },
      "selectionRange": {
        "start": { "line": 15, "character": 5 },
        "end": { "line": 15, "character": 11 }
      },
      "children": [{
        "name": "value1",
        "kind": 22,
        "range": {
          "start": { "line": 15, "character": 14 },
          "end": { "line": 15, "character": 20 }
        },
        "selectionRange": {
          "start": { "line": 15, "character": 14 },
          "end": { "line": 15, "character": 20 }
        }
      }, {
        "name": "value2",
        "kind": 22,
        "range": {
          "start": { "line": 15, "character": 22 },
          "end": { "line": 15, "character": 28 }
        },
        "selectionRange": {
          "start": { "line": 15, "character": 22 },
          "end": { "line": 15, "character": 28 }
        }
      }]
    }]
    )
  );
  client.shutdown();
}

#[test]
fn lsp_folding_range() {
  let context = TestContextBuilder::new().use_temp_cwd().build();
  let mut client = context.new_lsp_command().build();
  client.initialize_default();
  client.did_open(
    json!({
      "textDocument": {
        "uri": "file:///a/file.ts",
        "languageId": "typescript",
        "version": 1,
        "text": "// #region 1\n/*\n * Some comment\n */\nclass Foo {\n  bar(a, b) {\n    if (a === b) {\n      return true;\n    }\n    return false;\n  }\n}\n// #endregion"
      }
    }),
  );
  let res = client.write_request(
    "textDocument/foldingRange",
    json!({
      "textDocument": {
        "uri": "file:///a/file.ts"
      }
    }),
  );
  assert_eq!(
    res,
    json!([{
      "startLine": 0,
      "endLine": 12,
      "kind": "region"
    }, {
      "startLine": 1,
      "endLine": 3,
      "kind": "comment"
    }, {
      "startLine": 4,
      "endLine": 10
    }, {
      "startLine": 5,
      "endLine": 9
    }, {
      "startLine": 6,
      "endLine": 7
    }])
  );
  client.shutdown();
}

#[test]
fn lsp_rename() {
  let context = TestContextBuilder::new().use_temp_cwd().build();
  let mut client = context.new_lsp_command().build();
  client.initialize_default();
  client.did_open(
    json!({
      "textDocument": {
        "uri": "file:///a/file.ts",
        "languageId": "typescript",
        "version": 1,
        // this should not rename in comments and strings
        "text": "let variable = 'a'; // variable\nconsole.log(variable);\n\"variable\";\n"
      }
    }),
  );
  let res = client.write_request(
    "textDocument/rename",
    json!({
      "textDocument": {
        "uri": "file:///a/file.ts"
      },
      "position": { "line": 0, "character": 4 },
      "newName": "variable_modified"
    }),
  );
  assert_eq!(
    res,
    json!({
      "documentChanges": [{
        "textDocument": {
          "uri": "file:///a/file.ts",
          "version": 1
        },
        "edits": [{
          "range": {
            "start": { "line": 0, "character": 4 },
            "end": { "line": 0, "character": 12 }
          },
          "newText": "variable_modified"
        }, {
          "range": {
            "start": { "line": 1, "character": 12 },
            "end": { "line": 1, "character": 20 }
          },
          "newText": "variable_modified"
        }]
      }]
    })
  );
  client.shutdown();
}

#[test]
fn lsp_selection_range() {
  let context = TestContextBuilder::new().use_temp_cwd().build();
  let mut client = context.new_lsp_command().build();
  client.initialize_default();
  client.did_open(
    json!({
      "textDocument": {
        "uri": "file:///a/file.ts",
        "languageId": "typescript",
        "version": 1,
        "text": "class Foo {\n  bar(a, b) {\n    if (a === b) {\n      return true;\n    }\n    return false;\n  }\n}"
      }
    }),
  );
  let res = client.write_request(
    "textDocument/selectionRange",
    json!({
      "textDocument": {
        "uri": "file:///a/file.ts"
      },
      "positions": [{ "line": 2, "character": 8 }]
    }),
  );
  assert_eq!(
    res,
    json!([{
      "range": {
        "start": { "line": 2, "character": 8 },
        "end": { "line": 2, "character": 9 }
      },
      "parent": {
        "range": {
          "start": { "line": 2, "character": 8 },
          "end": { "line": 2, "character": 15 }
        },
        "parent": {
          "range": {
            "start": { "line": 2, "character": 4 },
            "end": { "line": 4, "character": 5 }
          },
          "parent": {
            "range": {
              "start": { "line": 1, "character": 13 },
              "end": { "line": 6, "character": 2 }
            },
            "parent": {
              "range": {
                "start": { "line": 1, "character": 12 },
                "end": { "line": 6, "character": 3 }
              },
              "parent": {
                "range": {
                  "start": { "line": 1, "character": 2 },
                  "end": { "line": 6, "character": 3 }
                },
                "parent": {
                  "range": {
                    "start": { "line": 0, "character": 11 },
                    "end": { "line": 7, "character": 0 }
                  },
                  "parent": {
                    "range": {
                      "start": { "line": 0, "character": 0 },
                      "end": { "line": 7, "character": 1 }
                    }
                  }
                }
              }
            }
          }
        }
      }
    }])
  );
  client.shutdown();
}

#[test]
fn lsp_semantic_tokens() {
  let context = TestContextBuilder::new().use_temp_cwd().build();
  let mut client = context.new_lsp_command().build();
  client.initialize_default();
  client.did_open(
    json!({
      "textDocument": {
        "uri": "file:///a/file.ts",
        "languageId": "typescript",
        "version": 1,
        "text": "enum Values { value1, value2 }\n\nasync function baz(s: string): Promise<string> {\n  const r = s.slice(0);\n  return r;\n}\n\ninterface IFoo {\n  readonly x: number;\n  foo(): boolean;\n}\n\nclass Bar implements IFoo {\n  constructor(public readonly x: number) { }\n  foo() { return true; }\n  static staticBar = new Bar(0);\n  private static getStaticBar() { return Bar.staticBar; }\n}\n"
      }
    }),
  );
  let res = client.write_request(
    "textDocument/semanticTokens/full",
    json!({
      "textDocument": {
        "uri": "file:///a/file.ts"
      }
    }),
  );
  assert_eq!(
    res,
    json!({
      "data": [
        0, 5, 6, 1, 1, 0, 9, 6, 8, 9, 0, 8, 6, 8, 9, 2, 15, 3, 10, 5, 0, 4, 1,
        6, 1, 0, 12, 7, 2, 16, 1, 8, 1, 7, 41, 0, 4, 1, 6, 0, 0, 2, 5, 11, 16,
        1, 9, 1, 7, 40, 3, 10, 4, 2, 1, 1, 11, 1, 9, 9, 1, 2, 3, 11, 1, 3, 6, 3,
        0, 1, 0, 15, 4, 2, 0, 1, 30, 1, 6, 9, 1, 2, 3, 11,1, 1, 9, 9, 9, 3, 0,
        16, 3, 0, 0, 1, 17, 12, 11, 3, 0, 24, 3, 0, 0, 0, 4, 9, 9, 2
      ]
    })
  );
  let res = client.write_request(
    "textDocument/semanticTokens/range",
    json!({
      "textDocument": {
        "uri": "file:///a/file.ts"
      },
      "range": {
        "start": { "line": 0, "character": 0 },
        "end": { "line": 6, "character": 0 }
      }
    }),
  );
  assert_eq!(
    res,
    json!({
      "data": [
        0, 5, 6, 1, 1, 0, 9, 6, 8, 9, 0, 8, 6, 8, 9, 2, 15, 3, 10, 5, 0, 4, 1,
        6, 1, 0, 12, 7, 2, 16, 1, 8, 1, 7, 41, 0, 4, 1, 6, 0, 0, 2, 5, 11, 16,
        1, 9, 1, 7, 40
      ]
    })
  );
  client.shutdown();
}

#[test]
fn lsp_code_lens() {
  let context = TestContextBuilder::new().use_temp_cwd().build();
  let mut client = context.new_lsp_command().build();
  client.initialize_default();
  client.did_open(json!({
    "textDocument": {
      "uri": "file:///a/file.ts",
      "languageId": "typescript",
      "version": 1,
      "text": concat!(
        "class A {\n",
        "  a = \"a\";\n",
        "\n",
        "  b() {\n",
        "    console.log(this.a);\n",
        "  }\n",
        "\n",
        "  c() {\n",
        "    this.a = \"c\";\n",
        "  }\n",
        "}\n",
        "\n",
        "const a = new A();\n",
        "a.b();\n",
        "const b = 2;\n",
        "const c = 3;\n",
        "c; c;",
      ),
    }
  }));
  let res = client.write_request(
    "textDocument/codeLens",
    json!({
      "textDocument": {
        "uri": "file:///a/file.ts"
      }
    }),
  );
  assert_eq!(
    res,
    json!([{
      "range": {
        "start": { "line": 0, "character": 6 },
        "end": { "line": 0, "character": 7 }
      },
      "data": {
        "specifier": "file:///a/file.ts",
        "source": "references"
      }
    }, {
      "range": {
        "start": { "line": 1, "character": 2 },
        "end": { "line": 1, "character": 3 }
      },
      "data": {
        "specifier": "file:///a/file.ts",
        "source": "references"
      }
    }])
  );
  let res = client.write_request(
    "codeLens/resolve",
    json!({
      "range": {
        "start": { "line": 0, "character": 6 },
        "end": { "line": 0, "character": 7 }
      },
      "data": {
        "specifier": "file:///a/file.ts",
        "source": "references"
      }
    }),
  );
  assert_eq!(
    res,
    json!({
      "range": {
        "start": { "line": 0, "character": 6 },
        "end": { "line": 0, "character": 7 }
      },
      "command": {
        "title": "1 reference",
        "command": "deno.showReferences",
        "arguments": [
          "file:///a/file.ts",
          { "line": 0, "character": 6 },
          [{
            "uri": "file:///a/file.ts",
            "range": {
              "start": { "line": 12, "character": 14 },
              "end": { "line": 12, "character": 15 }
            }
          }]
        ]
      }
    })
  );

  // 0 references
  let res = client.write_request(
    "codeLens/resolve",
    json!({
      "range": {
        "start": { "line": 14, "character": 6 },
        "end": { "line": 14, "character": 7 }
      },
      "data": {
        "specifier": "file:///a/file.ts",
        "source": "references"
      }
    }),
  );
  assert_eq!(
    res,
    json!({
      "range": {
        "start": { "line": 14, "character": 6 },
        "end": { "line": 14, "character": 7 }
      },
      "command": {
        "title": "0 references",
        "command": "",
      }
    })
  );

  // 2 references
  let res = client.write_request(
    "codeLens/resolve",
    json!({
      "range": {
        "start": { "line": 15, "character": 6 },
        "end": { "line": 15, "character": 7 }
      },
      "data": {
        "specifier": "file:///a/file.ts",
        "source": "references"
      }
    }),
  );
  assert_eq!(
    res,
    json!({
      "range": {
        "start": { "line": 15, "character": 6 },
        "end": { "line": 15, "character": 7 }
      },
      "command": {
        "title": "2 references",
        "command": "deno.showReferences",
        "arguments": [
          "file:///a/file.ts",
          { "line": 15, "character": 6 },
          [{
            "uri": "file:///a/file.ts",
            "range": {
              "start": { "line": 16, "character": 0 },
              "end": { "line": 16, "character": 1 }
            }
          },{
            "uri": "file:///a/file.ts",
            "range": {
              "start": { "line": 16, "character": 3 },
              "end": { "line": 16, "character": 4 }
            }
          }]
        ]
      }
    })
  );

  client.shutdown();
}

#[test]
fn lsp_code_lens_impl() {
  let context = TestContextBuilder::new().use_temp_cwd().build();
  let mut client = context.new_lsp_command().build();
  client.initialize_default();
  client.did_open(
    json!({
      "textDocument": {
        "uri": "file:///a/file.ts",
        "languageId": "typescript",
        "version": 1,
        "text": "interface A {\n  b(): void;\n}\n\nclass B implements A {\n  b() {\n    console.log(\"b\");\n  }\n}\n\ninterface C {\n  c: string;\n}\n"
      }
    }),
  );
  let res = client.write_request(
    "textDocument/codeLens",
    json!({
      "textDocument": {
        "uri": "file:///a/file.ts"
      }
    }),
  );
  assert_eq!(
    res,
    json!([ {
      "range": {
        "start": { "line": 0, "character": 10 },
        "end": { "line": 0, "character": 11 }
      },
      "data": {
        "specifier": "file:///a/file.ts",
        "source": "implementations"
      }
    }, {
      "range": {
        "start": { "line": 0, "character": 10 },
        "end": { "line": 0, "character": 11 }
      },
      "data": {
        "specifier": "file:///a/file.ts",
        "source": "references"
      }
    }, {
      "range": {
        "start": { "line": 4, "character": 6 },
        "end": { "line": 4, "character": 7 }
      },
      "data": {
        "specifier": "file:///a/file.ts",
        "source": "references"
      }
    }, {
      "range": {
        "start": { "line": 10, "character": 10 },
        "end": { "line": 10, "character": 11 }
      },
      "data": {
        "specifier": "file:///a/file.ts",
        "source": "implementations"
      }
    }, {
      "range": {
        "start": { "line": 10, "character": 10 },
        "end": { "line": 10, "character": 11 }
      },
      "data": {
        "specifier": "file:///a/file.ts",
        "source": "references"
      }
    }, {
      "range": {
        "start": { "line": 11, "character": 2 },
        "end": { "line": 11, "character": 3 }
      },
      "data": {
        "specifier": "file:///a/file.ts",
        "source": "references"
      }
    }])
  );
  let res = client.write_request(
    "codeLens/resolve",
    json!({
      "range": {
        "start": { "line": 0, "character": 10 },
        "end": { "line": 0, "character": 11 }
      },
      "data": {
        "specifier": "file:///a/file.ts",
        "source": "implementations"
      }
    }),
  );
  assert_eq!(
    res,
    json!({
      "range": {
        "start": { "line": 0, "character": 10 },
        "end": { "line": 0, "character": 11 }
      },
      "command": {
        "title": "1 implementation",
        "command": "deno.showReferences",
        "arguments": [
          "file:///a/file.ts",
          { "line": 0, "character": 10 },
          [{
            "uri": "file:///a/file.ts",
            "range": {
              "start": { "line": 4, "character": 6 },
              "end": { "line": 4, "character": 7 }
            }
          }]
        ]
      }
    })
  );
  let res = client.write_request(
    "codeLens/resolve",
    json!({
      "range": {
        "start": { "line": 10, "character": 10 },
        "end": { "line": 10, "character": 11 }
      },
      "data": {
        "specifier": "file:///a/file.ts",
        "source": "implementations"
      }
    }),
  );
  assert_eq!(
    res,
    json!({
      "range": {
        "start": { "line": 10, "character": 10 },
        "end": { "line": 10, "character": 11 }
      },
      "command": {
        "title": "0 implementations",
        "command": ""
      }
    })
  );
  client.shutdown();
}

#[test]
fn lsp_code_lens_test() {
  let context = TestContextBuilder::new().use_temp_cwd().build();
  let mut client = context.new_lsp_command().build();
  client.initialize(|builder| {
    builder.disable_testing_api().set_code_lens(None);
  });
  client.did_open(
    json!({
      "textDocument": {
        "uri": "file:///a/file.ts",
        "languageId": "typescript",
        "version": 1,
        "text": "const { test } = Deno;\nconst { test: test2 } = Deno;\nconst test3 = Deno.test;\n\nDeno.test(\"test a\", () => {});\nDeno.test({\n  name: \"test b\",\n  fn() {},\n});\ntest({\n  name: \"test c\",\n  fn() {},\n});\ntest(\"test d\", () => {});\ntest2({\n  name: \"test e\",\n  fn() {},\n});\ntest2(\"test f\", () => {});\ntest3({\n  name: \"test g\",\n  fn() {},\n});\ntest3(\"test h\", () => {});\n"
      }
    }),
  );
  let res = client.write_request(
    "textDocument/codeLens",
    json!({
      "textDocument": {
        "uri": "file:///a/file.ts"
      }
    }),
  );
  assert_eq!(
    res,
    json!([{
      "range": {
        "start": { "line": 4, "character": 5 },
        "end": { "line": 4, "character": 9 }
      },
      "command": {
        "title": "▶︎ Run Test",
        "command": "deno.test",
        "arguments": [
          "file:///a/file.ts",
          "test a",
          { "inspect": false }
        ]
      }
    }, {
      "range": {
        "start": { "line": 4, "character": 5 },
        "end": { "line": 4, "character": 9 }
      },
      "command": {
        "title": "Debug",
        "command": "deno.test",
        "arguments": [
          "file:///a/file.ts",
          "test a",
          { "inspect": true }
        ]
      }
    }, {
      "range": {
        "start": { "line": 5, "character": 5 },
        "end": { "line": 5, "character": 9 }
      },
      "command": {
        "title": "▶︎ Run Test",
        "command": "deno.test",
        "arguments": [
          "file:///a/file.ts",
          "test b",
          { "inspect": false }
        ]
      }
    }, {
      "range": {
        "start": { "line": 5, "character": 5 },
        "end": { "line": 5, "character": 9 }
      },
      "command": {
        "title": "Debug",
        "command": "deno.test",
        "arguments": [
          "file:///a/file.ts",
          "test b",
          { "inspect": true }
        ]
      }
    }, {
      "range": {
        "start": { "line": 9, "character": 0 },
        "end": { "line": 9, "character": 4 }
      },
      "command": {
        "title": "▶︎ Run Test",
        "command": "deno.test",
        "arguments": [
          "file:///a/file.ts",
          "test c",
          { "inspect": false }
        ]
      }
    }, {
      "range": {
        "start": { "line": 9, "character": 0 },
        "end": { "line": 9, "character": 4 }
      },
      "command": {
        "title": "Debug",
        "command": "deno.test",
        "arguments": [
          "file:///a/file.ts",
          "test c",
          { "inspect": true }
        ]
      }
    }, {
      "range": {
        "start": { "line": 13, "character": 0 },
        "end": { "line": 13, "character": 4 }
      },
      "command": {
        "title": "▶︎ Run Test",
        "command": "deno.test",
        "arguments": [
          "file:///a/file.ts",
          "test d",
          { "inspect": false }
        ]
      }
    }, {
      "range": {
        "start": { "line": 13, "character": 0 },
        "end": { "line": 13, "character": 4 }
      },
      "command": {
        "title": "Debug",
        "command": "deno.test",
        "arguments": [
          "file:///a/file.ts",
          "test d",
          { "inspect": true }
        ]
      }
    }, {
      "range": {
        "start": { "line": 14, "character": 0 },
        "end": { "line": 14, "character": 5 }
      },
      "command": {
        "title": "▶︎ Run Test",
        "command": "deno.test",
        "arguments": [
          "file:///a/file.ts",
          "test e",
          { "inspect": false }
        ]
      }
    }, {
      "range": {
        "start": { "line": 14, "character": 0 },
        "end": { "line": 14, "character": 5 }
      },
      "command": {
        "title": "Debug",
        "command": "deno.test",
        "arguments": [
          "file:///a/file.ts",
          "test e",
          { "inspect": true }
        ]
      }
    }, {
      "range": {
        "start": { "line": 18, "character": 0 },
        "end": { "line": 18, "character": 5 }
      },
      "command": {
        "title": "▶︎ Run Test",
        "command": "deno.test",
        "arguments": [
          "file:///a/file.ts",
          "test f",
          { "inspect": false }
        ]
      }
    }, {
      "range": {
        "start": { "line": 18, "character": 0 },
        "end": { "line": 18, "character": 5 }
      },
      "command": {
        "title": "Debug",
        "command": "deno.test",
        "arguments": [
          "file:///a/file.ts",
          "test f",
          { "inspect": true }
        ]
      }
    }, {
      "range": {
        "start": { "line": 19, "character": 0 },
        "end": { "line": 19, "character": 5 }
      },
      "command": {
        "title": "▶︎ Run Test",
        "command": "deno.test",
        "arguments": [
          "file:///a/file.ts",
          "test g",
          { "inspect": false }
        ]
      }
    }, {
      "range": {
        "start": { "line": 19, "character": 0 },
        "end": { "line": 19, "character": 5 }
      },
      "command": {
        "title": "Debug",
        "command": "deno.test",
        "arguments": [
          "file:///a/file.ts",
          "test g",
          { "inspect": true }
        ]
      }
    }, {
      "range": {
        "start": { "line": 23, "character": 0 },
        "end": { "line": 23, "character": 5 }
      },
      "command": {
        "title": "▶︎ Run Test",
        "command": "deno.test",
        "arguments": [
          "file:///a/file.ts",
          "test h",
          { "inspect": false }
        ]
      }
    }, {
      "range": {
        "start": { "line": 23, "character": 0 },
        "end": { "line": 23, "character": 5 }
      },
      "command": {
        "title": "Debug",
        "command": "deno.test",
        "arguments": [
          "file:///a/file.ts",
          "test h",
          { "inspect": true }
        ]
      }
    }])
  );
  client.shutdown();
}

#[test]
fn lsp_code_lens_test_disabled() {
  let context = TestContextBuilder::new().use_temp_cwd().build();
  let mut client = context.new_lsp_command().build();
  client.initialize(|builder| {
    builder.disable_testing_api().set_code_lens(Some(json!({
      "implementations": true,
      "references": true,
      "test": false
    })));
  });
  client
    .did_open_with_config(
      json!({
        "textDocument": {
          "uri": "file:///a/file.ts",
          "languageId": "typescript",
          "version": 1,
          "text": "const { test } = Deno;\nconst { test: test2 } = Deno;\nconst test3 = Deno.test;\n\nDeno.test(\"test a\", () => {});\nDeno.test({\n  name: \"test b\",\n  fn() {},\n});\ntest({\n  name: \"test c\",\n  fn() {},\n});\ntest(\"test d\", () => {});\ntest2({\n  name: \"test e\",\n  fn() {},\n});\ntest2(\"test f\", () => {});\ntest3({\n  name: \"test g\",\n  fn() {},\n});\ntest3(\"test h\", () => {});\n"
        }
      }),
      // disable test code lens
      json!([{
        "enable": true,
        "codeLens": {
          "test": false
        }
      }]),
    );
  let res = client.write_request(
    "textDocument/codeLens",
    json!({
      "textDocument": {
        "uri": "file:///a/file.ts"
      }
    }),
  );
  assert_eq!(res, json!([]));
  client.shutdown();
}

#[test]
fn lsp_code_lens_non_doc_nav_tree() {
  let context = TestContextBuilder::new().use_temp_cwd().build();
  let mut client = context.new_lsp_command().build();
  client.initialize_default();
  client.did_open(json!({
    "textDocument": {
      "uri": "file:///a/file.ts",
      "languageId": "typescript",
      "version": 1,
      "text": "console.log(Date.now());\n"
    }
  }));
  client.write_request(
    "textDocument/references",
    json!({
      "textDocument": {
        "uri": "file:///a/file.ts"
      },
      "position": { "line": 0, "character": 3 },
      "context": {
        "includeDeclaration": true
      }
    }),
  );
  client.write_request(
    "deno/virtualTextDocument",
    json!({
      "textDocument": {
        "uri": "deno:/asset/lib.deno.shared_globals.d.ts"
      }
    }),
  );
  let res = client.write_request_with_res_as::<Vec<lsp::CodeLens>>(
    "textDocument/codeLens",
    json!({
      "textDocument": {
        "uri": "deno:/asset/lib.deno.shared_globals.d.ts"
      }
    }),
  );
  assert!(res.len() > 50);
  client.write_request_with_res_as::<lsp::CodeLens>(
    "codeLens/resolve",
    json!({
      "range": {
        "start": { "line": 416, "character": 12 },
        "end": { "line": 416, "character": 19 }
      },
      "data": {
        "specifier": "asset:///lib.deno.shared_globals.d.ts",
        "source": "references"
      }
    }),
  );
  client.shutdown();
}

#[test]
fn lsp_nav_tree_updates() {
  let context = TestContextBuilder::new().use_temp_cwd().build();
  let mut client = context.new_lsp_command().build();
  client.initialize_default();
  client.did_open(
    json!({
      "textDocument": {
        "uri": "file:///a/file.ts",
        "languageId": "typescript",
        "version": 1,
        "text": "interface A {\n  b(): void;\n}\n\nclass B implements A {\n  b() {\n    console.log(\"b\");\n  }\n}\n\ninterface C {\n  c: string;\n}\n"
      }
    }),
  );
  let res = client.write_request(
    "textDocument/codeLens",
    json!({
      "textDocument": {
        "uri": "file:///a/file.ts"
      }
    }),
  );
  assert_eq!(
    res,
    json!([ {
      "range": {
        "start": { "line": 0, "character": 10 },
        "end": { "line": 0, "character": 11 }
      },
      "data": {
        "specifier": "file:///a/file.ts",
        "source": "implementations"
      }
    }, {
      "range": {
        "start": { "line": 0, "character": 10 },
        "end": { "line": 0, "character": 11 }
      },
      "data": {
        "specifier": "file:///a/file.ts",
        "source": "references"
      }
    }, {
      "range": {
        "start": { "line": 4, "character": 6 },
        "end": { "line": 4, "character": 7 }
      },
      "data": {
        "specifier": "file:///a/file.ts",
        "source": "references"
      }
    }, {
      "range": {
        "start": { "line": 10, "character": 10 },
        "end": { "line": 10, "character": 11 }
      },
      "data": {
        "specifier": "file:///a/file.ts",
        "source": "implementations"
      }
    }, {
      "range": {
        "start": { "line": 10, "character": 10 },
        "end": { "line": 10, "character": 11 }
      },
      "data": {
        "specifier": "file:///a/file.ts",
        "source": "references"
      }
    }, {
      "range": {
        "start": { "line": 11, "character": 2 },
        "end": { "line": 11, "character": 3 }
      },
      "data": {
        "specifier": "file:///a/file.ts",
        "source": "references"
      }
    }])
  );
  client.write_notification(
    "textDocument/didChange",
    json!({
      "textDocument": {
        "uri": "file:///a/file.ts",
        "version": 2
      },
      "contentChanges": [
        {
          "range": {
            "start": { "line": 10, "character": 0 },
            "end": { "line": 13, "character": 0 }
          },
          "text": ""
        }
      ]
    }),
  );
  let res = client.write_request(
    "textDocument/codeLens",
    json!({
      "textDocument": {
        "uri": "file:///a/file.ts"
      }
    }),
  );
  assert_eq!(
    res,
    json!([{
      "range": {
        "start": { "line": 0, "character": 10 },
        "end": { "line": 0, "character": 11 }
      },
      "data": {
        "specifier": "file:///a/file.ts",
        "source": "implementations"
      }
    }, {
      "range": {
        "start": { "line": 0, "character": 10 },
        "end": { "line": 0, "character": 11 }
      },
      "data": {
        "specifier": "file:///a/file.ts",
        "source": "references"
      }
    }, {
      "range": {
        "start": { "line": 4, "character": 6 },
        "end": { "line": 4, "character": 7 }
      },
      "data": {
        "specifier": "file:///a/file.ts",
        "source": "references"
      }
    }])
  );
  client.shutdown();
}

#[test]
fn lsp_find_references() {
  let context = TestContextBuilder::new().use_temp_cwd().build();
  let mut client = context.new_lsp_command().build();
  client.initialize_default();
  client.did_open(json!({
    "textDocument": {
      "uri": "file:///a/mod.ts",
      "languageId": "typescript",
      "version": 1,
      "text": r#"export const a = 1;\nconst b = 2;"#
    }
  }));
  client.did_open(json!({
    "textDocument": {
      "uri": "file:///a/mod.test.ts",
      "languageId": "typescript",
      "version": 1,
      "text": r#"import { a } from './mod.ts'; console.log(a);"#
    }
  }));

  // test without including the declaration
  let res = client.write_request(
    "textDocument/references",
    json!({
      "textDocument": {
        "uri": "file:///a/mod.ts",
      },
      "position": { "line": 0, "character": 13 },
      "context": {
        "includeDeclaration": false
      }
    }),
  );

  assert_eq!(
    res,
    json!([{
      "uri": "file:///a/mod.test.ts",
      "range": {
        "start": { "line": 0, "character": 9 },
        "end": { "line": 0, "character": 10 }
      }
    }, {
      "uri": "file:///a/mod.test.ts",
      "range": {
        "start": { "line": 0, "character": 42 },
        "end": { "line": 0, "character": 43 }
      }
    }])
  );

  // test with including the declaration
  let res = client.write_request(
    "textDocument/references",
    json!({
      "textDocument": {
        "uri": "file:///a/mod.ts",
      },
      "position": { "line": 0, "character": 13 },
      "context": {
        "includeDeclaration": true
      }
    }),
  );

  assert_eq!(
    res,
    json!([{
      "uri": "file:///a/mod.ts",
      "range": {
        "start": { "line": 0, "character": 13 },
        "end": { "line": 0, "character": 14 }
      }
    }, {
      "uri": "file:///a/mod.test.ts",
      "range": {
        "start": { "line": 0, "character": 9 },
        "end": { "line": 0, "character": 10 }
      }
    }, {
      "uri": "file:///a/mod.test.ts",
      "range": {
        "start": { "line": 0, "character": 42 },
        "end": { "line": 0, "character": 43 }
      }
    }])
  );

  // test 0 references
  let res = client.write_request(
    "textDocument/references",
    json!({
      "textDocument": {
        "uri": "file:///a/mod.ts",
      },
      "position": { "line": 1, "character": 6 },
      "context": {
        "includeDeclaration": false
      }
    }),
  );

  assert_eq!(res, json!(null)); // seems it always returns null for this, which is ok

  client.shutdown();
}

#[test]
fn lsp_signature_help() {
  let context = TestContextBuilder::new().use_temp_cwd().build();
  let mut client = context.new_lsp_command().build();
  client.initialize_default();
  client.did_open(
    json!({
      "textDocument": {
        "uri": "file:///a/file.ts",
        "languageId": "typescript",
        "version": 1,
        "text": "/**\n * Adds two numbers.\n * @param a This is a first number.\n * @param b This is a second number.\n */\nfunction add(a: number, b: number) {\n  return a + b;\n}\n\nadd("
      }
    }),
  );
  let res = client.write_request(
    "textDocument/signatureHelp",
    json!({
      "textDocument": {
        "uri": "file:///a/file.ts"
      },
      "position": { "character": 4, "line": 9 },
      "context": {
        "triggerKind": 2,
        "triggerCharacter": "(",
        "isRetrigger": false
      }
    }),
  );
  assert_eq!(
    res,
    json!({
      "signatures": [
        {
          "label": "add(a: number, b: number): number",
          "documentation": {
            "kind": "markdown",
            "value": "Adds two numbers."
          },
          "parameters": [
            {
              "label": "a: number",
              "documentation": {
                "kind": "markdown",
                "value": "This is a first number."
              }
            }, {
              "label": "b: number",
              "documentation": {
                "kind": "markdown",
                "value": "This is a second number."
              }
            }
          ]
        }
      ],
      "activeSignature": 0,
      "activeParameter": 0
    })
  );
  client.write_notification(
    "textDocument/didChange",
    json!({
      "textDocument": {
        "uri": "file:///a/file.ts",
        "version": 2
      },
      "contentChanges": [
        {
          "range": {
            "start": { "line": 9, "character": 4 },
            "end": { "line": 9, "character": 4 }
          },
          "text": "123, "
        }
      ]
    }),
  );
  let res = client.write_request(
    "textDocument/signatureHelp",
    json!({
      "textDocument": {
        "uri": "file:///a/file.ts"
      },
      "position": { "character": 8, "line": 9 }
    }),
  );
  assert_eq!(
    res,
    json!({
      "signatures": [
        {
          "label": "add(a: number, b: number): number",
          "documentation": {
            "kind": "markdown",
            "value": "Adds two numbers."
          },
          "parameters": [
            {
              "label": "a: number",
              "documentation": {
                "kind": "markdown",
                "value": "This is a first number."
              }
            }, {
              "label": "b: number",
              "documentation": {
                "kind": "markdown",
                "value": "This is a second number."
              }
            }
          ]
        }
      ],
      "activeSignature": 0,
      "activeParameter": 1
    })
  );
  client.shutdown();
}

#[test]
fn lsp_code_actions() {
  let context = TestContextBuilder::new().use_temp_cwd().build();
  let mut client = context.new_lsp_command().build();
  client.initialize_default();
  client.did_open(
    json!({
      "textDocument": {
        "uri": "file:///a/file.ts",
        "languageId": "typescript",
        "version": 1,
        "text": "export function a(): void {\n  await Promise.resolve(\"a\");\n}\n\nexport function b(): void {\n  await Promise.resolve(\"b\");\n}\n"
      }
    }),
  );
  let res = client
    .write_request(      "textDocument/codeAction",
      json!({
        "textDocument": {
          "uri": "file:///a/file.ts"
        },
        "range": {
          "start": { "line": 1, "character": 2 },
          "end": { "line": 1, "character": 7 }
        },
        "context": {
          "diagnostics": [{
            "range": {
              "start": { "line": 1, "character": 2 },
              "end": { "line": 1, "character": 7 }
            },
            "severity": 1,
            "code": 1308,
            "source": "deno-ts",
            "message": "'await' expressions are only allowed within async functions and at the top levels of modules.",
            "relatedInformation": []
          }],
          "only": ["quickfix"]
        }
      }),
    )
    ;
  assert_eq!(
    res,
    json!([{
      "title": "Add async modifier to containing function",
      "kind": "quickfix",
      "diagnostics": [{
        "range": {
          "start": { "line": 1, "character": 2 },
          "end": { "line": 1, "character": 7 }
        },
        "severity": 1,
        "code": 1308,
        "source": "deno-ts",
        "message": "'await' expressions are only allowed within async functions and at the top levels of modules.",
        "relatedInformation": []
      }],
      "edit": {
        "documentChanges": [{
          "textDocument": {
            "uri": "file:///a/file.ts",
            "version": 1
          },
          "edits": [{
            "range": {
              "start": { "line": 0, "character": 7 },
              "end": { "line": 0, "character": 7 }
            },
            "newText": "async "
          }, {
            "range": {
              "start": { "line": 0, "character": 21 },
              "end": { "line": 0, "character": 25 }
            },
            "newText": "Promise<void>"
          }]
        }]
      }
    }, {
      "title": "Add all missing 'async' modifiers",
      "kind": "quickfix",
      "diagnostics": [{
        "range": {
          "start": { "line": 1, "character": 2 },
          "end": { "line": 1, "character": 7 }
        },
        "severity": 1,
        "code": 1308,
        "source": "deno-ts",
        "message": "'await' expressions are only allowed within async functions and at the top levels of modules.",
        "relatedInformation": []
      }],
      "data": {
        "specifier": "file:///a/file.ts",
        "fixId": "fixAwaitInSyncFunction"
      }
    }])
  );
  let res = client
    .write_request(      "codeAction/resolve",
      json!({
        "title": "Add all missing 'async' modifiers",
        "kind": "quickfix",
        "diagnostics": [{
          "range": {
            "start": { "line": 1, "character": 2 },
            "end": { "line": 1, "character": 7 }
          },
          "severity": 1,
          "code": 1308,
          "source": "deno-ts",
          "message": "'await' expressions are only allowed within async functions and at the top levels of modules.",
          "relatedInformation": []
        }],
        "data": {
          "specifier": "file:///a/file.ts",
          "fixId": "fixAwaitInSyncFunction"
        }
      }),
    )
    ;
  assert_eq!(
    res,
    json!({
      "title": "Add all missing 'async' modifiers",
      "kind": "quickfix",
      "diagnostics": [
        {
          "range": {
            "start": {
              "line": 1,
              "character": 2
            },
            "end": {
              "line": 1,
              "character": 7
            }
          },
          "severity": 1,
          "code": 1308,
          "source": "deno-ts",
          "message": "'await' expressions are only allowed within async functions and at the top levels of modules.",
          "relatedInformation": []
        }
      ],
      "edit": {
        "documentChanges": [{
          "textDocument": {
            "uri": "file:///a/file.ts",
            "version": 1
          },
          "edits": [{
            "range": {
              "start": { "line": 0, "character": 7 },
              "end": { "line": 0, "character": 7 }
            },
            "newText": "async "
          }, {
            "range": {
              "start": { "line": 0, "character": 21 },
              "end": { "line": 0, "character": 25 }
            },
            "newText": "Promise<void>"
          }, {
            "range": {
              "start": { "line": 4, "character": 7 },
              "end": { "line": 4, "character": 7 }
            },
            "newText": "async "
          }, {
            "range": {
              "start": { "line": 4, "character": 21 },
              "end": { "line": 4, "character": 25 }
            },
            "newText": "Promise<void>"
          }]
        }]
      },
      "data": {
        "specifier": "file:///a/file.ts",
        "fixId": "fixAwaitInSyncFunction"
      }
    })
  );
  client.shutdown();
}

#[test]
fn lsp_code_actions_deno_cache() {
  let context = TestContextBuilder::new().use_temp_cwd().build();
  let mut client = context.new_lsp_command().build();
  client.initialize_default();
  let diagnostics = client.did_open(json!({
      "textDocument": {
        "uri": "file:///a/file.ts",
        "languageId": "typescript",
        "version": 1,
        "text": "import * as a from \"https://deno.land/x/a/mod.ts\";\n\nconsole.log(a);\n"
      }
    }));
  assert_eq!(
    diagnostics.messages_with_source("deno"),
    serde_json::from_value(json!({
      "uri": "file:///a/file.ts",
      "diagnostics": [{
        "range": {
          "start": { "line": 0, "character": 19 },
          "end": { "line": 0, "character": 49 }
        },
        "severity": 1,
        "code": "no-cache",
        "source": "deno",
        "message": "Uncached or missing remote URL: https://deno.land/x/a/mod.ts",
        "data": { "specifier": "https://deno.land/x/a/mod.ts" }
      }],
      "version": 1
    })).unwrap()
  );

  let res =
    client
    .write_request(      "textDocument/codeAction",
      json!({
        "textDocument": {
          "uri": "file:///a/file.ts"
        },
        "range": {
          "start": { "line": 0, "character": 19 },
          "end": { "line": 0, "character": 49 }
        },
        "context": {
          "diagnostics": [{
            "range": {
              "start": { "line": 0, "character": 19 },
              "end": { "line": 0, "character": 49 }
            },
            "severity": 1,
            "code": "no-cache",
            "source": "deno",
            "message": "Unable to load the remote module: \"https://deno.land/x/a/mod.ts\".",
            "data": {
              "specifier": "https://deno.land/x/a/mod.ts"
            }
          }],
          "only": ["quickfix"]
        }
      }),
    )
    ;
  assert_eq!(
    res,
    json!([{
      "title": "Cache \"https://deno.land/x/a/mod.ts\" and its dependencies.",
      "kind": "quickfix",
      "diagnostics": [{
        "range": {
          "start": { "line": 0, "character": 19 },
          "end": { "line": 0, "character": 49 }
        },
        "severity": 1,
        "code": "no-cache",
        "source": "deno",
        "message": "Unable to load the remote module: \"https://deno.land/x/a/mod.ts\".",
        "data": {
          "specifier": "https://deno.land/x/a/mod.ts"
        }
      }],
      "command": {
        "title": "",
        "command": "deno.cache",
        "arguments": [["https://deno.land/x/a/mod.ts"]]
      }
    }])
  );
  client.shutdown();
}

#[test]
fn lsp_code_actions_deno_cache_npm() {
  let context = TestContextBuilder::new().use_temp_cwd().build();
  let mut client = context.new_lsp_command().build();
  client.initialize_default();
  let diagnostics = client.did_open(json!({
    "textDocument": {
      "uri": "file:///a/file.ts",
      "languageId": "typescript",
      "version": 1,
      "text": "import chalk from \"npm:chalk\";\n\nconsole.log(chalk.green);\n"
    }
  }));
  assert_eq!(
    diagnostics.messages_with_source("deno"),
    serde_json::from_value(json!({
      "uri": "file:///a/file.ts",
      "diagnostics": [{
        "range": {
          "start": { "line": 0, "character": 18 },
          "end": { "line": 0, "character": 29 }
        },
        "severity": 1,
        "code": "no-cache-npm",
        "source": "deno",
        "message": "Uncached or missing npm package: chalk",
        "data": { "specifier": "npm:chalk" }
      }],
      "version": 1
    }))
    .unwrap()
  );

  let res = client.write_request(
    "textDocument/codeAction",
    json!({
      "textDocument": {
        "uri": "file:///a/file.ts"
      },
      "range": {
        "start": { "line": 0, "character": 18 },
        "end": { "line": 0, "character": 29 }
      },
      "context": {
        "diagnostics": [{
          "range": {
            "start": { "line": 0, "character": 18 },
            "end": { "line": 0, "character": 29 }
          },
          "severity": 1,
          "code": "no-cache-npm",
          "source": "deno",
          "message": "Uncached or missing npm package: chalk",
          "data": { "specifier": "npm:chalk" }
        }],
        "only": ["quickfix"]
      }
    }),
  );
  assert_eq!(
    res,
    json!([{
      "title": "Cache \"npm:chalk\" and its dependencies.",
      "kind": "quickfix",
      "diagnostics": [{
        "range": {
          "start": { "line": 0, "character": 18 },
          "end": { "line": 0, "character": 29 }
        },
        "severity": 1,
        "code": "no-cache-npm",
        "source": "deno",
        "message": "Uncached or missing npm package: chalk",
        "data": { "specifier": "npm:chalk" }
      }],
      "command": {
        "title": "",
        "command": "deno.cache",
        "arguments": [["npm:chalk"]]
      }
    }])
  );
  client.shutdown();
}

#[test]
fn lsp_code_actions_imports() {
  let context = TestContextBuilder::new().use_temp_cwd().build();
  let mut client = context.new_lsp_command().build();
  client.initialize_default();
  client.did_open(json!({
      "textDocument": {
        "uri": "file:///a/file00.ts",
        "languageId": "typescript",
        "version": 1,
        "text": r#"export interface MallardDuckConfigOptions extends DuckConfigOptions {
  kind: "mallard";
}

export class MallardDuckConfig extends DuckConfig {
  constructor(options: MallardDuckConfigOptions) {
    super(options);
  }
}
"#
      }
    }));
  client.did_open(json!({
    "textDocument": {
      "uri": "file:///a/file01.ts",
      "languageId": "typescript",
      "version": 1,
      "text": r#"import { DuckConfigOptions } from "./file02.ts";

export class DuckConfig {
  readonly kind;
  constructor(options: DuckConfigOptions) {
    this.kind = options.kind;
  }
}
"#
    }
  }));
  client.did_open(json!({
    "textDocument": {
      "uri": "file:///a/file02.ts",
      "languageId": "typescript",
      "version": 1,
      "text": r#"export interface DuckConfigOptions {
  kind: string;
  quacks: boolean;
}
"#
    }
  }));

  let res = client.write_request(
    "textDocument/codeAction",
    json!({
      "textDocument": {
        "uri": "file:///a/file00.ts"
      },
      "range": {
        "start": { "line": 0, "character": 0 },
        "end": { "line": 6, "character": 0 }
      },
      "context": {
        "diagnostics": [{
          "range": {
            "start": { "line": 0, "character": 50 },
            "end": { "line": 0, "character": 67 }
          },
          "severity": 1,
          "code": 2304,
          "source": "deno-ts",
          "message": "Cannot find name 'DuckConfigOptions'."
        }, {
          "range": {
            "start": { "line": 4, "character": 39 },
            "end": { "line": 4, "character": 49 }
          },
          "severity": 1,
          "code": 2304,
          "source": "deno-ts",
          "message": "Cannot find name 'DuckConfig'."
        }],
        "only": ["quickfix"]
      }
    }),
  );
  assert_eq!(
    res,
    json!([{
      "title": "Add import from \"./file02.ts\"",
      "kind": "quickfix",
      "diagnostics": [{
        "range": {
          "start": { "line": 0, "character": 50 },
          "end": { "line": 0, "character": 67 }
        },
        "severity": 1,
        "code": 2304,
        "source": "deno-ts",
        "message": "Cannot find name 'DuckConfigOptions'."
      }],
      "edit": {
        "documentChanges": [{
          "textDocument": {
            "uri": "file:///a/file00.ts",
            "version": 1
          },
          "edits": [{
            "range": {
              "start": { "line": 0, "character": 0 },
              "end": { "line": 0, "character": 0 }
            },
            "newText": "import { DuckConfigOptions } from \"./file02.ts\";\n\n"
          }]
        }]
      }
    }, {
      "title": "Add import from \"./file01.ts\"",
      "kind": "quickfix",
      "diagnostics": [{
        "range": {
          "start": { "line": 4, "character": 39 },
          "end": { "line": 4, "character": 49 }
        },
        "severity": 1,
        "code": 2304,
        "source": "deno-ts",
        "message": "Cannot find name 'DuckConfig'."
      }],
      "edit": {
        "documentChanges": [{
          "textDocument": {
            "uri": "file:///a/file00.ts",
            "version": 1
          },
          "edits": [{
            "range": {
              "start": { "line": 0, "character": 0 },
              "end": { "line": 0, "character": 0 }
            },
            "newText": "import { DuckConfig } from \"./file01.ts\";\n\n"
          }]
        }]
      }
    }, {
      "title": "Add all missing imports",
      "kind": "quickfix",
      "diagnostics": [{
        "range": {
          "start": { "line": 0, "character": 50 },
          "end": { "line": 0, "character": 67 }
        },
        "severity": 1,
        "code": 2304,
        "source": "deno-ts",
        "message": "Cannot find name 'DuckConfigOptions'."
      }],
      "data": {
        "specifier": "file:///a/file00.ts",
        "fixId": "fixMissingImport"
      }
    }])
  );
  let res = client.write_request(
    "codeAction/resolve",
    json!({
      "title": "Add all missing imports",
      "kind": "quickfix",
      "diagnostics": [{
        "range": {
          "start": { "line": 0, "character": 50 },
          "end": { "line": 0, "character": 67 }
        },
        "severity": 1,
        "code": 2304,
        "source": "deno-ts",
        "message": "Cannot find name 'DuckConfigOptions'."
      }, {
        "range": {
          "start": { "line": 4, "character": 39 },
          "end": { "line": 4, "character": 49 }
        },
        "severity": 1,
        "code": 2304,
        "source": "deno-ts",
        "message": "Cannot find name 'DuckConfig'."
      }],
      "data": {
        "specifier": "file:///a/file00.ts",
        "fixId": "fixMissingImport"
      }
    }),
  );
  assert_eq!(
    res,
    json!({
      "title": "Add all missing imports",
      "kind": "quickfix",
      "diagnostics": [{
        "range": {
          "start": { "line": 0, "character": 50 },
          "end": { "line": 0, "character": 67 }
        },
        "severity": 1,
        "code": 2304,
        "source": "deno-ts",
        "message": "Cannot find name 'DuckConfigOptions'."
      }, {
        "range": {
          "start": { "line": 4, "character": 39 },
          "end": { "line": 4, "character": 49 }
        },
        "severity": 1,
        "code": 2304,
        "source": "deno-ts",
        "message": "Cannot find name 'DuckConfig'."
      }],
      "edit": {
        "documentChanges": [{
          "textDocument": {
            "uri": "file:///a/file00.ts",
            "version": 1
          },
          "edits": [{
            "range": {
              "start": { "line": 0, "character": 0 },
              "end": { "line": 0, "character": 0 }
            },
            "newText": "import { DuckConfig } from \"./file01.ts\";\nimport { DuckConfigOptions } from \"./file02.ts\";\n\n"
          }]
        }]
      },
      "data": {
        "specifier": "file:///a/file00.ts",
        "fixId": "fixMissingImport"
      }
    })
  );

  client.shutdown();
}

#[test]
fn lsp_code_actions_refactor() {
  let context = TestContextBuilder::new().use_temp_cwd().build();
  let mut client = context.new_lsp_command().build();
  client.initialize_default();
  client.did_open(json!({
    "textDocument": {
      "uri": "file:///a/file.ts",
      "languageId": "typescript",
      "version": 1,
      "text": "var x: { a?: number; b?: string } = {};\n"
    }
  }));
  let res = client.write_request(
    "textDocument/codeAction",
    json!({
      "textDocument": {
        "uri": "file:///a/file.ts"
      },
      "range": {
        "start": { "line": 0, "character": 0 },
        "end": { "line": 1, "character": 0 }
      },
      "context": {
        "diagnostics": [],
        "only": ["refactor"]
      }
    }),
  );
  assert_eq!(
    res,
    json!([{
      "title": "Move to a new file",
      "kind": "refactor.move.newFile",
      "isPreferred": false,
      "data": {
        "specifier": "file:///a/file.ts",
        "range": {
          "start": { "line": 0, "character": 0 },
          "end": { "line": 1, "character": 0 }
        },
        "refactorName": "Move to a new file",
        "actionName": "Move to a new file"
      }
    }, {
      "title": "Extract to function in module scope",
      "kind": "refactor.extract.function",
      "isPreferred": false,
      "data": {
        "specifier": "file:///a/file.ts",
        "range": {
          "start": { "line": 0, "character": 0 },
          "end": { "line": 1, "character": 0 }
        },
        "refactorName": "Extract Symbol",
        "actionName": "function_scope_0"
      }
    }, {
      "title": "Extract to constant in enclosing scope",
      "kind": "refactor.extract.constant",
      "isPreferred": false,
      "data": {
        "specifier": "file:///a/file.ts",
        "range": {
          "start": { "line": 0, "character": 0 },
          "end": { "line": 1, "character": 0 }
        },
        "refactorName": "Extract Symbol",
        "actionName": "constant_scope_0"
      }
    }, {
      "title": "Convert default export to named export",
      "kind": "refactor.rewrite.export.named",
      "isPreferred": false,
      "disabled": {
        "reason": "This file already has a default export"
      },
      "data": {
        "specifier": "file:///a/file.ts",
        "range": {
          "start": { "line": 0, "character": 0 },
          "end": { "line": 1, "character": 0 }
        },
        "refactorName": "Convert export",
        "actionName": "Convert default export to named export"
      }
    }, {
      "title": "Convert named export to default export",
      "kind": "refactor.rewrite.export.default",
      "isPreferred": false,
      "disabled": {
        "reason": "This file already has a default export"
      },
      "data": {
        "specifier": "file:///a/file.ts",
        "range": {
          "start": { "line": 0, "character": 0 },
          "end": { "line": 1, "character": 0 }
        },
        "refactorName": "Convert export",
        "actionName": "Convert named export to default export"
      }
    }, {
      "title": "Convert namespace import to named imports",
      "kind": "refactor.rewrite.import.named",
      "isPreferred": false,
      "disabled": {
        "reason": "Selection is not an import declaration."
      },
      "data": {
        "specifier": "file:///a/file.ts",
        "range": {
          "start": { "line": 0, "character": 0 },
          "end": { "line": 1, "character": 0 }
        },
        "refactorName": "Convert import",
        "actionName": "Convert namespace import to named imports"
      }
    }, {
      "title": "Convert named imports to default import",
      "kind": "refactor.rewrite.import.default",
      "isPreferred": false,
      "disabled": {
        "reason": "Selection is not an import declaration."
      },
      "data": {
        "specifier": "file:///a/file.ts",
        "range": {
          "start": { "line": 0, "character": 0 },
          "end": { "line": 1, "character": 0 }
        },
        "refactorName": "Convert import",
        "actionName": "Convert named imports to default import"
      }
    }, {
      "title": "Convert named imports to namespace import",
      "kind": "refactor.rewrite.import.namespace",
      "isPreferred": false,
      "disabled": {
        "reason": "Selection is not an import declaration."
      },
      "data": {
        "specifier": "file:///a/file.ts",
        "range": {
          "start": { "line": 0, "character": 0 },
          "end": { "line": 1, "character": 0 }
        },
        "refactorName": "Convert import",
        "actionName": "Convert named imports to namespace import"
      }
    }])
  );
  let res = client.write_request(
    "codeAction/resolve",
    json!({
      "title": "Extract to interface",
      "kind": "refactor.extract.interface",
      "isPreferred": true,
      "data": {
        "specifier": "file:///a/file.ts",
        "range": {
          "start": { "line": 0, "character": 7 },
          "end": { "line": 0, "character": 33 }
        },
        "refactorName": "Extract type",
        "actionName": "Extract to interface"
      }
    }),
  );
  assert_eq!(
    res,
    json!({
      "title": "Extract to interface",
      "kind": "refactor.extract.interface",
      "edit": {
        "documentChanges": [{
          "textDocument": {
            "uri": "file:///a/file.ts",
            "version": 1
          },
          "edits": [{
            "range": {
              "start": { "line": 0, "character": 0 },
              "end": { "line": 0, "character": 0 }
            },
            "newText": "interface NewType {\n  a?: number;\n  b?: string;\n}\n\n"
          }, {
            "range": {
              "start": { "line": 0, "character": 7 },
              "end": { "line": 0, "character": 33 }
            },
            "newText": "NewType"
          }]
        }]
      },
      "isPreferred": true,
      "data": {
        "specifier": "file:///a/file.ts",
        "range": {
          "start": { "line": 0, "character": 7 },
          "end": { "line": 0, "character": 33 }
        },
        "refactorName": "Extract type",
        "actionName": "Extract to interface"
      }
    })
  );
  client.shutdown();
}

#[test]
fn lsp_code_actions_refactor_no_disabled_support() {
  let context = TestContextBuilder::new().use_temp_cwd().build();
  let mut client = context.new_lsp_command().build();
  client.initialize(|builder| {
    builder.with_capabilities(|c| {
      let doc = c.text_document.as_mut().unwrap();
      let code_action = doc.code_action.as_mut().unwrap();
      code_action.disabled_support = Some(false);
    });
  });
  client.did_open(
    json!({
      "textDocument": {
        "uri": "file:///a/file.ts",
        "languageId": "typescript",
        "version": 1,
        "text": "interface A {\n  a: string;\n}\n\ninterface B {\n  b: string;\n}\n\nclass AB implements A, B {\n  a = \"a\";\n  b = \"b\";\n}\n\nnew AB().a;\n"
      }
    }),
  );
  let res = client.write_request(
    "textDocument/codeAction",
    json!({
      "textDocument": {
        "uri": "file:///a/file.ts"
      },
      "range": {
        "start": { "line": 0, "character": 0 },
        "end": { "line": 14, "character": 0 }
      },
      "context": {
        "diagnostics": [],
        "only": ["refactor"]
      }
    }),
  );
  assert_eq!(
    res,
    json!([{
      "title": "Move to a new file",
      "kind": "refactor.move.newFile",
      "isPreferred": false,
      "data": {
        "specifier": "file:///a/file.ts",
        "range": {
          "start": { "line": 0, "character": 0 },
          "end": { "line": 14, "character": 0 }
        },
        "refactorName": "Move to a new file",
        "actionName": "Move to a new file"
      }
    }, {
      "title": "Extract to function in module scope",
      "kind": "refactor.extract.function",
      "isPreferred": false,
      "data": {
        "specifier": "file:///a/file.ts",
        "range": {
          "start": { "line": 0, "character": 0 },
          "end": { "line": 14, "character": 0 }
        },
        "refactorName": "Extract Symbol",
        "actionName": "function_scope_0"
      }
    }])
  );
  client.shutdown();
}

#[test]
fn lsp_code_actions_deadlock() {
  let context = TestContextBuilder::new().use_temp_cwd().build();
  let mut client = context.new_lsp_command().build();
  client.initialize_default();
  let large_file_text =
    fs::read_to_string(testdata_path().join("lsp").join("large_file.txt"))
      .unwrap();
  client.did_open_raw(json!({
    "textDocument": {
      "uri": "file:///a/file.ts",
      "languageId": "javascript",
      "version": 1,
      "text": large_file_text,
    }
  }));
  client.handle_configuration_request(json!([{ "enable": true }]));
  client.write_request(
    "textDocument/semanticTokens/full",
    json!({
      "textDocument": {
        "uri": "file:///a/file.ts"
      }
    }),
  );
  client.read_diagnostics();
  client.write_notification(
    "textDocument/didChange",
    json!({
      "textDocument": {
        "uri": "file:///a/file.ts",
        "version": 2
      },
      "contentChanges": [
        {
          "range": {
            "start": { "line": 444, "character": 11 },
            "end": { "line": 444, "character": 14 }
          },
          "text": "+++"
        }
      ]
    }),
  );
  client.write_notification(
    "textDocument/didChange",
    json!({
      "textDocument": {
        "uri": "file:///a/file.ts",
        "version": 2
      },
      "contentChanges": [
        {
          "range": {
            "start": { "line": 445, "character": 4 },
            "end": { "line": 445, "character": 4 }
          },
          "text": "// "
        }
      ]
    }),
  );
  client.write_notification(
    "textDocument/didChange",
    json!({
      "textDocument": {
        "uri": "file:///a/file.ts",
        "version": 2
      },
      "contentChanges": [
        {
          "range": {
            "start": { "line": 477, "character": 4 },
            "end": { "line": 477, "character": 9 }
          },
          "text": "error"
        }
      ]
    }),
  );
  // diagnostics only trigger after changes have elapsed in a separate thread,
  // so we need to delay the next messages a little bit to attempt to create a
  // potential for a deadlock with the codeAction
  std::thread::sleep(std::time::Duration::from_millis(50));
  client.write_request(
    "textDocument/hover",
    json!({
      "textDocument": {
        "uri": "file:///a/file.ts",
      },
      "position": { "line": 609, "character": 33, }
    }),
  );
  client.write_request(
    "textDocument/codeAction",
    json!({
      "textDocument": {
        "uri": "file:///a/file.ts"
      },
      "range": {
        "start": { "line": 441, "character": 33 },
        "end": { "line": 441, "character": 42 }
      },
      "context": {
        "diagnostics": [{
          "range": {
            "start": { "line": 441, "character": 33 },
            "end": { "line": 441, "character": 42 }
          },
          "severity": 1,
          "code": 7031,
          "source": "deno-ts",
          "message": "Binding element 'debugFlag' implicitly has an 'any' type."
        }],
        "only": [ "quickfix" ]
      }
    }),
  );

  client.read_diagnostics();

  client.shutdown();
}

#[test]
fn lsp_completions() {
  let context = TestContextBuilder::new().use_temp_cwd().build();
  let mut client = context.new_lsp_command().build();
  client.initialize_default();
  client.did_open(json!({
    "textDocument": {
      "uri": "file:///a/file.ts",
      "languageId": "typescript",
      "version": 1,
      "text": "Deno."
    }
  }));

  let list = client.get_completion_list(
    "file:///a/file.ts",
    (0, 5),
    json!({
      "triggerKind": 2,
      "triggerCharacter": "."
    }),
  );
  assert!(!list.is_incomplete);
  assert!(list.items.len() > 90);

  let res = client.write_request(
    "completionItem/resolve",
    json!({
      "label": "build",
      "kind": 6,
      "sortText": "1",
      "insertTextFormat": 1,
      "data": {
        "tsc": {
          "specifier": "file:///a/file.ts",
          "position": 5,
          "name": "build",
          "useCodeSnippet": false
        }
      }
    }),
  );
  assert_eq!(
    res,
    json!({
      "label": "build",
      "kind": 6,
      "detail": "const Deno.build: {\n    target: string;\n    arch: \"x86_64\" | \"aarch64\";\n    os: \"darwin\" | \"linux\" | \"windows\" | \"freebsd\" | \"netbsd\" | \"aix\" | \"solaris\" | \"illumos\";\n    vendor: string;\n    env?: string | undefined;\n}",
      "documentation": {
        "kind": "markdown",
        "value": "Information related to the build of the current Deno runtime.\n\nUsers are discouraged from code branching based on this information, as\nassumptions about what is available in what build environment might change\nover time. Developers should specifically sniff out the features they\nintend to use.\n\nThe intended use for the information is for logging and debugging purposes.\n\n*@category* - Runtime Environment"
      },
      "sortText": "1",
      "insertTextFormat": 1
    })
  );
  client.shutdown();
}

#[test]
fn lsp_completions_private_fields() {
  let context = TestContextBuilder::new().use_temp_cwd().build();
  let mut client = context.new_lsp_command().build();
  client.initialize_default();
  client.did_open(json!({
    "textDocument": {
      "uri": "file:///a/file.ts",
      "languageId": "typescript",
      "version": 1,
      "text": r#"class Foo { #myProperty = "value"; constructor() { this.# } }"#
    }
  }));
  let list = client.get_completion_list(
    "file:///a/file.ts",
    (0, 57),
    json!({ "triggerKind": 1 }),
  );
  assert_eq!(list.items.len(), 1);
  let item = &list.items[0];
  assert_eq!(item.label, "#myProperty");
  assert!(!list.is_incomplete);
  client.shutdown();
}

#[test]
fn lsp_completions_optional() {
  let context = TestContextBuilder::new().use_temp_cwd().build();
  let mut client = context.new_lsp_command().build();
  client.initialize_default();
  client.did_open(
    json!({
      "textDocument": {
        "uri": "file:///a/file.ts",
        "languageId": "typescript",
        "version": 1,
        "text": "interface A {\n  b?: string;\n}\n\nconst o: A = {};\n\nfunction c(s: string) {}\n\nc(o.)"
      }
    }),
  );
  let res = client.get_completion(
    "file:///a/file.ts",
    (8, 4),
    json!({
      "triggerKind": 2,
      "triggerCharacter": "."
    }),
  );
  assert_eq!(
    json!(res),
    json!({
      "isIncomplete": false,
      "items": [
        {
          "label": "b?",
          "kind": 5,
          "sortText": "11",
          "filterText": "b",
          "insertText": "b",
          "commitCharacters": [".", ",", ";", "("],
          "data": {
            "tsc": {
              "specifier": "file:///a/file.ts",
              "position": 79,
              "name": "b",
              "useCodeSnippet": false
            }
          }
        }
      ]
    })
  );
  let res = client.write_request(
    "completionItem/resolve",
    json!({
      "label": "b?",
      "kind": 5,
      "sortText": "1",
      "filterText": "b",
      "insertText": "b",
      "data": {
        "tsc": {
          "specifier": "file:///a/file.ts",
          "position": 79,
          "name": "b",
          "useCodeSnippet": false
        }
      }
    }),
  );
  assert_eq!(
    res,
    json!({
      "label": "b?",
      "kind": 5,
      "detail": "(property) A.b?: string | undefined",
      "documentation": {
        "kind": "markdown",
        "value": ""
      },
      "sortText": "1",
      "filterText": "b",
      "insertText": "b"
    })
  );
  client.shutdown();
}

#[test]
fn lsp_completions_auto_import() {
  let context = TestContextBuilder::new().use_temp_cwd().build();
  let mut client = context.new_lsp_command().build();
  client.initialize_default();
  client.did_open(json!({
    "textDocument": {
      "uri": "file:///a/b.ts",
      "languageId": "typescript",
      "version": 1,
      "text": "export const foo = \"foo\";\n",
    }
  }));
  client.did_open(json!({
    "textDocument": {
      "uri": "file:///a/file.ts",
      "languageId": "typescript",
      "version": 1,
      "text": "export {};\n\n",
    }
  }));
  let list = client.get_completion_list(
    "file:///a/file.ts",
    (2, 0),
    json!({ "triggerKind": 1 }),
  );
  assert!(!list.is_incomplete);
  let item = list.items.iter().find(|item| item.label == "foo");
  if item.is_none() {
    panic!("completions items missing 'foo' symbol");
  }

  let req = json!({
    "label": "foo",
    "kind": 6,
    "sortText": "￿16",
    "commitCharacters": [
      ".",
      ",",
      ";",
      "("
    ],
    "data": {
      "tsc": {
        "specifier": "file:///a/file.ts",
        "position": 12,
        "name": "foo",
        "source": "./b.ts",
        "data": {
          "exportName": "foo",
<<<<<<< HEAD
          "exportMapKey": "foo|6803|file:///a/b",
=======
          "exportMapKey": "foo|6811|file:///a/b",
>>>>>>> 98403691
          "moduleSpecifier": "./b.ts",
          "fileName": "file:///a/b.ts"
        },
        "useCodeSnippet": false
      }
    }
  });
  assert_eq!(serde_json::to_value(item.unwrap()).unwrap(), req);

  let res = client.write_request("completionItem/resolve", req);
  assert_eq!(
    res,
    json!({
      "label": "foo",
      "kind": 6,
      "detail": "const foo: \"foo\"",
      "documentation": {
        "kind": "markdown",
        "value": ""
      },
      "sortText": "￿16",
      "additionalTextEdits": [
        {
          "range": {
            "start": { "line": 0, "character": 0 },
            "end": { "line": 0, "character": 0 }
          },
          "newText": "import { foo } from \"./b.ts\";\n\n"
        }
      ]
    })
  );
}

#[test]
fn lsp_npm_completions_auto_import_and_quick_fix_no_import_map() {
  let context = TestContextBuilder::new()
    .use_http_server()
    .use_temp_cwd()
    .build();
  let mut client = context.new_lsp_command().build();
  client.initialize_default();
  client.did_open(
    json!({
      "textDocument": {
        "uri": "file:///a/file.ts",
        "languageId": "typescript",
        "version": 1,
        "text": "import {getClient} from 'npm:@denotest/types-exports-subpaths@1/client';import chalk from 'npm:chalk@5.0';\n\n",
      }
    }),
  );
  client.write_request(
    "deno/cache",
    json!({
      "referrer": {
        "uri": "file:///a/file.ts",
      },
      "uris": [
        {
          "uri": "npm:@denotest/types-exports-subpaths@1/client",
        }, {
          "uri": "npm:chalk@5.0",
        }
      ]
    }),
  );

  // try auto-import with path
  client.did_open(json!({
    "textDocument": {
      "uri": "file:///a/a.ts",
      "languageId": "typescript",
      "version": 1,
      "text": "getClie",
    }
  }));
  let list = client.get_completion_list(
    "file:///a/a.ts",
    (0, 7),
    json!({ "triggerKind": 1 }),
  );
  assert!(!list.is_incomplete);
  let item = list
    .items
    .iter()
    .find(|item| item.label == "getClient")
    .unwrap();

  let res = client.write_request("completionItem/resolve", item);
  assert_eq!(
    res,
    json!({
      "label": "getClient",
      "kind": 3,
      "detail": "function getClient(): 5",
      "documentation": {
        "kind": "markdown",
        "value": ""
      },
      "sortText": "￿16",
      "additionalTextEdits": [
        {
          "range": {
            "start": { "line": 0, "character": 0 },
            "end": { "line": 0, "character": 0 }
          },
          "newText": "import { getClient } from \"npm:@denotest/types-exports-subpaths@1/client\";\n\n"
        }
      ]
    })
  );

  // try quick fix with path
  let diagnostics = client.did_open(json!({
    "textDocument": {
      "uri": "file:///a/b.ts",
      "languageId": "typescript",
      "version": 1,
      "text": "getClient",
    }
  }));
  let diagnostics = diagnostics
    .messages_with_file_and_source("file:///a/b.ts", "deno-ts")
    .diagnostics;
  let res = client.write_request(
    "textDocument/codeAction",
    json!(json!({
      "textDocument": {
        "uri": "file:///a/b.ts"
      },
      "range": {
        "start": { "line": 0, "character": 0 },
        "end": { "line": 0, "character": 9 }
      },
      "context": {
        "diagnostics": diagnostics,
        "only": ["quickfix"]
      }
    })),
  );
  assert_eq!(
    res,
    json!([{
      "title": "Add import from \"npm:@denotest/types-exports-subpaths@1/client\"",
      "kind": "quickfix",
      "diagnostics": [
        {
          "range": {
            "start": { "line": 0, "character": 0 },
            "end": { "line": 0, "character": 9 }
          },
          "severity": 1,
          "code": 2304,
          "source": "deno-ts",
          "message": "Cannot find name 'getClient'.",
        }
      ],
      "edit": {
        "documentChanges": [{
            "textDocument": {
              "uri": "file:///a/b.ts",
              "version": 1,
            },
            "edits": [{
              "range": {
                "start": { "line": 0, "character": 0 },
                "end": { "line": 0, "character": 0 }
              },
              "newText": "import { getClient } from \"npm:@denotest/types-exports-subpaths@1/client\";\n\n"
            }]
        }]
      }
    }])
  );

  // try auto-import without path
  client.did_open(json!({
    "textDocument": {
      "uri": "file:///a/c.ts",
      "languageId": "typescript",
      "version": 1,
      "text": "chal",
    }
  }));

  let list = client.get_completion_list(
    "file:///a/c.ts",
    (0, 4),
    json!({ "triggerKind": 1 }),
  );
  assert!(!list.is_incomplete);
  let item = list
    .items
    .iter()
    .find(|item| item.label == "chalk")
    .unwrap();

  let mut res = client.write_request("completionItem/resolve", item);
  let obj = res.as_object_mut().unwrap();
  obj.remove("detail"); // not worth testing these
  obj.remove("documentation");
  assert_eq!(
    res,
    json!({
      "label": "chalk",
      "kind": 6,
      "sortText": "￿16",
      "additionalTextEdits": [
        {
          "range": {
            "start": { "line": 0, "character": 0 },
            "end": { "line": 0, "character": 0 }
          },
          "newText": "import chalk from \"npm:chalk@5.0\";\n\n"
        }
      ]
    })
  );

  // try quick fix without path
  let diagnostics = client.did_open(json!({
    "textDocument": {
      "uri": "file:///a/d.ts",
      "languageId": "typescript",
      "version": 1,
      "text": "chalk",
    }
  }));
  let diagnostics = diagnostics
    .messages_with_file_and_source("file:///a/d.ts", "deno-ts")
    .diagnostics;
  let res = client.write_request(
    "textDocument/codeAction",
    json!(json!({
      "textDocument": {
        "uri": "file:///a/d.ts"
      },
      "range": {
        "start": { "line": 0, "character": 0 },
        "end": { "line": 0, "character": 5 }
      },
      "context": {
        "diagnostics": diagnostics,
        "only": ["quickfix"]
      }
    })),
  );
  assert_eq!(
    res,
    json!([{
      "title": "Add import from \"npm:chalk@5.0\"",
      "kind": "quickfix",
      "diagnostics": [
        {
          "range": {
            "start": { "line": 0, "character": 0 },
            "end": { "line": 0, "character": 5 }
          },
          "severity": 1,
          "code": 2304,
          "source": "deno-ts",
          "message": "Cannot find name 'chalk'.",
        }
      ],
      "edit": {
        "documentChanges": [{
            "textDocument": {
              "uri": "file:///a/d.ts",
              "version": 1,
            },
            "edits": [{
              "range": {
                "start": { "line": 0, "character": 0 },
                "end": { "line": 0, "character": 0 }
              },
              "newText": "import chalk from \"npm:chalk@5.0\";\n\n"
            }]
        }]
      }
    }])
  );
}

#[test]
fn lsp_completions_auto_import_and_quick_fix_with_import_map() {
  let context = TestContextBuilder::new()
    .use_http_server()
    .use_temp_cwd()
    .build();
  let temp_dir = context.temp_dir();
  let import_map = r#"{
    "imports": {
      "print_hello": "http://localhost:4545/subdir/print_hello.ts",
      "chalk": "npm:chalk@~5",
      "types-exports-subpaths/": "npm:/@denotest/types-exports-subpaths@1/"
    }
  }"#;
  temp_dir.write("import_map.json", import_map);

  let mut client = context.new_lsp_command().build();
  client.initialize(|builder| {
    builder.set_import_map("import_map.json");
  });
  client.did_open(
    json!({
      "textDocument": {
        "uri": "file:///a/file.ts",
        "languageId": "typescript",
        "version": 1,
        "text": concat!(
          "import {getClient} from 'npm:@denotest/types-exports-subpaths@1/client';\n",
          "import _test1 from 'npm:chalk@^5.0';\n",
          "import chalk from 'npm:chalk@~5';\n",
          "import chalk from 'npm:chalk@~5';\n",
          "import {printHello} from 'print_hello';\n",
          "\n",
        ),
      }
    }),
  );
  client.write_request(
    "deno/cache",
    json!({
      "referrer": {
        "uri": "file:///a/file.ts",
      },
      "uris": [
        {
          "uri": "npm:@denotest/types-exports-subpaths@1/client",
        }, {
          "uri": "npm:chalk@^5.0",
        }, {
          "uri": "npm:chalk@~5",
        }, {
          "uri": "http://localhost:4545/subdir/print_hello.ts",
        }
      ]
    }),
  );

  // try auto-import with path
  client.did_open(json!({
    "textDocument": {
      "uri": "file:///a/a.ts",
      "languageId": "typescript",
      "version": 1,
      "text": "getClie",
    }
  }));
  let list = client.get_completion_list(
    "file:///a/a.ts",
    (0, 7),
    json!({ "triggerKind": 1 }),
  );
  assert!(!list.is_incomplete);
  let item = list
    .items
    .iter()
    .find(|item| item.label == "getClient")
    .unwrap();

  let res = client.write_request("completionItem/resolve", item);
  assert_eq!(
    res,
    json!({
      "label": "getClient",
      "kind": 3,
      "detail": "function getClient(): 5",
      "documentation": {
        "kind": "markdown",
        "value": ""
      },
      "sortText": "￿16",
      "additionalTextEdits": [
        {
          "range": {
            "start": { "line": 0, "character": 0 },
            "end": { "line": 0, "character": 0 }
          },
          "newText": "import { getClient } from \"types-exports-subpaths/client\";\n\n"
        }
      ]
    })
  );

  // try quick fix with path
  let diagnostics = client.did_open(json!({
    "textDocument": {
      "uri": "file:///a/b.ts",
      "languageId": "typescript",
      "version": 1,
      "text": "getClient",
    }
  }));
  let diagnostics = diagnostics
    .messages_with_file_and_source("file:///a/b.ts", "deno-ts")
    .diagnostics;
  let res = client.write_request(
    "textDocument/codeAction",
    json!(json!({
      "textDocument": {
        "uri": "file:///a/b.ts"
      },
      "range": {
        "start": { "line": 0, "character": 0 },
        "end": { "line": 0, "character": 9 }
      },
      "context": {
        "diagnostics": diagnostics,
        "only": ["quickfix"]
      }
    })),
  );
  assert_eq!(
    res,
    json!([{
      "title": "Add import from \"types-exports-subpaths/client\"",
      "kind": "quickfix",
      "diagnostics": [
        {
          "range": {
            "start": { "line": 0, "character": 0 },
            "end": { "line": 0, "character": 9 }
          },
          "severity": 1,
          "code": 2304,
          "source": "deno-ts",
          "message": "Cannot find name 'getClient'.",
        }
      ],
      "edit": {
        "documentChanges": [{
            "textDocument": {
              "uri": "file:///a/b.ts",
              "version": 1,
            },
            "edits": [{
              "range": {
                "start": { "line": 0, "character": 0 },
                "end": { "line": 0, "character": 0 }
              },
              "newText": "import { getClient } from \"types-exports-subpaths/client\";\n\n"
            }]
        }]
      }
    }])
  );

  // try auto-import without path
  client.did_open(json!({
    "textDocument": {
      "uri": "file:///a/c.ts",
      "languageId": "typescript",
      "version": 1,
      "text": "chal",
    }
  }));

  let list = client.get_completion_list(
    "file:///a/c.ts",
    (0, 4),
    json!({ "triggerKind": 1 }),
  );
  assert!(!list.is_incomplete);
  let item = list
    .items
    .iter()
    .find(|item| item.label == "chalk")
    .unwrap();

  let mut res = client.write_request("completionItem/resolve", item);
  let obj = res.as_object_mut().unwrap();
  obj.remove("detail"); // not worth testing these
  obj.remove("documentation");
  assert_eq!(
    res,
    json!({
      "label": "chalk",
      "kind": 6,
      "sortText": "￿16",
      "additionalTextEdits": [
        {
          "range": {
            "start": { "line": 0, "character": 0 },
            "end": { "line": 0, "character": 0 }
          },
          "newText": "import chalk from \"chalk\";\n\n"
        }
      ]
    })
  );

  // try quick fix without path
  let diagnostics = client.did_open(json!({
    "textDocument": {
      "uri": "file:///a/d.ts",
      "languageId": "typescript",
      "version": 1,
      "text": "chalk",
    }
  }));
  let diagnostics = diagnostics
    .messages_with_file_and_source("file:///a/d.ts", "deno-ts")
    .diagnostics;
  let res = client.write_request(
    "textDocument/codeAction",
    json!(json!({
      "textDocument": {
        "uri": "file:///a/d.ts"
      },
      "range": {
        "start": { "line": 0, "character": 0 },
        "end": { "line": 0, "character": 5 }
      },
      "context": {
        "diagnostics": diagnostics,
        "only": ["quickfix"]
      }
    })),
  );
  assert_eq!(
    res,
    json!([{
      "title": "Add import from \"chalk\"",
      "kind": "quickfix",
      "diagnostics": [
        {
          "range": {
            "start": { "line": 0, "character": 0 },
            "end": { "line": 0, "character": 5 }
          },
          "severity": 1,
          "code": 2304,
          "source": "deno-ts",
          "message": "Cannot find name 'chalk'.",
        }
      ],
      "edit": {
        "documentChanges": [{
            "textDocument": {
              "uri": "file:///a/d.ts",
              "version": 1,
            },
            "edits": [{
              "range": {
                "start": { "line": 0, "character": 0 },
                "end": { "line": 0, "character": 0 }
              },
              "newText": "import chalk from \"chalk\";\n\n"
            }]
        }]
      }
    }])
  );

  // try auto-import with http import map
  client.did_open(json!({
    "textDocument": {
      "uri": "file:///a/e.ts",
      "languageId": "typescript",
      "version": 1,
      "text": "printH",
    }
  }));

  let list = client.get_completion_list(
    "file:///a/e.ts",
    (0, 6),
    json!({ "triggerKind": 1 }),
  );
  assert!(!list.is_incomplete);
  let item = list
    .items
    .iter()
    .find(|item| item.label == "printHello")
    .unwrap();

  let mut res = client.write_request("completionItem/resolve", item);
  let obj = res.as_object_mut().unwrap();
  obj.remove("detail"); // not worth testing these
  obj.remove("documentation");
  assert_eq!(
    res,
    json!({
      "label": "printHello",
      "kind": 3,
      "sortText": "￿16",
      "additionalTextEdits": [
        {
          "range": {
            "start": { "line": 0, "character": 0 },
            "end": { "line": 0, "character": 0 }
          },
          "newText": "import { printHello } from \"print_hello\";\n\n"
        }
      ]
    })
  );

  // try quick fix with http import
  let diagnostics = client.did_open(json!({
    "textDocument": {
      "uri": "file:///a/f.ts",
      "languageId": "typescript",
      "version": 1,
      "text": "printHello",
    }
  }));
  let diagnostics = diagnostics
    .messages_with_file_and_source("file:///a/f.ts", "deno-ts")
    .diagnostics;
  let res = client.write_request(
    "textDocument/codeAction",
    json!(json!({
      "textDocument": {
        "uri": "file:///a/f.ts"
      },
      "range": {
        "start": { "line": 0, "character": 0 },
        "end": { "line": 0, "character": 10 }
      },
      "context": {
        "diagnostics": diagnostics,
        "only": ["quickfix"]
      }
    })),
  );
  assert_eq!(
    res,
    json!([{
      "title": "Add import from \"print_hello\"",
      "kind": "quickfix",
      "diagnostics": [
        {
          "range": {
            "start": { "line": 0, "character": 0 },
            "end": { "line": 0, "character": 10 }
          },
          "severity": 1,
          "code": 2304,
          "source": "deno-ts",
          "message": "Cannot find name 'printHello'.",
        }
      ],
      "edit": {
        "documentChanges": [{
            "textDocument": {
              "uri": "file:///a/f.ts",
              "version": 1,
            },
            "edits": [{
              "range": {
                "start": { "line": 0, "character": 0 },
                "end": { "line": 0, "character": 0 }
              },
              "newText": "import { printHello } from \"print_hello\";\n\n"
            }]
        }]
      }
    }])
  );
}

#[test]
fn lsp_completions_snippet() {
  let context = TestContextBuilder::new().use_temp_cwd().build();
  let mut client = context.new_lsp_command().build();
  client.initialize_default();
  client.did_open(
    json!({
      "textDocument": {
        "uri": "file:///a/a.tsx",
        "languageId": "typescriptreact",
        "version": 1,
        "text": "function A({ type }: { type: string }) {\n  return type;\n}\n\nfunction B() {\n  return <A t\n}",
      }
    }),
  );
  let list = client.get_completion_list(
    "file:///a/a.tsx",
    (5, 13),
    json!({ "triggerKind": 1 }),
  );
  assert!(!list.is_incomplete);
  assert_eq!(
    json!(list),
    json!({
      "isIncomplete": false,
      "items": [
        {
          "label": "type",
          "kind": 5,
          "sortText": "11",
          "filterText": "type=\"$1\"",
          "insertText": "type=\"$1\"",
          "insertTextFormat": 2,
          "commitCharacters": [
            ".",
            ",",
            ";",
            "("
          ],
          "data": {
            "tsc": {
              "specifier": "file:///a/a.tsx",
              "position": 87,
              "name": "type",
              "useCodeSnippet": false
            }
          }
        }
      ]
    })
  );

  let res = client.write_request(
    "completionItem/resolve",
    json!({
      "label": "type",
      "kind": 5,
      "sortText": "11",
      "filterText": "type=\"$1\"",
      "insertText": "type=\"$1\"",
      "insertTextFormat": 2,
      "commitCharacters": [
        ".",
        ",",
        ";",
        "("
      ],
      "data": {
        "tsc": {
          "specifier": "file:///a/a.tsx",
          "position": 87,
          "name": "type",
          "useCodeSnippet": false
        }
      }
    }),
  );
  assert_eq!(
    res,
    json!({
      "label": "type",
      "kind": 5,
      "detail": "(property) type: string",
      "documentation": {
        "kind": "markdown",
        "value": ""
      },
      "sortText": "11",
      "filterText": "type=\"$1\"",
      "insertText": "type=\"$1\"",
      "insertTextFormat": 2
    })
  );
}

#[test]
fn lsp_completions_no_snippet() {
  let context = TestContextBuilder::new().use_temp_cwd().build();
  let mut client = context.new_lsp_command().build();
  client.initialize(|builder| {
    builder.with_capabilities(|c| {
      let doc = c.text_document.as_mut().unwrap();
      doc.completion = None;
    });
  });
  client.did_open(
    json!({
      "textDocument": {
        "uri": "file:///a/a.tsx",
        "languageId": "typescriptreact",
        "version": 1,
        "text": "function A({ type }: { type: string }) {\n  return type;\n}\n\nfunction B() {\n  return <A t\n}",
      }
    }),
  );
  let list = client.get_completion_list(
    "file:///a/a.tsx",
    (5, 13),
    json!({ "triggerKind": 1 }),
  );
  assert!(!list.is_incomplete);
  assert_eq!(
    json!(list),
    json!({
      "isIncomplete": false,
      "items": [
        {
          "label": "type",
          "kind": 5,
          "sortText": "11",
          "commitCharacters": [
            ".",
            ",",
            ";",
            "("
          ],
          "data": {
            "tsc": {
              "specifier": "file:///a/a.tsx",
              "position": 87,
              "name": "type",
              "useCodeSnippet": false
            }
          }
        }
      ]
    })
  );
}

#[test]
fn lsp_completions_npm() {
  let context = TestContextBuilder::new()
    .use_http_server()
    .use_temp_cwd()
    .build();
  let mut client = context.new_lsp_command().build();
  client.initialize_default();
  client.did_open(
    json!({
      "textDocument": {
        "uri": "file:///a/file.ts",
        "languageId": "typescript",
        "version": 1,
        "text": "import cjsDefault from 'npm:@denotest/cjs-default-export';import chalk from 'npm:chalk';\n\n",
      }
    }),
  );
  client.write_request(
    "deno/cache",
    json!({
      "referrer": {
        "uri": "file:///a/file.ts",
      },
      "uris": [
        {
          "uri": "npm:@denotest/cjs-default-export",
        }, {
          "uri": "npm:chalk",
        }
      ]
    }),
  );

  // check importing a cjs default import
  client.write_notification(
    "textDocument/didChange",
    json!({
      "textDocument": {
        "uri": "file:///a/file.ts",
        "version": 2
      },
      "contentChanges": [
        {
          "range": {
            "start": { "line": 2, "character": 0 },
            "end": { "line": 2, "character": 0 }
          },
          "text": "cjsDefault."
        }
      ]
    }),
  );
  client.read_diagnostics();

  let list = client.get_completion_list(
    "file:///a/file.ts",
    (2, 11),
    json!({
      "triggerKind": 2,
      "triggerCharacter": "."
    }),
  );
  assert!(!list.is_incomplete);
  assert_eq!(list.items.len(), 3);
  assert!(list.items.iter().any(|i| i.label == "default"));
  assert!(list.items.iter().any(|i| i.label == "MyClass"));

  let res = client.write_request(
    "completionItem/resolve",
    json!({
      "label": "MyClass",
      "kind": 6,
      "sortText": "1",
      "insertTextFormat": 1,
      "data": {
        "tsc": {
          "specifier": "file:///a/file.ts",
          "position": 69,
          "name": "MyClass",
          "useCodeSnippet": false
        }
      }
    }),
  );
  assert_eq!(
    res,
    json!({
      "label": "MyClass",
      "kind": 6,
      "sortText": "1",
      "insertTextFormat": 1,
      "data": {
        "tsc": {
          "specifier": "file:///a/file.ts",
          "position": 69,
          "name": "MyClass",
          "useCodeSnippet": false
        }
      }
    })
  );

  // now check chalk, which is esm
  client.write_notification(
    "textDocument/didChange",
    json!({
      "textDocument": {
        "uri": "file:///a/file.ts",
        "version": 3
      },
      "contentChanges": [
        {
          "range": {
            "start": { "line": 2, "character": 0 },
            "end": { "line": 2, "character": 11 }
          },
          "text": "chalk."
        }
      ]
    }),
  );
  client.read_diagnostics();

  let list = client.get_completion_list(
    "file:///a/file.ts",
    (2, 6),
    json!({
      "triggerKind": 2,
      "triggerCharacter": "."
    }),
  );
  assert!(!list.is_incomplete);
  assert!(list.items.iter().any(|i| i.label == "green"));
  assert!(list.items.iter().any(|i| i.label == "red"));

  client.shutdown();
}

#[test]
fn lsp_npm_specifier_unopened_file() {
  let context = TestContextBuilder::new()
    .use_http_server()
    .use_temp_cwd()
    .build();
  let mut client = context.new_lsp_command().build();
  client.initialize_default();

  // create other.ts, which re-exports an npm specifier
  client.deno_dir().write(
    "other.ts",
    "export { default as chalk } from 'npm:chalk@5';",
  );

  // cache the other.ts file to the DENO_DIR
  let deno = deno_cmd_with_deno_dir(client.deno_dir())
    .current_dir(client.deno_dir().path())
    .arg("cache")
    .arg("--quiet")
    .arg("other.ts")
    .envs(env_vars_for_npm_tests())
    .stdout(Stdio::piped())
    .stderr(Stdio::piped())
    .spawn()
    .unwrap();
  let output = deno.wait_with_output().unwrap();
  assert!(output.status.success());
  assert_eq!(output.status.code(), Some(0));

  let stdout = String::from_utf8(output.stdout).unwrap();
  assert!(stdout.is_empty());
  let stderr = String::from_utf8(output.stderr).unwrap();
  assert!(stderr.is_empty());

  // open main.ts, which imports other.ts (unopened)
  let main_url =
    ModuleSpecifier::from_file_path(client.deno_dir().path().join("main.ts"))
      .unwrap();
  client.did_open(json!({
    "textDocument": {
      "uri": main_url,
      "languageId": "typescript",
      "version": 1,
      "text": "import { chalk } from './other.ts';\n\n",
    }
  }));

  client.write_notification(
    "textDocument/didChange",
    json!({
      "textDocument": {
        "uri": main_url,
        "version": 2
      },
      "contentChanges": [
        {
          "range": {
            "start": { "line": 2, "character": 0 },
            "end": { "line": 2, "character": 0 }
          },
          "text": "chalk."
        }
      ]
    }),
  );
  client.read_diagnostics();

  // now ensure completions work
  let list = client.get_completion_list(
    main_url,
    (2, 6),
    json!({
      "triggerKind": 2,
      "triggerCharacter": "."
    }),
  );
  assert!(!list.is_incomplete);
  assert_eq!(list.items.len(), 63);
  assert!(list.items.iter().any(|i| i.label == "ansi256"));
}

#[test]
fn lsp_completions_node_specifier() {
  let context = TestContextBuilder::new()
    .use_http_server()
    .use_temp_cwd()
    .build();
  let mut client = context.new_lsp_command().build();
  client.initialize_default();
  let diagnostics = client.did_open(json!({
    "textDocument": {
      "uri": "file:///a/file.ts",
      "languageId": "typescript",
      "version": 1,
      "text": "import fs from 'node:non-existent';\n\n",
    }
  }));

  let non_existent_diagnostics = diagnostics
    .messages_with_file_and_source("file:///a/file.ts", "deno")
    .diagnostics
    .into_iter()
    .filter(|d| {
      d.code == Some(lsp::NumberOrString::String("resolver-error".to_string()))
    })
    .collect::<Vec<_>>();
  assert_eq!(
    json!(non_existent_diagnostics),
    json!([
      {
        "range": {
          "start": { "line": 0, "character": 15 },
          "end": { "line": 0, "character": 34 },
        },
        "severity": 1,
        "code": "resolver-error",
        "source": "deno",
        "message": "Unknown Node built-in module: non-existent"
      }
    ])
  );

  // update to have fs import
  client.write_notification(
    "textDocument/didChange",
    json!({
      "textDocument": {
        "uri": "file:///a/file.ts",
        "version": 2
      },
      "contentChanges": [
        {
          "range": {
            "start": { "line": 0, "character": 16 },
            "end": { "line": 0, "character": 33 },
          },
          "text": "fs"
        }
      ]
    }),
  );
  let diagnostics = client.read_diagnostics();
  let diagnostics = diagnostics
    .messages_with_file_and_source("file:///a/file.ts", "deno")
    .diagnostics
    .into_iter()
    .filter(|d| {
      d.code
        == Some(lsp::NumberOrString::String(
          "import-node-prefix-missing".to_string(),
        ))
    })
    .collect::<Vec<_>>();

  // get the quick fixes
  let res = client.write_request(
    "textDocument/codeAction",
    json!({
      "textDocument": {
        "uri": "file:///a/file.ts"
      },
      "range": {
        "start": { "line": 0, "character": 16 },
        "end": { "line": 0, "character": 18 },
      },
      "context": {
        "diagnostics": json!(diagnostics),
        "only": ["quickfix"]
      }
    }),
  );
  assert_eq!(
    res,
    json!([{
      "title": "Update specifier to node:fs",
      "kind": "quickfix",
      "diagnostics": [
        {
          "range": {
            "start": { "line": 0, "character": 15 },
            "end": { "line": 0, "character": 19 }
          },
          "severity": 1,
          "code": "import-node-prefix-missing",
          "source": "deno",
          "message": "Relative import path \"fs\" not prefixed with / or ./ or ../\nIf you want to use a built-in Node module, add a \"node:\" prefix (ex. \"node:fs\").",
          "data": {
            "specifier": "fs"
          },
        }
      ],
      "edit": {
        "changes": {
          "file:///a/file.ts": [
            {
              "range": {
                "start": { "line": 0, "character": 15 },
                "end": { "line": 0, "character": 19 }
              },
              "newText": "\"node:fs\""
            }
          ]
        }
      }
    }])
  );

  // update to have node:fs import
  client.write_notification(
    "textDocument/didChange",
    json!({
      "textDocument": {
        "uri": "file:///a/file.ts",
        "version": 3,
      },
      "contentChanges": [
        {
          "range": {
            "start": { "line": 0, "character": 15 },
            "end": { "line": 0, "character": 19 },
          },
          "text": "\"node:fs\"",
        }
      ]
    }),
  );

  let diagnostics = client.read_diagnostics();
  let cache_diagnostics = diagnostics
    .messages_with_file_and_source("file:///a/file.ts", "deno")
    .diagnostics
    .into_iter()
    .filter(|d| {
      d.code == Some(lsp::NumberOrString::String("no-cache-npm".to_string()))
    })
    .collect::<Vec<_>>();

  assert_eq!(
    json!(cache_diagnostics),
    json!([
      {
        "range": {
          "start": { "line": 0, "character": 15 },
          "end": { "line": 0, "character": 24 }
        },
        "data": {
          "specifier": "npm:@types/node",
        },
        "severity": 1,
        "code": "no-cache-npm",
        "source": "deno",
        "message": "Uncached or missing npm package: @types/node"
      }
    ])
  );

  client.write_request(
    "deno/cache",
    json!({
      "referrer": {
        "uri": "file:///a/file.ts",
      },
      "uris": [
        {
          "uri": "npm:@types/node",
        }
      ]
    }),
  );

  client.write_notification(
    "textDocument/didChange",
    json!({
      "textDocument": {
        "uri": "file:///a/file.ts",
        "version": 4
      },
      "contentChanges": [
        {
          "range": {
            "start": { "line": 2, "character": 0 },
            "end": { "line": 2, "character": 0 }
          },
          "text": "fs."
        }
      ]
    }),
  );
  client.read_diagnostics();

  let list = client.get_completion_list(
    "file:///a/file.ts",
    (2, 3),
    json!({
      "triggerKind": 2,
      "triggerCharacter": "."
    }),
  );
  assert!(!list.is_incomplete);
  assert!(list.items.iter().any(|i| i.label == "writeFile"));
  assert!(list.items.iter().any(|i| i.label == "writeFileSync"));

  client.shutdown();
}

#[test]
fn lsp_completions_registry() {
  let context = TestContextBuilder::new()
    .use_http_server()
    .use_temp_cwd()
    .build();
  let mut client = context.new_lsp_command().build();
  client.initialize(|builder| {
    builder.add_test_server_suggestions();
  });
  client.did_open(json!({
    "textDocument": {
      "uri": "file:///a/file.ts",
      "languageId": "typescript",
      "version": 1,
      "text": "import * as a from \"http://localhost:4545/x/a@\""
    }
  }));
  let list = client.get_completion_list(
    "file:///a/file.ts",
    (0, 46),
    json!({
      "triggerKind": 2,
      "triggerCharacter": "@"
    }),
  );
  assert!(!list.is_incomplete);
  assert_eq!(list.items.len(), 3);

  let res = client.write_request(
    "completionItem/resolve",
    json!({
      "label": "v2.0.0",
      "kind": 19,
      "detail": "(version)",
      "sortText": "0000000003",
      "filterText": "http://localhost:4545/x/a@v2.0.0",
      "textEdit": {
        "range": {
          "start": { "line": 0, "character": 20 },
          "end": { "line": 0, "character": 46 }
        },
        "newText": "http://localhost:4545/x/a@v2.0.0"
      }
    }),
  );
  assert_eq!(
    res,
    json!({
      "label": "v2.0.0",
      "kind": 19,
      "detail": "(version)",
      "sortText": "0000000003",
      "filterText": "http://localhost:4545/x/a@v2.0.0",
      "textEdit": {
        "range": {
          "start": { "line": 0, "character": 20 },
          "end": { "line": 0, "character": 46 }
        },
        "newText": "http://localhost:4545/x/a@v2.0.0"
      }
    })
  );
  client.shutdown();
}

#[test]
fn lsp_completions_registry_empty() {
  let context = TestContextBuilder::new()
    .use_http_server()
    .use_temp_cwd()
    .build();
  let mut client = context.new_lsp_command().build();
  client.initialize(|builder| {
    builder.add_test_server_suggestions();
  });
  client.did_open(json!({
    "textDocument": {
      "uri": "file:///a/file.ts",
      "languageId": "typescript",
      "version": 1,
      "text": "import * as a from \"\""
    }
  }));
  let res = client.get_completion(
    "file:///a/file.ts",
    (0, 20),
    json!({
      "triggerKind": 2,
      "triggerCharacter": "\""
    }),
  );
  assert_eq!(
    json!(res),
    json!({
      "isIncomplete": false,
      "items": [{
        "label": ".",
        "kind": 19,
        "detail": "(local)",
        "sortText": "1",
        "insertText": ".",
        "commitCharacters": ["\"", "'"]
      }, {
        "label": "..",
        "kind": 19,
        "detail": "(local)",
        "sortText": "1",
        "insertText": "..",
        "commitCharacters": ["\"", "'" ]
      }, {
        "label": "http://localhost:4545",
        "kind": 19,
        "detail": "(registry)",
        "sortText": "2",
        "textEdit": {
          "range": {
            "start": { "line": 0, "character": 20 },
            "end": { "line": 0, "character": 20 }
          },
          "newText": "http://localhost:4545"
        },
        "commitCharacters": ["\"", "'", "/"]
      }]
    })
  );
  client.shutdown();
}

#[test]
fn lsp_auto_discover_registry() {
  let context = TestContextBuilder::new()
    .use_http_server()
    .use_temp_cwd()
    .build();
  let mut client = context.new_lsp_command().build();
  client.initialize_default();
  client.did_open(json!({
    "textDocument": {
      "uri": "file:///a/file.ts",
      "languageId": "typescript",
      "version": 1,
      "text": "import * as a from \"http://localhost:4545/x/a@\""
    }
  }));
  client.get_completion(
    "file:///a/file.ts",
    (0, 46),
    json!({
      "triggerKind": 2,
      "triggerCharacter": "@"
    }),
  );
  let (method, res) = client.read_notification();
  assert_eq!(method, "deno/registryState");
  assert_eq!(
    res,
    Some(json!({
      "origin": "http://localhost:4545",
      "suggestions": true,
    }))
  );
  client.shutdown();
}

#[test]
fn lsp_cache_location() {
  let context = TestContextBuilder::new()
    .use_http_server()
    .use_temp_cwd()
    .build();
  let temp_dir = context.temp_dir();
  let mut client = context.new_lsp_command().build();
  client.initialize(|builder| {
    builder.set_cache(".cache").add_test_server_suggestions();
  });

  client.did_open(json!({
    "textDocument": {
      "uri": "file:///a/file_01.ts",
      "languageId": "typescript",
      "version": 1,
      "text": "export const a = \"a\";\n",
    }
  }));
  let diagnostics =
    client.did_open(json!({
      "textDocument": {
        "uri": "file:///a/file.ts",
        "languageId": "typescript",
        "version": 1,
        "text": "import * as a from \"http://127.0.0.1:4545/xTypeScriptTypes.js\";\n// @deno-types=\"http://127.0.0.1:4545/type_definitions/foo.d.ts\"\nimport * as b from \"http://127.0.0.1:4545/type_definitions/foo.js\";\nimport * as c from \"http://127.0.0.1:4545/subdir/type_reference.js\";\nimport * as d from \"http://127.0.0.1:4545/subdir/mod1.ts\";\nimport * as e from \"data:application/typescript;base64,ZXhwb3J0IGNvbnN0IGEgPSAiYSI7CgpleHBvcnQgZW51bSBBIHsKICBBLAogIEIsCiAgQywKfQo=\";\nimport * as f from \"./file_01.ts\";\nimport * as g from \"http://localhost:4545/x/a/mod.ts\";\n\nconsole.log(a, b, c, d, e, f, g);\n"
      }
    }));
  assert_eq!(diagnostics.all().len(), 6);
  client.write_request(
    "deno/cache",
    json!({
      "referrer": {
        "uri": "file:///a/file.ts",
      },
      "uris": [],
    }),
  );
  let res = client.write_request(
    "textDocument/hover",
    json!({
      "textDocument": {
        "uri": "file:///a/file.ts",
      },
      "position": { "line": 0, "character": 28 }
    }),
  );
  assert_eq!(
    res,
    json!({
      "contents": {
        "kind": "markdown",
        "value": "**Resolved Dependency**\n\n**Code**: http&#8203;://127.0.0.1:4545/xTypeScriptTypes.js\n\n**Types**: http&#8203;://127.0.0.1:4545/xTypeScriptTypes.d.ts\n"
      },
      "range": {
        "start": { "line": 0, "character": 19 },
        "end": { "line": 0, "character": 62 }
      }
    })
  );
  let res = client.write_request(
    "textDocument/hover",
    json!({
      "textDocument": {
        "uri": "file:///a/file.ts",
      },
      "position": { "line": 7, "character": 28 }
    }),
  );
  assert_eq!(
    res,
    json!({
      "contents": {
        "kind": "markdown",
        "value": "**Resolved Dependency**\n\n**Code**: http&#8203;://localhost:4545/x/a/mod.ts\n\n\n---\n\n**a**\n\nmod.ts"
      },
      "range": {
        "start": { "line": 7, "character": 19 },
        "end": { "line": 7, "character": 53 }
      }
    })
  );
  let cache_path = temp_dir.path().join(".cache");
  assert!(cache_path.is_dir());
  assert!(cache_path.join("gen").is_dir());
  client.shutdown();
}

/// Sets the TLS root certificate on startup, which allows the LSP to connect to
/// the custom signed test server and be able to retrieve the registry config
/// and cache files.
#[test]
fn lsp_tls_cert() {
  let context = TestContextBuilder::new()
    .use_http_server()
    .use_temp_cwd()
    .build();
  let mut client = context.new_lsp_command().build();
  client.initialize(|builder| {
    builder
      .set_suggest_imports_hosts(vec![
        ("http://localhost:4545/".to_string(), true),
        ("https://localhost:5545/".to_string(), true),
      ])
      .set_tls_certificate("");
  });

  client.did_open(json!({
    "textDocument": {
      "uri": "file:///a/file_01.ts",
      "languageId": "typescript",
      "version": 1,
      "text": "export const a = \"a\";\n",
    }
  }));
  let diagnostics = client.did_open(json!({
    "textDocument": {
      "uri": "file:///a/file.ts",
      "languageId": "typescript",
      "version": 1,
      "text": "import * as a from \"https://localhost:5545/xTypeScriptTypes.js\";\n// @deno-types=\"https://localhost:5545/type_definitions/foo.d.ts\"\nimport * as b from \"https://localhost:5545/type_definitions/foo.js\";\nimport * as c from \"https://localhost:5545/subdir/type_reference.js\";\nimport * as d from \"https://localhost:5545/subdir/mod1.ts\";\nimport * as e from \"data:application/typescript;base64,ZXhwb3J0IGNvbnN0IGEgPSAiYSI7CgpleHBvcnQgZW51bSBBIHsKICBBLAogIEIsCiAgQywKfQo=\";\nimport * as f from \"./file_01.ts\";\nimport * as g from \"http://localhost:4545/x/a/mod.ts\";\n\nconsole.log(a, b, c, d, e, f, g);\n"
    }
  }));
  let diagnostics = diagnostics.all();
  assert_eq!(diagnostics.len(), 6);
  client.write_request(
    "deno/cache",
    json!({
      "referrer": {
        "uri": "file:///a/file.ts",
      },
      "uris": [],
    }),
  );
  let res = client.write_request(
    "textDocument/hover",
    json!({
      "textDocument": {
        "uri": "file:///a/file.ts",
      },
      "position": { "line": 0, "character": 28 }
    }),
  );
  assert_eq!(
    res,
    json!({
      "contents": {
        "kind": "markdown",
        "value": "**Resolved Dependency**\n\n**Code**: https&#8203;://localhost:5545/xTypeScriptTypes.js\n"
      },
      "range": {
        "start": { "line": 0, "character": 19 },
        "end": { "line": 0, "character": 63 }
      }
    })
  );
  let res = client.write_request(
    "textDocument/hover",
    json!({
      "textDocument": {
        "uri": "file:///a/file.ts",
      },
      "position": { "line": 7, "character": 28 }
    }),
  );
  assert_eq!(
    res,
    json!({
      "contents": {
        "kind": "markdown",
        "value": "**Resolved Dependency**\n\n**Code**: http&#8203;://localhost:4545/x/a/mod.ts\n\n\n---\n\n**a**\n\nmod.ts"
      },
      "range": {
        "start": { "line": 7, "character": 19 },
        "end": { "line": 7, "character": 53 }
      }
    })
  );
  client.shutdown();
}

#[test]
fn lsp_diagnostics_warn_redirect() {
  let context = TestContextBuilder::new()
    .use_http_server()
    .use_temp_cwd()
    .build();
  let mut client = context.new_lsp_command().build();
  client.initialize_default();
  client.did_open(
    json!({
      "textDocument": {
        "uri": "file:///a/file.ts",
        "languageId": "typescript",
        "version": 1,
        "text": "import * as a from \"http://127.0.0.1:4545/x_deno_warning.js\";\n\nconsole.log(a)\n",
      },
    }),
  );
  client.write_request(
    "deno/cache",
    json!({
      "referrer": {
        "uri": "file:///a/file.ts",
      },
      "uris": [
        {
          "uri": "http://127.0.0.1:4545/x_deno_warning.js",
        }
      ],
    }),
  );
  let diagnostics = client.read_diagnostics();
  assert_eq!(
    diagnostics.messages_with_source("deno"),
    lsp::PublishDiagnosticsParams {
      uri: Url::parse("file:///a/file.ts").unwrap(),
      diagnostics: vec![
        lsp::Diagnostic {
          range: lsp::Range {
            start: lsp::Position {
              line: 0,
              character: 19
            },
            end: lsp::Position {
              line: 0,
              character: 60
            }
          },
          severity: Some(lsp::DiagnosticSeverity::WARNING),
          code: Some(lsp::NumberOrString::String("deno-warn".to_string())),
          source: Some("deno".to_string()),
          message: "foobar".to_string(),
          ..Default::default()
        },
        lsp::Diagnostic {
          range: lsp::Range {
            start: lsp::Position {
              line: 0,
              character: 19
            },
            end: lsp::Position {
              line: 0,
              character: 60
            }
          },
          severity: Some(lsp::DiagnosticSeverity::INFORMATION),
          code: Some(lsp::NumberOrString::String("redirect".to_string())),
          source: Some("deno".to_string()),
          message: "The import of \"http://127.0.0.1:4545/x_deno_warning.js\" was redirected to \"http://127.0.0.1:4545/lsp/x_deno_warning_redirect.js\".".to_string(),
          data: Some(json!({"specifier": "http://127.0.0.1:4545/x_deno_warning.js", "redirect": "http://127.0.0.1:4545/lsp/x_deno_warning_redirect.js"})),
          ..Default::default()
        }
      ],
      version: Some(1),
    }
  );
  client.shutdown();
}

#[test]
fn lsp_redirect_quick_fix() {
  let context = TestContextBuilder::new()
    .use_http_server()
    .use_temp_cwd()
    .build();
  let mut client = context.new_lsp_command().build();
  client.initialize_default();
  client.did_open(
    json!({
      "textDocument": {
        "uri": "file:///a/file.ts",
        "languageId": "typescript",
        "version": 1,
        "text": "import * as a from \"http://127.0.0.1:4545/x_deno_warning.js\";\n\nconsole.log(a)\n",
      },
    }),
  );
  client.write_request(
    "deno/cache",
    json!({
      "referrer": {
        "uri": "file:///a/file.ts",
      },
      "uris": [
        {
          "uri": "http://127.0.0.1:4545/x_deno_warning.js",
        }
      ],
    }),
  );
  let diagnostics = client
    .read_diagnostics()
    .messages_with_source("deno")
    .diagnostics;
  let res = client.write_request(
    "textDocument/codeAction",
    json!(json!({
      "textDocument": {
        "uri": "file:///a/file.ts"
      },
      "range": {
        "start": { "line": 0, "character": 19 },
        "end": { "line": 0, "character": 60 }
      },
      "context": {
        "diagnostics": diagnostics,
        "only": ["quickfix"]
      }
    })),
  );
  assert_eq!(
    res,
    json!([{
      "title": "Update specifier to its redirected specifier.",
      "kind": "quickfix",
      "diagnostics": [
        {
          "range": {
            "start": { "line": 0, "character": 19 },
            "end": { "line": 0, "character": 60 }
          },
          "severity": 3,
          "code": "redirect",
          "source": "deno",
          "message": "The import of \"http://127.0.0.1:4545/x_deno_warning.js\" was redirected to \"http://127.0.0.1:4545/lsp/x_deno_warning_redirect.js\".",
          "data": {
            "specifier": "http://127.0.0.1:4545/x_deno_warning.js",
            "redirect": "http://127.0.0.1:4545/lsp/x_deno_warning_redirect.js"
          }
        }
      ],
      "edit": {
        "changes": {
          "file:///a/file.ts": [
            {
              "range": {
                "start": { "line": 0, "character": 19 },
                "end": { "line": 0, "character": 60 }
              },
              "newText": "\"http://127.0.0.1:4545/lsp/x_deno_warning_redirect.js\""
            }
          ]
        }
      }
    }])
  );
  client.shutdown();
}

#[test]
fn lsp_diagnostics_deprecated() {
  let context = TestContextBuilder::new().use_temp_cwd().build();
  let mut client = context.new_lsp_command().build();
  client.initialize_default();
  let diagnostics = client.did_open(json!({
    "textDocument": {
      "uri": "file:///a/file.ts",
      "languageId": "typescript",
      "version": 1,
      "text": "/** @deprecated */\nexport const a = \"a\";\n\na;\n",
    },
  }));
  assert_eq!(
    json!(diagnostics.all_messages()),
    json!([{
      "uri": "file:///a/file.ts",
      "diagnostics": [
        {
          "range": {
            "start": { "line": 3, "character": 0 },
            "end": { "line": 3, "character": 1 }
          },
          "severity": 4,
          "code": 6385,
          "source": "deno-ts",
          "message": "'a' is deprecated.",
          "relatedInformation": [],
          "tags": [2]
        }
      ],
      "version": 1
    }])
  );
  client.shutdown();
}

#[test]
fn lsp_diagnostics_deno_types() {
  let context = TestContextBuilder::new().use_temp_cwd().build();
  let mut client = context.new_lsp_command().build();
  client.initialize_default();
  let diagnostics = client
    .did_open(json!({
        "textDocument": {
          "uri": "file:///a/file.ts",
          "languageId": "typescript",
          "version": 1,
          "text": "/// <reference types=\"https://example.com/a/b.d.ts\" />\n/// <reference path=\"https://example.com/a/c.ts\"\n\n// @deno-types=https://example.com/a/d.d.ts\nimport * as d from \"https://example.com/a/d.js\";\n\n// @deno-types=\"https://example.com/a/e.d.ts\"\nimport * as e from \"https://example.com/a/e.js\";\n\nconsole.log(d, e);\n"
        }
      }),
    );

  client.write_request(
    "textDocument/documentSymbol",
    json!({
      "textDocument": {
        "uri": "file:///a/file.ts"
      }
    }),
  );
  assert_eq!(diagnostics.all().len(), 5);
  client.shutdown();
}

#[test]
fn lsp_diagnostics_refresh_dependents() {
  let context = TestContextBuilder::new().use_temp_cwd().build();
  let mut client = context.new_lsp_command().build();
  client.initialize_default();
  client.did_open(json!({
    "textDocument": {
      "uri": "file:///a/file_00.ts",
      "languageId": "typescript",
      "version": 1,
      "text": "export const a = \"a\";\n",
    },
  }));
  client.did_open(json!({
    "textDocument": {
      "uri": "file:///a/file_01.ts",
      "languageId": "typescript",
      "version": 1,
      "text": "export * from \"./file_00.ts\";\n",
    },
  }));
  let diagnostics = client.did_open(json!({
    "textDocument": {
      "uri": "file:///a/file_02.ts",
      "languageId": "typescript",
      "version": 1,
      "text": "import { a, b } from \"./file_01.ts\";\n\nconsole.log(a, b);\n"
    }
  }));
  assert_eq!(
    json!(diagnostics
      .messages_with_file_and_source("file:///a/file_02.ts", "deno-ts")),
    json!({
      "uri": "file:///a/file_02.ts",
      "diagnostics": [
        {
          "range": {
            "start": { "line": 0, "character": 12 },
            "end": { "line": 0, "character": 13 }
          },
          "severity": 1,
          "code": 2305,
          "source": "deno-ts",
          "message": "Module '\"./file_01.ts\"' has no exported member 'b'."
        }
      ],
      "version": 1
    })
  );

  // fix the code causing the diagnostic
  client.write_notification(
    "textDocument/didChange",
    json!({
      "textDocument": {
        "uri": "file:///a/file_00.ts",
        "version": 2
      },
      "contentChanges": [
        {
          "range": {
            "start": { "line": 1, "character": 0 },
            "end": { "line": 1, "character": 0 }
          },
          "text": "export const b = \"b\";\n"
        }
      ]
    }),
  );
  let diagnostics = client.read_diagnostics();
  assert_eq!(diagnostics.all().len(), 0); // no diagnostics now

  client.shutdown();
  assert_eq!(client.queue_len(), 0);
}

#[derive(Debug, Deserialize)]
#[serde(rename_all = "camelCase")]
pub struct PerformanceAverage {
  pub name: String,
  pub count: u32,
  pub average_duration: u32,
}

#[derive(Debug, Deserialize)]
#[serde(rename_all = "camelCase")]
struct PerformanceAverages {
  averages: Vec<PerformanceAverage>,
}

#[test]
fn lsp_performance() {
  let context = TestContextBuilder::new().use_temp_cwd().build();
  let mut client = context.new_lsp_command().build();
  client.initialize_default();
  client.did_open(json!({
    "textDocument": {
      "uri": "file:///a/file.ts",
      "languageId": "typescript",
      "version": 1,
      "text": "console.log(Deno.args);\n"
    }
  }));
  client.write_request(
    "textDocument/hover",
    json!({
      "textDocument": {
        "uri": "file:///a/file.ts"
      },
      "position": { "line": 0, "character": 19 }
    }),
  );
  let res = client.write_request_with_res_as::<PerformanceAverages>(
    "deno/performance",
    json!(null),
  );
  let mut averages = res
    .averages
    .iter()
    .map(|a| a.name.as_str())
    .collect::<Vec<_>>();
  averages.sort();
  assert_eq!(
    averages,
    vec![
      "did_open",
      "hover",
      "initialize",
      "op_load",
      "request",
      "testing_update",
      "update_cache",
      "update_diagnostics_deps",
      "update_diagnostics_lint",
      "update_diagnostics_ts",
      "update_import_map",
      "update_registries",
      "update_tsconfig",
    ]
  );
  client.shutdown();
}

#[test]
fn lsp_format_no_changes() {
  let context = TestContextBuilder::new().use_temp_cwd().build();
  let mut client = context.new_lsp_command().build();
  client.initialize_default();
  client.did_open(json!({
    "textDocument": {
      "uri": "file:///a/file.ts",
      "languageId": "typescript",
      "version": 1,
      "text": "console;\n"
    }
  }));
  let res = client.write_request(
    "textDocument/formatting",
    json!({
      "textDocument": {
        "uri": "file:///a/file.ts"
      },
      "options": {
        "tabSize": 2,
        "insertSpaces": true
      }
    }),
  );
  assert_eq!(res, json!(null));
  client.assert_no_notification("window/showMessage");
  client.shutdown();
}

#[test]
fn lsp_format_error() {
  let context = TestContextBuilder::new().use_temp_cwd().build();
  let mut client = context.new_lsp_command().build();
  client.initialize_default();
  client.did_open(json!({
    "textDocument": {
      "uri": "file:///a/file.ts",
      "languageId": "typescript",
      "version": 1,
      "text": "console test test\n"
    }
  }));
  let res = client.write_request(
    "textDocument/formatting",
    json!({
      "textDocument": {
        "uri": "file:///a/file.ts"
      },
      "options": {
        "tabSize": 2,
        "insertSpaces": true
      }
    }),
  );
  assert_eq!(res, json!(null));
  client.shutdown();
}

#[test]
fn lsp_format_mbc() {
  let context = TestContextBuilder::new().use_temp_cwd().build();
  let mut client = context.new_lsp_command().build();
  client.initialize_default();
  client.did_open(json!({
    "textDocument": {
      "uri": "file:///a/file.ts",
      "languageId": "typescript",
      "version": 1,
      "text": "const bar = '👍🇺🇸😃'\nconsole.log('hello deno')\n"
    }
  }));
  let res = client.write_request(
    "textDocument/formatting",
    json!({
      "textDocument": {
        "uri": "file:///a/file.ts"
      },
      "options": {
        "tabSize": 2,
        "insertSpaces": true
      }
    }),
  );
  assert_eq!(
    res,
    json!([{
      "range": {
        "start": { "line": 0, "character": 12 },
        "end": { "line": 0, "character": 13 }
      },
      "newText": "\""
    }, {
      "range": {
        "start": { "line": 0, "character": 21 },
        "end": { "line": 0, "character": 22 }
      },
      "newText": "\";"
    }, {
      "range": {
        "start": { "line": 1, "character": 12 },
        "end": { "line": 1, "character": 13 }
      },
      "newText": "\""
    }, {
      "range": {
        "start": { "line": 1, "character": 23 },
        "end": { "line": 1, "character": 25 }
      },
      "newText": "\");"
    }])
  );
  client.shutdown();
}

#[test]
fn lsp_format_exclude_with_config() {
  let context = TestContextBuilder::new().use_temp_cwd().build();
  let temp_dir = context.temp_dir();

  temp_dir.write(
    "deno.fmt.jsonc",
    r#"{
    "fmt": {
      "files": {
        "exclude": ["ignored.ts"]
      },
      "options": {
        "useTabs": true,
        "lineWidth": 40,
        "indentWidth": 8,
        "singleQuote": true,
        "proseWrap": "always"
      }
    }
  }"#,
  );

  let mut client = context.new_lsp_command().build();
  client.initialize(|builder| {
    builder.set_config("./deno.fmt.jsonc");
  });

  let file_uri = temp_dir.uri().join("ignored.ts").unwrap();
  client.did_open(json!({
    "textDocument": {
      "uri": file_uri,
      "languageId": "typescript",
      "version": 1,
      "text": "function   myFunc(){}"
    }
  }));
  let res = client.write_request(
    "textDocument/formatting",
    json!({
      "textDocument": {
        "uri": file_uri
      },
      "options": {
        "tabSize": 2,
        "insertSpaces": true
      }
    }),
  );
  assert_eq!(res, json!(null));
  client.shutdown();
}

#[test]
fn lsp_format_exclude_default_config() {
  let context = TestContextBuilder::new().use_temp_cwd().build();
  let temp_dir = context.temp_dir();

  temp_dir.write(
    "deno.fmt.jsonc",
    r#"{
    "fmt": {
      "files": {
        "exclude": ["ignored.ts"]
      },
      "options": {
        "useTabs": true,
        "lineWidth": 40,
        "indentWidth": 8,
        "singleQuote": true,
        "proseWrap": "always"
      }
    }
  }"#,
  );

  let mut client = context.new_lsp_command().build();
  client.initialize(|builder| {
    builder.set_config("./deno.fmt.jsonc");
  });

  let file_uri = temp_dir.uri().join("ignored.ts").unwrap();
  client.did_open(json!({
    "textDocument": {
      "uri": file_uri,
      "languageId": "typescript",
      "version": 1,
      "text": "function   myFunc(){}"
    }
  }));
  let res = client.write_request(
    "textDocument/formatting",
    json!({
      "textDocument": {
        "uri": file_uri
      },
      "options": {
        "tabSize": 2,
        "insertSpaces": true
      }
    }),
  );
  assert_eq!(res, json!(null));
  client.shutdown();
}

#[test]
fn lsp_format_json() {
  let context = TestContextBuilder::new().use_temp_cwd().build();
  let mut client = context.new_lsp_command().build();
  client.initialize_default();
  client.did_open(json!({
    "textDocument": {
      // Also test out using a non-json file extension here.
      // What should matter is the language identifier.
      "uri": "file:///a/file.lock",
      "languageId": "json",
      "version": 1,
      "text": "{\"key\":\"value\"}"
    }
  }));

  let res = client.write_request(
    "textDocument/formatting",
    json!({
        "textDocument": {
          "uri": "file:///a/file.lock"
        },
        "options": {
          "tabSize": 2,
          "insertSpaces": true
        }
    }),
  );

  assert_eq!(
    res,
    json!([
      {
        "range": {
          "start": { "line": 0, "character": 1 },
          "end": { "line": 0, "character": 1 }
        },
        "newText": " "
      }, {
        "range": {
          "start": { "line": 0, "character": 7 },
          "end": { "line": 0, "character": 7 }
        },
        "newText": " "
      }, {
        "range": {
          "start": { "line": 0, "character": 14 },
          "end": { "line": 0, "character": 15 }
        },
        "newText": " }\n"
      }
    ])
  );
  client.shutdown();
}

#[test]
fn lsp_json_no_diagnostics() {
  let context = TestContextBuilder::new().use_temp_cwd().build();
  let mut client = context.new_lsp_command().build();
  client.initialize_default();
  client.did_open(json!({
    "textDocument": {
      "uri": "file:///a/file.json",
      "languageId": "json",
      "version": 1,
      "text": "{\"key\":\"value\"}"
    }
  }));

  let res = client.write_request(
    "textDocument/semanticTokens/full",
    json!({
      "textDocument": {
        "uri": "file:///a/file.json"
      }
    }),
  );
  assert_eq!(res, json!(null));

  let res = client.write_request(
    "textDocument/hover",
    json!({
      "textDocument": {
        "uri": "file:///a/file.json"
      },
      "position": { "line": 0, "character": 3 }
    }),
  );
  assert_eq!(res, json!(null));

  client.shutdown();
}

#[test]
fn lsp_format_markdown() {
  let context = TestContextBuilder::new().use_temp_cwd().build();
  let mut client = context.new_lsp_command().build();
  client.initialize_default();
  client.did_open(json!({
    "textDocument": {
      "uri": "file:///a/file.md",
      "languageId": "markdown",
      "version": 1,
      "text": "#   Hello World"
    }
  }));

  let res = client.write_request(
    "textDocument/formatting",
    json!({
      "textDocument": {
        "uri": "file:///a/file.md"
      },
      "options": {
        "tabSize": 2,
        "insertSpaces": true
      }
    }),
  );

  assert_eq!(
    res,
    json!([
      {
        "range": {
          "start": { "line": 0, "character": 1 },
          "end": { "line": 0, "character": 3 }
        },
        "newText": ""
      }, {
        "range": {
          "start": { "line": 0, "character": 15 },
          "end": { "line": 0, "character": 15 }
        },
        "newText": "\n"
      }
    ])
  );
  client.shutdown();
}

#[test]
fn lsp_format_with_config() {
  let context = TestContextBuilder::new().use_temp_cwd().build();
  let temp_dir = context.temp_dir();
  temp_dir.write(
    "deno.fmt.jsonc",
    r#"{
    "fmt": {
      "options": {
        "useTabs": true,
        "lineWidth": 40,
        "indentWidth": 8,
        "singleQuote": true,
        "proseWrap": "always"
      }
    }
  }
  "#,
  );

  let mut client = context.new_lsp_command().build();
  client.initialize(|builder| {
    builder.set_config("./deno.fmt.jsonc");
  });

  client
    .did_open(
      json!({
        "textDocument": {
          "uri": "file:///a/file.ts",
          "languageId": "typescript",
          "version": 1,
          "text": "export async function someVeryLongFunctionName() {\nconst response = fetch(\"http://localhost:4545/some/non/existent/path.json\");\nconsole.log(response.text());\nconsole.log(\"finished!\")\n}"
        }
      }),
    );

  // The options below should be ignored in favor of configuration from config file.
  let res = client.write_request(
    "textDocument/formatting",
    json!({
      "textDocument": {
        "uri": "file:///a/file.ts"
      },
      "options": {
        "tabSize": 2,
        "insertSpaces": true
      }
    }),
  );

  assert_eq!(
    res,
    json!([{
        "range": {
          "start": { "line": 1, "character": 0 },
          "end": { "line": 1, "character": 0 }
        },
        "newText": "\t"
      }, {
        "range": {
          "start": { "line": 1, "character": 23 },
          "end": { "line": 1, "character": 24 }
        },
        "newText": "\n\t\t'"
      }, {
        "range": {
          "start": { "line": 1, "character": 73 },
          "end": { "line": 1, "character": 74 }
        },
        "newText": "',\n\t"
      }, {
        "range": {
          "start": { "line": 2, "character": 0 },
          "end": { "line": 2, "character": 0 }
        },
        "newText": "\t"
      }, {
        "range": {
          "start": { "line": 3, "character": 0 },
          "end": { "line": 3, "character": 0 }
        },
        "newText": "\t"
      }, {
        "range": {
          "start": { "line": 3, "character": 12 },
          "end": { "line": 3, "character": 13 }
        },
        "newText": "'"
      }, {
        "range": {
          "start": { "line": 3, "character": 22 },
          "end": { "line": 3, "character": 24 }
        },
        "newText": "');"
      }, {
        "range": {
          "start": { "line": 4, "character": 1 },
          "end": { "line": 4, "character": 1 }
        },
        "newText": "\n"
      }]
    )
  );
  client.shutdown();
}

#[test]
fn lsp_markdown_no_diagnostics() {
  let context = TestContextBuilder::new().use_temp_cwd().build();
  let mut client = context.new_lsp_command().build();
  client.initialize_default();
  client.did_open(json!({
    "textDocument": {
      "uri": "file:///a/file.md",
      "languageId": "markdown",
      "version": 1,
      "text": "# Hello World"
    }
  }));

  let res = client.write_request(
    "textDocument/semanticTokens/full",
    json!({
      "textDocument": {
        "uri": "file:///a/file.md"
      }
    }),
  );
  assert_eq!(res, json!(null));

  let res = client.write_request(
    "textDocument/hover",
    json!({
      "textDocument": {
        "uri": "file:///a/file.md"
      },
      "position": { "line": 0, "character": 3 }
    }),
  );
  assert_eq!(res, json!(null));

  client.shutdown();
}

#[test]
fn lsp_configuration_did_change() {
  let context = TestContextBuilder::new()
    .use_http_server()
    .use_temp_cwd()
    .build();
  let mut client = context.new_lsp_command().build();
  client.initialize_default();
  client.did_open(json!({
    "textDocument": {
      "uri": "file:///a/file.ts",
      "languageId": "typescript",
      "version": 1,
      "text": "import * as a from \"http://localhost:4545/x/a@\""
    }
  }));
  client.write_notification(
    "workspace/didChangeConfiguration",
    json!({
      "settings": {}
    }),
  );
  let request = json!([{
    "enable": true,
    "codeLens": {
      "implementations": true,
      "references": true
    },
    "importMap": null,
    "lint": true,
    "suggest": {
      "autoImports": true,
      "completeFunctionCalls": false,
      "names": true,
      "paths": true,
      "imports": {
        "hosts": {
          "http://localhost:4545/": true
        }
      }
    },
    "unstable": false
  }]);
  // one for the workspace
  client.handle_configuration_request(request.clone());
  // one for the specifier
  client.handle_configuration_request(request);

  let list = client.get_completion_list(
    "file:///a/file.ts",
    (0, 46),
    json!({
      "triggerKind": 2,
      "triggerCharacter": "@"
    }),
  );
  assert!(!list.is_incomplete);
  assert_eq!(list.items.len(), 3);

  let res = client.write_request(
    "completionItem/resolve",
    json!({
      "label": "v2.0.0",
      "kind": 19,
      "detail": "(version)",
      "sortText": "0000000003",
      "filterText": "http://localhost:4545/x/a@v2.0.0",
      "textEdit": {
        "range": {
          "start": { "line": 0, "character": 20 },
          "end": { "line": 0, "character": 46 }
        },
        "newText": "http://localhost:4545/x/a@v2.0.0"
      }
    }),
  );
  assert_eq!(
    res,
    json!({
      "label": "v2.0.0",
      "kind": 19,
      "detail": "(version)",
      "sortText": "0000000003",
      "filterText": "http://localhost:4545/x/a@v2.0.0",
      "textEdit": {
        "range": {
          "start": { "line": 0, "character": 20 },
          "end": { "line": 0, "character": 46 }
        },
        "newText": "http://localhost:4545/x/a@v2.0.0"
      }
    })
  );
  client.shutdown();
}

#[test]
fn lsp_workspace_symbol() {
  let context = TestContextBuilder::new().use_temp_cwd().build();
  let mut client = context.new_lsp_command().build();
  client.initialize_default();
  client.did_open(json!({
    "textDocument": {
      "uri": "file:///a/file.ts",
      "languageId": "typescript",
      "version": 1,
      "text": "export class A {\n  fieldA: string;\n  fieldB: string;\n}\n",
    }
  }));
  client.did_open(json!({
    "textDocument": {
      "uri": "file:///a/file_01.ts",
      "languageId": "typescript",
      "version": 1,
      "text": "export class B {\n  fieldC: string;\n  fieldD: string;\n}\n",
    }
  }));
  let res = client.write_request(
    "workspace/symbol",
    json!({
      "query": "field"
    }),
  );
  assert_eq!(
    res,
    json!([{
      "name": "fieldA",
      "kind": 8,
      "location": {
        "uri": "file:///a/file.ts",
        "range": {
          "start": { "line": 1, "character": 2 },
          "end": { "line": 1, "character": 17 }
        }
      },
      "containerName": "A"
    }, {
      "name": "fieldB",
      "kind": 8,
      "location": {
        "uri": "file:///a/file.ts",
        "range": {
          "start": { "line": 2, "character": 2 },
          "end": { "line": 2, "character": 17 }
        }
      },
      "containerName": "A"
    }, {
      "name": "fieldC",
      "kind": 8,
      "location": {
        "uri": "file:///a/file_01.ts",
        "range": {
          "start": { "line": 1, "character": 2 },
          "end": { "line": 1, "character": 17 }
        }
      },
      "containerName": "B"
    }, {
      "name": "fieldD",
      "kind": 8,
      "location": {
        "uri": "file:///a/file_01.ts",
        "range": {
          "start": { "line": 2, "character": 2 },
          "end": { "line": 2, "character": 17 }
        }
      },
      "containerName": "B"
    }, {
      "name": "ClassFieldDecoratorContext",
      "kind": 11,
      "location": {
        "uri": "deno:/asset/lib.decorators.d.ts",
        "range": {
          "start": {
            "line": 331,
            "character": 0,
          },
          "end": {
            "line": 371,
            "character": 1,
          },
        },
      },
      "containerName": "",
    }])
  );
  client.shutdown();
}

#[test]
fn lsp_code_actions_ignore_lint() {
  let context = TestContextBuilder::new().use_temp_cwd().build();
  let mut client = context.new_lsp_command().build();
  client.initialize_default();
  client.did_open(json!({
    "textDocument": {
      "uri": "file:///a/file.ts",
      "languageId": "typescript",
      "version": 1,
      "text": "let message = 'Hello, Deno!';\nconsole.log(message);\n"
    }
  }));
  let res = client.write_request(
    "textDocument/codeAction",
    json!({
      "textDocument": {
        "uri": "file:///a/file.ts"
      },
      "range": {
        "start": { "line": 1, "character": 5 },
        "end": { "line": 1, "character": 12 }
      },
      "context": {
        "diagnostics": [
          {
            "range": {
              "start": { "line": 1, "character": 5 },
              "end": { "line": 1, "character": 12 }
            },
            "severity": 1,
            "code": "prefer-const",
            "source": "deno-lint",
            "message": "'message' is never reassigned\nUse 'const' instead",
            "relatedInformation": []
          }
        ],
        "only": ["quickfix"]
      }
    }),
  );
  assert_eq!(
    res,
    json!([{
      "title": "Disable prefer-const for this line",
      "kind": "quickfix",
      "diagnostics": [{
        "range": {
          "start": { "line": 1, "character": 5 },
          "end": { "line": 1, "character": 12 }
        },
        "severity": 1,
        "code": "prefer-const",
        "source": "deno-lint",
        "message": "'message' is never reassigned\nUse 'const' instead",
        "relatedInformation": []
      }],
      "edit": {
        "changes": {
          "file:///a/file.ts": [{
            "range": {
              "start": { "line": 1, "character": 0 },
              "end": { "line": 1, "character": 0 }
            },
            "newText": "// deno-lint-ignore prefer-const\n"
          }]
        }
      }
    }, {
      "title": "Disable prefer-const for the entire file",
      "kind": "quickfix",
      "diagnostics": [{
        "range": {
          "start": { "line": 1, "character": 5 },
          "end": { "line": 1, "character": 12 }
        },
        "severity": 1,
        "code": "prefer-const",
        "source": "deno-lint",
        "message": "'message' is never reassigned\nUse 'const' instead",
        "relatedInformation": []
      }],
      "edit": {
        "changes": {
          "file:///a/file.ts": [{
            "range": {
              "start": { "line": 0, "character": 0 },
              "end": { "line": 0, "character": 0 }
            },
            "newText": "// deno-lint-ignore-file prefer-const\n"
          }]
        }
      }
    }, {
      "title": "Ignore lint errors for the entire file",
      "kind": "quickfix",
      "diagnostics": [{
        "range": {
          "start": { "line": 1, "character": 5 },
          "end": { "line": 1, "character": 12 }
        },
        "severity": 1,
        "code": "prefer-const",
        "source": "deno-lint",
        "message": "'message' is never reassigned\nUse 'const' instead",
        "relatedInformation": []
      }],
      "edit": {
        "changes": {
          "file:///a/file.ts": [{
            "range": {
              "start": { "line": 0, "character": 0 },
              "end": { "line": 0, "character": 0 }
            },
            "newText": "// deno-lint-ignore-file\n"
          }]
        }
      }
    }])
  );
  client.shutdown();
}

/// This test exercises updating an existing deno-lint-ignore-file comment.
#[test]
fn lsp_code_actions_update_ignore_lint() {
  let context = TestContextBuilder::new().use_temp_cwd().build();
  let mut client = context.new_lsp_command().build();
  client.initialize_default();
  client.did_open(json!({
    "textDocument": {
      "uri": "file:///a/file.ts",
      "languageId": "typescript",
      "version": 1,
      "text":
"#!/usr/bin/env -S deno run
// deno-lint-ignore-file camelcase
let snake_case = 'Hello, Deno!';
console.log(snake_case);
",
    }
  }));
  let res = client.write_request(
    "textDocument/codeAction",
    json!({
      "textDocument": {
        "uri": "file:///a/file.ts"
      },
      "range": {
        "start": { "line": 3, "character": 5 },
        "end": { "line": 3, "character": 15 }
      },
      "context": {
        "diagnostics": [{
          "range": {
            "start": { "line": 3, "character": 5 },
            "end": { "line": 3, "character": 15 }
          },
          "severity": 1,
          "code": "prefer-const",
          "source": "deno-lint",
          "message": "'snake_case' is never reassigned\nUse 'const' instead",
          "relatedInformation": []
        }],
        "only": ["quickfix"]
      }
    }),
  );
  assert_eq!(
    res,
    json!([{
      "title": "Disable prefer-const for this line",
      "kind": "quickfix",
      "diagnostics": [{
        "range": {
          "start": { "line": 3, "character": 5 },
          "end": { "line": 3, "character": 15 }
        },
        "severity": 1,
        "code": "prefer-const",
        "source": "deno-lint",
        "message": "'snake_case' is never reassigned\nUse 'const' instead",
        "relatedInformation": []
      }],
      "edit": {
        "changes": {
          "file:///a/file.ts": [{
            "range": {
              "start": { "line": 3, "character": 0 },
              "end": { "line": 3, "character": 0 }
            },
            "newText": "// deno-lint-ignore prefer-const\n"
          }]
        }
      }
    }, {
      "title": "Disable prefer-const for the entire file",
      "kind": "quickfix",
      "diagnostics": [{
        "range": {
          "start": { "line": 3, "character": 5 },
          "end": { "line": 3, "character": 15 }
        },
        "severity": 1,
        "code": "prefer-const",
        "source": "deno-lint",
        "message": "'snake_case' is never reassigned\nUse 'const' instead",
        "relatedInformation": []
      }],
      "edit": {
        "changes": {
          "file:///a/file.ts": [{
            "range": {
              "start": { "line": 1, "character": 34 },
              "end": { "line": 1, "character": 34 }
            },
            "newText": " prefer-const"
          }]
        }
      }
    }, {
      "title": "Ignore lint errors for the entire file",
      "kind": "quickfix",
      "diagnostics": [{
        "range": {
          "start": { "line": 3, "character": 5 },
          "end": { "line": 3, "character": 15 }
        },
        "severity": 1,
        "code": "prefer-const",
        "source": "deno-lint",
        "message": "'snake_case' is never reassigned\nUse 'const' instead",
        "relatedInformation": []
      }],
      "edit": {
        "changes": {
          "file:///a/file.ts": [{
            "range": {
              "start": { "line": 0, "character": 0 },
              "end": { "line": 0, "character": 0 }
            },
            "newText": "// deno-lint-ignore-file\n"
          }]
        }
      }
    }])
  );
  client.shutdown();
}

#[test]
fn lsp_lint_with_config() {
  let context = TestContextBuilder::new().use_temp_cwd().build();
  let temp_dir = context.temp_dir();

  temp_dir.write(
    "deno.lint.jsonc",
    r#"{
    "lint": {
      "rules": {
        "exclude": ["camelcase"],
        "include": ["ban-untagged-todo"],
        "tags": []
      }
    }
  }
  "#,
  );

  let mut client = context.new_lsp_command().build();
  client.initialize(|builder| {
    builder.set_config("./deno.lint.jsonc");
  });

  let diagnostics = client.did_open(json!({
    "textDocument": {
      "uri": "file:///a/file.ts",
      "languageId": "typescript",
      "version": 1,
      "text": "// TODO: fixme\nexport async function non_camel_case() {\nconsole.log(\"finished!\")\n}"
    }
  }));
  let diagnostics = diagnostics.all();
  assert_eq!(diagnostics.len(), 1);
  assert_eq!(
    diagnostics[0].code,
    Some(lsp::NumberOrString::String("ban-untagged-todo".to_string()))
  );
  client.shutdown();
}

#[test]
fn lsp_lint_exclude_with_config() {
  let context = TestContextBuilder::new().use_temp_cwd().build();
  let temp_dir = context.temp_dir();

  temp_dir.write(
    "deno.lint.jsonc",
    r#"{
      "lint": {
        "files": {
          "exclude": ["ignored.ts"]
        },
        "rules": {
          "exclude": ["camelcase"],
          "include": ["ban-untagged-todo"],
          "tags": []
        }
      }
    }"#,
  );

  let mut client = context.new_lsp_command().build();
  client.initialize(|builder| {
    builder.set_config("./deno.lint.jsonc");
  });

  let diagnostics = client.did_open(
    json!({
      "textDocument": {
        "uri": ModuleSpecifier::from_file_path(temp_dir.path().join("ignored.ts")).unwrap().to_string(),
        "languageId": "typescript",
        "version": 1,
        "text": "// TODO: fixme\nexport async function non_camel_case() {\nconsole.log(\"finished!\")\n}"
      }
    }),
  );
  let diagnostics = diagnostics.all();
  assert_eq!(diagnostics, Vec::new());
  client.shutdown();
}

#[test]
fn lsp_jsx_import_source_pragma() {
  let context = TestContextBuilder::new()
    .use_http_server()
    .use_temp_cwd()
    .build();
  let mut client = context.new_lsp_command().build();
  client.initialize_default();
  client.did_open(json!({
    "textDocument": {
      "uri": "file:///a/file.tsx",
      "languageId": "typescriptreact",
      "version": 1,
      "text":
"/** @jsxImportSource http://localhost:4545/jsx */

function A() {
  return \"hello\";
}

export function B() {
  return <A></A>;
}
",
    }
  }));
  client.write_request(
    "deno/cache",
    json!({
      "referrer": {
        "uri": "file:///a/file.tsx",
      },
      "uris": [{
        "uri": "http://127.0.0.1:4545/jsx/jsx-runtime",
      }],
    }),
  );
  let res = client.write_request(
    "textDocument/hover",
    json!({
      "textDocument": {
        "uri": "file:///a/file.tsx"
      },
      "position": { "line": 0, "character": 25 }
    }),
  );
  assert_eq!(
    res,
    json!({
      "contents": {
        "kind": "markdown",
        "value": "**Resolved Dependency**\n\n**Code**: http&#8203;://localhost:4545/jsx/jsx-runtime\n",
      },
      "range": {
        "start": { "line": 0, "character": 21 },
        "end": { "line": 0, "character": 46 }
      }
    })
  );
  client.shutdown();
}

#[derive(Debug, Clone, Deserialize, PartialEq)]
#[serde(rename_all = "camelCase")]
struct TestData {
  id: String,
  label: String,
  steps: Option<Vec<TestData>>,
  range: Option<lsp::Range>,
}

#[derive(Debug, Deserialize, PartialEq)]
#[serde(rename_all = "camelCase")]
enum TestModuleNotificationKind {
  Insert,
  Replace,
}

#[derive(Debug, Deserialize)]
#[serde(rename_all = "camelCase")]
struct TestModuleNotificationParams {
  text_document: lsp::TextDocumentIdentifier,
  kind: TestModuleNotificationKind,
  label: String,
  tests: Vec<TestData>,
}

#[derive(Debug, Deserialize)]
#[serde(rename_all = "camelCase")]
struct EnqueuedTestModule {
  text_document: lsp::TextDocumentIdentifier,
  ids: Vec<String>,
}

#[derive(Debug, Deserialize)]
#[serde(rename_all = "camelCase")]
struct TestRunResponseParams {
  enqueued: Vec<EnqueuedTestModule>,
}

#[test]
fn lsp_testing_api() {
  let context = TestContextBuilder::new().use_temp_cwd().build();
  let temp_dir = context.temp_dir();

  let contents = r#"
Deno.test({
  name: "test a",
  fn() {
    console.log("test a");
  }
});
"#;
  temp_dir.write("./test.ts", contents);
  temp_dir.write("./deno.jsonc", "{}");
  let specifier = temp_dir.uri().join("test.ts").unwrap();

  let mut client = context.new_lsp_command().build();
  client.initialize_default();

  client.did_open(json!({
    "textDocument": {
      "uri": specifier,
      "languageId": "typescript",
      "version": 1,
      "text": contents,
    }
  }));

  let notification =
    client.read_notification_with_method::<Value>("deno/testModule");
  let params: TestModuleNotificationParams =
    serde_json::from_value(notification.unwrap()).unwrap();
  assert_eq!(params.text_document.uri, specifier);
  assert_eq!(params.kind, TestModuleNotificationKind::Replace);
  assert_eq!(params.label, "test.ts");
  assert_eq!(params.tests.len(), 1);
  let test = &params.tests[0];
  assert_eq!(test.label, "test a");
  assert!(test.steps.is_none());
  assert_eq!(
    test.range,
    Some(lsp::Range {
      start: lsp::Position {
        line: 1,
        character: 5,
      },
      end: lsp::Position {
        line: 1,
        character: 9,
      }
    })
  );

  let res = client.write_request_with_res_as::<TestRunResponseParams>(
    "deno/testRun",
    json!({
      "id": 1,
      "kind": "run",
    }),
  );
  assert_eq!(res.enqueued.len(), 1);
  assert_eq!(res.enqueued[0].text_document.uri, specifier);
  assert_eq!(res.enqueued[0].ids.len(), 1);
  let id = res.enqueued[0].ids[0].clone();

  let (method, notification) = client.read_notification::<Value>();
  assert_eq!(method, "deno/testRunProgress");
  assert_eq!(
    notification,
    Some(json!({
      "id": 1,
      "message": {
        "type": "started",
        "test": {
          "textDocument": {
            "uri": specifier,
          },
          "id": id,
        },
      }
    }))
  );

  let (method, notification) = client.read_notification::<Value>();
  assert_eq!(method, "deno/testRunProgress");
  let notification_value = notification
    .as_ref()
    .unwrap()
    .as_object()
    .unwrap()
    .get("message")
    .unwrap()
    .as_object()
    .unwrap()
    .get("value")
    .unwrap()
    .as_str()
    .unwrap();
  // deno test's output capturing flushes with a zero-width space in order to
  // synchronize the output pipes. Occasionally this zero width space
  // might end up in the output so strip it from the output comparison here.
  assert_eq!(notification_value.replace('\u{200B}', ""), "test a\r\n");
  assert_eq!(
    notification,
    Some(json!({
      "id": 1,
      "message": {
        "type": "output",
        "value": notification_value,
        "test": {
          "textDocument": {
            "uri": specifier,
          },
          "id": id,
        },
      }
    }))
  );

  let (method, notification) = client.read_notification::<Value>();
  assert_eq!(method, "deno/testRunProgress");
  let notification = notification.unwrap();
  let obj = notification.as_object().unwrap();
  assert_eq!(obj.get("id"), Some(&json!(1)));
  let message = obj.get("message").unwrap().as_object().unwrap();
  match message.get("type").and_then(|v| v.as_str()) {
    Some("passed") => {
      assert_eq!(
        message.get("test"),
        Some(&json!({
          "textDocument": {
            "uri": specifier
          },
          "id": id,
        }))
      );
      assert!(message.contains_key("duration"));

      let (method, notification) = client.read_notification::<Value>();
      assert_eq!(method, "deno/testRunProgress");
      assert_eq!(
        notification,
        Some(json!({
          "id": 1,
          "message": {
            "type": "end",
          }
        }))
      );
    }
    // sometimes on windows, the messages come out of order, but it actually is
    // working, so if we do get the end before the passed, we will simply let
    // the test pass
    Some("end") => (),
    _ => panic!("unexpected message {}", json!(notification)),
  }

  client.shutdown();
}

#[test]
fn lsp_closed_file_find_references() {
  let context = TestContextBuilder::new().use_temp_cwd().build();
  let temp_dir = context.temp_dir();
  temp_dir.write("./mod.ts", "export const a = 5;");
  temp_dir.write(
    "./mod.test.ts",
    "import { a } from './mod.ts'; console.log(a);",
  );
  let temp_dir_url = temp_dir.uri();
  let mut client = context.new_lsp_command().build();
  client.initialize_default();
  client.did_open(json!({
    "textDocument": {
      "uri": temp_dir_url.join("mod.ts").unwrap(),
      "languageId": "typescript",
      "version": 1,
      "text": r#"export const a = 5;"#
    }
  }));
  let res = client.write_request(
    "textDocument/references",
    json!({
      "textDocument": {
        "uri": temp_dir_url.join("mod.ts").unwrap(),
      },
      "position": { "line": 0, "character": 13 },
      "context": {
        "includeDeclaration": false
      }
    }),
  );

  assert_eq!(
    res,
    json!([{
      "uri": temp_dir_url.join("mod.test.ts").unwrap(),
      "range": {
        "start": { "line": 0, "character": 9 },
        "end": { "line": 0, "character": 10 }
      }
    }, {
      "uri": temp_dir_url.join("mod.test.ts").unwrap(),
      "range": {
        "start": { "line": 0, "character": 42 },
        "end": { "line": 0, "character": 43 }
      }
    }])
  );

  client.shutdown();
}

#[test]
fn lsp_closed_file_find_references_low_document_pre_load() {
  let context = TestContextBuilder::new().use_temp_cwd().build();
  let temp_dir = context.temp_dir();
  temp_dir.create_dir_all("sub_dir");
  temp_dir.write("./other_file.ts", "export const b = 5;");
  temp_dir.write("./sub_dir/mod.ts", "export const a = 5;");
  temp_dir.write(
    "./sub_dir/mod.test.ts",
    "import { a } from './mod.ts'; console.log(a);",
  );
  let temp_dir_url = temp_dir.uri();
  let mut client = context.new_lsp_command().build();
  client.initialize(|builder| {
    builder.set_preload_limit(1);
  });
  client.did_open(json!({
    "textDocument": {
      "uri": temp_dir_url.join("sub_dir/mod.ts").unwrap(),
      "languageId": "typescript",
      "version": 1,
      "text": r#"export const a = 5;"#
    }
  }));
  let res = client.write_request(
    "textDocument/references",
    json!({
      "textDocument": {
        "uri": temp_dir_url.join("sub_dir/mod.ts").unwrap(),
      },
      "position": { "line": 0, "character": 13 },
      "context": {
        "includeDeclaration": false
      }
    }),
  );

  // won't have results because the document won't be pre-loaded
  assert_eq!(res, json!([]));

  client.shutdown();
}

#[test]
fn lsp_closed_file_find_references_excluded_path() {
  // we exclude any files or folders in the "exclude" part of
  // the config file from being pre-loaded
  let context = TestContextBuilder::new().use_temp_cwd().build();
  let temp_dir = context.temp_dir();
  temp_dir.create_dir_all("sub_dir");
  temp_dir.create_dir_all("other_dir/sub_dir");
  temp_dir.write("./sub_dir/mod.ts", "export const a = 5;");
  temp_dir.write(
    "./sub_dir/mod.test.ts",
    "import { a } from './mod.ts'; console.log(a);",
  );
  temp_dir.write(
    "./other_dir/sub_dir/mod.test.ts",
    "import { a } from '../../sub_dir/mod.ts'; console.log(a);",
  );
  temp_dir.write(
    "deno.json",
    r#"{
  "exclude": [
    "./sub_dir/mod.test.ts",
    "./other_dir/sub_dir",
  ]
}"#,
  );
  let temp_dir_url = temp_dir.uri();
  let mut client = context.new_lsp_command().build();
  client.initialize_default();
  client.did_open(json!({
    "textDocument": {
      "uri": temp_dir_url.join("sub_dir/mod.ts").unwrap(),
      "languageId": "typescript",
      "version": 1,
      "text": r#"export const a = 5;"#
    }
  }));
  let res = client.write_request(
    "textDocument/references",
    json!({
      "textDocument": {
        "uri": temp_dir_url.join("sub_dir/mod.ts").unwrap(),
      },
      "position": { "line": 0, "character": 13 },
      "context": {
        "includeDeclaration": false
      }
    }),
  );

  // won't have results because the documents won't be pre-loaded
  assert_eq!(res, json!([]));

  client.shutdown();
}

#[test]
fn lsp_data_urls_with_jsx_compiler_option() {
  let context = TestContextBuilder::new().use_temp_cwd().build();
  let temp_dir = context.temp_dir();
  temp_dir.write(
    "deno.json",
    r#"{ "compilerOptions": { "jsx": "react-jsx" } }"#,
  );

  let mut client = context.new_lsp_command().build();
  client.initialize_default();

  let uri = Url::from_file_path(temp_dir.path().join("main.ts")).unwrap();

  let diagnostics = client.did_open(json!({
    "textDocument": {
      "uri": uri,
      "languageId": "typescript",
      "version": 1,
      "text": "import a from \"data:application/typescript,export default 5;\";\na;"
    }
  })).all();

  assert_eq!(diagnostics.len(), 0);

  let res: Value = client.write_request(
    "textDocument/references",
    json!({
      "textDocument": {
        "uri": uri
      },
      "position": { "line": 1, "character": 1 },
      "context": {
        "includeDeclaration": false
      }
    }),
  );

  assert_eq!(
    res,
    json!([{
      "uri": uri,
      "range": {
        "start": { "line": 0, "character": 7 },
        "end": { "line": 0, "character": 8 }
      }
    }, {
      "uri": uri,
      "range": {
        "start": { "line": 1, "character": 0 },
        "end": { "line": 1, "character": 1 }
      }
    }, {
      "uri": "deno:/ed0224c51f7e2a845dfc0941ed6959675e5e3e3d2a39b127f0ff569c1ffda8d8/data_url.ts",
      "range": {
        "start": { "line": 0, "character": 7 },
        "end": {"line": 0, "character": 14 },
      },
    }])
  );

  client.shutdown();
}

#[test]
fn lsp_node_modules_dir() {
  let context = TestContextBuilder::new()
    .use_http_server()
    .use_temp_cwd()
    .build();
  let temp_dir = context.temp_dir();

  // having a package.json should have no effect on whether
  // a node_modules dir is created
  temp_dir.write("package.json", "{}");

  let mut client = context.new_lsp_command().build();
  client.initialize_default();
  let file_uri = temp_dir.uri().join("file.ts").unwrap();
  client.did_open(json!({
    "textDocument": {
      "uri": file_uri,
      "languageId": "typescript",
      "version": 1,
      "text": "import chalk from 'npm:chalk';\nimport path from 'node:path';\n\nconsole.log(chalk.green(path.join('a', 'b')));",
    }
  }));
  let cache = |client: &mut LspClient| {
    client.write_request(
      "deno/cache",
      json!({
        "referrer": {
          "uri": file_uri,
        },
        "uris": [
          {
            "uri": "npm:chalk",
          },
          {
            "uri": "npm:@types/node",
          }
        ]
      }),
    );
  };

  cache(&mut client);

  assert!(!temp_dir.path().join("node_modules").exists());

  temp_dir.write(
    temp_dir.path().join("deno.json"),
    "{ \"nodeModulesDir\": true, \"lock\": false }\n",
  );
  let refresh_config = |client: &mut LspClient| {
    client.write_notification(
      "workspace/didChangeConfiguration",
      json!({
        "settings": {
          "enable": true,
          "config": "./deno.json",
        }
      }),
    );

    let request = json!([{
      "enable": true,
      "config": "./deno.json",
      "codeLens": {
        "implementations": true,
        "references": true
      },
      "importMap": null,
      "lint": false,
      "suggest": {
        "autoImports": true,
        "completeFunctionCalls": false,
        "names": true,
        "paths": true,
        "imports": {}
      },
      "unstable": false
    }]);
    // one for the workspace
    client.handle_configuration_request(request.clone());
    // one for the specifier
    client.handle_configuration_request(request);
  };
  refresh_config(&mut client);

  let diagnostics = client.read_diagnostics();
  assert_eq!(diagnostics.all().len(), 2, "{:#?}", diagnostics); // not cached

  cache(&mut client);

  assert!(temp_dir.path().join("node_modules/chalk").exists());
  assert!(temp_dir.path().join("node_modules/@types/node").exists());
  assert!(!temp_dir.path().join("deno.lock").exists());

  // now add a lockfile and cache
  temp_dir.write(
    temp_dir.path().join("deno.json"),
    "{ \"nodeModulesDir\": true }\n",
  );
  refresh_config(&mut client);
  cache(&mut client);

  let diagnostics = client.read_diagnostics();
  assert_eq!(diagnostics.all().len(), 0, "{:#?}", diagnostics);

  assert!(temp_dir.path().join("deno.lock").exists());

  // the declaration should be found in the node_modules directory
  let res = client.write_request(
    "textDocument/references",
    json!({
      "textDocument": {
        "uri": file_uri,
      },
      "position": { "line": 0, "character": 7 }, // chalk
      "context": {
        "includeDeclaration": false
      }
    }),
  );

  // ensure that it's using the node_modules directory
  let references = res.as_array().unwrap();
  assert_eq!(references.len(), 2, "references: {:#?}", references);
  let uri = references[1]
    .as_object()
    .unwrap()
    .get("uri")
    .unwrap()
    .as_str()
    .unwrap();
  // canonicalize for mac
  let path = temp_dir.path().join("node_modules").canonicalize();
  assert_starts_with!(
    uri,
    ModuleSpecifier::from_file_path(&path).unwrap().as_str()
  );

  client.shutdown();
}<|MERGE_RESOLUTION|>--- conflicted
+++ resolved
@@ -5130,11 +5130,7 @@
         "source": "./b.ts",
         "data": {
           "exportName": "foo",
-<<<<<<< HEAD
-          "exportMapKey": "foo|6803|file:///a/b",
-=======
-          "exportMapKey": "foo|6811|file:///a/b",
->>>>>>> 98403691
+          "exportMapKey": "foo|6812|file:///a/b",
           "moduleSpecifier": "./b.ts",
           "fileName": "file:///a/b.ts"
         },
