--- conflicted
+++ resolved
@@ -2089,7 +2089,6 @@
   http_server: true,
 });
 
-<<<<<<< HEAD
 itest!(import_json {
   args: "run -A --quiet npm/import_json/main.js",
   output: "npm/import_json/main.out",
@@ -2102,12 +2101,12 @@
   output: "npm/import_json/main.out",
   envs: env_vars_for_npm_tests(),
   http_server: true,
-=======
+});
+
 itest!(check_package_file_dts_dmts_dcts {
   args: "check npm/file_dts_dmts_dcts/main.ts",
   output: "npm/file_dts_dmts_dcts/main.out",
   envs: env_vars_for_npm_tests_no_sync_download(),
   http_server: true,
   exit_code: 1,
->>>>>>> 51ceed86
 });