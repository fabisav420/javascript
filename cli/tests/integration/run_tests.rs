// Copyright 2018-2023 the Deno authors. All rights reserved. MIT license.

use deno_core::serde_json::json;
use deno_core::url;
use deno_runtime::deno_fetch::reqwest;
use std::io::Read;
use std::io::Write;
use std::process::Command;
use std::process::Stdio;
use std::time::Duration;
use test_util as util;
use test_util::TempDir;
use trust_dns_client::serialize::txt::Lexer;
use trust_dns_client::serialize::txt::Parser;
use util::assert_contains;
use util::assert_not_contains;
use util::env_vars_for_npm_tests_no_sync_download;
use util::PathRef;
use util::TestContext;
use util::TestContextBuilder;

itest!(stdout_write_all {
  args: "run --quiet run/stdout_write_all.ts",
  output: "run/stdout_write_all.out",
});

itest!(stdin_read_all {
  args: "run --quiet run/stdin_read_all.ts",
  output: "run/stdin_read_all.out",
  input: Some("01234567890123456789012345678901234567890123456789"),
});

itest!(stdout_write_sync_async {
  args: "run --quiet run/stdout_write_sync_async.ts",
  output: "run/stdout_write_sync_async.out",
});

itest!(_001_hello {
  args: "run --reload run/001_hello.js",
  output: "run/001_hello.js.out",
});

itest!(_002_hello {
  args: "run --quiet --reload run/002_hello.ts",
  output: "run/002_hello.ts.out",
});

itest!(_003_relative_import {
  args: "run --quiet --reload run/003_relative_import.ts",
  output: "run/003_relative_import.ts.out",
});

itest!(_004_set_timeout {
  args: "run --quiet --reload run/004_set_timeout.ts",
  output: "run/004_set_timeout.ts.out",
});

itest!(_005_more_imports {
  args: "run --quiet --reload run/005_more_imports.ts",
  output: "run/005_more_imports.ts.out",
});

itest!(_006_url_imports {
  args: "run --quiet --reload run/006_url_imports.ts",
  output: "run/006_url_imports.ts.out",
  http_server: true,
});

itest!(_012_async {
  args: "run --quiet --reload run/012_async.ts",
  output: "run/012_async.ts.out",
});

itest!(_013_dynamic_import {
  args: "run --quiet --reload --allow-read run/013_dynamic_import.ts",
  output: "run/013_dynamic_import.ts.out",
});

itest!(_014_duplicate_import {
  args: "run --quiet --reload --allow-read run/014_duplicate_import.ts ",
  output: "run/014_duplicate_import.ts.out",
});

itest!(_015_duplicate_parallel_import {
  args:
    "run --quiet --reload --allow-read run/015_duplicate_parallel_import.js",
  output: "run/015_duplicate_parallel_import.js.out",
});

itest!(_016_double_await {
  args: "run --quiet --allow-read --reload run/016_double_await.ts",
  output: "run/016_double_await.ts.out",
});

itest!(_017_import_redirect {
  args: "run --quiet --reload run/017_import_redirect.ts",
  output: "run/017_import_redirect.ts.out",
});

itest!(_017_import_redirect_check {
  args: "run --quiet --reload --check run/017_import_redirect.ts",
  output: "run/017_import_redirect.ts.out",
});

itest!(_017_import_redirect_vendor_dir {
  args:
    "run --quiet --reload --vendor --check $TESTDATA/run/017_import_redirect.ts",
  output: "run/017_import_redirect.ts.out",
  temp_cwd: true,
});

itest!(_017_import_redirect_info {
  args: "info --quiet --reload run/017_import_redirect.ts",
  output: "run/017_import_redirect_info.out",
});

itest!(_018_async_catch {
  args: "run --quiet --reload run/018_async_catch.ts",
  output: "run/018_async_catch.ts.out",
});

itest!(_019_media_types {
  args: "run --reload run/019_media_types.ts",
  output: "run/019_media_types.ts.out",
  http_server: true,
});

itest!(_020_json_modules {
  args: "run --reload run/020_json_modules.ts",
  output: "run/020_json_modules.ts.out",
  exit_code: 1,
});

itest!(_021_mjs_modules {
  args: "run --quiet --reload run/021_mjs_modules.ts",
  output: "run/021_mjs_modules.ts.out",
});

itest!(_023_no_ext {
  args: "run --reload --check run/023_no_ext",
  output: "run/023_no_ext.out",
});

// TODO(lucacasonato): remove --unstable when permissions goes stable
itest!(_025_hrtime {
  args: "run --quiet --allow-hrtime --unstable --reload run/025_hrtime.ts",
  output: "run/025_hrtime.ts.out",
});

itest!(_025_reload_js_type_error {
  args: "run --quiet --reload run/025_reload_js_type_error.js",
  output: "run/025_reload_js_type_error.js.out",
});

itest!(_026_redirect_javascript {
  args: "run --quiet --reload run/026_redirect_javascript.js",
  output: "run/026_redirect_javascript.js.out",
  http_server: true,
});

itest!(_027_redirect_typescript {
  args: "run --quiet --reload run/027_redirect_typescript.ts",
  output: "run/027_redirect_typescript.ts.out",
  http_server: true,
});

itest!(_027_redirect_typescript_vendor_dir {
  args:
    "run --quiet --reload --vendor $TESTDATA/run/027_redirect_typescript.ts",
  output: "run/027_redirect_typescript.ts.out",
  http_server: true,
  temp_cwd: true,
});

itest!(_028_args {
  args:
    "run --quiet --reload run/028_args.ts --arg1 val1 --arg2=val2 -- arg3 arg4",
  output: "run/028_args.ts.out",
});

itest!(_033_import_map {
  args:
    "run --quiet --reload --import-map=import_maps/import_map.json import_maps/test.ts",
  output: "run/033_import_map.out",
});

itest!(_033_import_map_in_config_file {
  args: "run --reload --config=import_maps/config.json import_maps/test.ts",
  output: "run/033_import_map_in_config_file.out",
});

itest!(_033_import_map_in_flag_has_precedence {
  args: "run --quiet --reload --import-map=import_maps/import_map_invalid.json --config=import_maps/config.json import_maps/test.ts",
  output: "run/033_import_map_in_flag_has_precedence.out",
  exit_code: 1,
});

itest!(_033_import_map_remote {
  args:
    "run --quiet --reload --import-map=http://127.0.0.1:4545/import_maps/import_map_remote.json --unstable import_maps/test_remote.ts",
  output: "run/033_import_map_remote.out",
  http_server: true,
});

itest!(_033_import_map_vendor_dir_remote {
  args:
    "run --quiet --reload --import-map=http://127.0.0.1:4545/import_maps/import_map_remote.json --vendor --unstable $TESTDATA/import_maps/test_remote.ts",
  output: "run/033_import_map_remote.out",
  http_server: true,
  temp_cwd: true,
});

itest!(_033_import_map_data_uri {
  args:
    "run --quiet --reload --import-map=data:application/json;charset=utf-8;base64,ewogICJpbXBvcnRzIjogewogICAgInRlc3Rfc2VydmVyLyI6ICJodHRwOi8vbG9jYWxob3N0OjQ1NDUvIgogIH0KfQ== run/import_maps/test_data.ts",
  output: "run/import_maps/test_data.ts.out",
  http_server: true,
});

itest!(onload {
  args: "run --quiet --reload run/onload/main.ts",
  output: "run/onload/main.out",
});

itest!(_035_cached_only_flag {
  args: "run --reload --check --cached-only http://127.0.0.1:4545/run/019_media_types.ts",
  output: "run/035_cached_only_flag.out",
  exit_code: 1,
  http_server: true,
});

itest!(_038_checkjs {
  // checking if JS file is run through TS compiler
  args:
    "run --reload --config run/checkjs.tsconfig.json --check run/038_checkjs.js",
  exit_code: 1,
  output: "run/038_checkjs.js.out",
});

itest!(_042_dyn_import_evalcontext {
  args: "run --quiet --allow-read --reload run/042_dyn_import_evalcontext.ts",
  output: "run/042_dyn_import_evalcontext.ts.out",
});

itest!(_044_bad_resource {
  args: "run --quiet --reload --allow-read run/044_bad_resource.ts",
  output: "run/044_bad_resource.ts.out",
  exit_code: 1,
});

// TODO(bartlomieju): remove --unstable once Deno.Command is stabilized
itest!(_045_proxy {
  args: "run -L debug --unstable --allow-net --allow-env --allow-run --allow-read --reload --quiet run/045_proxy_test.ts",
  output: "run/045_proxy_test.ts.out",
  http_server: true,
});

itest!(_046_tsx {
  args: "run --quiet --reload run/046_jsx_test.tsx",
  output: "run/046_jsx_test.tsx.out",
});

itest!(_047_jsx {
  args: "run --quiet --reload run/047_jsx_test.jsx",
  output: "run/047_jsx_test.jsx.out",
});

itest!(_048_media_types_jsx {
  args: "run  --reload run/048_media_types_jsx.ts",
  output: "run/048_media_types_jsx.ts.out",
  http_server: true,
});

itest!(_052_no_remote_flag {
  args:
    "run --reload --check --no-remote http://127.0.0.1:4545/run/019_media_types.ts",
  output: "run/052_no_remote_flag.out",
  exit_code: 1,
  http_server: true,
});

itest!(_056_make_temp_file_write_perm {
  args:
    "run --quiet --allow-read --allow-write=./subdir/ run/056_make_temp_file_write_perm.ts",
  output: "run/056_make_temp_file_write_perm.out",
});

itest!(_058_tasks_microtasks_close {
  args: "run --quiet run/058_tasks_microtasks_close.ts",
  output: "run/058_tasks_microtasks_close.ts.out",
});

itest!(_059_fs_relative_path_perm {
  args: "run run/059_fs_relative_path_perm.ts",
  output: "run/059_fs_relative_path_perm.ts.out",
  exit_code: 1,
});

itest!(_070_location {
  args: "run --location https://foo/bar?baz#bat run/070_location.ts",
  output: "run/070_location.ts.out",
});

itest!(_071_location_unset {
  args: "run run/071_location_unset.ts",
  output: "run/071_location_unset.ts.out",
});

itest!(_072_location_relative_fetch {
  args: "run --location http://127.0.0.1:4545/ --allow-net run/072_location_relative_fetch.ts",
  output: "run/072_location_relative_fetch.ts.out",
  http_server: true,
});

// tests the beforeunload event
itest!(beforeunload_event {
  args: "run run/before_unload.js",
  output: "run/before_unload.js.out",
});

// tests the serialization of webstorage (both localStorage and sessionStorage)
itest!(webstorage_serialization {
  args: "run run/webstorage/serialization.ts",
  output: "run/webstorage/serialization.ts.out",
});

// tests to ensure that when `--location` is set, all code shares the same
// localStorage cache based on the origin of the location URL.
#[test]
fn webstorage_location_shares_origin() {
  let deno_dir = util::new_deno_dir();

  let mut deno_cmd = util::deno_cmd_with_deno_dir(&deno_dir);
  let output = deno_cmd
    .current_dir(util::testdata_path())
    .arg("run")
    .arg("--location")
    .arg("https://example.com/a.ts")
    .arg("run/webstorage/fixture.ts")
    .stdout(Stdio::piped())
    .spawn()
    .unwrap()
    .wait_with_output()
    .unwrap();
  assert!(output.status.success());
  assert_eq!(output.stdout, b"Storage { length: 0 }\n");

  let mut deno_cmd = util::deno_cmd_with_deno_dir(&deno_dir);
  let output = deno_cmd
    .current_dir(util::testdata_path())
    .arg("run")
    .arg("--location")
    .arg("https://example.com/b.ts")
    .arg("run/webstorage/logger.ts")
    .stdout(Stdio::piped())
    .spawn()
    .unwrap()
    .wait_with_output()
    .unwrap();
  assert!(output.status.success());
  assert_eq!(output.stdout, b"Storage { length: 1, hello: \"deno\" }\n");
}

// test to ensure that when a --config file is set, but no --location, that
// storage persists against unique configuration files.
#[test]
fn webstorage_config_file() {
  let deno_dir = util::new_deno_dir();

  let mut deno_cmd = util::deno_cmd_with_deno_dir(&deno_dir);
  let output = deno_cmd
    .current_dir(util::testdata_path())
    .arg("run")
    .arg("--config")
    .arg("run/webstorage/config_a.jsonc")
    .arg("run/webstorage/fixture.ts")
    .stdout(Stdio::piped())
    .spawn()
    .unwrap()
    .wait_with_output()
    .unwrap();
  assert!(output.status.success());
  assert_eq!(output.stdout, b"Storage { length: 0 }\n");

  let mut deno_cmd = util::deno_cmd_with_deno_dir(&deno_dir);
  let output = deno_cmd
    .current_dir(util::testdata_path())
    .arg("run")
    .arg("--config")
    .arg("run/webstorage/config_b.jsonc")
    .arg("run/webstorage/logger.ts")
    .stdout(Stdio::piped())
    .spawn()
    .unwrap()
    .wait_with_output()
    .unwrap();
  assert!(output.status.success());
  assert_eq!(output.stdout, b"Storage { length: 0 }\n");

  let mut deno_cmd = util::deno_cmd_with_deno_dir(&deno_dir);
  let output = deno_cmd
    .current_dir(util::testdata_path())
    .arg("run")
    .arg("--config")
    .arg("run/webstorage/config_a.jsonc")
    .arg("run/webstorage/logger.ts")
    .stdout(Stdio::piped())
    .spawn()
    .unwrap()
    .wait_with_output()
    .unwrap();
  assert!(output.status.success());
  assert_eq!(output.stdout, b"Storage { length: 1, hello: \"deno\" }\n");
}

// tests to ensure `--config` does not effect persisted storage when a
// `--location` is provided.
#[test]
fn webstorage_location_precedes_config() {
  let deno_dir = util::new_deno_dir();

  let mut deno_cmd = util::deno_cmd_with_deno_dir(&deno_dir);
  let output = deno_cmd
    .current_dir(util::testdata_path())
    .arg("run")
    .arg("--location")
    .arg("https://example.com/a.ts")
    .arg("--config")
    .arg("run/webstorage/config_a.jsonc")
    .arg("run/webstorage/fixture.ts")
    .stdout(Stdio::piped())
    .spawn()
    .unwrap()
    .wait_with_output()
    .unwrap();
  assert!(output.status.success());
  assert_eq!(output.stdout, b"Storage { length: 0 }\n");

  let mut deno_cmd = util::deno_cmd_with_deno_dir(&deno_dir);
  let output = deno_cmd
    .current_dir(util::testdata_path())
    .arg("run")
    .arg("--location")
    .arg("https://example.com/b.ts")
    .arg("--config")
    .arg("run/webstorage/config_b.jsonc")
    .arg("run/webstorage/logger.ts")
    .stdout(Stdio::piped())
    .spawn()
    .unwrap()
    .wait_with_output()
    .unwrap();
  assert!(output.status.success());
  assert_eq!(output.stdout, b"Storage { length: 1, hello: \"deno\" }\n");
}

// test to ensure that when there isn't a configuration or location, that the
// main module is used to determine how to persist storage data.
#[test]
fn webstorage_main_module() {
  let deno_dir = util::new_deno_dir();

  let mut deno_cmd = util::deno_cmd_with_deno_dir(&deno_dir);
  let output = deno_cmd
    .current_dir(util::testdata_path())
    .arg("run")
    .arg("run/webstorage/fixture.ts")
    .stdout(Stdio::piped())
    .spawn()
    .unwrap()
    .wait_with_output()
    .unwrap();
  assert!(output.status.success());
  assert_eq!(output.stdout, b"Storage { length: 0 }\n");

  let mut deno_cmd = util::deno_cmd_with_deno_dir(&deno_dir);
  let output = deno_cmd
    .current_dir(util::testdata_path())
    .arg("run")
    .arg("run/webstorage/logger.ts")
    .stdout(Stdio::piped())
    .spawn()
    .unwrap()
    .wait_with_output()
    .unwrap();
  assert!(output.status.success());
  assert_eq!(output.stdout, b"Storage { length: 0 }\n");

  let mut deno_cmd = util::deno_cmd_with_deno_dir(&deno_dir);
  let output = deno_cmd
    .current_dir(util::testdata_path())
    .arg("run")
    .arg("run/webstorage/fixture.ts")
    .stdout(Stdio::piped())
    .spawn()
    .unwrap()
    .wait_with_output()
    .unwrap();
  assert!(output.status.success());
  assert_eq!(output.stdout, b"Storage { length: 1, hello: \"deno\" }\n");
}

itest!(_075_import_local_query_hash {
  args: "run run/075_import_local_query_hash.ts",
  output: "run/075_import_local_query_hash.ts.out",
});

itest!(_077_fetch_empty {
  args: "run -A run/077_fetch_empty.ts",
  output: "run/077_fetch_empty.ts.out",
  exit_code: 1,
});

itest!(_078_unload_on_exit {
  args: "run run/078_unload_on_exit.ts",
  output: "run/078_unload_on_exit.ts.out",
  exit_code: 1,
});

itest!(_079_location_authentication {
  args:
    "run --location https://foo:bar@baz/qux run/079_location_authentication.ts",
  output: "run/079_location_authentication.ts.out",
});

itest!(_081_location_relative_fetch_redirect {
    args: "run --location http://127.0.0.1:4546/ --allow-net run/081_location_relative_fetch_redirect.ts",
    output: "run/081_location_relative_fetch_redirect.ts.out",
    http_server: true,
  });

itest!(_082_prepare_stack_trace_throw {
  args: "run run/082_prepare_stack_trace_throw.js",
  output: "run/082_prepare_stack_trace_throw.js.out",
  exit_code: 1,
});

#[test]
fn _083_legacy_external_source_map() {
  let _g = util::http_server();
  let deno_dir = TempDir::new();
  let module_url = url::Url::parse(
    "http://localhost:4545/run/083_legacy_external_source_map.ts",
  )
  .unwrap();
  // Write a faulty old external source map.
  let faulty_map_path = deno_dir.path().join("gen/http/localhost_PORT4545/9576bd5febd0587c5c4d88d57cb3ac8ebf2600c529142abe3baa9a751d20c334.js.map");
  faulty_map_path.parent().create_dir_all();
  faulty_map_path.write(r#"{\"version\":3,\"file\":\"\",\"sourceRoot\":\"\",\"sources\":[\"http://localhost:4545/083_legacy_external_source_map.ts\"],\"names\":[],\"mappings\":\";AAAA,MAAM,IAAI,KAAK,CAAC,KAAK,CAAC,CAAC\"}"#);
  let output = Command::new(util::deno_exe_path())
    .env("DENO_DIR", deno_dir.path())
    .current_dir(util::testdata_path())
    .arg("run")
    .arg(module_url.to_string())
    .output()
    .unwrap();
  // Before https://github.com/denoland/deno/issues/6965 was fixed, the faulty
  // old external source map would cause a panic while formatting the error
  // and the exit code would be 101. The external source map should be ignored
  // in favor of the inline one.
  assert_eq!(output.status.code(), Some(1));
  let out = std::str::from_utf8(&output.stdout).unwrap();
  assert_eq!(out, "");
}

itest!(dynamic_import_async_error {
  args: "run --allow-read run/dynamic_import_async_error/main.ts",
  output: "run/dynamic_import_async_error/main.out",
});

itest!(dynamic_import_already_rejected {
  args: "run --allow-read run/dynamic_import_already_rejected/main.ts",
  output: "run/dynamic_import_already_rejected/main.out",
});

itest!(dynamic_import_concurrent_non_statically_analyzable {
  args: "run --allow-read --allow-net --quiet run/dynamic_import_concurrent_non_statically_analyzable/main.ts",
  output: "run/dynamic_import_concurrent_non_statically_analyzable/main.out",
  http_server: true,
});

itest!(no_check_imports_not_used_as_values {
    args: "run --config run/no_check_imports_not_used_as_values/preserve_imports.tsconfig.json --no-check run/no_check_imports_not_used_as_values/main.ts",
    output: "run/no_check_imports_not_used_as_values/main.out",
  });

itest!(_088_dynamic_import_already_evaluating {
  args: "run --allow-read run/088_dynamic_import_already_evaluating.ts",
  output: "run/088_dynamic_import_already_evaluating.ts.out",
});

// TODO(bartlomieju): remove --unstable once Deno.Command is stabilized
itest!(_089_run_allow_list {
  args: "run --unstable --allow-run=curl run/089_run_allow_list.ts",
  output: "run/089_run_allow_list.ts.out",
});

#[test]
fn _090_run_permissions_request() {
  TestContext::default()
    .new_command()
    .args_vec(["run", "--quiet", "run/090_run_permissions_request.ts"])
    .with_pty(|mut console| {
      console.expect(concat!(
        "┌ ⚠️  Deno requests run access to \"ls\".\r\n",
        "├ Requested by `Deno.permissions.request()` API.\r\n",
        "├ Run again with --allow-run to bypass this prompt.\r\n",
        "└ Allow? [y/n/A] (y = yes, allow; n = no, deny; A = allow all run permissions)",
      ));
      console.write_line_raw("y");
      console.expect("Granted run access to \"ls\".");
      console.expect(concat!(
        "┌ ⚠️  Deno requests run access to \"cat\".\r\n",
        "├ Requested by `Deno.permissions.request()` API.\r\n",
        "├ Run again with --allow-run to bypass this prompt.\r\n",
        "└ Allow? [y/n/A] (y = yes, allow; n = no, deny; A = allow all run permissions)",
      ));
      console.write_line_raw("n");
      console.expect("Denied run access to \"cat\".");
      console.expect("granted");
      console.expect("denied");
    });
}

#[test]
fn _090_run_permissions_request_sync() {
  TestContext::default()
    .new_command()
    .args_vec(["run", "--quiet", "run/090_run_permissions_request_sync.ts"])
    .with_pty(|mut console| {
      console.expect(concat!(
        "┌ ⚠️  Deno requests run access to \"ls\".\r\n",
        "├ Requested by `Deno.permissions.request()` API.\r\n",
        "├ Run again with --allow-run to bypass this prompt.\r\n",
        "└ Allow? [y/n/A] (y = yes, allow; n = no, deny; A = allow all run permissions)",
      ));
      console.write_line_raw("y");
      console.expect("Granted run access to \"ls\".");
      console.expect(concat!(
        "┌ ⚠️  Deno requests run access to \"cat\".\r\n",
        "├ Requested by `Deno.permissions.request()` API.\r\n",
        "├ Run again with --allow-run to bypass this prompt.\r\n",
        "└ Allow? [y/n/A] (y = yes, allow; n = no, deny; A = allow all run permissions)",
      ));
      console.write_line_raw("n");
      console.expect("Denied run access to \"cat\".");
      console.expect("granted");
      console.expect("denied");
    });
}

#[test]
fn permissions_prompt_allow_all() {
  TestContext::default()
    .new_command()
    .args_vec(["run", "--quiet", "run/permissions_prompt_allow_all.ts"])
    .with_pty(|mut console| {
      // "run" permissions
      console.expect(concat!(
        "┌ ⚠️  Deno requests run access to \"FOO\".\r\n",
        "├ Requested by `Deno.permissions.request()` API.\r\n",
        "├ Run again with --allow-run to bypass this prompt.\r\n",
        "└ Allow? [y/n/A] (y = yes, allow; n = no, deny; A = allow all run permissions)",
      ));
      console.write_line_raw("A");
      console.expect("✅ Granted all run access.");
      // "read" permissions
      console.expect(concat!(
        "┌ ⚠️  Deno requests read access to \"FOO\".\r\n",
        "├ Requested by `Deno.permissions.request()` API.\r\n",
        "├ Run again with --allow-read to bypass this prompt.\r\n",
        "└ Allow? [y/n/A] (y = yes, allow; n = no, deny; A = allow all read permissions)",
      ));
      console.write_line_raw("A");
      console.expect("✅ Granted all read access.");
      // "write" permissions
      console.expect(concat!(
        "┌ ⚠️  Deno requests write access to \"FOO\".\r\n",
        "├ Requested by `Deno.permissions.request()` API.\r\n",
        "├ Run again with --allow-write to bypass this prompt.\r\n",
        "└ Allow? [y/n/A] (y = yes, allow; n = no, deny; A = allow all write permissions)",
      ));
      console.write_line_raw("A");
      console.expect("✅ Granted all write access.");
      // "net" permissions
      console.expect(concat!(
        "┌ ⚠️  Deno requests net access to \"foo\".\r\n",
        "├ Requested by `Deno.permissions.request()` API.\r\n",
        "├ Run again with --allow-net to bypass this prompt.\r\n",
        "└ Allow? [y/n/A] (y = yes, allow; n = no, deny; A = allow all net permissions)",
      ));
      console.write_line_raw("A\n");
      console.expect("✅ Granted all net access.");
      // "env" permissions
      console.expect(concat!(
        "┌ ⚠️  Deno requests env access to \"FOO\".\r\n",
        "├ Requested by `Deno.permissions.request()` API.\r\n",
        "├ Run again with --allow-env to bypass this prompt.\r\n",
        "└ Allow? [y/n/A] (y = yes, allow; n = no, deny; A = allow all env permissions)",
      ));
      console.write_line_raw("A\n");
      console.expect("✅ Granted all env access.");
      // "sys" permissions
      console.expect(concat!(
        "┌ ⚠️  Deno requests sys access to \"loadavg\".\r\n",
        "├ Requested by `Deno.permissions.request()` API.\r\n",
        "├ Run again with --allow-sys to bypass this prompt.\r\n",
        "└ Allow? [y/n/A] (y = yes, allow; n = no, deny; A = allow all sys permissions)",
      ));
      console.write_line_raw("A\n");
      console.expect("✅ Granted all sys access.");
      // "ffi" permissions
      console.expect(concat!(
        "┌ ⚠️  Deno requests ffi access to \"FOO\".\r\n",
        "├ Requested by `Deno.permissions.request()` API.\r\n",
        "├ Run again with --allow-ffi to bypass this prompt.\r\n",
        "└ Allow? [y/n/A] (y = yes, allow; n = no, deny; A = allow all ffi permissions)",
      ));
      console.write_line_raw("A\n");
      console.expect("✅ Granted all ffi access.")
    },
  );
}

#[test]
fn permissions_prompt_allow_all_2() {
  TestContext::default()
    .new_command()
    .args_vec(["run", "--quiet", "run/permissions_prompt_allow_all_2.ts"])
    .with_pty(|mut console| {
      // "env" permissions
      console.expect(concat!(
        "┌ ⚠️  Deno requests env access to \"FOO\".\r\n",
        "├ Run again with --allow-env to bypass this prompt.\r\n",
        "└ Allow? [y/n/A] (y = yes, allow; n = no, deny; A = allow all env permissions)",
      ));
      console.write_line_raw("A");
      console.expect("✅ Granted all env access.");

      // "sys" permissions
      console.expect(concat!(
        "┌ ⚠️  Deno requests sys access to \"loadavg\".\r\n",
        "├ Requested by `Deno.loadavg()` API.\r\n",
        "├ Run again with --allow-sys to bypass this prompt.\r\n",
        "└ Allow? [y/n/A] (y = yes, allow; n = no, deny; A = allow all sys permissions)",
      ));
      console.write_line_raw("A");
      console.expect("✅ Granted all sys access.");

      // "read" permissions
      console.expect(concat!(
        "┌ ⚠️  Deno requests read access to <CWD>.\r\n",
        "├ Requested by `Deno.cwd()` API.\r\n",
        "├ Run again with --allow-read to bypass this prompt.\r\n",
        "└ Allow? [y/n/A] (y = yes, allow; n = no, deny; A = allow all read permissions)",
      ));
      console.write_line_raw("A");
      console.expect("✅ Granted all read access.");
    });
}

#[test]
fn permissions_prompt_allow_all_lowercase_a() {
  TestContext::default()
    .new_command()
    .args_vec(["run", "--quiet", "run/permissions_prompt_allow_all.ts"])
    .with_pty(|mut console| {
      // "run" permissions
      console.expect(concat!(
        "┌ ⚠️  Deno requests run access to \"FOO\".\r\n",
        "├ Requested by `Deno.permissions.request()` API.\r\n",
        "├ Run again with --allow-run to bypass this prompt.\r\n",
        "└ Allow? [y/n/A] (y = yes, allow; n = no, deny; A = allow all run permissions)",
      ));
      console.write_line_raw("a");
      console.expect("Unrecognized option.");
    });
}

itest!(deny_all_permission_args {
  args: "run --deny-env --deny-read --deny-write --deny-ffi --deny-run --deny-sys --deny-net --deny-hrtime run/deny_all_permission_args.js",
  output: "run/deny_all_permission_args.out",
});

itest!(deny_some_permission_args {
  args: "run --allow-env --deny-env=FOO --allow-read --deny-read=/foo --allow-write --deny-write=/foo --allow-ffi --deny-ffi=/foo --allow-run --deny-run=foo --allow-sys --deny-sys=hostname --allow-net --deny-net=127.0.0.1 --allow-hrtime --deny-hrtime run/deny_some_permission_args.js",
  output: "run/deny_some_permission_args.out",
});

#[test]
fn permissions_cache() {
  TestContext::default()
    .new_command()
    .args_vec(["run", "--quiet", "run/permissions_cache.ts"])
    .with_pty(|mut console| {
      console.expect(concat!(
        "prompt\r\n",
        "┌ ⚠️  Deno requests read access to \"foo\".\r\n",
        "├ Requested by `Deno.permissions.request()` API.\r\n",
        "├ Run again with --allow-read to bypass this prompt.\r\n",
        "└ Allow? [y/n/A] (y = yes, allow; n = no, deny; A = allow all read permissions)",
      ));
      console.write_line_raw("y");
      console.expect("✅ Granted read access to \"foo\".");
      console.expect("granted");
      console.expect("prompt");
    });
}

itest!(_091_use_define_for_class_fields {
  args: "run --check run/091_use_define_for_class_fields.ts",
  output: "run/091_use_define_for_class_fields.ts.out",
  exit_code: 1,
});

itest!(_092_import_map_unmapped_bare_specifier {
  args: "run --import-map import_maps/import_map.json run/092_import_map_unmapped_bare_specifier.ts",
  output: "run/092_import_map_unmapped_bare_specifier.ts.out",
  exit_code: 1,
});

itest!(js_import_detect {
  args: "run --quiet --reload run/js_import_detect.ts",
  output: "run/js_import_detect.ts.out",
  exit_code: 0,
});

itest!(blob_gc_finalization {
  args: "run run/blob_gc_finalization.js",
  output: "run/blob_gc_finalization.js.out",
  exit_code: 0,
});

itest!(fetch_response_finalization {
  args:
    "run --v8-flags=--expose-gc --allow-net run/fetch_response_finalization.js",
  output: "run/fetch_response_finalization.js.out",
  http_server: true,
  exit_code: 0,
});

itest!(import_type {
  args: "run --reload run/import_type.ts",
  output: "run/import_type.ts.out",
});

itest!(import_type_no_check {
  args: "run --reload --no-check run/import_type.ts",
  output: "run/import_type.ts.out",
});

itest!(private_field_presence {
  args: "run --reload run/private_field_presence.ts",
  output: "run/private_field_presence.ts.out",
});

itest!(private_field_presence_no_check {
  args: "run --reload --no-check run/private_field_presence.ts",
  output: "run/private_field_presence.ts.out",
});

itest!(lock_write_fetch {
  args:
    "run --quiet --allow-read --allow-write --allow-env --allow-run run/lock_write_fetch/main.ts",
  output: "run/lock_write_fetch/main.out",
  http_server: true,
  exit_code: 0,
});

itest!(lock_check_ok {
  args:
    "run --lock=run/lock_check_ok.json http://127.0.0.1:4545/run/003_relative_import.ts",
  output: "run/003_relative_import.ts.out",
  http_server: true,
});

itest!(lock_check_ok2 {
  args: "run --lock=run/lock_check_ok2.json run/019_media_types.ts",
  output: "run/019_media_types.ts.out",
  http_server: true,
});

itest!(lock_dynamic_imports {
  args: "run --lock=run/lock_dynamic_imports.json --allow-read --allow-net http://127.0.0.1:4545/run/013_dynamic_import.ts",
  output: "run/lock_dynamic_imports.out",
  exit_code: 10,
  http_server: true,
});

itest!(lock_check_err {
  args: "run --lock=run/lock_check_err.json http://127.0.0.1:4545/run/003_relative_import.ts",
  output: "run/lock_check_err.out",
  exit_code: 10,
  http_server: true,
});

itest!(lock_check_err2 {
  args: "run --lock=run/lock_check_err2.json run/019_media_types.ts",
  output: "run/lock_check_err2.out",
  exit_code: 10,
  http_server: true,
});

itest!(config_file_lock_path {
  args: "run --config=run/config_file_lock_path.json run/019_media_types.ts",
  output: "run/config_file_lock_path.out",
  exit_code: 10,
  http_server: true,
});

itest!(lock_flag_overrides_config_file_lock_path {
  args: "run --lock=run/lock_check_ok2.json --config=run/config_file_lock_path.json run/019_media_types.ts",
  output: "run/019_media_types.ts.out",
  http_server: true,
});

itest!(lock_v2_check_ok {
  args:
    "run --lock=run/lock_v2_check_ok.json http://127.0.0.1:4545/run/003_relative_import.ts",
  output: "run/003_relative_import.ts.out",
  http_server: true,
});

itest!(lock_v2_check_ok2 {
  args: "run --lock=run/lock_v2_check_ok2.json run/019_media_types.ts",
  output: "run/019_media_types.ts.out",
  http_server: true,
});

itest!(lock_v2_dynamic_imports {
  args: "run --lock=run/lock_v2_dynamic_imports.json --allow-read --allow-net http://127.0.0.1:4545/run/013_dynamic_import.ts",
  output: "run/lock_v2_dynamic_imports.out",
  exit_code: 10,
  http_server: true,
});

itest!(lock_v2_check_err {
  args: "run --lock=run/lock_v2_check_err.json http://127.0.0.1:4545/run/003_relative_import.ts",
  output: "run/lock_v2_check_err.out",
  exit_code: 10,
  http_server: true,
});

itest!(lock_v2_check_err2 {
  args: "run --lock=run/lock_v2_check_err2.json run/019_media_types.ts",
  output: "run/lock_v2_check_err2.out",
  exit_code: 10,
  http_server: true,
});

itest!(lock_only_http_and_https {
  args: "run --lock=run/lock_only_http_and_https/deno.lock run/lock_only_http_and_https/main.ts",
  output: "run/lock_only_http_and_https/main.out",
  http_server: true,
});

#[test]
fn lock_no_declaration_files() {
  let context = TestContextBuilder::new()
    .use_temp_cwd()
    .use_http_server()
    .build();
  let output = context
    .new_command()
    .args("cache --lock --lock-write $TESTDATA/lockfile/no_dts/main.ts")
    .run();
  output.assert_matches_file("lockfile/no_dts/main.cache.out");
  let lockfile = context.temp_dir().path().join("deno.lock");
  lockfile.assert_matches_file(
    context
      .testdata_path()
      .join("lockfile/no_dts/deno.lock.out"),
  );
}

itest!(mts_dmts_mjs {
  args: "run subdir/import.mts",
  output: "run/mts_dmts_mjs.out",
});

itest!(mts_dmts_mjs_no_check {
  args: "run --no-check subdir/import.mts",
  output: "run/mts_dmts_mjs.out",
});

itest!(async_error {
  exit_code: 1,
  args: "run --reload run/async_error.ts",
  output: "run/async_error.ts.out",
});

itest!(config {
  args:
    "run --reload --config run/config/tsconfig.json --check run/config/main.ts",
  output: "run/config/main.out",
});

itest!(config_types {
  args:
    "run --reload --quiet --check=all --config run/config_types/tsconfig.json run/config_types/main.ts",
  output: "run/config_types/main.out",
});

itest!(config_types_remote {
  http_server: true,
  args: "run --reload --quiet --check=all --config run/config_types/remote.tsconfig.json run/config_types/main.ts",
  output: "run/config_types/main.out",
});

itest!(empty_typescript {
  args: "run --reload --check run/empty.ts",
  output_str: Some("Check file:[WILDCARD]/run/empty.ts\n"),
});

itest!(error_001 {
  args: "run --reload run/error_001.ts",
  exit_code: 1,
  output: "run/error_001.ts.out",
});

itest!(error_002 {
  args: "run --reload run/error_002.ts",
  exit_code: 1,
  output: "run/error_002.ts.out",
});

itest!(error_003_typescript {
  args: "run --reload --check run/error_003_typescript.ts",
  exit_code: 1,
  output: "run/error_003_typescript.ts.out",
});

// Supposing that we've already attempted to run error_003_typescript.ts
// we want to make sure that JS wasn't emitted. Running again without reload flag
// should result in the same output.
// https://github.com/denoland/deno/issues/2436
itest!(error_003_typescript2 {
  args: "run --check run/error_003_typescript.ts",
  exit_code: 1,
  output: "run/error_003_typescript.ts.out",
});

itest!(error_004_missing_module {
  args: "run --reload run/error_004_missing_module.ts",
  exit_code: 1,
  output: "run/error_004_missing_module.ts.out",
});

itest!(error_005_missing_dynamic_import {
  args:
    "run --reload --allow-read --quiet run/error_005_missing_dynamic_import.ts",
  exit_code: 1,
  output: "run/error_005_missing_dynamic_import.ts.out",
});

itest!(error_006_import_ext_failure {
  args: "run --reload run/error_006_import_ext_failure.ts",
  exit_code: 1,
  output: "run/error_006_import_ext_failure.ts.out",
});

itest!(error_007_any {
  args: "run --reload run/error_007_any.ts",
  exit_code: 1,
  output: "run/error_007_any.ts.out",
});

itest!(error_008_checkjs {
  args: "run --reload run/error_008_checkjs.js",
  exit_code: 1,
  output: "run/error_008_checkjs.js.out",
});

itest!(error_009_extensions_error {
  args: "run run/error_009_extensions_error.js",
  output: "run/error_009_extensions_error.js.out",
  exit_code: 1,
});

itest!(error_011_bad_module_specifier {
  args: "run --reload run/error_011_bad_module_specifier.ts",
  exit_code: 1,
  output: "run/error_011_bad_module_specifier.ts.out",
});

itest!(error_012_bad_dynamic_import_specifier {
  args: "run --reload --check run/error_012_bad_dynamic_import_specifier.ts",
  exit_code: 1,
  output: "run/error_012_bad_dynamic_import_specifier.ts.out",
});

itest!(error_013_missing_script {
  args: "run --reload missing_file_name",
  exit_code: 1,
  output: "run/error_013_missing_script.out",
});

itest!(error_014_catch_dynamic_import_error {
  args:
    "run  --reload --allow-read run/error_014_catch_dynamic_import_error.js",
  output: "run/error_014_catch_dynamic_import_error.js.out",
});

itest!(error_015_dynamic_import_permissions {
  args: "run --reload --quiet run/error_015_dynamic_import_permissions.js",
  output: "run/error_015_dynamic_import_permissions.out",
  exit_code: 1,
  http_server: true,
});

// We have an allow-net flag but not allow-read, it should still result in error.
itest!(error_016_dynamic_import_permissions2 {
  args: "run --reload --allow-net run/error_016_dynamic_import_permissions2.js",
  output: "run/error_016_dynamic_import_permissions2.out",
  exit_code: 1,
  http_server: true,
});

itest!(error_017_hide_long_source_ts {
  args: "run --reload --check run/error_017_hide_long_source_ts.ts",
  output: "run/error_017_hide_long_source_ts.ts.out",
  exit_code: 1,
});

itest!(error_018_hide_long_source_js {
  args: "run run/error_018_hide_long_source_js.js",
  output: "run/error_018_hide_long_source_js.js.out",
  exit_code: 1,
});

itest!(error_019_stack_function {
  args: "run run/error_019_stack_function.ts",
  output: "run/error_019_stack_function.ts.out",
  exit_code: 1,
});

itest!(error_020_stack_constructor {
  args: "run run/error_020_stack_constructor.ts",
  output: "run/error_020_stack_constructor.ts.out",
  exit_code: 1,
});

itest!(error_021_stack_method {
  args: "run run/error_021_stack_method.ts",
  output: "run/error_021_stack_method.ts.out",
  exit_code: 1,
});

itest!(error_022_stack_custom_error {
  args: "run run/error_022_stack_custom_error.ts",
  output: "run/error_022_stack_custom_error.ts.out",
  exit_code: 1,
});

itest!(error_023_stack_async {
  args: "run run/error_023_stack_async.ts",
  output: "run/error_023_stack_async.ts.out",
  exit_code: 1,
});

itest!(error_024_stack_promise_all {
  args: "run run/error_024_stack_promise_all.ts",
  output: "run/error_024_stack_promise_all.ts.out",
  exit_code: 1,
});

itest!(error_025_tab_indent {
  args: "run run/error_025_tab_indent",
  output: "run/error_025_tab_indent.out",
  exit_code: 1,
});

itest!(error_026_remote_import_error {
  args: "run run/error_026_remote_import_error.ts",
  output: "run/error_026_remote_import_error.ts.out",
  exit_code: 1,
  http_server: true,
});

itest!(error_for_await {
  args: "run --reload --check run/error_for_await.ts",
  output: "run/error_for_await.ts.out",
  exit_code: 1,
});

itest!(error_missing_module_named_import {
  args: "run --reload run/error_missing_module_named_import.ts",
  output: "run/error_missing_module_named_import.ts.out",
  exit_code: 1,
});

itest!(error_no_check {
  args: "run --reload --no-check run/error_no_check.ts",
  output: "run/error_no_check.ts.out",
  exit_code: 1,
});

itest!(error_syntax {
  args: "run --reload run/error_syntax.js",
  exit_code: 1,
  output: "run/error_syntax.js.out",
});

itest!(error_syntax_empty_trailing_line {
  args: "run --reload run/error_syntax_empty_trailing_line.mjs",
  exit_code: 1,
  output: "run/error_syntax_empty_trailing_line.mjs.out",
});

itest!(error_type_definitions {
  args: "run --reload --check run/error_type_definitions.ts",
  exit_code: 1,
  output: "run/error_type_definitions.ts.out",
});

itest!(error_local_static_import_from_remote_ts {
    args: "run --reload http://localhost:4545/run/error_local_static_import_from_remote.ts",
    exit_code: 1,
    http_server: true,
    output: "run/error_local_static_import_from_remote.ts.out",
  });

itest!(error_local_static_import_from_remote_js {
    args: "run --reload http://localhost:4545/run/error_local_static_import_from_remote.js",
    exit_code: 1,
    http_server: true,
    output: "run/error_local_static_import_from_remote.js.out",
  });

itest!(exit_error42 {
  exit_code: 42,
  args: "run --quiet --reload run/exit_error42.ts",
  output: "run/exit_error42.ts.out",
});

itest!(set_exit_code_0 {
  args: "run --no-check --unstable run/set_exit_code_0.ts",
  output_str: Some(""),
  exit_code: 0,
});

itest!(set_exit_code_1 {
  args: "run --no-check --unstable run/set_exit_code_1.ts",
  output_str: Some(""),
  exit_code: 42,
});

itest!(set_exit_code_2 {
  args: "run --no-check --unstable run/set_exit_code_2.ts",
  output_str: Some(""),
  exit_code: 42,
});

itest!(op_exit_op_set_exit_code_in_worker {
  args: "run --no-check --unstable --allow-read run/op_exit_op_set_exit_code_in_worker.ts",
  exit_code: 21,
  output_str: Some(""),
});

itest!(deno_exit_tampering {
  args: "run --no-check --unstable run/deno_exit_tampering.ts",
  output_str: Some(""),
  exit_code: 42,
});

itest!(heapstats {
  args: "run --quiet --unstable --v8-flags=--expose-gc run/heapstats.js",
  output: "run/heapstats.js.out",
});

itest!(finalization_registry {
  args:
    "run --quiet --unstable --v8-flags=--expose-gc run/finalization_registry.js",
  output: "run/finalization_registry.js.out",
});

itest!(https_import {
  args: "run --quiet --reload --cert tls/RootCA.pem run/https_import.ts",
  output: "run/https_import.ts.out",
  http_server: true,
});

itest!(if_main {
  args: "run --quiet --reload run/if_main.ts",
  output: "run/if_main.ts.out",
});

itest!(import_meta {
  args: "run --quiet --reload --import-map=run/import_meta/importmap.json run/import_meta/main.ts",
  output: "run/import_meta/main.out",
});

itest!(main_module {
  args: "run --quiet --allow-read --reload run/main_module/main.ts",
  output: "run/main_module/main.out",
});

itest!(no_check {
  args: "run --quiet --reload --no-check run/006_url_imports.ts",
  output: "run/006_url_imports.ts.out",
  http_server: true,
});

itest!(no_check_decorators {
  args: "run --quiet --reload --no-check run/no_check_decorators.ts",
  output: "run/no_check_decorators.ts.out",
});

itest!(check_remote {
  args: "run --quiet --reload --check=all run/no_check_remote.ts",
  output: "run/no_check_remote.ts.disabled.out",
  exit_code: 1,
  http_server: true,
});

itest!(no_check_remote {
  args: "run --quiet --reload --no-check=remote run/no_check_remote.ts",
  output: "run/no_check_remote.ts.enabled.out",
  http_server: true,
});

itest!(runtime_decorators {
  args: "run --quiet --reload --no-check run/runtime_decorators.ts",
  output: "run/runtime_decorators.ts.out",
});

itest!(seed_random {
  args: "run --seed=100 run/seed_random.js",
  output: "run/seed_random.js.out",
});

itest!(type_definitions {
  args: "run --reload run/type_definitions.ts",
  output: "run/type_definitions.ts.out",
});

itest!(type_definitions_for_export {
  args: "run --reload --check run/type_definitions_for_export.ts",
  output: "run/type_definitions_for_export.ts.out",
  exit_code: 1,
});

itest!(type_directives_01 {
  args: "run --reload --check=all -L debug run/type_directives_01.ts",
  output: "run/type_directives_01.ts.out",
  http_server: true,
});

itest!(type_directives_02 {
  args: "run --reload --check=all -L debug run/type_directives_02.ts",
  output: "run/type_directives_02.ts.out",
});

#[test]
fn type_directives_js_main() {
  let context = TestContext::default();
  let output = context
    .new_command()
    .args("run --reload -L debug --check run/type_directives_js_main.js")
    .run();
  output.assert_matches_text("[WILDCARD] - FileFetcher::fetch() - specifier: file:///[WILDCARD]/subdir/type_reference.d.ts[WILDCARD]");
  let output = context
    .new_command()
    .args("run --reload -L debug run/type_directives_js_main.js")
    .run();
  assert_not_contains!(output.combined_output(), "type_reference.d.ts");
}

itest!(type_directives_redirect {
  args: "run --reload --check run/type_directives_redirect.ts",
  output: "run/type_directives_redirect.ts.out",
  http_server: true,
});

itest!(type_headers_deno_types {
  args: "run --reload --check run/type_headers_deno_types.ts",
  output: "run/type_headers_deno_types.ts.out",
  http_server: true,
});

itest!(ts_type_imports {
  args: "run --reload --check run/ts_type_imports.ts",
  output: "run/ts_type_imports.ts.out",
  exit_code: 1,
});

itest!(ts_decorators {
  args: "run --reload --check run/ts_decorators.ts",
  output: "run/ts_decorators.ts.out",
});

itest!(ts_type_only_import {
  args: "run --reload --check run/ts_type_only_import.ts",
  output: "run/ts_type_only_import.ts.out",
});

itest!(swc_syntax_error {
  args: "run --reload --check run/swc_syntax_error.ts",
  output: "run/swc_syntax_error.ts.out",
  exit_code: 1,
});

itest!(unbuffered_stderr {
  args: "run --reload run/unbuffered_stderr.ts",
  output: "run/unbuffered_stderr.ts.out",
});

itest!(unbuffered_stdout {
  args: "run --quiet --reload run/unbuffered_stdout.ts",
  output: "run/unbuffered_stdout.ts.out",
});

itest!(v8_flags_run {
  args: "run --v8-flags=--expose-gc run/v8_flags.js",
  output: "run/v8_flags.js.out",
});

itest!(v8_flags_env_run {
  envs: vec![("DENO_V8_FLAGS".to_string(), "--expose-gc".to_string())],
  args: "run run/v8_flags.js",
  output: "run/v8_flags.js.out",
});

itest!(v8_flags_unrecognized {
  args: "repl --v8-flags=--foo,bar,--trace-gc,-baz",
  output: "run/v8_flags_unrecognized.out",
  exit_code: 1,
});

itest!(v8_help {
  args: "repl --v8-flags=--help",
  output: "run/v8_help.out",
});

itest!(unsupported_dynamic_import_scheme {
  args: "eval import('xxx:')",
  output: "run/unsupported_dynamic_import_scheme.out",
  exit_code: 1,
});

itest!(wasm {
  args: "run --quiet run/wasm.ts",
  output: "run/wasm.ts.out",
});

itest!(wasm_shared {
  args: "run --quiet run/wasm_shared.ts",
  output: "run/wasm_shared.out",
});

itest!(wasm_async {
  args: "run run/wasm_async.js",
  output: "run/wasm_async.out",
});

itest!(wasm_unreachable {
  args: "run --allow-read run/wasm_unreachable.js",
  output: "run/wasm_unreachable.out",
  exit_code: 1,
});

itest!(wasm_url {
  args: "run --quiet --allow-net=localhost:4545 run/wasm_url.js",
  output: "run/wasm_url.out",
  exit_code: 1,
  http_server: true,
});

itest!(weakref {
  args: "run --quiet --reload run/weakref.ts",
  output: "run/weakref.ts.out",
});

itest!(top_level_await_order {
  args: "run --allow-read run/top_level_await/order.js",
  output: "run/top_level_await/order.out",
});

itest!(top_level_await_loop {
  args: "run --allow-read run/top_level_await/loop.js",
  output: "run/top_level_await/loop.out",
});

itest!(top_level_await_circular {
  args: "run --allow-read run/top_level_await/circular.js",
  output: "run/top_level_await/circular.out",
  exit_code: 1,
});

// Regression test for https://github.com/denoland/deno/issues/11238.
itest!(top_level_await_nested {
  args: "run --allow-read run/top_level_await/nested/main.js",
  output: "run/top_level_await/nested.out",
});

itest!(top_level_await_unresolved {
  args: "run run/top_level_await/unresolved.js",
  output: "run/top_level_await/unresolved.out",
  exit_code: 1,
});

itest!(top_level_await {
  args: "run --allow-read run/top_level_await/top_level_await.js",
  output: "run/top_level_await/top_level_await.out",
});

itest!(top_level_await_ts {
  args: "run --quiet --allow-read run/top_level_await/top_level_await.ts",
  output: "run/top_level_await/top_level_await.out",
});

itest!(top_level_for_await {
  args: "run --quiet run/top_level_await/top_level_for_await.js",
  output: "run/top_level_await/top_level_for_await.out",
});

itest!(top_level_for_await_ts {
  args: "run --quiet run/top_level_await/top_level_for_await.ts",
  output: "run/top_level_await/top_level_for_await.out",
});

itest!(unstable_disabled {
  args: "run --reload --check run/unstable.ts",
  exit_code: 1,
  output: "run/unstable_disabled.out",
});

itest!(unstable_enabled {
  args: "run --quiet --reload --unstable run/unstable.ts",
  output: "run/unstable_enabled.out",
});

itest!(unstable_disabled_js {
  args: "run --reload run/unstable.js",
  output: "run/unstable_disabled_js.out",
});

itest!(unstable_enabled_js {
  args: "run --quiet --reload --unstable run/unstable.ts",
  output: "run/unstable_enabled_js.out",
});

itest!(unstable_worker {
  args: "run --reload --unstable --quiet --allow-read run/unstable_worker.ts",
  output: "run/unstable_worker.ts.out",
});

itest!(import_compression {
  args: "run --quiet --reload --allow-net run/import_compression/main.ts",
  output: "run/import_compression/main.out",
  http_server: true,
});

itest!(disallow_http_from_https_js {
  args: "run --quiet --reload --cert tls/RootCA.pem https://localhost:5545/run/disallow_http_from_https.js",
  output: "run/disallow_http_from_https_js.out",
  http_server: true,
  exit_code: 1,
});

itest!(disallow_http_from_https_ts {
  args: "run --quiet --reload --cert tls/RootCA.pem https://localhost:5545/run/disallow_http_from_https.ts",
  output: "run/disallow_http_from_https_ts.out",
  http_server: true,
  exit_code: 1,
});

itest!(dynamic_import_conditional {
  args: "run --quiet --reload run/dynamic_import_conditional.js",
  output: "run/dynamic_import_conditional.js.out",
});

itest!(tsx_imports {
  args: "run --reload --check run/tsx_imports/tsx_imports.ts",
  output: "run/tsx_imports/tsx_imports.ts.out",
});

itest!(fix_dynamic_import_errors {
  args: "run --reload run/fix_dynamic_import_errors.js",
  output: "run/fix_dynamic_import_errors.js.out",
});

itest!(fix_emittable_skipped {
  args: "run --reload run/fix_emittable_skipped.js",
  output: "run/fix_emittable_skipped.ts.out",
});

itest!(fix_js_import_js {
  args: "run --quiet --reload run/fix_js_import_js.ts",
  output: "run/fix_js_import_js.ts.out",
});

itest!(fix_js_imports {
  args: "run --quiet --reload run/fix_js_imports.ts",
  output: "run/fix_js_imports.ts.out",
});

itest!(fix_tsc_file_exists {
  args: "run --quiet --reload tsc/test.js",
  output: "run/fix_tsc_file_exists.out",
});

itest!(fix_worker_dispatchevent {
  args: "run --quiet --reload run/fix_worker_dispatchevent.ts",
  output: "run/fix_worker_dispatchevent.ts.out",
});

itest!(es_private_fields {
  args: "run --quiet --reload run/es_private_fields.js",
  output: "run/es_private_fields.js.out",
});

itest!(cjs_imports {
  args: "run --quiet --reload run/cjs_imports/main.ts",
  output: "run/cjs_imports/main.out",
});

itest!(ts_import_from_js {
  args: "run --quiet --reload run/ts_import_from_js/main.js",
  output: "run/ts_import_from_js/main.out",
  http_server: true,
});

itest!(jsx_import_from_ts {
  args: "run --quiet --reload run/jsx_import_from_ts.ts",
  output: "run/jsx_import_from_ts.ts.out",
});

itest!(jsx_import_source_pragma {
  args: "run --reload run/jsx_import_source_pragma.tsx",
  output: "run/jsx_import_source.out",
  http_server: true,
});

itest!(jsx_import_source_pragma_with_config {
  args:
    "run --reload --config jsx/deno-jsx.jsonc --no-lock run/jsx_import_source_pragma.tsx",
  output: "run/jsx_import_source.out",
  http_server: true,
});

itest!(jsx_import_source_pragma_with_dev_config {
  args:
    "run --reload --config jsx/deno-jsxdev.jsonc --no-lock run/jsx_import_source_pragma.tsx",
  output: "run/jsx_import_source_dev.out",
  http_server: true,
});

itest!(jsx_import_source_no_pragma {
  args:
    "run --reload --config jsx/deno-jsx.jsonc --no-lock run/jsx_import_source_no_pragma.tsx",
  output: "run/jsx_import_source.out",
  http_server: true,
});

itest!(jsx_import_source_no_pragma_dev {
  args: "run --reload --config jsx/deno-jsxdev.jsonc --no-lock run/jsx_import_source_no_pragma.tsx",
  output: "run/jsx_import_source_dev.out",
  http_server: true,
});

itest!(jsx_import_source_pragma_import_map {
  args: "run --reload --import-map jsx/import-map.json run/jsx_import_source_pragma_import_map.tsx",
  output: "run/jsx_import_source_import_map.out",
  http_server: true,
});

itest!(jsx_import_source_pragma_import_map_dev {
  args: "run --reload --import-map jsx/import-map.json --config jsx/deno-jsxdev-import-map.jsonc run/jsx_import_source_pragma_import_map.tsx",
  output: "run/jsx_import_source_import_map_dev.out",
  http_server: true,
});

itest!(jsx_import_source_import_map {
  args: "run --reload --import-map jsx/import-map.json --no-lock --config jsx/deno-jsx-import-map.jsonc run/jsx_import_source_no_pragma.tsx",
  output: "run/jsx_import_source_import_map.out",
  http_server: true,
});

itest!(jsx_import_source_import_map_dev {
  args: "run --reload --import-map jsx/import-map.json --no-lock --config jsx/deno-jsxdev-import-map.jsonc run/jsx_import_source_no_pragma.tsx",
  output: "run/jsx_import_source_import_map_dev.out",
  http_server: true,
});

itest!(jsx_import_source_import_map_scoped {
  args: "run --reload --import-map jsx/import-map-scoped.json --no-lock --config jsx/deno-jsx-import-map.jsonc subdir/jsx_import_source_no_pragma.tsx",
  output: "run/jsx_import_source_import_map.out",
  http_server: true,
});

itest!(jsx_import_source_import_map_scoped_dev {
  args: "run --reload --import-map jsx/import-map-scoped.json --no-lock --config jsx/deno-jsxdev-import-map.jsonc subdir/jsx_import_source_no_pragma.tsx",
  output: "run/jsx_import_source_import_map_dev.out",
  http_server: true,
});

itest!(jsx_import_source_pragma_no_check {
  args: "run --reload --no-check run/jsx_import_source_pragma.tsx",
  output: "run/jsx_import_source.out",
  http_server: true,
});

itest!(jsx_import_source_pragma_with_config_no_check {
  args: "run --reload --config jsx/deno-jsx.jsonc --no-lock --no-check run/jsx_import_source_pragma.tsx",
  output: "run/jsx_import_source.out",
  http_server: true,
});

itest!(jsx_import_source_pragma_with_config_vendor_dir {
  args: "run --reload --config jsx/deno-jsx.jsonc --no-lock --vendor $TESTDATA/run/jsx_import_source_pragma.tsx",
  output: "run/jsx_import_source.out",
  http_server: true,
  temp_cwd: true,
  copy_temp_dir: Some("jsx/"),
});

itest!(jsx_import_source_no_pragma_no_check {
  args:
    "run --reload --config jsx/deno-jsx.jsonc --no-lock --no-check run/jsx_import_source_no_pragma.tsx",
  output: "run/jsx_import_source.out",
  http_server: true,
});

itest!(jsx_import_source_pragma_import_map_no_check {
  args: "run --reload --import-map jsx/import-map.json --no-check run/jsx_import_source_pragma_import_map.tsx",
  output: "run/jsx_import_source_import_map.out",
  http_server: true,
});

itest!(jsx_import_source_import_map_no_check {
  args: "run --reload --import-map jsx/import-map.json --no-lock --config jsx/deno-jsx-import-map.jsonc --no-check run/jsx_import_source_no_pragma.tsx",
  output: "run/jsx_import_source_import_map.out",
  http_server: true,
});

itest!(jsx_import_source_error {
  args: "run --config jsx/deno-jsx-error.jsonc --check run/jsx_import_source_no_pragma.tsx",
  output: "run/jsx_import_source_error.out",
  exit_code: 1,
});

itest!(single_compile_with_reload {
  args: "run --reload --allow-read run/single_compile_with_reload.ts",
  output: "run/single_compile_with_reload.ts.out",
});

itest!(proto_exploit {
  args: "run run/proto_exploit.js",
  output: "run/proto_exploit.js.out",
});

itest!(reference_types {
  args: "run --reload --quiet run/reference_types.ts",
  output: "run/reference_types.ts.out",
});

itest!(references_types_remote {
  http_server: true,
  args: "run --reload --quiet run/reference_types_remote.ts",
  output: "run/reference_types_remote.ts.out",
});

itest!(reference_types_error {
  args:
    "run --config run/checkjs.tsconfig.json --check run/reference_types_error.js",
  output: "run/reference_types_error.js.out",
  exit_code: 1,
});

itest!(reference_types_error_vendor_dir {
  args:
    "run --config run/checkjs.tsconfig.json --check --vendor $TESTDATA/run/reference_types_error.js",
  output: "run/reference_types_error.js.out",
  exit_code: 1,
});

itest!(reference_types_error_no_check {
  args: "run --no-check run/reference_types_error.js",
  output_str: Some(""),
});

itest!(import_data_url_error_stack {
  args: "run --quiet --reload run/import_data_url_error_stack.ts",
  output: "run/import_data_url_error_stack.ts.out",
  exit_code: 1,
});

itest!(import_data_url_import_relative {
  args: "run --quiet --reload run/import_data_url_import_relative.ts",
  output: "run/import_data_url_import_relative.ts.out",
  exit_code: 1,
});

itest!(import_data_url_import_map {
    args: "run --quiet --reload --import-map import_maps/import_map.json run/import_data_url.ts",
    output: "run/import_data_url.ts.out",
  });

itest!(import_data_url_imports {
  args: "run --quiet --reload run/import_data_url_imports.ts",
  output: "run/import_data_url_imports.ts.out",
  http_server: true,
});

itest!(import_data_url_jsx {
  args: "run --quiet --reload run/import_data_url_jsx.ts",
  output: "run/import_data_url_jsx.ts.out",
});

itest!(import_data_url {
  args: "run --quiet --reload run/import_data_url.ts",
  output: "run/import_data_url.ts.out",
});

itest!(import_dynamic_data_url {
  args: "run --quiet --reload run/import_dynamic_data_url.ts",
  output: "run/import_dynamic_data_url.ts.out",
});

itest!(import_blob_url_error_stack {
  args: "run --quiet --reload run/import_blob_url_error_stack.ts",
  output: "run/import_blob_url_error_stack.ts.out",
  exit_code: 1,
});

itest!(import_blob_url_import_relative {
  args: "run --quiet --reload run/import_blob_url_import_relative.ts",
  output: "run/import_blob_url_import_relative.ts.out",
  exit_code: 1,
});

itest!(import_blob_url_imports {
  args:
    "run --quiet --reload --allow-net=localhost:4545 run/import_blob_url_imports.ts",
  output: "run/import_blob_url_imports.ts.out",
  http_server: true,
});

itest!(import_blob_url_jsx {
  args: "run --quiet --reload run/import_blob_url_jsx.ts",
  output: "run/import_blob_url_jsx.ts.out",
});

itest!(import_blob_url {
  args: "run --quiet --reload run/import_blob_url.ts",
  output: "run/import_blob_url.ts.out",
});

itest!(import_file_with_colon {
  args: "run --quiet --reload run/import_file_with_colon.ts",
  output: "run/import_file_with_colon.ts.out",
  http_server: true,
});

itest!(import_extensionless {
  args: "run --quiet --reload run/import_extensionless.ts",
  output: "run/import_extensionless.ts.out",
  http_server: true,
});

itest!(classic_workers_event_loop {
  args:
    "run --enable-testing-features-do-not-use run/classic_workers_event_loop.js",
  output: "run/classic_workers_event_loop.js.out",
});

// FIXME(bartlomieju): disabled, because this test is very flaky on CI
// itest!(local_sources_not_cached_in_memory {
//   args: "run --allow-read --allow-write run/no_mem_cache.js",
//   output: "run/no_mem_cache.js.out",
// });

// This test checks that inline source map data is used. It uses a hand crafted
// source map that maps to a file that exists, but is not loaded into the module
// graph (inline_js_source_map_2.ts) (because there are no direct dependencies).
// Source line is not remapped because no inline source contents are included in
// the sourcemap and the file is not present in the dependency graph.
itest!(inline_js_source_map_2 {
  args: "run --quiet run/inline_js_source_map_2.js",
  output: "run/inline_js_source_map_2.js.out",
  exit_code: 1,
});

// This test checks that inline source map data is used. It uses a hand crafted
// source map that maps to a file that exists, but is not loaded into the module
// graph (inline_js_source_map_2.ts) (because there are no direct dependencies).
// Source line remapped using th inline source contents that are included in the
// inline source map.
itest!(inline_js_source_map_2_with_inline_contents {
  args: "run --quiet run/inline_js_source_map_2_with_inline_contents.js",
  output: "run/inline_js_source_map_2_with_inline_contents.js.out",
  exit_code: 1,
});

// This test checks that inline source map data is used. It uses a hand crafted
// source map that maps to a file that exists, and is loaded into the module
// graph because of a direct import statement (inline_js_source_map.ts). The
// source map was generated from an earlier version of this file, where the throw
// was not commented out. The source line is remapped using source contents that
// from the module graph.
itest!(inline_js_source_map_with_contents_from_graph {
  args: "run --quiet run/inline_js_source_map_with_contents_from_graph.js",
  output: "run/inline_js_source_map_with_contents_from_graph.js.out",
  exit_code: 1,
  http_server: true,
});

// This test ensures that a descriptive error is shown when we're unable to load
// the import map. Even though this tests only the `run` subcommand, we can be sure
// that the error message is similar for other subcommands as they all use
// `program_state.maybe_import_map` to access the import map underneath.
itest!(error_import_map_unable_to_load {
  args: "run --import-map=import_maps/does_not_exist.json import_maps/test.ts",
  output: "run/error_import_map_unable_to_load.out",
  exit_code: 1,
});

// Test that setting `self` in the main thread to some other value doesn't break
// the world.
itest!(replace_self {
  args: "run run/replace_self.js",
  output: "run/replace_self.js.out",
});

itest!(worker_event_handler_test {
  args: "run --quiet --reload --allow-read run/worker_event_handler_test.js",
  output: "run/worker_event_handler_test.js.out",
});

itest!(worker_close_race {
  args: "run --quiet --reload --allow-read run/worker_close_race.js",
  output: "run/worker_close_race.js.out",
});

itest!(worker_drop_handle_race {
  args: "run --quiet --reload --allow-read run/worker_drop_handle_race.js",
  output: "run/worker_drop_handle_race.js.out",
  exit_code: 1,
});

itest!(worker_drop_handle_race_terminate {
  args: "run --unstable run/worker_drop_handle_race_terminate.js",
  output: "run/worker_drop_handle_race_terminate.js.out",
});

itest!(worker_close_nested {
  args: "run --quiet --reload --allow-read run/worker_close_nested.js",
  output: "run/worker_close_nested.js.out",
});

itest!(worker_message_before_close {
  args: "run --quiet --reload --allow-read run/worker_message_before_close.js",
  output: "run/worker_message_before_close.js.out",
});

itest!(worker_close_in_wasm_reactions {
  args:
    "run --quiet --reload --allow-read run/worker_close_in_wasm_reactions.js",
  output: "run/worker_close_in_wasm_reactions.js.out",
});

itest!(shebang_tsc {
  args: "run --quiet --check run/shebang.ts",
  output: "run/shebang.ts.out",
});

itest!(shebang_swc {
  args: "run --quiet run/shebang.ts",
  output: "run/shebang.ts.out",
});

itest!(shebang_with_json_imports_tsc {
  args: "run --quiet import_assertions/json_with_shebang.ts",
  output: "import_assertions/json_with_shebang.ts.out",
  exit_code: 1,
});

itest!(shebang_with_json_imports_swc {
  args: "run --quiet --no-check import_assertions/json_with_shebang.ts",
  output: "import_assertions/json_with_shebang.ts.out",
  exit_code: 1,
});

#[test]
fn no_validate_asm() {
  let output = util::deno_cmd()
    .current_dir(util::testdata_path())
    .arg("run")
    .arg("run/no_validate_asm.js")
    .stderr(Stdio::piped())
    .stdout(Stdio::piped())
    .spawn()
    .unwrap()
    .wait_with_output()
    .unwrap();
  assert!(output.status.success());
  assert!(output.stderr.is_empty());
  assert!(output.stdout.is_empty());
}

#[test]
fn exec_path() {
  let output = util::deno_cmd()
    .current_dir(util::testdata_path())
    .arg("run")
    .arg("--allow-read")
    .arg("run/exec_path.ts")
    .stdout(Stdio::piped())
    .spawn()
    .unwrap()
    .wait_with_output()
    .unwrap();
  assert!(output.status.success());
  let stdout_str = std::str::from_utf8(&output.stdout).unwrap().trim();
  let actual = PathRef::new(std::path::Path::new(stdout_str)).canonicalize();
  let expected = util::deno_exe_path().canonicalize();
  assert_eq!(expected, actual);
}

#[test]
fn run_from_stdin_defaults_to_ts() {
  let source_code = r#"
interface Lollipop {
  _: number;
}
console.log("executing typescript");
"#;

  let mut p = util::deno_cmd()
    .arg("run")
    .arg("--check")
    .arg("-")
    .stdin(std::process::Stdio::piped())
    .stdout(std::process::Stdio::piped())
    .spawn()
    .unwrap();
  let stdin = p.stdin.as_mut().unwrap();
  stdin.write_all(source_code.as_bytes()).unwrap();
  let result = p.wait_with_output().unwrap();
  assert!(result.status.success());
  let stdout_str = std::str::from_utf8(&result.stdout).unwrap().trim();
  assert_eq!(stdout_str, "executing typescript");
}

#[test]
fn run_from_stdin_ext() {
  let source_code = r#"
let i = 123;
i = "hello"
console.log("executing javascript");
"#;

  let mut p = util::deno_cmd()
    .arg("run")
    .args(["--ext", "js"])
    .arg("--check")
    .arg("-")
    .stdin(std::process::Stdio::piped())
    .stdout(std::process::Stdio::piped())
    .spawn()
    .unwrap();
  let stdin = p.stdin.as_mut().unwrap();
  stdin.write_all(source_code.as_bytes()).unwrap();
  let result = p.wait_with_output().unwrap();
  assert!(result.status.success());
  let stdout_str = std::str::from_utf8(&result.stdout).unwrap().trim();
  assert_eq!(stdout_str, "executing javascript");
}

#[cfg(windows)]
// Clippy suggests to remove the `NoStd` prefix from all variants. I disagree.
#[allow(clippy::enum_variant_names)]
enum WinProcConstraints {
  NoStdIn,
  NoStdOut,
  NoStdErr,
}

#[cfg(windows)]
fn run_deno_script_constrained(
  script_path: test_util::PathRef,
  constraints: WinProcConstraints,
) -> Result<(), i64> {
  let file_path = "assets/DenoWinRunner.ps1";
  let constraints = match constraints {
    WinProcConstraints::NoStdIn => "1",
    WinProcConstraints::NoStdOut => "2",
    WinProcConstraints::NoStdErr => "4",
  };
  let deno_exe_path = util::deno_exe_path().to_string();
  let deno_script_path = script_path.to_string();
  let args = vec![&deno_exe_path[..], &deno_script_path[..], constraints];
  util::run_powershell_script_file(file_path, args)
}

#[cfg(windows)]
#[test]
fn should_not_panic_on_no_stdin() {
  let output = run_deno_script_constrained(
    util::testdata_path().join("echo.ts"),
    WinProcConstraints::NoStdIn,
  );
  output.unwrap();
}

#[cfg(windows)]
#[test]
fn should_not_panic_on_no_stdout() {
  let output = run_deno_script_constrained(
    util::testdata_path().join("echo.ts"),
    WinProcConstraints::NoStdOut,
  );
  output.unwrap();
}

#[cfg(windows)]
#[test]
fn should_not_panic_on_no_stderr() {
  let output = run_deno_script_constrained(
    util::testdata_path().join("echo.ts"),
    WinProcConstraints::NoStdErr,
  );
  output.unwrap();
}

#[cfg(not(windows))]
#[test]
fn should_not_panic_on_undefined_home_environment_variable() {
  let output = util::deno_cmd()
    .current_dir(util::testdata_path())
    .arg("run")
    .arg("echo.ts")
    .env_remove("HOME")
    .spawn()
    .unwrap()
    .wait_with_output()
    .unwrap();
  assert!(output.status.success());
}

#[test]
fn should_not_panic_on_undefined_deno_dir_environment_variable() {
  let output = util::deno_cmd()
    .current_dir(util::testdata_path())
    .arg("run")
    .arg("echo.ts")
    .env_remove("DENO_DIR")
    .spawn()
    .unwrap()
    .wait_with_output()
    .unwrap();
  assert!(output.status.success());
}

#[cfg(not(windows))]
#[test]
fn should_not_panic_on_undefined_deno_dir_and_home_environment_variables() {
  let output = util::deno_cmd()
    .current_dir(util::testdata_path())
    .arg("run")
    .arg("echo.ts")
    .env_remove("DENO_DIR")
    .env_remove("HOME")
    .spawn()
    .unwrap()
    .wait_with_output()
    .unwrap();
  assert!(output.status.success());
}

#[test]
fn rust_log() {
  // Without RUST_LOG the stderr is empty.
  let output = util::deno_cmd()
    .current_dir(util::testdata_path())
    .arg("run")
    .arg("run/001_hello.js")
    .stderr(Stdio::piped())
    .spawn()
    .unwrap()
    .wait_with_output()
    .unwrap();
  assert!(output.status.success());
  assert!(output.stderr.is_empty());

  // With RUST_LOG the stderr is not empty.
  let output = util::deno_cmd()
    .current_dir(util::testdata_path())
    .arg("run")
    .arg("run/001_hello.js")
    .env("RUST_LOG", "debug")
    .stderr(Stdio::piped())
    .spawn()
    .unwrap()
    .wait_with_output()
    .unwrap();
  assert!(output.status.success());
  assert!(!output.stderr.is_empty());
}

#[test]
fn dont_cache_on_check_fail() {
  let deno_dir = util::new_deno_dir();

  let mut deno_cmd = util::deno_cmd_with_deno_dir(&deno_dir);
  let output = deno_cmd
    .current_dir(util::testdata_path())
    .arg("run")
    .arg("--check=all")
    .arg("--reload")
    .arg("run/error_003_typescript.ts")
    .stderr(Stdio::piped())
    .spawn()
    .unwrap()
    .wait_with_output()
    .unwrap();
  assert!(!output.status.success());
  assert!(!output.stderr.is_empty());

  let mut deno_cmd = util::deno_cmd_with_deno_dir(&deno_dir);
  let output = deno_cmd
    .current_dir(util::testdata_path())
    .arg("run")
    .arg("--check=all")
    .arg("run/error_003_typescript.ts")
    .stderr(Stdio::piped())
    .spawn()
    .unwrap()
    .wait_with_output()
    .unwrap();
  assert!(!output.status.success());
  assert!(!output.stderr.is_empty());
}

mod permissions {
  use test_util as util;
  use util::TestContext;

  // TODO(bartlomieju): remove --unstable once Deno.Command is stabilized
  #[test]
  fn with_allow() {
    for permission in &util::PERMISSION_VARIANTS {
      let status = util::deno_cmd()
        .current_dir(&util::testdata_path())
        .arg("run")
        .arg("--unstable")
        .arg(format!("--allow-{permission}"))
        .arg("run/permission_test.ts")
        .arg(format!("{permission}Required"))
        .spawn()
        .unwrap()
        .wait()
        .unwrap();
      assert!(status.success());
    }
  }

  // TODO(bartlomieju): remove --unstable once Deno.Command is stabilized
  #[test]
  fn without_allow() {
    for permission in &util::PERMISSION_VARIANTS {
      let (_, err) = util::run_and_collect_output(
        false,
        &format!("run --unstable run/permission_test.ts {permission}Required"),
        None,
        None,
        false,
      );
      assert!(err.contains(util::PERMISSION_DENIED_PATTERN));
    }
  }

  #[test]
  fn rw_inside_project_dir() {
    const PERMISSION_VARIANTS: [&str; 2] = ["read", "write"];
    for permission in &PERMISSION_VARIANTS {
      let status = util::deno_cmd()
        .current_dir(&util::testdata_path())
        .arg("run")
        .arg(format!(
          "--allow-{0}={1}",
          permission,
          util::testdata_path()
        ))
        .arg("run/complex_permissions_test.ts")
        .arg(permission)
        .arg("run/complex_permissions_test.ts")
        .spawn()
        .unwrap()
        .wait()
        .unwrap();
      assert!(status.success());
    }
  }

  #[test]
  fn rw_outside_test_dir() {
    const PERMISSION_VARIANTS: [&str; 2] = ["read", "write"];
    for permission in &PERMISSION_VARIANTS {
      let (_, err) = util::run_and_collect_output(
        false,
        &format!(
          "run --allow-{0}={1} run/complex_permissions_test.ts {0} {2}",
          permission,
          util::testdata_path(),
          util::root_path().join("Cargo.toml"),
        ),
        None,
        None,
        false,
      );
      assert!(err.contains(util::PERMISSION_DENIED_PATTERN));
    }
  }

  #[test]
  fn rw_inside_test_dir() {
    const PERMISSION_VARIANTS: [&str; 2] = ["read", "write"];
    for permission in &PERMISSION_VARIANTS {
      let status = util::deno_cmd()
        .current_dir(&util::testdata_path())
        .arg("run")
        .arg(format!(
          "--allow-{0}={1}",
          permission,
          util::testdata_path(),
        ))
        .arg("run/complex_permissions_test.ts")
        .arg(permission)
        .arg("run/complex_permissions_test.ts")
        .spawn()
        .unwrap()
        .wait()
        .unwrap();
      assert!(status.success());
    }
  }

  #[test]
  fn rw_outside_test_and_js_dir() {
    const PERMISSION_VARIANTS: [&str; 2] = ["read", "write"];
    let test_dir = util::testdata_path();
    let js_dir = util::root_path().join("js");
    for permission in &PERMISSION_VARIANTS {
      let (_, err) = util::run_and_collect_output(
        false,
        &format!(
          "run --allow-{0}={1},{2} run/complex_permissions_test.ts {0} {3}",
          permission,
          test_dir,
          js_dir,
          util::root_path().join("Cargo.toml"),
        ),
        None,
        None,
        false,
      );
      assert!(err.contains(util::PERMISSION_DENIED_PATTERN));
    }
  }

  #[test]
  fn rw_inside_test_and_js_dir() {
    const PERMISSION_VARIANTS: [&str; 2] = ["read", "write"];
    let test_dir = util::testdata_path();
    let js_dir = util::root_path().join("js");
    for permission in &PERMISSION_VARIANTS {
      let status = util::deno_cmd()
        .current_dir(&util::testdata_path())
        .arg("run")
        .arg(format!("--allow-{permission}={test_dir},{js_dir}"))
        .arg("run/complex_permissions_test.ts")
        .arg(permission)
        .arg("run/complex_permissions_test.ts")
        .spawn()
        .unwrap()
        .wait()
        .unwrap();
      assert!(status.success());
    }
  }

  #[test]
  fn rw_relative() {
    const PERMISSION_VARIANTS: [&str; 2] = ["read", "write"];
    for permission in &PERMISSION_VARIANTS {
      let status = util::deno_cmd()
        .current_dir(&util::testdata_path())
        .arg("run")
        .arg(format!("--allow-{permission}=."))
        .arg("run/complex_permissions_test.ts")
        .arg(permission)
        .arg("run/complex_permissions_test.ts")
        .spawn()
        .unwrap()
        .wait()
        .unwrap();
      assert!(status.success());
    }
  }

  #[test]
  fn rw_no_prefix() {
    const PERMISSION_VARIANTS: [&str; 2] = ["read", "write"];
    for permission in &PERMISSION_VARIANTS {
      let status = util::deno_cmd()
        .current_dir(&util::testdata_path())
        .arg("run")
        .arg(format!("--allow-{permission}=tls/../"))
        .arg("run/complex_permissions_test.ts")
        .arg(permission)
        .arg("run/complex_permissions_test.ts")
        .spawn()
        .unwrap()
        .wait()
        .unwrap();
      assert!(status.success());
    }
  }

  #[test]
  fn net_fetch_allow_localhost_4545() {
    let (_, err) = util::run_and_collect_output(
      true,
        "run --allow-net=localhost:4545 run/complex_permissions_test.ts netFetch http://localhost:4545/",
        None,
        None,
        true,
      );
    assert!(!err.contains(util::PERMISSION_DENIED_PATTERN));
  }

  #[test]
  fn net_fetch_allow_deno_land() {
    let (_, err) = util::run_and_collect_output(
      false,
        "run --allow-net=deno.land run/complex_permissions_test.ts netFetch http://localhost:4545/",
        None,
        None,
        true,
      );
    assert!(err.contains(util::PERMISSION_DENIED_PATTERN));
  }

  #[test]
  fn net_fetch_localhost_4545_fail() {
    let (_, err) = util::run_and_collect_output(
      false,
        "run --allow-net=localhost:4545 run/complex_permissions_test.ts netFetch http://localhost:4546/",
        None,
        None,
        true,
      );
    assert!(err.contains(util::PERMISSION_DENIED_PATTERN));
  }

  #[test]
  fn net_fetch_localhost() {
    let (_, err) = util::run_and_collect_output(
      true,
        "run --allow-net=localhost run/complex_permissions_test.ts netFetch http://localhost:4545/ http://localhost:4546/ http://localhost:4547/",
        None,
        None,
        true,
      );
    assert!(!err.contains(util::PERMISSION_DENIED_PATTERN));
  }

  #[test]
  fn net_connect_allow_localhost_ip_4555() {
    let (_, err) = util::run_and_collect_output(
      true,
        "run --allow-net=127.0.0.1:4545 run/complex_permissions_test.ts netConnect 127.0.0.1:4545",
        None,
        None,
        true,
      );
    assert!(!err.contains(util::PERMISSION_DENIED_PATTERN));
  }

  #[test]
  fn net_connect_allow_deno_land() {
    let (_, err) = util::run_and_collect_output(
      false,
        "run --allow-net=deno.land run/complex_permissions_test.ts netConnect 127.0.0.1:4546",
        None,
        None,
        true,
      );
    assert!(err.contains(util::PERMISSION_DENIED_PATTERN));
  }

  #[test]
  fn net_connect_allow_localhost_ip_4545_fail() {
    let (_, err) = util::run_and_collect_output(
      false,
        "run --allow-net=127.0.0.1:4545 run/complex_permissions_test.ts netConnect 127.0.0.1:4546",
        None,
        None,
        true,
      );
    assert!(err.contains(util::PERMISSION_DENIED_PATTERN));
  }

  #[test]
  fn net_connect_allow_localhost_ip() {
    let (_, err) = util::run_and_collect_output(
      true,
        "run --allow-net=127.0.0.1 run/complex_permissions_test.ts netConnect 127.0.0.1:4545 127.0.0.1:4546 127.0.0.1:4547",
        None,
        None,
        true,
      );
    assert!(!err.contains(util::PERMISSION_DENIED_PATTERN));
  }

  #[test]
  fn net_listen_allow_localhost_4555() {
    let (_, err) = util::run_and_collect_output(
      true,
        "run --allow-net=localhost:4558 run/complex_permissions_test.ts netListen localhost:4558",
        None,
        None,
        false,
      );
    assert!(!err.contains(util::PERMISSION_DENIED_PATTERN));
  }

  #[test]
  fn net_listen_allow_deno_land() {
    let (_, err) = util::run_and_collect_output(
      false,
        "run --allow-net=deno.land run/complex_permissions_test.ts netListen localhost:4545",
        None,
        None,
        false,
      );
    assert!(err.contains(util::PERMISSION_DENIED_PATTERN));
  }

  #[test]
  fn net_listen_allow_localhost_4555_fail() {
    let (_, err) = util::run_and_collect_output(
      false,
        "run --allow-net=localhost:4555 run/complex_permissions_test.ts netListen localhost:4556",
        None,
        None,
        false,
      );
    assert!(err.contains(util::PERMISSION_DENIED_PATTERN));
  }

  #[test]
  fn net_listen_allow_localhost() {
    // Port 4600 is chosen to not collide with those used by
    // target/debug/test_server
    let (_, err) = util::run_and_collect_output(
      true,
        "run --allow-net=localhost run/complex_permissions_test.ts netListen localhost:4600",
        None,
        None,
        false,
      );
    assert!(!err.contains(util::PERMISSION_DENIED_PATTERN));
  }

  #[test]
  fn _061_permissions_request() {
    TestContext::default()
      .new_command()
      .args_vec(["run", "--quiet", "run/061_permissions_request.ts"])
      .with_pty(|mut console| {
        console.expect(concat!(
          "┌ ⚠️  Deno requests read access to \"foo\".\r\n",
          "├ Requested by `Deno.permissions.request()` API.\r\n",
          "├ Run again with --allow-read to bypass this prompt.\r\n",
          "└ Allow? [y/n/A] (y = yes, allow; n = no, deny; A = allow all read permissions)",
        ));
        console.write_line_raw("y");
        console.expect(concat!(
          "┌ ⚠️  Deno requests read access to \"bar\".\r\n",
          "├ Requested by `Deno.permissions.request()` API.\r\n",
          "├ Run again with --allow-read to bypass this prompt.\r\n",
          "└ Allow? [y/n/A] (y = yes, allow; n = no, deny; A = allow all read permissions)",
        ));
        console.write_line_raw("n");
        console.expect("granted");
        console.expect("prompt");
        console.expect("denied");
      });
  }

  #[test]
  fn _061_permissions_request_sync() {
    TestContext::default()
      .new_command()
      .args_vec(["run", "--quiet", "run/061_permissions_request_sync.ts"])
      .with_pty(|mut console| {
        console.expect(concat!(
          "┌ ⚠️  Deno requests read access to \"foo\".\r\n",
          "├ Requested by `Deno.permissions.request()` API.\r\n",
          "├ Run again with --allow-read to bypass this prompt.\r\n",
          "└ Allow? [y/n/A] (y = yes, allow; n = no, deny; A = allow all read permissions)",
        ));
        console.write_line_raw("y");
        console.expect(concat!(
          "┌ ⚠️  Deno requests read access to \"bar\".\r\n",
          "├ Requested by `Deno.permissions.request()` API.\r\n",
          "├ Run again with --allow-read to bypass this prompt.\r\n",
          "└ Allow? [y/n/A] (y = yes, allow; n = no, deny; A = allow all read permissions)",
        ));
        console.write_line_raw("n");
        console.expect("granted");
        console.expect("prompt");
        console.expect("denied");
      });
  }

  #[test]
  fn _062_permissions_request_global() {
    TestContext::default()
      .new_command()
      .args_vec(["run", "--quiet", "run/062_permissions_request_global.ts"])
      .with_pty(|mut console| {
        console.expect(concat!(
          "┌ ⚠️  Deno requests read access.\r\n",
          "├ Requested by `Deno.permissions.request()` API.\r\n",
          "├ Run again with --allow-read to bypass this prompt.\r\n",
          "└ Allow? [y/n/A] (y = yes, allow; n = no, deny; A = allow all read permissions)",
        ));
        console.write_line_raw("y\n");
        console
          .expect("PermissionStatus { state: \"granted\", onchange: null }");
        console
          .expect("PermissionStatus { state: \"granted\", onchange: null }");
        console
          .expect("PermissionStatus { state: \"granted\", onchange: null }");
      });
  }

  #[test]
  fn _062_permissions_request_global_sync() {
    TestContext::default()
      .new_command()
      .args_vec(["run", "--quiet", "run/062_permissions_request_global_sync.ts"])
      .with_pty(|mut console| {
        console.expect(concat!(
          "┌ ⚠️  Deno requests read access.\r\n",
          "├ Requested by `Deno.permissions.request()` API.\r\n",
          "├ Run again with --allow-read to bypass this prompt.\r\n",
          "└ Allow? [y/n/A] (y = yes, allow; n = no, deny; A = allow all read permissions)",
        ));
        console.write_line_raw("y");
        console
          .expect("PermissionStatus { state: \"granted\", onchange: null }");
        console
          .expect("PermissionStatus { state: \"granted\", onchange: null }");
        console
          .expect("PermissionStatus { state: \"granted\", onchange: null }");
      });
  }

  itest!(_063_permissions_revoke {
    args: "run --allow-read=foo,bar run/063_permissions_revoke.ts",
    output: "run/063_permissions_revoke.ts.out",
  });

  itest!(_063_permissions_revoke_sync {
    args: "run --allow-read=foo,bar run/063_permissions_revoke_sync.ts",
    output: "run/063_permissions_revoke.ts.out",
  });

  itest!(_064_permissions_revoke_global {
    args: "run --allow-read=foo,bar run/064_permissions_revoke_global.ts",
    output: "run/064_permissions_revoke_global.ts.out",
  });

  itest!(_064_permissions_revoke_global_sync {
    args: "run --allow-read=foo,bar run/064_permissions_revoke_global_sync.ts",
    output: "run/064_permissions_revoke_global.ts.out",
  });

  #[test]
  fn _066_prompt() {
    TestContext::default()
      .new_command()
      .args_vec(["run", "--quiet", "--unstable", "run/066_prompt.ts"])
      .with_pty(|mut console| {
        console.expect("What is your name? [Jane Doe] ");
        console.write_line_raw("John Doe");
        console.expect("Your name is John Doe.");
        console.expect("What is your name? [Jane Doe] ");
        console.write_line_raw("");
        console.expect("Your name is Jane Doe.");
        console.expect("Prompt ");
        console.write_line_raw("foo");
        console.expect("Your input is foo.");
        console.expect("Question 0 [y/N] ");
        console.write_line_raw("Y");
        console.expect("Your answer is true");
        console.expect("Question 1 [y/N] ");
        console.write_line_raw("N");
        console.expect("Your answer is false");
        console.expect("Question 2 [y/N] ");
        console.write_line_raw("yes");
        console.expect("Your answer is false");
        console.expect("Confirm [y/N] ");
        console.write_line("");
        console.expect("Your answer is false");
        console.expect("What is Windows EOL? ");
        console.write_line("windows");
        console.expect("Your answer is \"windows\"");
        console.expect("Hi [Enter] ");
        console.write_line("");
        console.expect("Alert [Enter] ");
        console.write_line("");
        console.expect("The end of test");
        console.expect("What is EOF? ");
        console.write_line("");
        console.expect("Your answer is null");
      });
  }

  itest!(dynamic_import_static_analysis_no_permissions {
    args: "run --quiet --reload --no-prompt dynamic_import/static_analysis_no_permissions.ts",
    output: "dynamic_import/static_analysis_no_permissions.ts.out",
  });

  itest!(dynamic_import_permissions_remote_remote {
    args: "run --quiet --reload --allow-net=localhost:4545 dynamic_import/permissions_remote_remote.ts",
    output: "dynamic_import/permissions_remote_remote.ts.out",
    http_server: true,
    exit_code: 1,
  });

  itest!(dynamic_import_permissions_data_remote {
    args: "run --quiet --reload --allow-net=localhost:4545 dynamic_import/permissions_data_remote.ts",
    output: "dynamic_import/permissions_data_remote.ts.out",
    http_server: true,
    exit_code: 1,
  });

  itest!(dynamic_import_permissions_blob_remote {
    args: "run --quiet --reload --allow-net=localhost:4545 dynamic_import/permissions_blob_remote.ts",
    output: "dynamic_import/permissions_blob_remote.ts.out",
    http_server: true,
    exit_code: 1,
  });

  itest!(dynamic_import_permissions_data_local {
    args: "run --quiet --reload --allow-net=localhost:4545 dynamic_import/permissions_data_local.ts",
    output: "dynamic_import/permissions_data_local.ts.out",
    http_server: true,
    exit_code: 1,
  });

  itest!(dynamic_import_permissions_blob_local {
    args: "run --quiet --reload --allow-net=localhost:4545 dynamic_import/permissions_blob_local.ts",
    output: "dynamic_import/permissions_blob_local.ts.out",
    http_server: true,
    exit_code: 1,
  });
}

itest!(tls_starttls {
  args: "run --quiet --reload --allow-net --allow-read --unstable --cert tls/RootCA.pem run/tls_starttls.js",
  output: "run/tls.out",
});

itest!(tls_connecttls {
  args: "run --quiet --reload --allow-net --allow-read --cert tls/RootCA.pem run/tls_connecttls.js",
  output: "run/tls.out",
});

itest!(byte_order_mark {
  args: "run --no-check run/byte_order_mark.ts",
  output: "run/byte_order_mark.out",
});

#[test]
fn issue9750() {
  TestContext::default()
    .new_command()
    .args_vec(["run", "--prompt", "run/issue9750.js"])
    .with_pty(|mut console| {
      console.expect("Enter 'yy':");
      console.write_line_raw("yy");
      console.expect(concat!(
        "┌ ⚠️  Deno requests env access.\r\n",
        "├ Requested by `Deno.permissions.request()` API.\r\n",
        "├ Run again with --allow-env to bypass this prompt.\r\n",
        "└ Allow? [y/n/A] (y = yes, allow; n = no, deny; A = allow all env permissions)",
      ));
      console.write_line_raw("n");
      console.expect("Denied env access.");
      console.expect(concat!(
        "┌ ⚠️  Deno requests env access to \"SECRET\".\r\n",
        "├ Run again with --allow-env to bypass this prompt.\r\n",
        "└ Allow? [y/n/A] (y = yes, allow; n = no, deny; A = allow all env permissions)",
      ));
      console.write_line_raw("n");
      console.expect_all(&[
        "Denied env access to \"SECRET\".",
        "PermissionDenied: Requires env access to \"SECRET\", run again with the --allow-env flag",
      ]);
    });
}

// Regression test for https://github.com/denoland/deno/issues/11451.
itest!(dom_exception_formatting {
  args: "run run/dom_exception_formatting.ts",
  output: "run/dom_exception_formatting.ts.out",
  exit_code: 1,
});

itest!(long_data_url_formatting {
  args: "run run/long_data_url_formatting.ts",
  output: "run/long_data_url_formatting.ts.out",
  exit_code: 1,
});

itest!(eval_context_throw_dom_exception {
  args: "run run/eval_context_throw_dom_exception.js",
  output: "run/eval_context_throw_dom_exception.js.out",
});

#[test]
#[cfg(unix)]
fn navigator_language_unix() {
  let (res, _) = util::run_and_collect_output(
    true,
    "run navigator_language.ts",
    None,
    Some(vec![("LC_ALL".to_owned(), "pl_PL".to_owned())]),
    false,
  );
  assert_eq!(res, "pl-PL\n")
}

#[test]
fn navigator_language() {
  let (res, _) = util::run_and_collect_output(
    true,
    "run navigator_language.ts",
    None,
    None,
    false,
  );
  assert!(!res.is_empty())
}

#[test]
#[cfg(unix)]
fn navigator_languages_unix() {
  let (res, _) = util::run_and_collect_output(
    true,
    "run navigator_languages.ts",
    None,
    Some(vec![
      ("LC_ALL".to_owned(), "pl_PL".to_owned()),
      ("NO_COLOR".to_owned(), "1".to_owned()),
    ]),
    false,
  );
  assert_eq!(res, "[ \"pl-PL\" ]\n")
}

#[test]
fn navigator_languages() {
  let (res, _) = util::run_and_collect_output(
    true,
    "run navigator_languages.ts",
    None,
    None,
    false,
  );
  assert!(!res.is_empty())
}

/// Regression test for https://github.com/denoland/deno/issues/12740.
#[test]
fn issue12740() {
  let mod_dir = TempDir::new();
  let mod1_path = mod_dir.path().join("mod1.ts");
  let mod2_path = mod_dir.path().join("mod2.ts");
  let mut deno_cmd = util::deno_cmd();
  std::fs::write(&mod1_path, "").unwrap();
  let status = deno_cmd
    .current_dir(util::testdata_path())
    .arg("run")
    .arg(&mod1_path)
    .stderr(Stdio::null())
    .stdout(Stdio::null())
    .spawn()
    .unwrap()
    .wait()
    .unwrap();
  assert!(status.success());
  std::fs::write(&mod1_path, "export { foo } from \"./mod2.ts\";").unwrap();
  std::fs::write(mod2_path, "(").unwrap();
  let status = deno_cmd
    .current_dir(util::testdata_path())
    .arg("run")
    .arg(&mod1_path)
    .stderr(Stdio::null())
    .stdout(Stdio::null())
    .spawn()
    .unwrap()
    .wait()
    .unwrap();
  assert!(!status.success());
}

/// Regression test for https://github.com/denoland/deno/issues/12807.
#[test]
fn issue12807() {
  let mod_dir = TempDir::new();
  let mod1_path = mod_dir.path().join("mod1.ts");
  let mod2_path = mod_dir.path().join("mod2.ts");
  let mut deno_cmd = util::deno_cmd();
  // With a fresh `DENO_DIR`, run a module with a dependency and a type error.
  std::fs::write(&mod1_path, "import './mod2.ts'; Deno.exit('0');").unwrap();
  std::fs::write(mod2_path, "console.log('Hello, world!');").unwrap();
  let status = deno_cmd
    .current_dir(util::testdata_path())
    .arg("run")
    .arg("--check")
    .arg(&mod1_path)
    .stderr(Stdio::null())
    .stdout(Stdio::null())
    .spawn()
    .unwrap()
    .wait()
    .unwrap();
  assert!(!status.success());
  // Fix the type error and run again.
  std::fs::write(&mod1_path, "import './mod2.ts'; Deno.exit(0);").unwrap();
  let status = deno_cmd
    .current_dir(util::testdata_path())
    .arg("run")
    .arg("--check")
    .arg(&mod1_path)
    .stderr(Stdio::null())
    .stdout(Stdio::null())
    .spawn()
    .unwrap()
    .wait()
    .unwrap();
  assert!(status.success());
}

itest!(issue_13562 {
  args: "run run/issue13562.ts",
  output: "run/issue13562.ts.out",
});

itest!(import_assertions_static_import {
  args: "run --allow-read import_assertions/static_import.ts",
  output: "import_assertions/static_import.out",
});

itest!(import_assertions_static_export {
  args: "run --allow-read import_assertions/static_export.ts",
  output: "import_assertions/static_export.out",
});

itest!(import_assertions_static_error {
  args: "run --allow-read import_assertions/static_error.ts",
  output: "import_assertions/static_error.out",
  exit_code: 1,
});

itest!(import_assertions_dynamic_import {
  args: "run --allow-read import_assertions/dynamic_import.ts",
  output: "import_assertions/dynamic_import.out",
});

itest!(import_assertions_dynamic_error {
  args: "run --allow-read import_assertions/dynamic_error.ts",
  output: "import_assertions/dynamic_error.out",
  exit_code: 1,
});

itest!(import_assertions_type_check {
  args: "run --allow-read --check import_assertions/type_check.ts",
  output: "import_assertions/type_check.out",
  exit_code: 1,
});

itest!(delete_window {
  args: "run run/delete_window.js",
  output_str: Some("true\n"),
});

itest!(colors_without_global_this {
  args: "run run/colors_without_globalThis.js",
  output_str: Some("true\n"),
});

itest!(config_auto_discovered_for_local_script {
  args: "run --quiet run/with_config/frontend_work.ts",
  output_str: Some("ok\n"),
});

itest!(config_auto_discovered_for_local_script_log {
  args: "run -L debug run/with_config/frontend_work.ts",
  output: "run/with_config/auto_discovery_log.out",
});

itest!(no_config_auto_discovery_for_local_script {
  args: "run --quiet --no-config --check run/with_config/frontend_work.ts",
  output: "run/with_config/no_auto_discovery.out",
  exit_code: 1,
});

itest!(config_not_auto_discovered_for_remote_script {
  args: "run --quiet http://127.0.0.1:4545/run/with_config/server_side_work.ts",
  output_str: Some("ok\n"),
  http_server: true,
});

itest!(package_json_auto_discovered_for_local_script_arg {
  args: "run -L debug -A no_deno_json/main.ts",
  output: "run/with_package_json/no_deno_json/main.out",
  // notice this is not in no_deno_json
  cwd: Some("run/with_package_json/"),
  // prevent creating a node_modules dir in the code directory
  copy_temp_dir: Some("run/with_package_json/"),
  envs: env_vars_for_npm_tests_no_sync_download(),
  http_server: true,
});

// In this case we shouldn't discover `package.json` file, because it's in a
// directory that is above the directory containing `deno.json` file.
itest!(
  package_json_auto_discovered_for_local_script_arg_with_stop {
    args: "run -L debug with_stop/some/nested/dir/main.ts",
    output: "run/with_package_json/with_stop/main.out",
    cwd: Some("run/with_package_json/"),
    copy_temp_dir: Some("run/with_package_json/"),
    envs: env_vars_for_npm_tests_no_sync_download(),
    http_server: true,
    exit_code: 1,
  }
);

itest!(package_json_not_auto_discovered_no_config {
  args: "run -L debug -A --no-config noconfig.ts",
  output: "run/with_package_json/no_deno_json/noconfig.out",
  cwd: Some("run/with_package_json/no_deno_json/"),
});

itest!(package_json_not_auto_discovered_no_npm {
  args: "run -L debug -A --no-npm noconfig.ts",
  output: "run/with_package_json/no_deno_json/noconfig.out",
  cwd: Some("run/with_package_json/no_deno_json/"),
});

itest!(package_json_not_auto_discovered_env_var {
  args: "run -L debug -A noconfig.ts",
  output: "run/with_package_json/no_deno_json/noconfig.out",
  cwd: Some("run/with_package_json/no_deno_json/"),
  envs: vec![("DENO_NO_PACKAGE_JSON".to_string(), "1".to_string())],
});

itest!(
  package_json_auto_discovered_node_modules_relative_package_json {
    args: "run -A main.js",
    output: "run/with_package_json/no_deno_json/sub_dir/main.out",
    cwd: Some("run/with_package_json/no_deno_json/sub_dir"),
    copy_temp_dir: Some("run/with_package_json/no_deno_json/"),
    envs: env_vars_for_npm_tests_no_sync_download(),
    http_server: true,
  }
);

itest!(package_json_auto_discovered_for_npm_binary {
  args: "run -L debug -A npm:@denotest/bin/cli-esm this is a test",
  output: "run/with_package_json/npm_binary/main.out",
  cwd: Some("run/with_package_json/npm_binary/"),
  copy_temp_dir: Some("run/with_package_json/"),
  envs: env_vars_for_npm_tests_no_sync_download(),
  http_server: true,
});

itest!(package_json_auto_discovered_no_package_json_imports {
  // this should not use --quiet because we should ensure no package.json install occurs
  args: "run -A no_package_json_imports.ts",
  output: "run/with_package_json/no_deno_json/no_package_json_imports.out",
  cwd: Some("run/with_package_json/no_deno_json"),
  copy_temp_dir: Some("run/with_package_json/no_deno_json"),
});

#[test]
fn package_json_with_deno_json() {
  let context = TestContextBuilder::for_npm()
    .use_copy_temp_dir("package_json/deno_json/")
    .cwd("package_json/deno_json/")
    .build();
  let output = context.new_command().args("run --quiet -A main.ts").run();
  output.assert_matches_file("package_json/deno_json/main.out");

  assert!(context
    .temp_dir()
    .path()
    .join("package_json/deno_json/deno.lock")
    .exists());

  // run again and ensure the top level install doesn't happen twice
  let output = context
    .new_command()
    .args("run --log-level=debug -A main.ts")
    .run();
  let output = output.combined_output();
  assert_contains!(output, "Skipping top level install.");
}

#[test]
fn package_json_error_dep_value_test() {
  let context = TestContextBuilder::for_npm()
    .use_copy_temp_dir("package_json/invalid_value")
    .cwd("package_json/invalid_value")
    .build();

  // should run fine when not referencing a failing dep entry
  context
    .new_command()
    .args("run ok.ts")
    .run()
    .assert_matches_file("package_json/invalid_value/ok.ts.out");

  // should fail when referencing a failing dep entry
  context
    .new_command()
    .args("run error.ts")
    .run()
    .assert_exit_code(1)
    .assert_matches_file("package_json/invalid_value/error.ts.out");

  // should output a warning about the failing dep entry
  context
    .new_command()
    .args("task test")
    .run()
    .assert_matches_file("package_json/invalid_value/task.out");
}

#[test]
fn package_json_no_node_modules_dir_created() {
  // it should not create a node_modules directory
  let context = TestContextBuilder::new()
    .add_npm_env_vars()
    .use_temp_cwd()
    .build();
  let temp_dir = context.temp_dir();

  temp_dir.write("deno.json", "{}");
  temp_dir.write("package.json", "{}");
  temp_dir.write("main.ts", "");

  context.new_command().args("run main.ts").run();

  assert!(!temp_dir.path().join("node_modules").exists());
}

#[test]
fn node_modules_dir_no_npm_specifiers_no_dir_created() {
  // it should not create a node_modules directory
  let context = TestContextBuilder::new()
    .add_npm_env_vars()
    .use_temp_cwd()
    .build();
  let temp_dir = context.temp_dir();

  temp_dir.write("deno.json", "{}");
  temp_dir.write("main.ts", "");

  context
    .new_command()
    .args("run --node-modules-dir main.ts")
    .run();

  assert!(!temp_dir.path().join("node_modules").exists());
}

itest!(wasm_streaming_panic_test {
  args: "run run/wasm_streaming_panic_test.js",
  output: "run/wasm_streaming_panic_test.js.out",
  exit_code: 1,
});

// Regression test for https://github.com/denoland/deno/issues/13897.
itest!(fetch_async_error_stack {
  args: "run --quiet -A run/fetch_async_error_stack.ts",
  output: "run/fetch_async_error_stack.ts.out",
  exit_code: 1,
});

itest!(unstable_ffi_1 {
  args: "run run/ffi/unstable_ffi_1.js",
  output: "run/ffi/unstable_ffi_1.js.out",
  exit_code: 70,
});

itest!(unstable_ffi_2 {
  args: "run run/ffi/unstable_ffi_2.js",
  output: "run/ffi/unstable_ffi_2.js.out",
  exit_code: 70,
});

itest!(unstable_ffi_3 {
  args: "run run/ffi/unstable_ffi_3.js",
  output: "run/ffi/unstable_ffi_3.js.out",
  exit_code: 70,
});

itest!(unstable_ffi_4 {
  args: "run run/ffi/unstable_ffi_4.js",
  output: "run/ffi/unstable_ffi_4.js.out",
  exit_code: 70,
});

itest!(unstable_ffi_5 {
  args: "run run/ffi/unstable_ffi_5.js",
  output: "run/ffi/unstable_ffi_5.js.out",
  exit_code: 70,
});

itest!(unstable_ffi_6 {
  args: "run run/ffi/unstable_ffi_6.js",
  output: "run/ffi/unstable_ffi_6.js.out",
  exit_code: 70,
});

itest!(unstable_ffi_7 {
  args: "run run/ffi/unstable_ffi_7.js",
  output: "run/ffi/unstable_ffi_7.js.out",
  exit_code: 70,
});

itest!(unstable_ffi_8 {
  args: "run run/ffi/unstable_ffi_8.js",
  output: "run/ffi/unstable_ffi_8.js.out",
  exit_code: 70,
});

itest!(unstable_ffi_9 {
  args: "run run/ffi/unstable_ffi_9.js",
  output: "run/ffi/unstable_ffi_9.js.out",
  exit_code: 70,
});

itest!(unstable_ffi_10 {
  args: "run run/ffi/unstable_ffi_10.js",
  output: "run/ffi/unstable_ffi_10.js.out",
  exit_code: 70,
});

itest!(unstable_ffi_11 {
  args: "run run/ffi/unstable_ffi_11.js",
  output: "run/ffi/unstable_ffi_11.js.out",
  exit_code: 70,
});

itest!(unstable_ffi_12 {
  args: "run run/ffi/unstable_ffi_12.js",
  output: "run/ffi/unstable_ffi_12.js.out",
  exit_code: 70,
});

itest!(unstable_ffi_13 {
  args: "run run/ffi/unstable_ffi_13.js",
  output: "run/ffi/unstable_ffi_13.js.out",
  exit_code: 70,
});

itest!(unstable_ffi_14 {
  args: "run run/ffi/unstable_ffi_14.js",
  output: "run/ffi/unstable_ffi_14.js.out",
  exit_code: 70,
});

itest!(unstable_ffi_15 {
  args: "run run/ffi/unstable_ffi_15.js",
  output: "run/ffi/unstable_ffi_15.js.out",
  exit_code: 70,
});

itest!(unstable_ffi_16 {
  args: "run run/ffi/unstable_ffi_16.js",
  output: "run/ffi/unstable_ffi_16.js.out",
  exit_code: 70,
});

itest!(unstable_ffi_17 {
  args: "run run/ffi/unstable_ffi_17.js",
  output: "run/ffi/unstable_ffi_17.js.out",
  exit_code: 70,
});

itest!(unstable_ffi_18 {
  args: "run run/ffi/unstable_ffi_18.js",
  output: "run/ffi/unstable_ffi_18.js.out",
  exit_code: 70,
});

itest!(unstable_ffi_19 {
  args: "run run/ffi/unstable_ffi_19.js",
  output: "run/ffi/unstable_ffi_19.js.out",
  exit_code: 70,
});

itest!(future_check2 {
  args: "run --check run/future_check.ts",
  output: "run/future_check2.out",
});

itest!(event_listener_error {
  args: "run --quiet run/event_listener_error.ts",
  output: "run/event_listener_error.ts.out",
  exit_code: 1,
});

itest!(event_listener_error_handled {
  args: "run --quiet run/event_listener_error_handled.ts",
  output: "run/event_listener_error_handled.ts.out",
});

// https://github.com/denoland/deno/pull/14159#issuecomment-1092285446
itest!(event_listener_error_immediate_exit {
  args: "run --quiet run/event_listener_error_immediate_exit.ts",
  output: "run/event_listener_error_immediate_exit.ts.out",
  exit_code: 1,
});

// https://github.com/denoland/deno/pull/14159#issuecomment-1092285446
itest!(event_listener_error_immediate_exit_worker {
  args:
    "run --quiet --unstable -A run/event_listener_error_immediate_exit_worker.ts",
  output: "run/event_listener_error_immediate_exit_worker.ts.out",
  exit_code: 1,
});

itest!(set_timeout_error {
  args: "run --quiet run/set_timeout_error.ts",
  output: "run/set_timeout_error.ts.out",
  exit_code: 1,
});

itest!(set_timeout_error_handled {
  args: "run --quiet run/set_timeout_error_handled.ts",
  output: "run/set_timeout_error_handled.ts.out",
});

itest!(aggregate_error {
  args: "run --quiet run/aggregate_error.ts",
  output: "run/aggregate_error.out",
  exit_code: 1,
});

itest!(complex_error {
  args: "run --quiet run/complex_error.ts",
  output: "run/complex_error.ts.out",
  exit_code: 1,
});

// Regression test for https://github.com/denoland/deno/issues/16340.
itest!(error_with_errors_prop {
  args: "run --quiet run/error_with_errors_prop.js",
  output: "run/error_with_errors_prop.js.out",
  exit_code: 1,
});

// Regression test for https://github.com/denoland/deno/issues/12143.
itest!(js_root_with_ts_check {
  args: "run --quiet --check run/js_root_with_ts_check.js",
  output: "run/js_root_with_ts_check.js.out",
  exit_code: 1,
});

#[test]
fn check_local_then_remote() {
  let _http_guard = util::http_server();
  let deno_dir = util::new_deno_dir();
  let output = util::deno_cmd_with_deno_dir(&deno_dir)
    .current_dir(util::testdata_path())
    .arg("run")
    .arg("--check")
    .arg("run/remote_type_error/main.ts")
    .spawn()
    .unwrap()
    .wait_with_output()
    .unwrap();
  assert!(output.status.success());
  let output = util::deno_cmd_with_deno_dir(&deno_dir)
    .current_dir(util::testdata_path())
    .arg("run")
    .arg("--check=all")
    .arg("run/remote_type_error/main.ts")
    .env("NO_COLOR", "1")
    .stderr(Stdio::piped())
    .spawn()
    .unwrap()
    .wait_with_output()
    .unwrap();
  assert!(!output.status.success());
  let stderr = std::str::from_utf8(&output.stderr).unwrap();
  assert_contains!(stderr, "Type 'string' is not assignable to type 'number'.");
}

// Regression test for https://github.com/denoland/deno/issues/15163
itest!(check_js_points_to_ts {
  args: "run --quiet --check --config run/checkjs.tsconfig.json run/check_js_points_to_ts/test.js",
  output: "run/check_js_points_to_ts/test.js.out",
  exit_code: 1,
});

itest!(no_prompt_flag {
  args: "run --quiet --unstable --no-prompt run/no_prompt.ts",
  output_str: Some(""),
});

#[test]
fn deno_no_prompt_environment_variable() {
  let output = util::deno_cmd()
    .current_dir(util::testdata_path())
    .arg("run")
    .arg("--unstable")
    .arg("run/no_prompt.ts")
    .env("DENO_NO_PROMPT", "1")
    .spawn()
    .unwrap()
    .wait_with_output()
    .unwrap();
  assert!(output.status.success());
}

itest!(report_error {
  args: "run --quiet run/report_error.ts",
  output: "run/report_error.ts.out",
  exit_code: 1,
});

itest!(report_error_handled {
  args: "run --quiet run/report_error_handled.ts",
  output: "run/report_error_handled.ts.out",
});

// Regression test for https://github.com/denoland/deno/issues/15513.
itest!(report_error_end_of_program {
  args: "run --quiet run/report_error_end_of_program.ts",
  output: "run/report_error_end_of_program.ts.out",
  exit_code: 1,
});

itest!(queue_microtask_error {
  args: "run --quiet run/queue_microtask_error.ts",
  output: "run/queue_microtask_error.ts.out",
  exit_code: 1,
});

itest!(queue_microtask_error_handled {
  args: "run --quiet run/queue_microtask_error_handled.ts",
  output: "run/queue_microtask_error_handled.ts.out",
});

itest!(spawn_stdout_inherit {
  args: "run --quiet --unstable -A run/spawn_stdout_inherit.ts",
  output: "run/spawn_stdout_inherit.ts.out",
});

itest!(error_name_non_string {
  args: "run --quiet run/error_name_non_string.js",
  output: "run/error_name_non_string.js.out",
  exit_code: 1,
});

itest!(custom_inspect_url {
  args: "run run/custom_inspect_url.js",
  output: "run/custom_inspect_url.js.out",
});

itest!(config_json_import {
  args: "run --quiet -c jsx/deno-jsx.json run/config_json_import.ts",
  output: "run/config_json_import.ts.out",
  http_server: true,
});

#[test]
fn running_declaration_files() {
  let temp_dir = TempDir::new();
  let files = vec!["file.d.ts", "file.d.cts", "file.d.mts"];

  for file in files {
    temp_dir.write(file, "");
    let mut deno_cmd = util::deno_cmd_with_deno_dir(&temp_dir);
    let output = deno_cmd
      .current_dir(temp_dir.path())
      .args(["run", file])
      .spawn()
      .unwrap()
      .wait_with_output()
      .unwrap();
    assert!(output.status.success());
  }
}

itest!(test_and_bench_are_noops_in_run {
  args: "run run/test_and_bench_in_run.js",
  output_str: Some(""),
});

#[cfg(not(target_os = "windows"))]
itest!(spawn_kill_permissions {
  args: "run --quiet --unstable --allow-run=cat spawn_kill_permissions.ts",
  output_str: Some(""),
});

itest!(followup_dyn_import_resolved {
  args: "run --unstable --allow-read run/followup_dyn_import_resolves/main.ts",
  output: "run/followup_dyn_import_resolves/main.ts.out",
});

itest!(unhandled_rejection {
  args: "run --check run/unhandled_rejection.ts",
  output: "run/unhandled_rejection.ts.out",
});

itest!(unhandled_rejection_sync_error {
  args: "run --check run/unhandled_rejection_sync_error.ts",
  output: "run/unhandled_rejection_sync_error.ts.out",
});

// Regression test for https://github.com/denoland/deno/issues/15661
itest!(unhandled_rejection_dynamic_import {
  args: "run --allow-read run/unhandled_rejection_dynamic_import/main.ts",
  output: "run/unhandled_rejection_dynamic_import/main.ts.out",
  exit_code: 1,
});

// Regression test for https://github.com/denoland/deno/issues/16909
itest!(unhandled_rejection_dynamic_import2 {
  args: "run --allow-read run/unhandled_rejection_dynamic_import2/main.ts",
  output: "run/unhandled_rejection_dynamic_import2/main.ts.out",
});

itest!(nested_error {
  args: "run run/nested_error/main.ts",
  output: "run/nested_error/main.ts.out",
  exit_code: 1,
});

itest!(node_env_var_allowlist {
  args: "run --unstable --no-prompt run/node_env_var_allowlist.ts",
  output: "run/node_env_var_allowlist.ts.out",
  exit_code: 1,
});

#[test]
fn cache_test() {
  let _g = util::http_server();
  let deno_dir = TempDir::new();
  let module_url =
    url::Url::parse("http://localhost:4545/run/006_url_imports.ts").unwrap();
  let output = Command::new(util::deno_exe_path())
    .env("DENO_DIR", deno_dir.path())
    .current_dir(util::testdata_path())
    .arg("cache")
    .arg("--check=all")
    .arg("-L")
    .arg("debug")
    .arg(module_url.to_string())
    .output()
    .expect("Failed to spawn script");
  assert!(output.status.success());

  let prg = util::deno_exe_path();
  let output = Command::new(prg)
    .env("DENO_DIR", deno_dir.path())
    .env("HTTP_PROXY", "http://nil")
    .env("NO_COLOR", "1")
    .current_dir(util::testdata_path())
    .arg("run")
    .arg(module_url.to_string())
    .output()
    .expect("Failed to spawn script");

  let str_output = std::str::from_utf8(&output.stdout).unwrap();

  let module_output_path =
    util::testdata_path().join("run/006_url_imports.ts.out");
  let mut module_output = String::new();
  let mut module_output_file = std::fs::File::open(module_output_path).unwrap();
  module_output_file
    .read_to_string(&mut module_output)
    .unwrap();

  assert_eq!(module_output, str_output);
}

#[test]
fn cache_invalidation_test() {
  let deno_dir = TempDir::new();
  let fixture_path = deno_dir.path().join("fixture.ts");
  fixture_path.write("console.log(\"42\");");
  let output = Command::new(util::deno_exe_path())
    .env("DENO_DIR", deno_dir.path())
    .current_dir(util::testdata_path())
    .arg("run")
    .arg(&fixture_path)
    .output()
    .expect("Failed to spawn script");
  assert!(output.status.success());
  let actual = std::str::from_utf8(&output.stdout).unwrap();
  assert_eq!(actual, "42\n");
  fixture_path.write("console.log(\"43\");");
  let output = Command::new(util::deno_exe_path())
    .env("DENO_DIR", deno_dir.path())
    .current_dir(util::testdata_path())
    .arg("run")
    .arg(fixture_path)
    .output()
    .expect("Failed to spawn script");
  assert!(output.status.success());
  let actual = std::str::from_utf8(&output.stdout).unwrap();
  assert_eq!(actual, "43\n");
}

#[test]
fn cache_invalidation_test_no_check() {
  let deno_dir = TempDir::new();
  let fixture_path = deno_dir.path().join("fixture.ts");
  fixture_path.write("console.log(\"42\");");
  let output = Command::new(util::deno_exe_path())
    .env("DENO_DIR", deno_dir.path())
    .current_dir(util::testdata_path())
    .arg("run")
    .arg("--no-check")
    .arg(&fixture_path)
    .output()
    .expect("Failed to spawn script");
  assert!(output.status.success());
  let actual = std::str::from_utf8(&output.stdout).unwrap();
  assert_eq!(actual, "42\n");
  fixture_path.write("console.log(\"43\");");
  let output = Command::new(util::deno_exe_path())
    .env("DENO_DIR", deno_dir.path())
    .current_dir(util::testdata_path())
    .arg("run")
    .arg("--no-check")
    .arg(fixture_path)
    .output()
    .expect("Failed to spawn script");
  assert!(output.status.success());
  let actual = std::str::from_utf8(&output.stdout).unwrap();
  assert_eq!(actual, "43\n");
}

#[test]
fn ts_dependency_recompilation() {
  let t = TempDir::new();
  let ats = t.path().join("a.ts");

  std::fs::write(
    &ats,
    "
    import { foo } from \"./b.ts\";

    function print(str: string): void {
        console.log(str);
    }

    print(foo);",
  )
  .unwrap();

  let bts = t.path().join("b.ts");
  std::fs::write(
    &bts,
    "
    export const foo = \"foo\";",
  )
  .unwrap();

  let output = util::deno_cmd()
    .current_dir(util::testdata_path())
    .env("NO_COLOR", "1")
    .arg("run")
    .arg("--check")
    .arg(&ats)
    .output()
    .expect("failed to spawn script");

  let stdout_output = std::str::from_utf8(&output.stdout).unwrap().trim();
  let stderr_output = std::str::from_utf8(&output.stderr).unwrap().trim();

  assert!(stdout_output.ends_with("foo"));
  assert!(stderr_output.starts_with("Check"));

  // Overwrite contents of b.ts and run again
  std::fs::write(
    &bts,
    "
    export const foo = 5;",
  )
  .expect("error writing file");

  let output = util::deno_cmd()
    .current_dir(util::testdata_path())
    .env("NO_COLOR", "1")
    .arg("run")
    .arg("--check")
    .arg(&ats)
    .output()
    .expect("failed to spawn script");

  let stdout_output = std::str::from_utf8(&output.stdout).unwrap().trim();
  let stderr_output = std::str::from_utf8(&output.stderr).unwrap().trim();

  // error: TS2345 [ERROR]: Argument of type '5' is not assignable to parameter of type 'string'.
  assert!(stderr_output.contains("TS2345"));
  assert!(!output.status.success());
  assert!(stdout_output.is_empty());
}

#[test]
fn basic_auth_tokens() {
  let _g = util::http_server();

  let output = util::deno_cmd()
    .current_dir(util::root_path())
    .arg("run")
    .arg("http://127.0.0.1:4554/run/001_hello.js")
    .stdout(std::process::Stdio::piped())
    .stderr(std::process::Stdio::piped())
    .spawn()
    .unwrap()
    .wait_with_output()
    .unwrap();

  assert!(!output.status.success());

  let stdout_str = std::str::from_utf8(&output.stdout).unwrap().trim();
  assert!(stdout_str.is_empty());

  let stderr_str = std::str::from_utf8(&output.stderr).unwrap().trim();
  eprintln!("{stderr_str}");

  assert!(stderr_str
    .contains("Module not found \"http://127.0.0.1:4554/run/001_hello.js\"."));

  let output = util::deno_cmd()
    .current_dir(util::root_path())
    .arg("run")
    .arg("http://127.0.0.1:4554/run/001_hello.js")
    .env("DENO_AUTH_TOKENS", "testuser123:testpassabc@127.0.0.1:4554")
    .stdout(std::process::Stdio::piped())
    .stderr(std::process::Stdio::piped())
    .spawn()
    .unwrap()
    .wait_with_output()
    .unwrap();

  let stderr_str = std::str::from_utf8(&output.stderr).unwrap().trim();
  eprintln!("{stderr_str}");

  assert!(output.status.success());

  let stdout_str = std::str::from_utf8(&output.stdout).unwrap().trim();
  assert_eq!(util::strip_ansi_codes(stdout_str), "Hello World");
}

#[tokio::test(flavor = "multi_thread", worker_threads = 2)]
async fn test_resolve_dns() {
  use std::net::SocketAddr;
  use std::str::FromStr;
  use std::sync::Arc;
  use std::time::Duration;
  use tokio::net::TcpListener;
  use tokio::net::UdpSocket;
  use tokio::sync::oneshot;
  use trust_dns_server::authority::Catalog;
  use trust_dns_server::authority::ZoneType;
  use trust_dns_server::proto::rr::Name;
  use trust_dns_server::store::in_memory::InMemoryAuthority;
  use trust_dns_server::ServerFuture;

  const DNS_PORT: u16 = 4553;

  // Setup DNS server for testing
  async fn run_dns_server(tx: oneshot::Sender<()>) {
    let zone_file = std::fs::read_to_string(
      util::testdata_path().join("run/resolve_dns.zone.in"),
    )
    .unwrap();
    let lexer = Lexer::new(&zone_file);
    let records = Parser::new().parse(
      lexer,
      Some(Name::from_str("example.com").unwrap()),
      None,
    );
    if records.is_err() {
      panic!("failed to parse: {:?}", records.err())
    }
    let (origin, records) = records.unwrap();
    let authority = Box::new(Arc::new(
      InMemoryAuthority::new(origin, records, ZoneType::Primary, false)
        .unwrap(),
    ));
    let mut catalog: Catalog = Catalog::new();
    catalog.upsert(Name::root().into(), authority);

    let mut server_fut = ServerFuture::new(catalog);
    let socket_addr = SocketAddr::from(([127, 0, 0, 1], DNS_PORT));
    let tcp_listener = TcpListener::bind(socket_addr).await.unwrap();
    let udp_socket = UdpSocket::bind(socket_addr).await.unwrap();
    server_fut.register_socket(udp_socket);
    server_fut.register_listener(tcp_listener, Duration::from_secs(2));

    // Notifies that the DNS server is ready
    tx.send(()).unwrap();

    server_fut.block_until_done().await.unwrap();
  }

  let (ready_tx, ready_rx) = oneshot::channel();
  let dns_server_fut = run_dns_server(ready_tx);
  let handle = tokio::spawn(dns_server_fut);

  // Waits for the DNS server to be ready
  ready_rx.await.unwrap();

  // Pass: `--allow-net`
  {
    let output = util::deno_cmd()
      .current_dir(util::testdata_path())
      .env("NO_COLOR", "1")
      .arg("run")
      .arg("--check")
      .arg("--allow-net")
      .arg("run/resolve_dns.ts")
      .stdout(std::process::Stdio::piped())
      .stderr(std::process::Stdio::piped())
      .spawn()
      .unwrap()
      .wait_with_output()
      .unwrap();
    let err = String::from_utf8_lossy(&output.stderr);
    let out = String::from_utf8_lossy(&output.stdout);
    println!("{err}");
    assert!(output.status.success());
    assert!(err.starts_with("Check file"));

    let expected = std::fs::read_to_string(
      util::testdata_path().join("run/resolve_dns.ts.out"),
    )
    .unwrap();
    assert_eq!(expected, out);
  }

  // Pass: `--allow-net=127.0.0.1:4553`
  {
    let output = util::deno_cmd()
      .current_dir(util::testdata_path())
      .env("NO_COLOR", "1")
      .arg("run")
      .arg("--check")
      .arg("--allow-net=127.0.0.1:4553")
      .arg("run/resolve_dns.ts")
      .stdout(std::process::Stdio::piped())
      .stderr(std::process::Stdio::piped())
      .spawn()
      .unwrap()
      .wait_with_output()
      .unwrap();
    let err = String::from_utf8_lossy(&output.stderr);
    let out = String::from_utf8_lossy(&output.stdout);
    if !output.status.success() {
      eprintln!("stderr: {err}");
    }
    assert!(output.status.success());
    assert!(err.starts_with("Check file"));

    let expected = std::fs::read_to_string(
      util::testdata_path().join("run/resolve_dns.ts.out"),
    )
    .unwrap();
    assert_eq!(expected, out);
  }

  // Permission error: `--allow-net=deno.land`
  {
    let output = util::deno_cmd()
      .current_dir(util::testdata_path())
      .env("NO_COLOR", "1")
      .arg("run")
      .arg("--check")
      .arg("--allow-net=deno.land")
      .arg("run/resolve_dns.ts")
      .stdout(std::process::Stdio::piped())
      .stderr(std::process::Stdio::piped())
      .spawn()
      .unwrap()
      .wait_with_output()
      .unwrap();
    let err = String::from_utf8_lossy(&output.stderr);
    let out = String::from_utf8_lossy(&output.stdout);
    assert!(!output.status.success());
    assert!(err.starts_with("Check file"));
    assert!(err.contains(r#"error: Uncaught PermissionDenied: Requires net access to "127.0.0.1:4553""#));
    assert!(out.is_empty());
  }

  // Permission error: no permission specified
  {
    let output = util::deno_cmd()
      .current_dir(util::testdata_path())
      .env("NO_COLOR", "1")
      .arg("run")
      .arg("--check")
      .arg("run/resolve_dns.ts")
      .stdout(std::process::Stdio::piped())
      .stderr(std::process::Stdio::piped())
      .spawn()
      .unwrap()
      .wait_with_output()
      .unwrap();
    let err = String::from_utf8_lossy(&output.stderr);
    let out = String::from_utf8_lossy(&output.stdout);
    assert!(!output.status.success());
    assert!(err.starts_with("Check file"));
    assert!(err.contains(r#"error: Uncaught PermissionDenied: Requires net access to "127.0.0.1:4553""#));
    assert!(out.is_empty());
  }

  handle.abort();
}

#[tokio::test]
async fn http2_request_url() {
  let mut child = util::deno_cmd()
    .current_dir(util::testdata_path())
    .arg("run")
    .arg("--unstable")
    .arg("--quiet")
    .arg("--allow-net")
    .arg("--allow-read")
    .arg("./run/http2_request_url.ts")
    .arg("4506")
    .stdout(std::process::Stdio::piped())
    .spawn()
    .unwrap();
  let stdout = child.stdout.as_mut().unwrap();
  let mut buffer = [0; 5];
  let read = stdout.read(&mut buffer).unwrap();
  assert_eq!(read, 5);
  let msg = std::str::from_utf8(&buffer).unwrap();
  assert_eq!(msg, "READY");

  let cert = reqwest::Certificate::from_pem(include_bytes!(
    "../testdata/tls/RootCA.crt"
  ))
  .unwrap();

  let client = reqwest::Client::builder()
    .add_root_certificate(cert)
    .http2_prior_knowledge()
    .build()
    .unwrap();

  let res = client.get("http://127.0.0.1:4506").send().await.unwrap();
  assert_eq!(200, res.status());

  let body = res.text().await.unwrap();
  assert_eq!(body, "http://127.0.0.1:4506/");

  child.kill().unwrap();
  child.wait().unwrap();
}

#[cfg(not(windows))]
#[test]
fn set_raw_should_not_panic_on_no_tty() {
  let output = util::deno_cmd()
    .arg("eval")
    .arg("Deno.stdin.setRaw(true)")
    // stdin set to piped so it certainly does not refer to TTY
    .stdin(std::process::Stdio::piped())
    // stderr is piped so we can capture output.
    .stderr(std::process::Stdio::piped())
    .spawn()
    .unwrap()
    .wait_with_output()
    .unwrap();
  assert!(!output.status.success());
  let stderr = std::str::from_utf8(&output.stderr).unwrap().trim();
  assert!(stderr.contains("BadResource"));
}

#[test]
fn timeout_clear() {
  // https://github.com/denoland/deno/issues/7599

  use std::time::Duration;
  use std::time::Instant;

  let source_code = r#"
const handle = setTimeout(() => {
  console.log("timeout finish");
}, 10000);
clearTimeout(handle);
console.log("finish");
"#;

  let mut p = util::deno_cmd()
    .current_dir(util::testdata_path())
    .arg("run")
    .arg("-")
    .stdin(std::process::Stdio::piped())
    .spawn()
    .unwrap();
  let stdin = p.stdin.as_mut().unwrap();
  stdin.write_all(source_code.as_bytes()).unwrap();
  let start = Instant::now();
  let status = p.wait().unwrap();
  let end = Instant::now();
  assert!(status.success());
  // check that program did not run for 10 seconds
  // for timeout to clear
  assert!(end - start < Duration::new(10, 0));
}

#[test]
fn broken_stdout() {
  let (reader, writer) = os_pipe::pipe().unwrap();
  // drop the reader to create a broken pipe
  drop(reader);

  let output = util::deno_cmd()
    .current_dir(util::testdata_path())
    .arg("eval")
    .arg("console.log(3.14)")
    .stdout(writer)
    .stderr(std::process::Stdio::piped())
    .spawn()
    .unwrap()
    .wait_with_output()
    .unwrap();

  assert!(!output.status.success());
  let stderr = std::str::from_utf8(output.stderr.as_ref()).unwrap().trim();
  assert!(stderr.contains("Uncaught BrokenPipe"));
  assert!(!stderr.contains("panic"));
}

itest!(error_cause {
  args: "run run/error_cause.ts",
  output: "run/error_cause.ts.out",
  exit_code: 1,
});

itest!(error_cause_recursive_aggregate {
  args: "run error_cause_recursive_aggregate.ts",
  output: "error_cause_recursive_aggregate.ts.out",
  exit_code: 1,
});

itest!(error_cause_recursive_tail {
  args: "run error_cause_recursive_tail.ts",
  output: "error_cause_recursive_tail.ts.out",
  exit_code: 1,
});

itest!(error_cause_recursive {
  args: "run run/error_cause_recursive.ts",
  output: "run/error_cause_recursive.ts.out",
  exit_code: 1,
});

itest!(default_file_extension_is_js {
  args: "run --check file_extensions/js_without_extension",
  output: "file_extensions/js_without_extension.out",
  exit_code: 0,
});

itest!(js_without_extension {
  args: "run --ext js --check file_extensions/js_without_extension",
  output: "file_extensions/js_without_extension.out",
  exit_code: 0,
});

itest!(ts_without_extension {
  args: "run --ext ts --check file_extensions/ts_without_extension",
  output: "file_extensions/ts_without_extension.out",
  exit_code: 0,
});

itest!(ext_flag_takes_precedence_over_extension {
  args: "run --ext ts --check file_extensions/ts_with_js_extension.js",
  output: "file_extensions/ts_with_js_extension.out",
  exit_code: 0,
});

#[test]
fn websocket() {
  let _g = util::http_server();

  let script = util::testdata_path().join("run/websocket_test.ts");
  let root_ca = util::testdata_path().join("tls/RootCA.pem");
  let status = util::deno_cmd()
    .arg("test")
    .arg("--unstable")
    .arg("--allow-net")
    .arg("--cert")
    .arg(root_ca)
    .arg(script)
    .spawn()
    .unwrap()
    .wait()
    .unwrap();

  assert!(status.success());
}

#[ignore]
#[test]
fn websocketstream() {
  let _g = util::http_server();

  let script = util::testdata_path().join("run/websocketstream_test.ts");
  let root_ca = util::testdata_path().join("tls/RootCA.pem");
  let status = util::deno_cmd()
    .arg("test")
    .arg("--unstable")
    .arg("--allow-net")
    .arg("--cert")
    .arg(root_ca)
    .arg(script)
    .spawn()
    .unwrap()
    .wait()
    .unwrap();

  assert!(status.success());
}

#[tokio::test(flavor = "multi_thread")]
async fn websocketstream_ping() {
  let _g = util::http_server();

  let script = util::testdata_path().join("run/websocketstream_ping_test.ts");
  let root_ca = util::testdata_path().join("tls/RootCA.pem");

  let srv_fn = hyper::service::service_fn(|mut req| async move {
    let (response, upgrade_fut) =
      fastwebsockets::upgrade::upgrade(&mut req).unwrap();
    tokio::spawn(async move {
      let mut ws = upgrade_fut.await.unwrap();

      ws.write_frame(fastwebsockets::Frame::text("A".as_bytes().to_vec()))
        .await
        .unwrap();
      ws.write_frame(fastwebsockets::Frame::new(
        true,
        fastwebsockets::OpCode::Ping,
        None,
        vec![],
      ))
      .await
      .unwrap();
      ws.write_frame(fastwebsockets::Frame::text("B".as_bytes().to_vec()))
        .await
        .unwrap();
      let message = ws.read_frame().await.unwrap();
      assert_eq!(message.opcode, fastwebsockets::OpCode::Pong);
      ws.write_frame(fastwebsockets::Frame::text("C".as_bytes().to_vec()))
        .await
        .unwrap();
      ws.write_frame(fastwebsockets::Frame::close_raw(vec![]))
        .await
        .unwrap();
    });
    Ok::<_, std::convert::Infallible>(response)
  });

  let child = util::deno_cmd()
    .arg("test")
    .arg("--unstable")
    .arg("--allow-net")
    .arg("--cert")
    .arg(root_ca)
    .arg(script)
    .stdout(std::process::Stdio::piped())
    .spawn()
    .unwrap();
  let server = tokio::net::TcpListener::bind("127.0.0.1:4513")
    .await
    .unwrap();
  tokio::spawn(async move {
    let (stream, _) = server.accept().await.unwrap();
    let conn_fut = hyper::server::conn::Http::new()
      .serve_connection(stream, srv_fn)
      .with_upgrades();

    if let Err(e) = conn_fut.await {
      eprintln!("websocket server error: {e:?}");
    }
  });

  let r = child.wait_with_output().unwrap();
  assert!(r.status.success());
}

struct SpawnExecutor;

impl<Fut> hyper::rt::Executor<Fut> for SpawnExecutor
where
  Fut: std::future::Future + Send + 'static,
  Fut::Output: Send + 'static,
{
  fn execute(&self, fut: Fut) {
    deno_core::task::spawn(fut);
  }
}

#[tokio::test]
async fn websocket_server_multi_field_connection_header() {
  let script = util::testdata_path()
    .join("run/websocket_server_multi_field_connection_header_test.ts");
  let root_ca = util::testdata_path().join("tls/RootCA.pem");
  let mut child = util::deno_cmd()
    .arg("run")
    .arg("--unstable")
    .arg("--allow-net")
    .arg("--cert")
    .arg(root_ca)
    .arg(script)
    .stdout(std::process::Stdio::piped())
    .spawn()
    .unwrap();

  let stdout = child.stdout.as_mut().unwrap();
  let mut buffer = [0; 5];
  let read = stdout.read(&mut buffer).unwrap();
  assert_eq!(read, 5);
  let msg = std::str::from_utf8(&buffer).unwrap();
  assert_eq!(msg, "READY");

  let stream = tokio::net::TcpStream::connect("localhost:4319")
    .await
    .unwrap();
  let req = hyper::Request::builder()
    .header(hyper::header::UPGRADE, "websocket")
    .header(http::header::CONNECTION, "keep-alive, Upgrade")
    .header(
      "Sec-WebSocket-Key",
      fastwebsockets::handshake::generate_key(),
    )
    .header("Sec-WebSocket-Version", "13")
    .uri("ws://localhost:4319")
    .body(hyper::Body::empty())
    .unwrap();

  let (mut socket, _) =
    fastwebsockets::handshake::client(&SpawnExecutor, req, stream)
      .await
      .unwrap();

  let message = socket.read_frame().await.unwrap();
  assert_eq!(message.opcode, fastwebsockets::OpCode::Close);
  assert!(message.payload.is_empty());
  socket
    .write_frame(fastwebsockets::Frame::close_raw(vec![]))
    .await
    .unwrap();
  assert!(child.wait().unwrap().success());
}

// TODO(bartlomieju): this should use `deno run`, not `deno test`; but the
// test hangs then. https://github.com/denoland/deno/issues/14283
#[tokio::test]
async fn websocket_server_idletimeout() {
  let script =
    util::testdata_path().join("run/websocket_server_idletimeout.ts");
  let root_ca = util::testdata_path().join("tls/RootCA.pem");
  let mut child = util::deno_cmd()
    .arg("test")
    .arg("--unstable")
    .arg("--allow-net")
    .arg("--cert")
    .arg(root_ca)
    .arg(script)
    .stdout(std::process::Stdio::piped())
    .spawn()
    .unwrap();

  let stdout = child.stdout.as_mut().unwrap();
  let mut buffer = [0; 5];
  let read = stdout.read(&mut buffer).unwrap();
  assert_eq!(read, 5);
  let msg = std::str::from_utf8(&buffer).unwrap();
  assert_eq!(msg, "READY");

  let stream = tokio::net::TcpStream::connect("localhost:4509")
    .await
    .unwrap();
  let req = hyper::Request::builder()
    .header(hyper::header::UPGRADE, "websocket")
    .header(http::header::CONNECTION, "keep-alive, Upgrade")
    .header(
      "Sec-WebSocket-Key",
      fastwebsockets::handshake::generate_key(),
    )
    .header("Sec-WebSocket-Version", "13")
    .uri("ws://localhost:4509")
    .body(hyper::Body::empty())
    .unwrap();

  let (_socket, _) =
    fastwebsockets::handshake::client(&SpawnExecutor, req, stream)
      .await
      .unwrap();

  assert!(child.wait().unwrap().success());
}

itest!(auto_discover_lockfile {
  args: "run run/auto_discover_lockfile/main.ts",
  output: "run/auto_discover_lockfile/main.out",
  http_server: true,
  exit_code: 10,
});

itest!(no_lock_flag {
  args: "run --no-lock run/no_lock_flag/main.ts",
  output: "run/no_lock_flag/main.out",
  http_server: true,
  exit_code: 0,
});

itest!(config_file_lock_false {
  args: "run --config=run/config_file_lock_boolean/false.json run/config_file_lock_boolean/main.ts",
  output: "run/config_file_lock_boolean/false.main.out",
  http_server: true,
  exit_code: 0,
});

itest!(config_file_lock_true {
  args: "run --config=run/config_file_lock_boolean/true.json run/config_file_lock_boolean/main.ts",
  output: "run/config_file_lock_boolean/true.main.out",
  http_server: true,
  exit_code: 10,
});

itest!(permission_args {
  args: "run run/001_hello.js --allow-net",
  output: "run/permission_args.out",
  envs: vec![("NO_COLOR".to_string(), "1".to_string())],
});

itest!(permission_args_quiet {
  args: "run --quiet run/001_hello.js --allow-net",
  output: "run/001_hello.js.out",
});

// Regression test for https://github.com/denoland/deno/issues/16772
#[test]
fn file_fetcher_preserves_permissions() {
  let _guard = util::http_server();
  util::with_pty(&["repl", "--quiet"], |mut console| {
    console.write_line(
      "const a = await import('http://localhost:4545/run/019_media_types.ts');",
    );
    console.expect("Allow?");
    console.write_line_raw("y");
    console.expect_all(&["success", "true"]);
  });
}

#[test]
fn stdio_streams_are_locked_in_permission_prompt() {
  let context = TestContextBuilder::new()
    .use_http_server()
    .use_copy_temp_dir("run/stdio_streams_are_locked_in_permission_prompt")
    .build();
  context
    .new_command()
    .args("repl --allow-read")
    .with_pty(|mut console| {
      console.write_line(r#"const url = "file://" + Deno.cwd().replace("\\", "/") + "/run/stdio_streams_are_locked_in_permission_prompt/worker.js";"#);
      console.expect("undefined");
      // ensure this file exists
      console.write_line(r#"const _file = Deno.readTextFileSync("./run/stdio_streams_are_locked_in_permission_prompt/worker.js");"#);
      console.expect("undefined");
      console.write_line(r#"new Worker(url, { type: "module" }); await Deno.writeTextFile("./text.txt", "some code");"#);
      console.expect("Allow? [y/n/A] (y = yes, allow; n = no, deny; A = allow all write permissions)");
      std::thread::sleep(Duration::from_millis(50)); // give the other thread some time to output
      console.write_line_raw("invalid");
      console.expect("Unrecognized option.");
      console.expect("Allow? [y/n/A] (y = yes, allow; n = no, deny; A = allow all write permissions)");
      console.write_line_raw("y");
      console.expect("Granted write access to");

      // this output should now be shown below and not above
      let expected_output = r#"Are you sure you want to continue?"#;
      console.expect(expected_output);
    });
}

#[test]
fn permission_prompt_strips_ansi_codes_and_control_chars() {
  let _guard = util::http_server();
  util::with_pty(&["repl"], |mut console| {
    console.write_line(
      r#"Deno.permissions.request({ name: "env", variable: "\rDo you like ice cream? y/n" });"#
    );
    console.expect(
      "┌ ⚠️  Deno requests env access to \"Do you like ice cream? y/n\".",
    )
  });

  util::with_pty(&["repl"], |mut console| {
    console.write_line_raw(r#"const boldANSI = "\u001b[1m";"#);
    console.expect("undefined");
    console.write_line_raw(r#"const unboldANSI = "\u001b[22m";"#);
    console.expect("undefined");
    console.write_line_raw(r#"const prompt = `┌ ⚠️  ${boldANSI}Deno requests run access to "echo"${unboldANSI}\n ├ Requested by \`Deno.Command().output()`"#);
    console.expect("undefined");
    console.write_line_raw(r#"const moveANSIUp = "\u001b[1A";"#);
    console.expect("undefined");
    console.write_line_raw(r#"const clearANSI = "\u001b[2K";"#);
    console.expect("undefined");
    console.write_line_raw(r#"const moveANSIStart = "\u001b[1000D";"#);
    console.expect("undefined");

    console.write_line_raw(
      r#"Deno[Deno.internal].core.ops.op_spawn_child({
    cmd: "cat",
    args: ["file.txt"],
    clearEnv: false,
    cwd: undefined,
    env: [],
    uid: undefined,
    gid: undefined,
    stdin: "null",
    stdout: "inherit",
    stderr: "piped",
    signal: undefined,
    windowsRawArguments: false,
}, moveANSIUp + clearANSI + moveANSIStart + prompt)"#,
    );

    console.expect(r#"┌ ⚠️  Deno requests run access to "cat""#);
  });
}

itest!(node_builtin_modules_ts {
  args: "run --quiet --allow-read run/node_builtin_modules/mod.ts hello there",
  output: "run/node_builtin_modules/mod.ts.out",
  envs: env_vars_for_npm_tests_no_sync_download(),
  exit_code: 0,
});

itest!(node_builtin_modules_js {
  args: "run --quiet --allow-read run/node_builtin_modules/mod.js hello there",
  output: "run/node_builtin_modules/mod.js.out",
  envs: env_vars_for_npm_tests_no_sync_download(),
  exit_code: 0,
});

itest!(node_prefix_missing {
  args: "run --quiet run/node_prefix_missing/main.ts",
  output: "run/node_prefix_missing/main.ts.out",
  envs: env_vars_for_npm_tests_no_sync_download(),
  exit_code: 1,
});

itest!(dynamic_import_syntax_error {
  args: "run -A run/dynamic_import_syntax_error.js",
  output: "run/dynamic_import_syntax_error.js.out",
  exit_code: 1,
});

itest!(extension_import {
  args: "run run/extension_import.ts",
  output: "run/extension_import.ts.out",
  exit_code: 1,
});

itest!(extension_dynamic_import {
  args: "run run/extension_dynamic_import.ts",
  output: "run/extension_dynamic_import.ts.out",
  exit_code: 1,
});

#[test]
pub fn vendor_dir_config_file() {
  let test_context = TestContextBuilder::new()
    .use_http_server()
    .use_temp_cwd()
    .build();
  let temp_dir = test_context.temp_dir();
  let vendor_dir = temp_dir.path().join("vendor");
  let rm_vendor_dir = || std::fs::remove_dir_all(&vendor_dir).unwrap();

  temp_dir.write("deno.json", r#"{ "vendor": true }"#);
  temp_dir.write(
    "main.ts",
    r#"import { returnsHi } from 'http://localhost:4545/subdir/mod1.ts';
console.log(returnsHi());"#,
  );

  let deno_run_cmd = test_context.new_command().args("run --quiet main.ts");
  deno_run_cmd.run().assert_matches_text("Hi\n");

  assert!(vendor_dir.exists());
  rm_vendor_dir();
  temp_dir.write("deno.json", r#"{ "vendor": false }"#);

  deno_run_cmd.run().assert_matches_text("Hi\n");
  assert!(!vendor_dir.exists());
  test_context
    .new_command()
    .args("cache --quiet --vendor main.ts")
    .run();
  assert!(vendor_dir.exists());
  rm_vendor_dir();

  temp_dir.write("deno.json", r#"{ "vendor": true }"#);
  let cache_command = test_context.new_command().args("cache --quiet main.ts");
  cache_command.run();

  assert!(vendor_dir.exists());
  let mod1_file = vendor_dir
    .join("http_localhost_4545")
    .join("subdir")
    .join("mod1.ts");
  mod1_file.write("export function returnsHi() { return 'bye bye bye'; }");

  // won't match the lockfile now
  deno_run_cmd
    .run()
    .assert_matches_text(r#"error: The source code is invalid, as it does not match the expected hash in the lock file.
  Specifier: http://localhost:4545/subdir/mod1.ts
  Lock file: [WILDCARD]deno.lock
"#)
    .assert_exit_code(10);

  // try updating by deleting the lockfile
  let lockfile = temp_dir.path().join("deno.lock");
  lockfile.remove_file();
  cache_command.run();

  // now it should run
  deno_run_cmd.run().assert_matches_text("bye bye bye\n");
  assert!(lockfile.exists());

<<<<<<< HEAD
  // now try importing directly from the vendor folder
  temp_dir.write(
    "main.ts",
    r#"import { returnsHi } from './vendor/http_localhost_4545/subdir/mod1.ts';
console.log(returnsHi());"#,
  );
  deno_run_cmd
    .run()
    .assert_matches_text("error: Importing from the vendor directory is not permitted. Use a remote specifier instead or disable vendoring.
    at [WILDCARD]/main.ts:1:27
")
    .assert_exit_code(1);
=======
  // ensure we can add and execute files in directories that have a hash in them
  test_context
    .new_command()
    // http_localhost_4545/subdir/#capitals_c75d7/main.js
    .args("cache http://localhost:4545/subdir/CAPITALS/main.js")
    .run()
    .skip_output_check();
  assert_eq!(
    vendor_dir.join("manifest.json").read_json_value(),
    json!({
      "folders": {
        "http://localhost:4545/subdir/CAPITALS/": "http_localhost_4545/subdir/#capitals_c75d7"
      }
    })
  );
  vendor_dir
    .join("http_localhost_4545/subdir/#capitals_c75d7/hello_there.ts")
    .write("console.log('hello there');");
  test_context
    .new_command()
    // todo(dsherret): seems wrong that we don't auto-discover the config file to get the vendor directory for this
    .args("run --vendor http://localhost:4545/subdir/CAPITALS/hello_there.ts")
    .run()
    .assert_matches_text("hello there\n");
>>>>>>> b9b03869
}<|MERGE_RESOLUTION|>--- conflicted
+++ resolved
@@ -4556,20 +4556,6 @@
   deno_run_cmd.run().assert_matches_text("bye bye bye\n");
   assert!(lockfile.exists());
 
-<<<<<<< HEAD
-  // now try importing directly from the vendor folder
-  temp_dir.write(
-    "main.ts",
-    r#"import { returnsHi } from './vendor/http_localhost_4545/subdir/mod1.ts';
-console.log(returnsHi());"#,
-  );
-  deno_run_cmd
-    .run()
-    .assert_matches_text("error: Importing from the vendor directory is not permitted. Use a remote specifier instead or disable vendoring.
-    at [WILDCARD]/main.ts:1:27
-")
-    .assert_exit_code(1);
-=======
   // ensure we can add and execute files in directories that have a hash in them
   test_context
     .new_command()
@@ -4594,5 +4580,17 @@
     .args("run --vendor http://localhost:4545/subdir/CAPITALS/hello_there.ts")
     .run()
     .assert_matches_text("hello there\n");
->>>>>>> b9b03869
+
+  // now try importing directly from the vendor folder
+  temp_dir.write(
+    "main.ts",
+    r#"import { returnsHi } from './vendor/http_localhost_4545/subdir/mod1.ts';
+console.log(returnsHi());"#,
+  );
+  deno_run_cmd
+    .run()
+    .assert_matches_text("error: Importing from the vendor directory is not permitted. Use a remote specifier instead or disable vendoring.
+    at [WILDCARD]/main.ts:1:27
+")
+    .assert_exit_code(1);
 }