// Copyright 2018-2022 the Deno authors. All rights reserved. MIT license.

use deno_core::url;
use std::process::Command;
use test_util as util;
use test_util::TempDir;

itest!(stdout_write_all {
  args: "run --quiet stdout_write_all.ts",
  output: "stdout_write_all.out",
});

itest!(_001_hello {
  args: "run --reload 001_hello.js",
  output: "001_hello.js.out",
  envs: vec![("DENO_FUTURE_CHECK".to_string(), "1".to_string())],
});

itest!(_002_hello {
  args: "run --quiet --reload 002_hello.ts",
  output: "002_hello.ts.out",
});

itest!(_003_relative_import {
  args: "run --quiet --reload 003_relative_import.ts",
  output: "003_relative_import.ts.out",
});

itest!(_004_set_timeout {
  args: "run --quiet --reload 004_set_timeout.ts",
  output: "004_set_timeout.ts.out",
});

itest!(_005_more_imports {
  args: "run --quiet --reload 005_more_imports.ts",
  output: "005_more_imports.ts.out",
});

itest!(_006_url_imports {
  args: "run --quiet --reload 006_url_imports.ts",
  output: "006_url_imports.ts.out",
  http_server: true,
});

itest!(_012_async {
  args: "run --quiet --reload 012_async.ts",
  output: "012_async.ts.out",
});

itest!(_013_dynamic_import {
  args: "run --quiet --reload --allow-read 013_dynamic_import.ts",
  output: "013_dynamic_import.ts.out",
});

itest!(_014_duplicate_import {
  args: "run --quiet --reload --allow-read 014_duplicate_import.ts ",
  output: "014_duplicate_import.ts.out",
});

itest!(_015_duplicate_parallel_import {
  args: "run --quiet --reload --allow-read 015_duplicate_parallel_import.js",
  output: "015_duplicate_parallel_import.js.out",
});

itest!(_016_double_await {
  args: "run --quiet --allow-read --reload 016_double_await.ts",
  output: "016_double_await.ts.out",
});

itest!(_017_import_redirect {
  args: "run --quiet --reload 017_import_redirect.ts",
  output: "017_import_redirect.ts.out",
});

itest!(_017_import_redirect_nocheck {
  args: "run --quiet --reload --no-check 017_import_redirect.ts",
  output: "017_import_redirect.ts.out",
});

itest!(_017_import_redirect_info {
  args: "info --quiet --reload 017_import_redirect.ts",
  output: "017_import_redirect_info.out",
});

itest!(_018_async_catch {
  args: "run --quiet --reload 018_async_catch.ts",
  output: "018_async_catch.ts.out",
});

itest!(_019_media_types {
  args: "run --reload 019_media_types.ts",
  output: "019_media_types.ts.out",
  http_server: true,
});

itest!(_020_json_modules {
  args: "run --reload 020_json_modules.ts",
  output: "020_json_modules.ts.out",
  exit_code: 1,
});

itest!(_021_mjs_modules {
  args: "run --quiet --reload 021_mjs_modules.ts",
  output: "021_mjs_modules.ts.out",
});

itest!(_023_no_ext {
  args: "run --reload --check 023_no_ext",
  output: "023_no_ext.out",
  envs: vec![("DENO_FUTURE_CHECK".to_string(), "1".to_string())],
});

// TODO(lucacasonato): remove --unstable when permissions goes stable
itest!(_025_hrtime {
  args: "run --quiet --allow-hrtime --unstable --reload 025_hrtime.ts",
  output: "025_hrtime.ts.out",
});

itest!(_025_reload_js_type_error {
  args: "run --quiet --reload 025_reload_js_type_error.js",
  output: "025_reload_js_type_error.js.out",
});

itest!(_026_redirect_javascript {
  args: "run --quiet --reload 026_redirect_javascript.js",
  output: "026_redirect_javascript.js.out",
  http_server: true,
});

itest!(_027_redirect_typescript {
  args: "run --quiet --reload 027_redirect_typescript.ts",
  output: "027_redirect_typescript.ts.out",
  http_server: true,
});

itest!(_028_args {
  args: "run --quiet --reload 028_args.ts --arg1 val1 --arg2=val2 -- arg3 arg4",
  output: "028_args.ts.out",
});

itest!(_033_import_map {
  args:
    "run --quiet --reload --import-map=import_maps/import_map.json import_maps/test.ts",
  output: "033_import_map.out",
});

itest!(_033_import_map_remote {
  args:
    "run --quiet --reload --import-map=http://127.0.0.1:4545/import_maps/import_map_remote.json --unstable import_maps/test_remote.ts",
  output: "033_import_map_remote.out",
  http_server: true,
});

itest!(_034_onload {
  args: "run --quiet --reload 034_onload/main.ts",
  output: "034_onload.out",
});

itest!(_035_cached_only_flag {
  args: "run --reload --check --cached-only http://127.0.0.1:4545/019_media_types.ts",
  output: "035_cached_only_flag.out",
  exit_code: 1,
  http_server: true,
  envs: vec![("DENO_FUTURE_CHECK".to_string(), "1".to_string())],
});

itest!(_038_checkjs {
  // checking if JS file is run through TS compiler
  args: "run --reload --config checkjs.tsconfig.json 038_checkjs.js",
  exit_code: 1,
  output: "038_checkjs.js.out",
});

itest!(_042_dyn_import_evalcontext {
  args: "run --quiet --allow-read --reload 042_dyn_import_evalcontext.ts",
  output: "042_dyn_import_evalcontext.ts.out",
});

itest!(_044_bad_resource {
  args: "run --quiet --reload --allow-read 044_bad_resource.ts",
  output: "044_bad_resource.ts.out",
  exit_code: 1,
});

itest!(_045_proxy {
  args: "run -L debug --allow-net --allow-env --allow-run --allow-read --reload --quiet 045_proxy_test.ts",
  output: "045_proxy_test.ts.out",
  http_server: true,
});

itest!(_046_tsx {
  args: "run --quiet --reload 046_jsx_test.tsx",
  output: "046_jsx_test.tsx.out",
});

itest!(_047_jsx {
  args: "run --quiet --reload 047_jsx_test.jsx",
  output: "047_jsx_test.jsx.out",
});

itest!(_048_media_types_jsx {
  args: "run  --reload 048_media_types_jsx.ts",
  output: "048_media_types_jsx.ts.out",
  http_server: true,
});

itest!(_052_no_remote_flag {
  args:
    "run --reload --check --no-remote http://127.0.0.1:4545/019_media_types.ts",
  output: "052_no_remote_flag.out",
  exit_code: 1,
  http_server: true,
  envs: vec![("DENO_FUTURE_CHECK".to_string(), "1".to_string())],
});

itest!(_056_make_temp_file_write_perm {
  args:
    "run --quiet --allow-read --allow-write=./subdir/ 056_make_temp_file_write_perm.ts",
  output: "056_make_temp_file_write_perm.out",
});

itest!(_058_tasks_microtasks_close {
  args: "run --quiet 058_tasks_microtasks_close.ts",
  output: "058_tasks_microtasks_close.ts.out",
});

itest!(_059_fs_relative_path_perm {
  args: "run 059_fs_relative_path_perm.ts",
  output: "059_fs_relative_path_perm.ts.out",
  exit_code: 1,
});

itest!(_070_location {
  args: "run --location https://foo/bar?baz#bat 070_location.ts",
  output: "070_location.ts.out",
});

itest!(_071_location_unset {
  args: "run 071_location_unset.ts",
  output: "071_location_unset.ts.out",
});

itest!(_072_location_relative_fetch {
  args: "run --location http://127.0.0.1:4545/ --allow-net 072_location_relative_fetch.ts",
  output: "072_location_relative_fetch.ts.out",
  http_server: true,
});

// tests the serialization of webstorage (both localStorage and sessionStorage)
itest!(webstorage_serialization {
  args: "run webstorage/serialization.ts",
  output: "webstorage/serialization.ts.out",
});

// tests to ensure that when `--location` is set, all code shares the same
// localStorage cache based on the origin of the location URL.
#[test]
fn webstorage_location_shares_origin() {
  let deno_dir = util::new_deno_dir();

  let mut deno_cmd = util::deno_cmd_with_deno_dir(&deno_dir);
  let output = deno_cmd
    .current_dir(util::testdata_path())
    .arg("run")
    .arg("--location")
    .arg("https://example.com/a.ts")
    .arg("webstorage/fixture.ts")
    .stdout(std::process::Stdio::piped())
    .spawn()
    .unwrap()
    .wait_with_output()
    .unwrap();
  assert!(output.status.success());
  assert_eq!(output.stdout, b"Storage { length: 0 }\n");

  let mut deno_cmd = util::deno_cmd_with_deno_dir(&deno_dir);
  let output = deno_cmd
    .current_dir(util::testdata_path())
    .arg("run")
    .arg("--location")
    .arg("https://example.com/b.ts")
    .arg("webstorage/logger.ts")
    .stdout(std::process::Stdio::piped())
    .spawn()
    .unwrap()
    .wait_with_output()
    .unwrap();
  assert!(output.status.success());
  assert_eq!(output.stdout, b"Storage { length: 1, hello: \"deno\" }\n");
}

// test to ensure that when a --config file is set, but no --location, that
// storage persists against unique configuration files.
#[test]
fn webstorage_config_file() {
  let deno_dir = util::new_deno_dir();

  let mut deno_cmd = util::deno_cmd_with_deno_dir(&deno_dir);
  let output = deno_cmd
    .current_dir(util::testdata_path())
    .arg("run")
    .arg("--config")
    .arg("webstorage/config_a.jsonc")
    .arg("webstorage/fixture.ts")
    .stdout(std::process::Stdio::piped())
    .spawn()
    .unwrap()
    .wait_with_output()
    .unwrap();
  assert!(output.status.success());
  assert_eq!(output.stdout, b"Storage { length: 0 }\n");

  let mut deno_cmd = util::deno_cmd_with_deno_dir(&deno_dir);
  let output = deno_cmd
    .current_dir(util::testdata_path())
    .arg("run")
    .arg("--config")
    .arg("webstorage/config_b.jsonc")
    .arg("webstorage/logger.ts")
    .stdout(std::process::Stdio::piped())
    .spawn()
    .unwrap()
    .wait_with_output()
    .unwrap();
  assert!(output.status.success());
  assert_eq!(output.stdout, b"Storage { length: 0 }\n");

  let mut deno_cmd = util::deno_cmd_with_deno_dir(&deno_dir);
  let output = deno_cmd
    .current_dir(util::testdata_path())
    .arg("run")
    .arg("--config")
    .arg("webstorage/config_a.jsonc")
    .arg("webstorage/logger.ts")
    .stdout(std::process::Stdio::piped())
    .spawn()
    .unwrap()
    .wait_with_output()
    .unwrap();
  assert!(output.status.success());
  assert_eq!(output.stdout, b"Storage { length: 1, hello: \"deno\" }\n");
}

// tests to ensure `--config` does not effect persisted storage when a
// `--location` is provided.
#[test]
fn webstorage_location_precedes_config() {
  let deno_dir = util::new_deno_dir();

  let mut deno_cmd = util::deno_cmd_with_deno_dir(&deno_dir);
  let output = deno_cmd
    .current_dir(util::testdata_path())
    .arg("run")
    .arg("--location")
    .arg("https://example.com/a.ts")
    .arg("--config")
    .arg("webstorage/config_a.jsonc")
    .arg("webstorage/fixture.ts")
    .stdout(std::process::Stdio::piped())
    .spawn()
    .unwrap()
    .wait_with_output()
    .unwrap();
  assert!(output.status.success());
  assert_eq!(output.stdout, b"Storage { length: 0 }\n");

  let mut deno_cmd = util::deno_cmd_with_deno_dir(&deno_dir);
  let output = deno_cmd
    .current_dir(util::testdata_path())
    .arg("run")
    .arg("--location")
    .arg("https://example.com/b.ts")
    .arg("--config")
    .arg("webstorage/config_b.jsonc")
    .arg("webstorage/logger.ts")
    .stdout(std::process::Stdio::piped())
    .spawn()
    .unwrap()
    .wait_with_output()
    .unwrap();
  assert!(output.status.success());
  assert_eq!(output.stdout, b"Storage { length: 1, hello: \"deno\" }\n");
}

// test to ensure that when there isn't a configuration or location, that the
// main module is used to determine how to persist storage data.
#[test]
fn webstorage_main_module() {
  let deno_dir = util::new_deno_dir();

  let mut deno_cmd = util::deno_cmd_with_deno_dir(&deno_dir);
  let output = deno_cmd
    .current_dir(util::testdata_path())
    .arg("run")
    .arg("webstorage/fixture.ts")
    .stdout(std::process::Stdio::piped())
    .spawn()
    .unwrap()
    .wait_with_output()
    .unwrap();
  assert!(output.status.success());
  assert_eq!(output.stdout, b"Storage { length: 0 }\n");

  let mut deno_cmd = util::deno_cmd_with_deno_dir(&deno_dir);
  let output = deno_cmd
    .current_dir(util::testdata_path())
    .arg("run")
    .arg("webstorage/logger.ts")
    .stdout(std::process::Stdio::piped())
    .spawn()
    .unwrap()
    .wait_with_output()
    .unwrap();
  assert!(output.status.success());
  assert_eq!(output.stdout, b"Storage { length: 0 }\n");

  let mut deno_cmd = util::deno_cmd_with_deno_dir(&deno_dir);
  let output = deno_cmd
    .current_dir(util::testdata_path())
    .arg("run")
    .arg("webstorage/fixture.ts")
    .stdout(std::process::Stdio::piped())
    .spawn()
    .unwrap()
    .wait_with_output()
    .unwrap();
  assert!(output.status.success());
  assert_eq!(output.stdout, b"Storage { length: 1, hello: \"deno\" }\n");
}

itest!(_075_import_local_query_hash {
  args: "run 075_import_local_query_hash.ts",
  output: "075_import_local_query_hash.ts.out",
});

itest!(_077_fetch_empty {
  args: "run -A 077_fetch_empty.ts",
  output: "077_fetch_empty.ts.out",
  exit_code: 1,
});

itest!(_078_unload_on_exit {
  args: "run 078_unload_on_exit.ts",
  output: "078_unload_on_exit.ts.out",
  exit_code: 1,
});

itest!(_079_location_authentication {
  args: "run --location https://foo:bar@baz/qux 079_location_authentication.ts",
  output: "079_location_authentication.ts.out",
});

itest!(_080_deno_emit_permissions {
  args: "run --unstable 080_deno_emit_permissions.ts",
  output: "080_deno_emit_permissions.ts.out",
  exit_code: 1,
});

itest!(_081_location_relative_fetch_redirect {
    args: "run --location http://127.0.0.1:4546/ --allow-net 081_location_relative_fetch_redirect.ts",
    output: "081_location_relative_fetch_redirect.ts.out",
    http_server: true,
  });

itest!(_082_prepare_stack_trace_throw {
  args: "run 082_prepare_stack_trace_throw.js",
  output: "082_prepare_stack_trace_throw.js.out",
  exit_code: 1,
});

#[test]
fn _083_legacy_external_source_map() {
  let _g = util::http_server();
  let deno_dir = TempDir::new();
  let module_url =
    url::Url::parse("http://localhost:4545/083_legacy_external_source_map.ts")
      .unwrap();
  // Write a faulty old external source map.
  let faulty_map_path = deno_dir.path().join("gen/http/localhost_PORT4545/9576bd5febd0587c5c4d88d57cb3ac8ebf2600c529142abe3baa9a751d20c334.js.map");
  std::fs::create_dir_all(faulty_map_path.parent().unwrap()).unwrap();
  std::fs::write(faulty_map_path, "{\"version\":3,\"file\":\"\",\"sourceRoot\":\"\",\"sources\":[\"http://localhost:4545/083_legacy_external_source_map.ts\"],\"names\":[],\"mappings\":\";AAAA,MAAM,IAAI,KAAK,CAAC,KAAK,CAAC,CAAC\"}").unwrap();
  let output = Command::new(util::deno_exe_path())
    .env("DENO_DIR", deno_dir.path())
    .current_dir(util::testdata_path())
    .arg("run")
    .arg(module_url.to_string())
    .output()
    .unwrap();
  // Before https://github.com/denoland/deno/issues/6965 was fixed, the faulty
  // old external source map would cause a panic while formatting the error
  // and the exit code would be 101. The external source map should be ignored
  // in favor of the inline one.
  assert_eq!(output.status.code(), Some(1));
  let out = std::str::from_utf8(&output.stdout).unwrap();
  assert_eq!(out, "");
}

itest!(_085_dynamic_import_async_error {
  args: "run --allow-read 085_dynamic_import_async_error.ts",
  output: "085_dynamic_import_async_error.ts.out",
});

itest!(_086_dynamic_import_already_rejected {
  args: "run --allow-read 086_dynamic_import_already_rejected.ts",
  output: "086_dynamic_import_already_rejected.ts.out",
});

itest!(_087_no_check_imports_not_used_as_values {
    args: "run --config preserve_imports.tsconfig.json --no-check 087_no_check_imports_not_used_as_values.ts",
    output: "087_no_check_imports_not_used_as_values.ts.out",
  });

itest!(_088_dynamic_import_already_evaluating {
  args: "run --allow-read 088_dynamic_import_already_evaluating.ts",
  output: "088_dynamic_import_already_evaluating.ts.out",
});

itest!(_089_run_allow_list {
  args: "run --allow-run=curl 089_run_allow_list.ts",
  output: "089_run_allow_list.ts.out",
});

#[test]
fn _090_run_permissions_request() {
  let args = "run --quiet 090_run_permissions_request.ts";
  use util::PtyData::*;
  util::test_pty2(args, vec![
    Output("⚠️  ️Deno requests run access to \"ls\". Run again with --allow-run to bypass this prompt.\r\n   Allow? [y/n (y = yes allow, n = no deny)]"),
    Input("y\n"),
    Output("⚠️  ️Deno requests run access to \"cat\". Run again with --allow-run to bypass this prompt.\r\n   Allow? [y/n (y = yes allow, n = no deny)]"),
    Input("n\n"),
    Output("granted\r\n"),
    Output("prompt\r\n"),
    Output("denied\r\n"),
  ]);
}

itest!(_091_use_define_for_class_fields {
  args: "run 091_use_define_for_class_fields.ts",
  output: "091_use_define_for_class_fields.ts.out",
  exit_code: 1,
});

itest!(_092_import_map_unmapped_bare_specifier {
  args: "run --import-map import_maps/import_map.json 092_import_map_unmapped_bare_specifier.ts",
  output: "092_import_map_unmapped_bare_specifier.ts.out",
  exit_code: 1,
});

itest!(js_import_detect {
  args: "run --quiet --reload js_import_detect.ts",
  output: "js_import_detect.ts.out",
  exit_code: 0,
});

itest!(blob_gc_finalization {
  args: "run blob_gc_finalization.js",
  output: "blob_gc_finalization.js.out",
  exit_code: 0,
  envs: vec![("DENO_FUTURE_CHECK".to_string(), "1".to_string())],
});

itest!(fetch_response_finalization {
  args: "run --v8-flags=--expose-gc --allow-net fetch_response_finalization.js",
  output: "fetch_response_finalization.js.out",
  http_server: true,
  exit_code: 0,
  envs: vec![("DENO_FUTURE_CHECK".to_string(), "1".to_string())],
});

itest!(import_type {
  args: "run --reload import_type.ts",
  output: "import_type.ts.out",
});

itest!(import_type_no_check {
  args: "run --reload --no-check import_type.ts",
  output: "import_type.ts.out",
});

itest!(private_field_presence {
  args: "run --reload private_field_presence.ts",
  output: "private_field_presence.ts.out",
});

itest!(private_field_presence_no_check {
  args: "run --reload --no-check private_field_presence.ts",
  output: "private_field_presence.ts.out",
});

itest!(lock_write_requires_lock {
  args: "run --lock-write some_file.ts",
  output: "lock_write_requires_lock.out",
  exit_code: 1,
});

itest!(lock_write_fetch {
  args:
    "run --quiet --allow-read --allow-write --allow-env --allow-run lock_write_fetch.ts",
  output: "lock_write_fetch.ts.out",
  http_server: true,
  exit_code: 0,
});

itest!(lock_check_ok {
  args:
    "run --lock=lock_check_ok.json http://127.0.0.1:4545/003_relative_import.ts",
  output: "003_relative_import.ts.out",
  http_server: true,
});

itest!(lock_check_ok2 {
  args: "run --lock=lock_check_ok2.json 019_media_types.ts",
  output: "019_media_types.ts.out",
  http_server: true,
});

itest!(lock_dynamic_imports {
  args: "run --lock=lock_dynamic_imports.json --allow-read --allow-net http://127.0.0.1:4545/013_dynamic_import.ts",
  output: "lock_dynamic_imports.out",
  exit_code: 10,
  http_server: true,
});

itest!(lock_check_err {
  args: "run --lock=lock_check_err.json http://127.0.0.1:4545/003_relative_import.ts",
  output: "lock_check_err.out",
  exit_code: 10,
  http_server: true,
});

itest!(lock_check_err2 {
  args: "run --lock=lock_check_err2.json 019_media_types.ts",
  output: "lock_check_err2.out",
  exit_code: 10,
  http_server: true,
});

itest!(mts_dmts_mjs {
  args: "run subdir/import.mts",
  output: "mts_dmts_mjs.out",
});

itest!(mts_dmts_mjs_no_check {
  args: "run --no-check subdir/import.mts",
  output: "mts_dmts_mjs.out",
});

itest!(async_error {
  exit_code: 1,
  args: "run --reload async_error.ts",
  output: "async_error.ts.out",
});

itest!(config {
  args: "run --reload --config config.tsconfig.json config.ts",
  exit_code: 1,
  output: "config.ts.out",
});

itest!(config_types {
  args:
    "run --reload --quiet --config config_types.tsconfig.json config_types.ts",
  output: "config_types.ts.out",
});

itest!(config_types_remote {
    http_server: true,
    args: "run --reload --quiet --config config_types_remote.tsconfig.json config_types.ts",
    output: "config_types.ts.out",
  });

itest!(empty_typescript {
  args: "run --reload --check subdir/empty.ts",
  output_str: Some("Check file:[WILDCARD]/subdir/empty.ts\n"),
  envs: vec![("DENO_FUTURE_CHECK".to_string(), "1".to_string())],
});

itest!(error_001 {
  args: "run --reload error_001.ts",
  exit_code: 1,
  output: "error_001.ts.out",
});

itest!(error_002 {
  args: "run --reload error_002.ts",
  exit_code: 1,
  output: "error_002.ts.out",
});

itest!(error_003_typescript {
  args: "run --reload error_003_typescript.ts",
  exit_code: 1,
  output: "error_003_typescript.ts.out",
});

// Supposing that we've already attempted to run error_003_typescript.ts
// we want to make sure that JS wasn't emitted. Running again without reload flag
// should result in the same output.
// https://github.com/denoland/deno/issues/2436
itest!(error_003_typescript2 {
  args: "run error_003_typescript.ts",
  exit_code: 1,
  output: "error_003_typescript.ts.out",
});

itest!(error_004_missing_module {
  args: "run --reload error_004_missing_module.ts",
  exit_code: 1,
  output: "error_004_missing_module.ts.out",
});

itest!(error_005_missing_dynamic_import {
  args: "run --reload --allow-read --quiet error_005_missing_dynamic_import.ts",
  exit_code: 1,
  output: "error_005_missing_dynamic_import.ts.out",
});

itest!(error_006_import_ext_failure {
  args: "run --reload error_006_import_ext_failure.ts",
  exit_code: 1,
  output: "error_006_import_ext_failure.ts.out",
});

itest!(error_007_any {
  args: "run --reload error_007_any.ts",
  exit_code: 1,
  output: "error_007_any.ts.out",
});

itest!(error_008_checkjs {
  args: "run --reload error_008_checkjs.js",
  exit_code: 1,
  output: "error_008_checkjs.js.out",
});

itest!(error_009_extensions_error {
  args: "run error_009_extensions_error.js",
  output: "error_009_extensions_error.js.out",
  exit_code: 1,
});

itest!(error_011_bad_module_specifier {
  args: "run --reload error_011_bad_module_specifier.ts",
  exit_code: 1,
  output: "error_011_bad_module_specifier.ts.out",
});

itest!(error_012_bad_dynamic_import_specifier {
  args: "run --reload --check error_012_bad_dynamic_import_specifier.ts",
  exit_code: 1,
  output: "error_012_bad_dynamic_import_specifier.ts.out",
  envs: vec![("DENO_FUTURE_CHECK".to_string(), "1".to_string())],
});

itest!(error_013_missing_script {
  args: "run --reload missing_file_name",
  exit_code: 1,
  output: "error_013_missing_script.out",
  envs: vec![("DENO_FUTURE_CHECK".to_string(), "1".to_string())],
});

itest!(error_014_catch_dynamic_import_error {
  args: "run  --reload --allow-read error_014_catch_dynamic_import_error.js",
  output: "error_014_catch_dynamic_import_error.js.out",
  envs: vec![("DENO_FUTURE_CHECK".to_string(), "1".to_string())],
});

itest!(error_015_dynamic_import_permissions {
  args: "run --reload --quiet error_015_dynamic_import_permissions.js",
  output: "error_015_dynamic_import_permissions.out",
  exit_code: 1,
  http_server: true,
});

// We have an allow-net flag but not allow-read, it should still result in error.
itest!(error_016_dynamic_import_permissions2 {
  args: "run --reload --allow-net error_016_dynamic_import_permissions2.js",
  output: "error_016_dynamic_import_permissions2.out",
  exit_code: 1,
  http_server: true,
});

itest!(error_017_hide_long_source_ts {
  args: "run --reload error_017_hide_long_source_ts.ts",
  output: "error_017_hide_long_source_ts.ts.out",
  exit_code: 1,
});

itest!(error_018_hide_long_source_js {
  args: "run error_018_hide_long_source_js.js",
  output: "error_018_hide_long_source_js.js.out",
  exit_code: 1,
  envs: vec![("DENO_FUTURE_CHECK".to_string(), "1".to_string())],
});

itest!(error_019_stack_function {
  args: "run error_019_stack_function.ts",
  output: "error_019_stack_function.ts.out",
  exit_code: 1,
});

itest!(error_020_stack_constructor {
  args: "run error_020_stack_constructor.ts",
  output: "error_020_stack_constructor.ts.out",
  exit_code: 1,
});

itest!(error_021_stack_method {
  args: "run error_021_stack_method.ts",
  output: "error_021_stack_method.ts.out",
  exit_code: 1,
});

itest!(error_022_stack_custom_error {
  args: "run error_022_stack_custom_error.ts",
  output: "error_022_stack_custom_error.ts.out",
  exit_code: 1,
});

itest!(error_023_stack_async {
  args: "run error_023_stack_async.ts",
  output: "error_023_stack_async.ts.out",
  exit_code: 1,
});

itest!(error_024_stack_promise_all {
  args: "run error_024_stack_promise_all.ts",
  output: "error_024_stack_promise_all.ts.out",
  exit_code: 1,
});

itest!(error_025_tab_indent {
  args: "run error_025_tab_indent",
  output: "error_025_tab_indent.out",
  exit_code: 1,
});

itest!(error_026_remote_import_error {
  args: "run error_026_remote_import_error.ts",
  output: "error_026_remote_import_error.ts.out",
  exit_code: 1,
  http_server: true,
});

itest!(error_for_await {
  args: "run --reload error_for_await.ts",
  output: "error_for_await.ts.out",
  exit_code: 1,
});

itest!(error_missing_module_named_import {
  args: "run --reload error_missing_module_named_import.ts",
  output: "error_missing_module_named_import.ts.out",
  exit_code: 1,
});

itest!(error_no_check {
  args: "run --reload --no-check error_no_check.ts",
  output: "error_no_check.ts.out",
  exit_code: 1,
});

itest!(error_syntax {
  args: "run --reload error_syntax.js",
  exit_code: 1,
  output: "error_syntax.js.out",
  envs: vec![("DENO_FUTURE_CHECK".to_string(), "1".to_string())],
});

itest!(error_syntax_empty_trailing_line {
  args: "run --reload error_syntax_empty_trailing_line.mjs",
  exit_code: 1,
  output: "error_syntax_empty_trailing_line.mjs.out",
  envs: vec![("DENO_FUTURE_CHECK".to_string(), "1".to_string())],
});

itest!(error_type_definitions {
  args: "run --reload error_type_definitions.ts",
  exit_code: 1,
  output: "error_type_definitions.ts.out",
});

itest!(error_local_static_import_from_remote_ts {
    args: "run --reload http://localhost:4545/error_local_static_import_from_remote.ts",
    exit_code: 1,
    http_server: true,
    output: "error_local_static_import_from_remote.ts.out",
  });

itest!(error_local_static_import_from_remote_js {
    args: "run --reload http://localhost:4545/error_local_static_import_from_remote.js",
    exit_code: 1,
    http_server: true,
    output: "error_local_static_import_from_remote.js.out",
  });

itest!(exit_error42 {
  exit_code: 42,
  args: "run --quiet --reload exit_error42.ts",
  output: "exit_error42.ts.out",
});

itest!(set_exit_code_0 {
  args: "run --no-check --unstable set_exit_code_0.ts",
  output: "empty.out",
  exit_code: 0,
});

itest!(set_exit_code_1 {
  args: "run --no-check --unstable set_exit_code_1.ts",
  output: "empty.out",
  exit_code: 42,
});

itest!(set_exit_code_2 {
  args: "run --no-check --unstable set_exit_code_2.ts",
  output: "empty.out",
  exit_code: 42,
});

itest!(set_exit_code_in_worker {
  args: "run --no-check --unstable --allow-read set_exit_code_in_worker.ts",
  output: "empty.out",
  exit_code: 42,
});

itest!(heapstats {
  args: "run --quiet --unstable --v8-flags=--expose-gc heapstats.js",
  output: "heapstats.js.out",
});

itest!(finalization_registry {
  args:
    "run --quiet --unstable --v8-flags=--expose-gc finalization_registry.js",
  output: "finalization_registry.js.out",
});

itest!(https_import {
  args: "run --quiet --reload --cert tls/RootCA.pem https_import.ts",
  output: "https_import.ts.out",
  http_server: true,
});

itest!(if_main {
  args: "run --quiet --reload if_main.ts",
  output: "if_main.ts.out",
});

itest!(import_meta {
  args: "run --quiet --reload import_meta.ts",
  output: "import_meta.ts.out",
});

itest!(main_module {
  args: "run --quiet --allow-read --reload main_module.ts",
  output: "main_module.ts.out",
});

itest!(no_check {
  args: "run --quiet --reload --no-check 006_url_imports.ts",
  output: "006_url_imports.ts.out",
  http_server: true,
});

itest!(no_check_decorators {
  args: "run --quiet --reload --no-check no_check_decorators.ts",
  output: "no_check_decorators.ts.out",
});

itest!(check_remote {
  args: "run --quiet --reload no_check_remote.ts",
  output: "no_check_remote.ts.disabled.out",
  exit_code: 1,
  http_server: true,
});

itest!(no_check_remote {
  args: "run --quiet --reload --no-check=remote no_check_remote.ts",
  output: "no_check_remote.ts.enabled.out",
  http_server: true,
});

itest!(runtime_decorators {
  args: "run --quiet --reload --no-check runtime_decorators.ts",
  output: "runtime_decorators.ts.out",
});

itest!(lib_dom_asynciterable {
  args: "run --quiet --unstable --reload lib_dom_asynciterable.ts",
  output: "lib_dom_asynciterable.ts.out",
});

itest!(lib_ref {
  args: "run --quiet --unstable --reload lib_ref.ts",
  output: "lib_ref.ts.out",
});

itest!(lib_runtime_api {
  args: "run --quiet --unstable --reload lib_runtime_api.ts",
  output: "lib_runtime_api.ts.out",
});

itest!(seed_random {
  args: "run --seed=100 seed_random.js",
  output: "seed_random.js.out",
  envs: vec![("DENO_FUTURE_CHECK".to_string(), "1".to_string())],
});

itest!(type_definitions {
  args: "run --reload type_definitions.ts",
  output: "type_definitions.ts.out",
});

itest!(type_definitions_for_export {
  args: "run --reload --check type_definitions_for_export.ts",
  output: "type_definitions_for_export.ts.out",
  exit_code: 1,
  envs: vec![("DENO_FUTURE_CHECK".to_string(), "1".to_string())],
});

itest!(type_directives_01 {
  args: "run --reload -L debug type_directives_01.ts",
  output: "type_directives_01.ts.out",
  http_server: true,
});

itest!(type_directives_02 {
  args: "run --reload -L debug type_directives_02.ts",
  output: "type_directives_02.ts.out",
});

itest!(type_directives_js_main {
  args: "run --reload -L debug type_directives_js_main.js",
  output: "type_directives_js_main.js.out",
  exit_code: 0,
});

itest!(type_directives_redirect {
  args: "run --reload --check type_directives_redirect.ts",
  output: "type_directives_redirect.ts.out",
  http_server: true,
  envs: vec![("DENO_FUTURE_CHECK".to_string(), "1".to_string())],
});

itest!(type_headers_deno_types {
  args: "run --reload --check type_headers_deno_types.ts",
  output: "type_headers_deno_types.ts.out",
  http_server: true,
  envs: vec![("DENO_FUTURE_CHECK".to_string(), "1".to_string())],
});

itest!(ts_type_imports {
  args: "run --reload --check ts_type_imports.ts",
  output: "ts_type_imports.ts.out",
  exit_code: 1,
  envs: vec![("DENO_FUTURE_CHECK".to_string(), "1".to_string())],
});

itest!(ts_decorators {
  args: "run --reload -c tsconfig.decorators.json --check ts_decorators.ts",
  output: "ts_decorators.ts.out",
  envs: vec![("DENO_FUTURE_CHECK".to_string(), "1".to_string())],
});

itest!(ts_type_only_import {
  args: "run --reload --check ts_type_only_import.ts",
  output: "ts_type_only_import.ts.out",
  envs: vec![("DENO_FUTURE_CHECK".to_string(), "1".to_string())],
});

itest!(swc_syntax_error {
  args: "run --reload --check swc_syntax_error.ts",
  output: "swc_syntax_error.ts.out",
  exit_code: 1,
  envs: vec![("DENO_FUTURE_CHECK".to_string(), "1".to_string())],
});

itest!(unbuffered_stderr {
  args: "run --reload unbuffered_stderr.ts",
  output: "unbuffered_stderr.ts.out",
});

itest!(unbuffered_stdout {
  args: "run --quiet --reload unbuffered_stdout.ts",
  output: "unbuffered_stdout.ts.out",
});

itest!(v8_flags_run {
  args: "run --v8-flags=--expose-gc v8_flags.js",
  output: "v8_flags.js.out",
  envs: vec![("DENO_FUTURE_CHECK".to_string(), "1".to_string())],
});

itest!(v8_flags_unrecognized {
  args: "repl --v8-flags=--foo,bar,--trace-gc,-baz",
  output: "v8_flags_unrecognized.out",
  exit_code: 1,
});

itest!(v8_help {
  args: "repl --v8-flags=--help",
  output: "v8_help.out",
});

itest!(unsupported_dynamic_import_scheme {
  args: "eval import('xxx:')",
  output: "unsupported_dynamic_import_scheme.out",
  exit_code: 1,
});

itest!(wasm {
  args: "run --quiet wasm.ts",
  output: "wasm.ts.out",
});

itest!(wasm_shared {
  args: "run --quiet wasm_shared.ts",
  output: "wasm_shared.out",
});

itest!(wasm_async {
  args: "run wasm_async.js",
  output: "wasm_async.out",
  envs: vec![("DENO_FUTURE_CHECK".to_string(), "1".to_string())],
});

itest!(wasm_unreachable {
  args: "run --allow-read wasm_unreachable.js",
  output: "wasm_unreachable.out",
  exit_code: 1,
  envs: vec![("DENO_FUTURE_CHECK".to_string(), "1".to_string())],
});

itest!(wasm_url {
  args: "run --quiet --allow-net=localhost:4545 wasm_url.js",
  output: "wasm_url.out",
  exit_code: 1,
  http_server: true,
});

itest!(weakref {
  args: "run --quiet --reload weakref.ts",
  output: "weakref.ts.out",
});

itest!(top_level_await_order {
  args: "run --allow-read top_level_await_order.js",
  output: "top_level_await_order.out",
  envs: vec![("DENO_FUTURE_CHECK".to_string(), "1".to_string())],
});

itest!(top_level_await_loop {
  args: "run --allow-read top_level_await_loop.js",
  output: "top_level_await_loop.out",
  envs: vec![("DENO_FUTURE_CHECK".to_string(), "1".to_string())],
});

itest!(top_level_await_circular {
  args: "run --allow-read top_level_await_circular.js",
  output: "top_level_await_circular.out",
  exit_code: 1,
  envs: vec![("DENO_FUTURE_CHECK".to_string(), "1".to_string())],
});

// Regression test for https://github.com/denoland/deno/issues/11238.
itest!(top_level_await_nested {
  args: "run --allow-read top_level_await_nested/main.js",
  output: "top_level_await_nested.out",
  envs: vec![("DENO_FUTURE_CHECK".to_string(), "1".to_string())],
});

itest!(top_level_await_unresolved {
  args: "run top_level_await_unresolved.js",
  output: "top_level_await_unresolved.out",
  exit_code: 1,
  envs: vec![("DENO_FUTURE_CHECK".to_string(), "1".to_string())],
});

itest!(top_level_await {
  args: "run --allow-read top_level_await.js",
  output: "top_level_await.out",
  envs: vec![("DENO_FUTURE_CHECK".to_string(), "1".to_string())],
});

itest!(top_level_await_ts {
  args: "run --quiet --allow-read top_level_await.ts",
  output: "top_level_await.out",
});

itest!(top_level_for_await {
  args: "run --quiet top_level_for_await.js",
  output: "top_level_for_await.out",
});

itest!(top_level_for_await_ts {
  args: "run --quiet top_level_for_await.ts",
  output: "top_level_for_await.out",
});

itest!(unstable_disabled {
  args: "run --reload unstable.ts",
  exit_code: 1,
  output: "unstable_disabled.out",
});

itest!(unstable_enabled {
  args: "run --quiet --reload --unstable unstable.ts",
  output: "unstable_enabled.out",
});

itest!(unstable_disabled_js {
  args: "run --reload unstable.js",
  output: "unstable_disabled_js.out",
  envs: vec![("DENO_FUTURE_CHECK".to_string(), "1".to_string())],
});

itest!(unstable_enabled_js {
  args: "run --quiet --reload --unstable unstable.ts",
  output: "unstable_enabled_js.out",
});

itest!(unstable_worker {
  args: "run --reload --unstable --quiet --allow-read unstable_worker.ts",
  output: "unstable_worker.ts.out",
});

itest!(_053_import_compression {
  args: "run --quiet --reload --allow-net 053_import_compression/main.ts",
  output: "053_import_compression.out",
  http_server: true,
});

itest!(disallow_http_from_https_js {
  args: "run --quiet --reload --cert tls/RootCA.pem https://localhost:5545/disallow_http_from_https.js",
  output: "disallow_http_from_https_js.out",
  http_server: true,
  exit_code: 1,
});

itest!(disallow_http_from_https_ts {
  args: "run --quiet --reload --cert tls/RootCA.pem https://localhost:5545/disallow_http_from_https.ts",
  output: "disallow_http_from_https_ts.out",
  http_server: true,
  exit_code: 1,
});

itest!(dynamic_import_conditional {
  args: "run --quiet --reload dynamic_import_conditional.js",
  output: "dynamic_import_conditional.js.out",
});

itest!(tsx_imports {
  args: "run --reload --check tsx_imports.ts",
  output: "tsx_imports.ts.out",
  envs: vec![("DENO_FUTURE_CHECK".to_string(), "1".to_string())],
});

itest!(fix_dynamic_import_errors {
  args: "run --reload fix_dynamic_import_errors.js",
  output: "fix_dynamic_import_errors.js.out",
  envs: vec![("DENO_FUTURE_CHECK".to_string(), "1".to_string())],
});

itest!(fix_emittable_skipped {
  args: "run --reload fix_emittable_skipped.js",
  output: "fix_emittable_skipped.ts.out",
});

itest!(fix_exotic_specifiers {
  args: "run --quiet --reload fix_exotic_specifiers.ts",
  output: "fix_exotic_specifiers.ts.out",
});

itest!(fix_js_import_js {
  args: "run --quiet --reload fix_js_import_js.ts",
  output: "fix_js_import_js.ts.out",
});

itest!(fix_js_imports {
  args: "run --quiet --reload fix_js_imports.ts",
  output: "fix_js_imports.ts.out",
});

itest!(fix_tsc_file_exists {
  args: "run --quiet --reload tsc/test.js",
  output: "fix_tsc_file_exists.out",
});

itest!(fix_worker_dispatchevent {
  args: "run --quiet --reload fix_worker_dispatchevent.ts",
  output: "fix_worker_dispatchevent.ts.out",
});

itest!(es_private_fields {
  args: "run --quiet --reload es_private_fields.js",
  output: "es_private_fields.js.out",
});

itest!(cjs_imports {
  args: "run --quiet --reload cjs_imports.ts",
  output: "cjs_imports.ts.out",
});

itest!(ts_import_from_js {
  args: "run --quiet --reload ts_import_from_js.js",
  output: "ts_import_from_js.js.out",
  http_server: true,
});

itest!(jsx_import_from_ts {
  args: "run --quiet --reload jsx_import_from_ts.ts",
  output: "jsx_import_from_ts.ts.out",
});

itest!(jsx_import_source_pragma {
  args: "run --reload jsx_import_source_pragma.tsx",
  output: "jsx_import_source.out",
  http_server: true,
});

itest!(jsx_import_source_pragma_with_config {
  args: "run --reload --config jsx/deno-jsx.jsonc jsx_import_source_pragma.tsx",
  output: "jsx_import_source.out",
  http_server: true,
});

itest!(jsx_import_source_pragma_with_dev_config {
  args:
    "run --reload --config jsx/deno-jsxdev.jsonc jsx_import_source_pragma.tsx",
  output: "jsx_import_source_dev.out",
  http_server: true,
});

itest!(jsx_import_source_no_pragma {
  args:
    "run --reload --config jsx/deno-jsx.jsonc jsx_import_source_no_pragma.tsx",
  output: "jsx_import_source.out",
  http_server: true,
});

itest!(jsx_import_source_no_pragma_dev {
  args: "run --reload --config jsx/deno-jsxdev.jsonc jsx_import_source_no_pragma.tsx",
  output: "jsx_import_source_dev.out",
  http_server: true,
});

itest!(jsx_import_source_pragma_import_map {
  args: "run --reload --import-map jsx/import-map.json jsx_import_source_pragma_import_map.tsx",
  output: "jsx_import_source_import_map.out",
  http_server: true,
});

itest!(jsx_import_source_pragma_import_map_dev {
  args: "run --reload --import-map jsx/import-map.json --config jsx/deno-jsxdev-import-map.jsonc jsx_import_source_pragma_import_map.tsx",
  output: "jsx_import_source_import_map_dev.out",
  http_server: true,
});

itest!(jsx_import_source_import_map {
  args: "run --reload --import-map jsx/import-map.json --config jsx/deno-jsx-import-map.jsonc jsx_import_source_no_pragma.tsx",
  output: "jsx_import_source_import_map.out",
  http_server: true,
});

itest!(jsx_import_source_import_map_dev {
  args: "run --reload --import-map jsx/import-map.json --config jsx/deno-jsxdev-import-map.jsonc jsx_import_source_no_pragma.tsx",
  output: "jsx_import_source_import_map_dev.out",
  http_server: true,
});

itest!(jsx_import_source_pragma_no_check {
  args: "run --reload --no-check jsx_import_source_pragma.tsx",
  output: "jsx_import_source.out",
  http_server: true,
});

itest!(jsx_import_source_pragma_with_config_no_check {
  args: "run --reload --config jsx/deno-jsx.jsonc --no-check jsx_import_source_pragma.tsx",
  output: "jsx_import_source.out",
  http_server: true,
});

// itest!(jsx_import_source_pragma_with_dev_config_no_check {
//   args:
//     "run --reload --config jsx/deno-jsxdev.jsonc --no-check jsx_import_source_pragma.tsx",
//   output: "jsx_import_source_dev.out",
//   http_server: true,
// });

itest!(jsx_import_source_no_pragma_no_check {
  args:
    "run --reload --config jsx/deno-jsx.jsonc --no-check jsx_import_source_no_pragma.tsx",
  output: "jsx_import_source.out",
  http_server: true,
});

// itest!(jsx_import_source_no_pragma_dev_no_check {
//   args: "run --reload --config jsx/deno-jsxdev.jsonc --no-check jsx_import_source_no_pragma.tsx",
//   output: "jsx_import_source_dev.out",
//   http_server: true,
// });

itest!(jsx_import_source_pragma_import_map_no_check {
  args: "run --reload --import-map jsx/import-map.json --no-check jsx_import_source_pragma_import_map.tsx",
  output: "jsx_import_source_import_map.out",
  http_server: true,
});

// itest!(jsx_import_source_pragma_import_map_dev_no_check {
//   args: "run --reload --import-map jsx/import-map.json --config jsx/deno-jsxdev-import-map.jsonc --no-check jsx_import_source_pragma_import_map.tsx",
//   output: "jsx_import_source_import_map_dev.out",
//   http_server: true,
// });

itest!(jsx_import_source_import_map_no_check {
  args: "run --reload --import-map jsx/import-map.json --config jsx/deno-jsx-import-map.jsonc --no-check jsx_import_source_no_pragma.tsx",
  output: "jsx_import_source_import_map.out",
  http_server: true,
});

// itest!(jsx_import_source_import_map_dev_no_check {
//   args: "run --reload --import-map jsx/import-map.json --config jsx/deno-jsxdev-import-map.jsonc --no-check jsx_import_source_no_pragma.tsx",
//   output: "jsx_import_source_import_map_dev.out",
//   http_server: true,
// });

// TODO(#11128): Flaky. Re-enable later.
// itest!(single_compile_with_reload {
//   args: "run --reload --allow-read single_compile_with_reload.ts",
//   output: "single_compile_with_reload.ts.out",
// });

itest!(proto_exploit {
  args: "run proto_exploit.js",
  output: "proto_exploit.js.out",
  envs: vec![("DENO_FUTURE_CHECK".to_string(), "1".to_string())],
});

itest!(reference_types {
  args: "run --reload --quiet reference_types.ts",
  output: "reference_types.ts.out",
});

itest!(references_types_remote {
  http_server: true,
  args: "run --reload --quiet reference_types_remote.ts",
  output: "reference_types_remote.ts.out",
});

itest!(import_data_url_error_stack {
  args: "run --quiet --reload import_data_url_error_stack.ts",
  output: "import_data_url_error_stack.ts.out",
  exit_code: 1,
});

itest!(import_data_url_import_relative {
  args: "run --quiet --reload import_data_url_import_relative.ts",
  output: "import_data_url_import_relative.ts.out",
  exit_code: 1,
});

itest!(import_data_url_import_map {
    args: "run --quiet --reload --import-map import_maps/import_map.json import_data_url.ts",
    output: "import_data_url.ts.out",
  });

itest!(import_data_url_imports {
  args: "run --quiet --reload import_data_url_imports.ts",
  output: "import_data_url_imports.ts.out",
  http_server: true,
});

itest!(import_data_url_jsx {
  args: "run --quiet --reload import_data_url_jsx.ts",
  output: "import_data_url_jsx.ts.out",
});

itest!(import_data_url {
  args: "run --quiet --reload import_data_url.ts",
  output: "import_data_url.ts.out",
});

itest!(import_dynamic_data_url {
  args: "run --quiet --reload import_dynamic_data_url.ts",
  output: "import_dynamic_data_url.ts.out",
});

itest!(import_blob_url_error_stack {
  args: "run --quiet --reload import_blob_url_error_stack.ts",
  output: "import_blob_url_error_stack.ts.out",
  exit_code: 1,
});

itest!(import_blob_url_import_relative {
  args: "run --quiet --reload import_blob_url_import_relative.ts",
  output: "import_blob_url_import_relative.ts.out",
  exit_code: 1,
});

itest!(import_blob_url_imports {
  args:
    "run --quiet --reload --allow-net=localhost:4545 import_blob_url_imports.ts",
  output: "import_blob_url_imports.ts.out",
  http_server: true,
});

itest!(import_blob_url_jsx {
  args: "run --quiet --reload import_blob_url_jsx.ts",
  output: "import_blob_url_jsx.ts.out",
});

itest!(import_blob_url {
  args: "run --quiet --reload import_blob_url.ts",
  output: "import_blob_url.ts.out",
});

itest!(import_file_with_colon {
  args: "run --quiet --reload import_file_with_colon.ts",
  output: "import_file_with_colon.ts.out",
  http_server: true,
});

itest!(import_extensionless {
  args: "run --quiet --reload import_extensionless.ts",
  output: "import_extensionless.ts.out",
  http_server: true,
});

itest!(classic_workers_event_loop {
  args:
    "run --enable-testing-features-do-not-use classic_workers_event_loop.js",
  output: "classic_workers_event_loop.js.out",
  envs: vec![("DENO_FUTURE_CHECK".to_string(), "1".to_string())],
});

// FIXME(bartlomieju): disabled, because this test is very flaky on CI
// itest!(local_sources_not_cached_in_memory {
//   args: "run --allow-read --allow-write no_mem_cache.js",
//   output: "no_mem_cache.js.out",
// });

// This test checks that inline source map data is used. It uses a hand crafted
// source map that maps to a file that exists, but is not loaded into the module
// graph (inline_js_source_map_2.ts) (because there are no direct dependencies).
// Source line is not remapped because no inline source contents are included in
// the sourcemap and the file is not present in the dependency graph.
itest!(inline_js_source_map_2 {
  args: "run --quiet inline_js_source_map_2.js",
  output: "inline_js_source_map_2.js.out",
  exit_code: 1,
});

// This test checks that inline source map data is used. It uses a hand crafted
// source map that maps to a file that exists, but is not loaded into the module
// graph (inline_js_source_map_2.ts) (because there are no direct dependencies).
// Source line remapped using th inline source contents that are included in the
// inline source map.
itest!(inline_js_source_map_2_with_inline_contents {
  args: "run --quiet inline_js_source_map_2_with_inline_contents.js",
  output: "inline_js_source_map_2_with_inline_contents.js.out",
  exit_code: 1,
});

// This test checks that inline source map data is used. It uses a hand crafted
// source map that maps to a file that exists, and is loaded into the module
// graph because of a direct import statement (inline_js_source_map.ts). The
// source map was generated from an earlier version of this file, where the throw
// was not commented out. The source line is remapped using source contents that
// from the module graph.
itest!(inline_js_source_map_with_contents_from_graph {
  args: "run --quiet inline_js_source_map_with_contents_from_graph.js",
  output: "inline_js_source_map_with_contents_from_graph.js.out",
  exit_code: 1,
  http_server: true,
});

// This test ensures that a descriptive error is shown when we're unable to load
// the import map. Even though this tests only the `run` subcommand, we can be sure
// that the error message is similar for other subcommands as they all use
// `program_state.maybe_import_map` to access the import map underneath.
itest!(error_import_map_unable_to_load {
  args: "run --import-map=import_maps/does_not_exist.json import_maps/test.ts",
  output: "error_import_map_unable_to_load.out",
  exit_code: 1,
  envs: vec![("DENO_FUTURE_CHECK".to_string(), "1".to_string())],
});

// Test that setting `self` in the main thread to some other value doesn't break
// the world.
itest!(replace_self {
  args: "run replace_self.js",
  output: "replace_self.js.out",
  envs: vec![("DENO_FUTURE_CHECK".to_string(), "1".to_string())],
});

itest!(worker_event_handler_test {
  args: "run --quiet --reload --allow-read worker_event_handler_test.js",
  output: "worker_event_handler_test.js.out",
});

itest!(worker_close_race {
  args: "run --quiet --reload --allow-read worker_close_race.js",
  output: "worker_close_race.js.out",
});

itest!(worker_drop_handle_race {
  args: "run --quiet --reload --allow-read worker_drop_handle_race.js",
  output: "worker_drop_handle_race.js.out",
  exit_code: 1,
});

itest!(worker_close_nested {
  args: "run --quiet --reload --allow-read worker_close_nested.js",
  output: "worker_close_nested.js.out",
});

itest!(worker_message_before_close {
  args: "run --quiet --reload --allow-read worker_message_before_close.js",
  output: "worker_message_before_close.js.out",
});

itest!(worker_close_in_wasm_reactions {
  args: "run --quiet --reload --allow-read worker_close_in_wasm_reactions.js",
  output: "worker_close_in_wasm_reactions.js.out",
});

itest!(reference_types_error {
  args: "run --config checkjs.tsconfig.json --check reference_types_error.js",
  output: "reference_types_error.js.out",
  exit_code: 1,
  envs: vec![("DENO_FUTURE_CHECK".to_string(), "1".to_string())],
});

itest!(reference_types_error_no_check {
  args: "run --no-check reference_types_error.js",
  output_str: Some(""),
});

itest!(jsx_import_source_error {
  args: "run --config jsx/deno-jsx-error.jsonc --check jsx_import_source_no_pragma.tsx",
  output: "jsx_import_source_error.out",
  exit_code: 1,
  envs: vec![("DENO_FUTURE_CHECK".to_string(), "1".to_string())],
});

itest!(shebang_tsc {
  args: "run --quiet shebang.ts",
  output: "shebang.ts.out",
});

itest!(shebang_swc {
  args: "run --quiet --no-check shebang.ts",
  output: "shebang.ts.out",
});

itest!(shebang_with_json_imports_tsc {
  args: "run --quiet import_assertions/json_with_shebang.ts",
  output: "import_assertions/json_with_shebang.ts.out",
  exit_code: 1,
});

itest!(shebang_with_json_imports_swc {
  args: "run --quiet --no-check import_assertions/json_with_shebang.ts",
  output: "import_assertions/json_with_shebang.ts.out",
  exit_code: 1,
});

#[test]
fn no_validate_asm() {
  let output = util::deno_cmd()
    .current_dir(util::testdata_path())
    .env("DENO_FUTURE_CHECK", "1")
    .arg("run")
    .arg("no_validate_asm.js")
    .stderr(std::process::Stdio::piped())
    .stdout(std::process::Stdio::piped())
    .spawn()
    .unwrap()
    .wait_with_output()
    .unwrap();
  assert!(output.status.success());
  assert!(output.stderr.is_empty());
  assert!(output.stdout.is_empty());
}

#[test]
fn exec_path() {
  let output = util::deno_cmd()
    .current_dir(util::testdata_path())
    .arg("run")
    .arg("--allow-read")
    .arg("exec_path.ts")
    .stdout(std::process::Stdio::piped())
    .spawn()
    .unwrap()
    .wait_with_output()
    .unwrap();
  assert!(output.status.success());
  let stdout_str = std::str::from_utf8(&output.stdout).unwrap().trim();
  let actual =
    std::fs::canonicalize(&std::path::Path::new(stdout_str)).unwrap();
  let expected = std::fs::canonicalize(util::deno_exe_path()).unwrap();
  assert_eq!(expected, actual);
}

#[cfg(windows)]
// Clippy suggests to remove the `NoStd` prefix from all variants. I disagree.
#[allow(clippy::enum_variant_names)]
enum WinProcConstraints {
  NoStdIn,
  NoStdOut,
  NoStdErr,
}

#[cfg(windows)]
fn run_deno_script_constrained(
  script_path: std::path::PathBuf,
  constraints: WinProcConstraints,
) -> Result<(), i64> {
  let file_path = "DenoWinRunner.ps1";
  let constraints = match constraints {
    WinProcConstraints::NoStdIn => "1",
    WinProcConstraints::NoStdOut => "2",
    WinProcConstraints::NoStdErr => "4",
  };
  let deno_exe_path = util::deno_exe_path()
    .into_os_string()
    .into_string()
    .unwrap();

  let deno_script_path = script_path.into_os_string().into_string().unwrap();

  let args = vec![&deno_exe_path[..], &deno_script_path[..], constraints];
  util::run_powershell_script_file(file_path, args)
}

#[cfg(windows)]
#[test]
fn should_not_panic_on_no_stdin() {
  let output = run_deno_script_constrained(
    util::testdata_path().join("echo.ts"),
    WinProcConstraints::NoStdIn,
  );
  output.unwrap();
}

#[cfg(windows)]
#[test]
fn should_not_panic_on_no_stdout() {
  let output = run_deno_script_constrained(
    util::testdata_path().join("echo.ts"),
    WinProcConstraints::NoStdOut,
  );
  output.unwrap();
}

#[cfg(windows)]
#[test]
fn should_not_panic_on_no_stderr() {
  let output = run_deno_script_constrained(
    util::testdata_path().join("echo.ts"),
    WinProcConstraints::NoStdErr,
  );
  output.unwrap();
}

#[cfg(not(windows))]
#[test]
fn should_not_panic_on_undefined_home_environment_variable() {
  let output = util::deno_cmd()
    .current_dir(util::testdata_path())
    .arg("run")
    .arg("echo.ts")
    .env_remove("HOME")
    .spawn()
    .unwrap()
    .wait_with_output()
    .unwrap();
  assert!(output.status.success());
}

#[test]
fn should_not_panic_on_undefined_deno_dir_environment_variable() {
  let output = util::deno_cmd()
    .current_dir(util::testdata_path())
    .arg("run")
    .arg("echo.ts")
    .env_remove("DENO_DIR")
    .spawn()
    .unwrap()
    .wait_with_output()
    .unwrap();
  assert!(output.status.success());
}

#[cfg(not(windows))]
#[test]
fn should_not_panic_on_undefined_deno_dir_and_home_environment_variables() {
  let output = util::deno_cmd()
    .current_dir(util::testdata_path())
    .arg("run")
    .arg("echo.ts")
    .env_remove("DENO_DIR")
    .env_remove("HOME")
    .spawn()
    .unwrap()
    .wait_with_output()
    .unwrap();
  assert!(output.status.success());
}

#[test]
fn rust_log() {
  // Without RUST_LOG the stderr is empty.
  let output = util::deno_cmd()
    .current_dir(util::testdata_path())
    .env("DENO_FUTURE_CHECK", "1")
    .arg("run")
    .arg("001_hello.js")
    .stderr(std::process::Stdio::piped())
    .spawn()
    .unwrap()
    .wait_with_output()
    .unwrap();
  assert!(output.status.success());
  assert!(output.stderr.is_empty());

  // With RUST_LOG the stderr is not empty.
  let output = util::deno_cmd()
    .current_dir(util::testdata_path())
    .env("DENO_FUTURE_CHECK", "1")
    .arg("run")
    .arg("001_hello.js")
    .env("RUST_LOG", "debug")
    .stderr(std::process::Stdio::piped())
    .spawn()
    .unwrap()
    .wait_with_output()
    .unwrap();
  assert!(output.status.success());
  assert!(!output.stderr.is_empty());
}

#[test]
fn dont_cache_on_check_fail() {
  let deno_dir = util::new_deno_dir();

  let mut deno_cmd = util::deno_cmd_with_deno_dir(&deno_dir);
  let output = deno_cmd
    .current_dir(util::testdata_path())
    .arg("run")
    .arg("--reload")
    .arg("error_003_typescript.ts")
    .stderr(std::process::Stdio::piped())
    .spawn()
    .unwrap()
    .wait_with_output()
    .unwrap();
  assert!(!output.status.success());
  assert!(!output.stderr.is_empty());

  let mut deno_cmd = util::deno_cmd_with_deno_dir(&deno_dir);
  let output = deno_cmd
    .current_dir(util::testdata_path())
    .arg("run")
    .arg("error_003_typescript.ts")
    .stderr(std::process::Stdio::piped())
    .spawn()
    .unwrap()
    .wait_with_output()
    .unwrap();
  assert!(!output.status.success());
  assert!(!output.stderr.is_empty());
}

mod permissions {
  use test_util as util;

  #[test]
  fn with_allow() {
    for permission in &util::PERMISSION_VARIANTS {
      let status = util::deno_cmd()
        .current_dir(&util::testdata_path())
        .arg("run")
        .arg(format!("--allow-{0}", permission))
        .arg("permission_test.ts")
        .arg(format!("{0}Required", permission))
        .spawn()
        .unwrap()
        .wait()
        .unwrap();
      assert!(status.success());
    }
  }

  #[test]
  fn without_allow() {
    for permission in &util::PERMISSION_VARIANTS {
      let (_, err) = util::run_and_collect_output(
        false,
        &format!("run permission_test.ts {0}Required", permission),
        None,
        None,
        false,
      );
      assert!(err.contains(util::PERMISSION_DENIED_PATTERN));
    }
  }

  #[test]
  fn rw_inside_project_dir() {
    const PERMISSION_VARIANTS: [&str; 2] = ["read", "write"];
    for permission in &PERMISSION_VARIANTS {
      let status = util::deno_cmd()
        .current_dir(&util::testdata_path())
        .arg("run")
        .arg(format!(
          "--allow-{0}={1}",
          permission,
          util::testdata_path()
            .into_os_string()
            .into_string()
            .unwrap()
        ))
        .arg("complex_permissions_test.ts")
        .arg(permission)
        .arg("complex_permissions_test.ts")
        .spawn()
        .unwrap()
        .wait()
        .unwrap();
      assert!(status.success());
    }
  }

  #[test]
  fn rw_outside_test_dir() {
    const PERMISSION_VARIANTS: [&str; 2] = ["read", "write"];
    for permission in &PERMISSION_VARIANTS {
      let (_, err) = util::run_and_collect_output(
        false,
        &format!(
          "run --allow-{0}={1} complex_permissions_test.ts {0} {2}",
          permission,
          util::testdata_path()
            .into_os_string()
            .into_string()
            .unwrap(),
          util::root_path()
            .join("Cargo.toml")
            .into_os_string()
            .into_string()
            .unwrap(),
        ),
        None,
        None,
        false,
      );
      assert!(err.contains(util::PERMISSION_DENIED_PATTERN));
    }
  }

  #[test]
  fn rw_inside_test_dir() {
    const PERMISSION_VARIANTS: [&str; 2] = ["read", "write"];
    for permission in &PERMISSION_VARIANTS {
      let status = util::deno_cmd()
        .current_dir(&util::testdata_path())
        .arg("run")
        .arg(format!(
          "--allow-{0}={1}",
          permission,
          util::testdata_path()
            .into_os_string()
            .into_string()
            .unwrap()
        ))
        .arg("complex_permissions_test.ts")
        .arg(permission)
        .arg("complex_permissions_test.ts")
        .spawn()
        .unwrap()
        .wait()
        .unwrap();
      assert!(status.success());
    }
  }

  #[test]
  fn rw_outside_test_and_js_dir() {
    const PERMISSION_VARIANTS: [&str; 2] = ["read", "write"];
    let test_dir = util::testdata_path()
      .into_os_string()
      .into_string()
      .unwrap();
    let js_dir = util::root_path()
      .join("js")
      .into_os_string()
      .into_string()
      .unwrap();
    for permission in &PERMISSION_VARIANTS {
      let (_, err) = util::run_and_collect_output(
        false,
        &format!(
          "run --allow-{0}={1},{2} complex_permissions_test.ts {0} {3}",
          permission,
          test_dir,
          js_dir,
          util::root_path()
            .join("Cargo.toml")
            .into_os_string()
            .into_string()
            .unwrap(),
        ),
        None,
        None,
        false,
      );
      assert!(err.contains(util::PERMISSION_DENIED_PATTERN));
    }
  }

  #[test]
  fn rw_inside_test_and_js_dir() {
    const PERMISSION_VARIANTS: [&str; 2] = ["read", "write"];
    let test_dir = util::testdata_path()
      .into_os_string()
      .into_string()
      .unwrap();
    let js_dir = util::root_path()
      .join("js")
      .into_os_string()
      .into_string()
      .unwrap();
    for permission in &PERMISSION_VARIANTS {
      let status = util::deno_cmd()
        .current_dir(&util::testdata_path())
        .arg("run")
        .arg(format!("--allow-{0}={1},{2}", permission, test_dir, js_dir))
        .arg("complex_permissions_test.ts")
        .arg(permission)
        .arg("complex_permissions_test.ts")
        .spawn()
        .unwrap()
        .wait()
        .unwrap();
      assert!(status.success());
    }
  }

  #[test]
  fn rw_relative() {
    const PERMISSION_VARIANTS: [&str; 2] = ["read", "write"];
    for permission in &PERMISSION_VARIANTS {
      let status = util::deno_cmd()
        .current_dir(&util::testdata_path())
        .arg("run")
        .arg(format!("--allow-{0}=.", permission))
        .arg("complex_permissions_test.ts")
        .arg(permission)
        .arg("complex_permissions_test.ts")
        .spawn()
        .unwrap()
        .wait()
        .unwrap();
      assert!(status.success());
    }
  }

  #[test]
  fn rw_no_prefix() {
    const PERMISSION_VARIANTS: [&str; 2] = ["read", "write"];
    for permission in &PERMISSION_VARIANTS {
      let status = util::deno_cmd()
        .current_dir(&util::testdata_path())
        .arg("run")
        .arg(format!("--allow-{0}=tls/../", permission))
        .arg("complex_permissions_test.ts")
        .arg(permission)
        .arg("complex_permissions_test.ts")
        .spawn()
        .unwrap()
        .wait()
        .unwrap();
      assert!(status.success());
    }
  }

  #[test]
  fn net_fetch_allow_localhost_4545() {
    let (_, err) = util::run_and_collect_output(
      true,
        "run --allow-net=localhost:4545 complex_permissions_test.ts netFetch http://localhost:4545/",
        None,
        None,
        true,
      );
    assert!(!err.contains(util::PERMISSION_DENIED_PATTERN));
  }

  #[test]
  fn net_fetch_allow_deno_land() {
    let (_, err) = util::run_and_collect_output(
      false,
        "run --allow-net=deno.land complex_permissions_test.ts netFetch http://localhost:4545/",
        None,
        None,
        true,
      );
    assert!(err.contains(util::PERMISSION_DENIED_PATTERN));
  }

  #[test]
  fn net_fetch_localhost_4545_fail() {
    let (_, err) = util::run_and_collect_output(
      false,
        "run --allow-net=localhost:4545 complex_permissions_test.ts netFetch http://localhost:4546/",
        None,
        None,
        true,
      );
    assert!(err.contains(util::PERMISSION_DENIED_PATTERN));
  }

  #[test]
  fn net_fetch_localhost() {
    let (_, err) = util::run_and_collect_output(
      true,
        "run --allow-net=localhost complex_permissions_test.ts netFetch http://localhost:4545/ http://localhost:4546/ http://localhost:4547/",
        None,
        None,
        true,
      );
    assert!(!err.contains(util::PERMISSION_DENIED_PATTERN));
  }

  #[test]
  fn net_connect_allow_localhost_ip_4555() {
    let (_, err) = util::run_and_collect_output(
      true,
        "run --allow-net=127.0.0.1:4545 complex_permissions_test.ts netConnect 127.0.0.1:4545",
        None,
        None,
        true,
      );
    assert!(!err.contains(util::PERMISSION_DENIED_PATTERN));
  }

  #[test]
  fn net_connect_allow_deno_land() {
    let (_, err) = util::run_and_collect_output(
      false,
        "run --allow-net=deno.land complex_permissions_test.ts netConnect 127.0.0.1:4546",
        None,
        None,
        true,
      );
    assert!(err.contains(util::PERMISSION_DENIED_PATTERN));
  }

  #[test]
  fn net_connect_allow_localhost_ip_4545_fail() {
    let (_, err) = util::run_and_collect_output(
      false,
        "run --allow-net=127.0.0.1:4545 complex_permissions_test.ts netConnect 127.0.0.1:4546",
        None,
        None,
        true,
      );
    assert!(err.contains(util::PERMISSION_DENIED_PATTERN));
  }

  #[test]
  fn net_connect_allow_localhost_ip() {
    let (_, err) = util::run_and_collect_output(
      true,
        "run --allow-net=127.0.0.1 complex_permissions_test.ts netConnect 127.0.0.1:4545 127.0.0.1:4546 127.0.0.1:4547",
        None,
        None,
        true,
      );
    assert!(!err.contains(util::PERMISSION_DENIED_PATTERN));
  }

  #[test]
  fn net_listen_allow_localhost_4555() {
    let (_, err) = util::run_and_collect_output(
      true,
        "run --allow-net=localhost:4558 complex_permissions_test.ts netListen localhost:4558",
        None,
        None,
        false,
      );
    assert!(!err.contains(util::PERMISSION_DENIED_PATTERN));
  }

  #[test]
  fn net_listen_allow_deno_land() {
    let (_, err) = util::run_and_collect_output(
      false,
        "run --allow-net=deno.land complex_permissions_test.ts netListen localhost:4545",
        None,
        None,
        false,
      );
    assert!(err.contains(util::PERMISSION_DENIED_PATTERN));
  }

  #[test]
  fn net_listen_allow_localhost_4555_fail() {
    let (_, err) = util::run_and_collect_output(
      false,
        "run --allow-net=localhost:4555 complex_permissions_test.ts netListen localhost:4556",
        None,
        None,
        false,
      );
    assert!(err.contains(util::PERMISSION_DENIED_PATTERN));
  }

  #[test]
  fn net_listen_allow_localhost() {
    // Port 4600 is chosen to not colide with those used by
    // target/debug/test_server
    let (_, err) = util::run_and_collect_output(
      true,
        "run --allow-net=localhost complex_permissions_test.ts netListen localhost:4600",
        None,
        None,
        false,
      );
    assert!(!err.contains(util::PERMISSION_DENIED_PATTERN));
  }

  #[test]
  fn _061_permissions_request() {
    let args = "run --quiet 061_permissions_request.ts";
    use util::PtyData::*;
    util::test_pty2(args, vec![
      Output("⚠️  ️Deno requests read access to \"foo\". Run again with --allow-read to bypass this prompt.\r\n   Allow? [y/n (y = yes allow, n = no deny)] "),
      Input("y\n"),
      Output("⚠️  ️Deno requests read access to \"bar\". Run again with --allow-read to bypass this prompt.\r\n   Allow? [y/n (y = yes allow, n = no deny)]"),
      Input("n\n"),
      Output("granted\r\n"),
      Output("prompt\r\n"),
      Output("denied\r\n"),
    ]);
  }

  #[test]
  fn _062_permissions_request_global() {
    let args = "run --quiet 062_permissions_request_global.ts";
    use util::PtyData::*;
    util::test_pty2(args, vec![
      Output("⚠️  ️Deno requests read access. Run again with --allow-read to bypass this prompt.\r\n   Allow? [y/n (y = yes allow, n = no deny)] "),
      Input("y\n"),
      Output("PermissionStatus { state: \"granted\", onchange: null }\r\n"),
      Output("PermissionStatus { state: \"granted\", onchange: null }\r\n"),
      Output("PermissionStatus { state: \"granted\", onchange: null }\r\n"),
    ]);
  }

  itest!(_063_permissions_revoke {
    args: "run --allow-read=foo,bar 063_permissions_revoke.ts",
    output: "063_permissions_revoke.ts.out",
  });

  itest!(_064_permissions_revoke_global {
    args: "run --allow-read=foo,bar 064_permissions_revoke_global.ts",
    output: "064_permissions_revoke_global.ts.out",
  });

  #[test]
  fn _066_prompt() {
    let args = "run --quiet --unstable 066_prompt.ts";
    use util::PtyData::*;
    util::test_pty2(
      args,
      vec![
        Output("What is your name? [Jane Doe] "),
        Input("John Doe\n"),
        Output("Your name is John Doe.\r\n"),
        Output("What is your name? [Jane Doe] "),
        Input("\n"),
        Output("Your name is Jane Doe.\r\n"),
        Output("Prompt "),
        Input("foo\n"),
        Output("Your input is foo.\r\n"),
        Output("Question 0 [y/N] "),
        Input("Y\n"),
        Output("Your answer is true\r\n"),
        Output("Question 1 [y/N] "),
        Input("N\n"),
        Output("Your answer is false\r\n"),
        Output("Question 2 [y/N] "),
        Input("yes\n"),
        Output("Your answer is false\r\n"),
        Output("Confirm [y/N] "),
        Input("\n"),
        Output("Your answer is false\r\n"),
        Output("What is Windows EOL? "),
        Input("windows\n"),
        Output("Your answer is \"windows\"\r\n"),
        Output("Hi [Enter] "),
        Input("\n"),
        Output("Alert [Enter] "),
        Input("\n"),
        Output("The end of test\r\n"),
        Output("What is EOF? "),
        Input("\n"),
        Output("Your answer is null\r\n"),
      ],
    );
  }

  itest!(dynamic_import_permissions_remote_remote {
    args: "run --quiet --reload --allow-net=localhost:4545 dynamic_import/permissions_remote_remote.ts",
    output: "dynamic_import/permissions_remote_remote.ts.out",
    http_server: true,
    exit_code: 1,
  });

  itest!(dynamic_import_permissions_data_remote {
    args: "run --quiet --reload --allow-net=localhost:4545 dynamic_import/permissions_data_remote.ts",
    output: "dynamic_import/permissions_data_remote.ts.out",
    http_server: true,
    exit_code: 1,
  });

  itest!(dynamic_import_permissions_blob_remote {
    args: "run --quiet --reload --allow-net=localhost:4545 dynamic_import/permissions_blob_remote.ts",
    output: "dynamic_import/permissions_blob_remote.ts.out",
    http_server: true,
    exit_code: 1,
  });

  itest!(dynamic_import_permissions_data_local {
    args: "run --quiet --reload --allow-net=localhost:4545 dynamic_import/permissions_data_local.ts",
    output: "dynamic_import/permissions_data_local.ts.out",
    http_server: true,
    exit_code: 1,
  });

  itest!(dynamic_import_permissions_blob_local {
    args: "run --quiet --reload --allow-net=localhost:4545 dynamic_import/permissions_blob_local.ts",
    output: "dynamic_import/permissions_blob_local.ts.out",
    http_server: true,
    exit_code: 1,
  });
}

itest!(tls_starttls {
  args: "run --quiet --reload --allow-net --allow-read --unstable --cert tls/RootCA.pem tls_starttls.js",
  output: "tls.out",
});

itest!(tls_connecttls {
  args: "run --quiet --reload --allow-net --allow-read --cert tls/RootCA.pem tls_connecttls.js",
  output: "tls.out",
});

itest!(byte_order_mark {
  args: "run --no-check byte_order_mark.ts",
  output: "byte_order_mark.out",
});

#[test]
fn issue9750() {
  use util::PtyData::*;
  util::test_pty2(
    "run --prompt issue9750.js",
    vec![
      Output("Enter 'yy':\r\n"),
      Input("yy\n"),
      Output("⚠️  ️Deno requests env access. Run again with --allow-env to bypass this prompt.\r\n   Allow? [y/n (y = yes allow, n = no deny)]"),
      Input("n\n"),
      Output("⚠️  ️Deno requests env access to \"SECRET\". Run again with --allow-env to bypass this prompt.\r\n   Allow? [y/n (y = yes allow, n = no deny)]"),
      Input("n\n"),
      Output("error: Uncaught (in promise) PermissionDenied: Requires env access to \"SECRET\", run again with the --allow-env flag\r\n"),
    ],
  );
}

// Regression test for https://github.com/denoland/deno/issues/11451.
itest!(dom_exception_formatting {
  args: "run dom_exception_formatting.ts",
  output: "dom_exception_formatting.ts.out",
  exit_code: 1,
});

itest!(long_data_url_formatting {
  args: "run long_data_url_formatting.ts",
  output: "long_data_url_formatting.ts.out",
  exit_code: 1,
});

itest!(eval_context_throw_with_conflicting_source {
  args: "run eval_context_throw_with_conflicting_source.ts",
  output: "eval_context_throw_with_conflicting_source.ts.out",
  exit_code: 1,
});

itest!(eval_context_throw_dom_exception {
  args: "run eval_context_throw_dom_exception.js",
  output: "eval_context_throw_dom_exception.js.out",
  envs: vec![("DENO_FUTURE_CHECK".to_string(), "1".to_string())],
});

#[test]
fn issue12453() {
  let _g = util::http_server();
  let deno_dir = util::new_deno_dir();
  let mut deno_cmd = util::deno_cmd_with_deno_dir(&deno_dir);
  let status = deno_cmd
    .current_dir(util::testdata_path())
    .arg("run")
    .arg("--unstable")
    .arg("--allow-net")
    .arg("issue12453.js")
    .spawn()
    .unwrap()
    .wait()
    .unwrap();
  assert!(status.success());
}

/// Regression test for https://github.com/denoland/deno/issues/12740.
#[test]
fn issue12740() {
  let mod_dir = TempDir::new();
  let mod1_path = mod_dir.path().join("mod1.ts");
  let mod2_path = mod_dir.path().join("mod2.ts");
  let mut deno_cmd = util::deno_cmd();
  std::fs::write(&mod1_path, "").unwrap();
  let status = deno_cmd
    .current_dir(util::testdata_path())
    .arg("run")
    .arg(&mod1_path)
    .stderr(std::process::Stdio::null())
    .stdout(std::process::Stdio::null())
    .spawn()
    .unwrap()
    .wait()
    .unwrap();
  assert!(status.success());
  std::fs::write(&mod1_path, "export { foo } from \"./mod2.ts\";").unwrap();
  std::fs::write(&mod2_path, "(").unwrap();
  let status = deno_cmd
    .current_dir(util::testdata_path())
    .arg("run")
    .arg(&mod1_path)
    .stderr(std::process::Stdio::null())
    .stdout(std::process::Stdio::null())
    .spawn()
    .unwrap()
    .wait()
    .unwrap();
  assert!(!status.success());
}

/// Regression test for https://github.com/denoland/deno/issues/12807.
#[test]
fn issue12807() {
  let mod_dir = TempDir::new();
  let mod1_path = mod_dir.path().join("mod1.ts");
  let mod2_path = mod_dir.path().join("mod2.ts");
  let mut deno_cmd = util::deno_cmd();
  // With a fresh `DENO_DIR`, run a module with a dependency and a type error.
  std::fs::write(&mod1_path, "import './mod2.ts'; Deno.exit('0');").unwrap();
  std::fs::write(&mod2_path, "console.log('Hello, world!');").unwrap();
  let status = deno_cmd
    .current_dir(util::testdata_path())
    .arg("run")
    .arg(&mod1_path)
    .stderr(std::process::Stdio::null())
    .stdout(std::process::Stdio::null())
    .spawn()
    .unwrap()
    .wait()
    .unwrap();
  assert!(!status.success());
  // Fix the type error and run again.
  std::fs::write(&mod1_path, "import './mod2.ts'; Deno.exit(0);").unwrap();
  let status = deno_cmd
    .current_dir(util::testdata_path())
    .arg("run")
    .arg(&mod1_path)
    .stderr(std::process::Stdio::null())
    .stdout(std::process::Stdio::null())
    .spawn()
    .unwrap()
    .wait()
    .unwrap();
  assert!(status.success());
}

itest!(issue_13562 {
  args: "run issue13562.ts",
  output: "issue13562.ts.out",
});

itest!(import_assertions_static_import {
  args: "run --allow-read import_assertions/static_import.ts",
  output: "import_assertions/static_import.out",
});

itest!(import_assertions_static_export {
  args: "run --allow-read import_assertions/static_export.ts",
  output: "import_assertions/static_export.out",
});

itest!(import_assertions_static_error {
  args: "run --allow-read import_assertions/static_error.ts",
  output: "import_assertions/static_error.out",
  exit_code: 1,
});

itest!(import_assertions_dynamic_import {
  args: "run --allow-read import_assertions/dynamic_import.ts",
  output: "import_assertions/dynamic_import.out",
});

itest!(import_assertions_dynamic_error {
  args: "run --allow-read import_assertions/dynamic_error.ts",
  output: "import_assertions/dynamic_error.out",
  exit_code: 1,
});

itest!(import_assertions_type_check {
  args: "run --allow-read import_assertions/type_check.ts",
  output: "import_assertions/type_check.out",
  exit_code: 1,
});

itest!(delete_window {
  args: "run delete_window.js",
  output_str: Some("true\n"),
  envs: vec![("DENO_FUTURE_CHECK".to_string(), "1".to_string())],
});

itest!(colors_without_global_this {
  args: "run colors_without_globalThis.js",
  output_str: Some("true\n"),
  envs: vec![("DENO_FUTURE_CHECK".to_string(), "1".to_string())],
});

itest!(config_auto_discovered_for_local_script {
  args: "run --quiet run/with_config/frontend_work.ts",
  output_str: Some("ok\n"),
});

itest!(config_not_auto_discovered_for_remote_script {
  args: "run --quiet http://127.0.0.1:4545/run/with_config/server_side_work.ts",
  output_str: Some("ok\n"),
  http_server: true,
});

itest!(wasm_streaming_panic_test {
  args: "run wasm_streaming_panic_test.js",
  output: "wasm_streaming_panic_test.js.out",
  exit_code: 1,
  envs: vec![("DENO_FUTURE_CHECK".to_string(), "1".to_string())],
});

// Regression test for https://github.com/denoland/deno/issues/13897.
itest!(fetch_async_error_stack {
  args: "run --quiet -A fetch_async_error_stack.ts",
  output: "fetch_async_error_stack.ts.out",
  exit_code: 1,
});

itest!(unstable_ffi_1 {
  args: "run unstable_ffi_1.js",
  output: "unstable_ffi_1.js.out",
  exit_code: 70,
  envs: vec![("DENO_FUTURE_CHECK".to_string(), "1".to_string())],
});

itest!(unstable_ffi_2 {
  args: "run unstable_ffi_2.js",
  output: "unstable_ffi_2.js.out",
  exit_code: 70,
  envs: vec![("DENO_FUTURE_CHECK".to_string(), "1".to_string())],
});

itest!(unstable_ffi_3 {
  args: "run unstable_ffi_3.js",
  output: "unstable_ffi_3.js.out",
  exit_code: 70,
  envs: vec![("DENO_FUTURE_CHECK".to_string(), "1".to_string())],
});

itest!(unstable_ffi_4 {
  args: "run unstable_ffi_4.js",
  output: "unstable_ffi_4.js.out",
  exit_code: 70,
  envs: vec![("DENO_FUTURE_CHECK".to_string(), "1".to_string())],
});

itest!(unstable_ffi_5 {
  args: "run unstable_ffi_5.js",
  output: "unstable_ffi_5.js.out",
  exit_code: 70,
  envs: vec![("DENO_FUTURE_CHECK".to_string(), "1".to_string())],
});

itest!(unstable_ffi_6 {
  args: "run unstable_ffi_6.js",
  output: "unstable_ffi_6.js.out",
  exit_code: 70,
  envs: vec![("DENO_FUTURE_CHECK".to_string(), "1".to_string())],
});

itest!(unstable_ffi_7 {
  args: "run unstable_ffi_7.js",
  output: "unstable_ffi_7.js.out",
  exit_code: 70,
  envs: vec![("DENO_FUTURE_CHECK".to_string(), "1".to_string())],
});

itest!(unstable_ffi_8 {
  args: "run unstable_ffi_8.js",
  output: "unstable_ffi_8.js.out",
  exit_code: 70,
  envs: vec![("DENO_FUTURE_CHECK".to_string(), "1".to_string())],
});

itest!(unstable_ffi_9 {
  args: "run unstable_ffi_9.js",
  output: "unstable_ffi_9.js.out",
  exit_code: 70,
  envs: vec![("DENO_FUTURE_CHECK".to_string(), "1".to_string())],
});

itest!(unstable_ffi_10 {
  args: "run unstable_ffi_10.js",
  output: "unstable_ffi_10.js.out",
  exit_code: 70,
  envs: vec![("DENO_FUTURE_CHECK".to_string(), "1".to_string())],
});

itest!(unstable_ffi_11 {
  args: "run unstable_ffi_11.js",
  output: "unstable_ffi_11.js.out",
  exit_code: 70,
  envs: vec![("DENO_FUTURE_CHECK".to_string(), "1".to_string())],
});

itest!(unstable_ffi_12 {
  args: "run unstable_ffi_12.js",
  output: "unstable_ffi_12.js.out",
  exit_code: 70,
  envs: vec![("DENO_FUTURE_CHECK".to_string(), "1".to_string())],
});

itest!(unstable_ffi_13 {
  args: "run unstable_ffi_13.js",
  output: "unstable_ffi_13.js.out",
  exit_code: 70,
  envs: vec![("DENO_FUTURE_CHECK".to_string(), "1".to_string())],
});

itest!(unstable_ffi_14 {
  args: "run unstable_ffi_14.js",
  output: "unstable_ffi_14.js.out",
  exit_code: 70,
  envs: vec![("DENO_FUTURE_CHECK".to_string(), "1".to_string())],
});

itest!(unstable_ffi_15 {
  args: "run unstable_ffi_15.js",
  output: "unstable_ffi_15.js.out",
  exit_code: 70,
  envs: vec![("DENO_FUTURE_CHECK".to_string(), "1".to_string())],
});

itest!(future_check1 {
  args: "run future_check.ts",
  output: "future_check1.out",
});

itest!(future_check2 {
  args: "run --check future_check.ts",
  output: "future_check2.out",
  envs: vec![("DENO_FUTURE_CHECK".to_string(), "1".to_string())],
});

itest!(event_listener_error {
  args: "run --quiet event_listener_error.ts",
  output: "event_listener_error.ts.out",
  exit_code: 1,
});

itest!(event_listener_error_handled {
  args: "run --quiet event_listener_error_handled.ts",
  output: "event_listener_error_handled.ts.out",
});

// https://github.com/denoland/deno/pull/14159#issuecomment-1092285446
itest!(event_listener_error_immediate_exit {
  args: "run --quiet event_listener_error_immediate_exit.ts",
  output: "event_listener_error_immediate_exit.ts.out",
  exit_code: 1,
});

itest!(set_timeout_error {
  args: "run --quiet set_timeout_error.ts",
  output: "set_timeout_error.ts.out",
  exit_code: 1,
});

itest!(set_timeout_error_handled {
  args: "run --quiet set_timeout_error_handled.ts",
  output: "set_timeout_error_handled.ts.out",
});

itest!(aggregate_error {
  args: "run --quiet aggregate_error.ts",
  output: "aggregate_error.out",
  exit_code: 1,
});

itest!(complex_error {
  args: "run --quiet complex_error.ts",
  output: "complex_error.ts.out",
  exit_code: 1,
});

<<<<<<< HEAD
itest!(no_prompt_flag {
  args: "run --quiet --unstable --no-prompt no_prompt.ts",
  output_str: Some(""),
});

#[test]
fn deno_no_prompt_environment_variable() {
  let output = util::deno_cmd()
    .current_dir(util::testdata_path())
    .arg("run")
    .arg("--unstable")
    .arg("no_prompt.ts")
    .env("DENO_NO_PROMPT", "1")
    .spawn()
    .unwrap()
    .wait_with_output()
    .unwrap();
  assert!(output.status.success());
}
=======
// Regression test for https://github.com/denoland/deno/issues/12143.
itest!(js_root_with_ts_check {
  args: "run --quiet js_root_with_ts_check.js",
  output: "js_root_with_ts_check.js.out",
  exit_code: 1,
});
>>>>>>> 2f29673f
<|MERGE_RESOLUTION|>--- conflicted
+++ resolved
@@ -2727,7 +2727,13 @@
   exit_code: 1,
 });
 
-<<<<<<< HEAD
+// Regression test for https://github.com/denoland/deno/issues/12143.
+itest!(js_root_with_ts_check {
+  args: "run --quiet js_root_with_ts_check.js",
+  output: "js_root_with_ts_check.js.out",
+  exit_code: 1,
+});
+
 itest!(no_prompt_flag {
   args: "run --quiet --unstable --no-prompt no_prompt.ts",
   output_str: Some(""),
@@ -2746,12 +2752,4 @@
     .wait_with_output()
     .unwrap();
   assert!(output.status.success());
-}
-=======
-// Regression test for https://github.com/denoland/deno/issues/12143.
-itest!(js_root_with_ts_check {
-  args: "run --quiet js_root_with_ts_check.js",
-  output: "js_root_with_ts_check.js.out",
-  exit_code: 1,
-});
->>>>>>> 2f29673f
+}