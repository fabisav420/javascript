--- conflicted
+++ resolved
@@ -2715,7 +2715,18 @@
   output: "set_timeout_error_handled.ts.out",
 });
 
-<<<<<<< HEAD
+itest!(aggregate_error {
+  args: "run --quiet aggregate_error.ts",
+  output: "aggregate_error.out",
+  exit_code: 1,
+});
+
+itest!(complex_error {
+  args: "run --quiet complex_error.ts",
+  output: "complex_error.ts.out",
+  exit_code: 1,
+});
+
 itest!(no_prompt_flag {
   args: "run --quiet --unstable --no-prompt no_prompt.ts",
   output_str: Some(""),
@@ -2734,17 +2745,4 @@
     .wait_with_output()
     .unwrap();
   assert!(output.status.success());
-}
-=======
-itest!(aggregate_error {
-  args: "run --quiet aggregate_error.ts",
-  output: "aggregate_error.out",
-  exit_code: 1,
-});
-
-itest!(complex_error {
-  args: "run --quiet complex_error.ts",
-  output: "complex_error.ts.out",
-  exit_code: 1,
-});
->>>>>>> 9c5928b5
+}