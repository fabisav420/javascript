--- conflicted
+++ resolved
@@ -2501,19 +2501,18 @@
   output_str: Some("true\n"),
 });
 
-<<<<<<< HEAD
+itest!(config_auto_discovered_for_local_script {
+  args: "run --quiet run/with_config/frontend_work.ts",
+  output_str: Some("ok\n"),
+});
+
+itest!(config_not_auto_discovered_for_remote_script {
+  args: "run --quiet http://127.0.0.1:4545/run/with_config/server_side_work.ts",
+  output_str: Some("ok\n"),
+  http_server: true,
+});
+
 itest!(fs_while_deleted_dir {
   args: "run fs_while_deleted_dir.js",
   output: "fs_while_deleted_dir.js.out",
-=======
-itest!(config_auto_discovered_for_local_script {
-  args: "run --quiet run/with_config/frontend_work.ts",
-  output_str: Some("ok\n"),
-});
-
-itest!(config_not_auto_discovered_for_remote_script {
-  args: "run --quiet http://127.0.0.1:4545/run/with_config/server_side_work.ts",
-  output_str: Some("ok\n"),
-  http_server: true,
->>>>>>> 5eb0e4c2
 });