--- conflicted
+++ resolved
@@ -116,21 +116,10 @@
     .stderr(std::process::Stdio::piped())
     .spawn()
     .expect("Failed to spawn script");
-<<<<<<< HEAD
-  let mut stderr = child.stderr.as_mut().unwrap();
-  let mut stderr_lines = std::io::BufReader::new(&mut stderr)
-    .lines()
-    .map(|r| r.unwrap());
-
-  // TODO(lucacasonato): remove this timeout. It seems to be needed on Linux.
-  std::thread::sleep(std::time::Duration::from_secs(1));
+  let (_stdout_lines, mut stderr_lines) = child_lines(&mut child);
   let next_line = stderr_lines.next().unwrap();
   assert_contains!(&next_line, CLEAR_SCREEN);
   assert_contains!(&next_line, "Lint started");
-=======
-  let (_stdout_lines, mut stderr_lines) = child_lines(&mut child);
-
->>>>>>> 2bdb528e
   let mut output = read_all_lints(&mut stderr_lines);
   let expected = std::fs::read_to_string(badly_linted_output).unwrap();
   assert_eq!(output, expected);
@@ -188,21 +177,9 @@
     .stderr(std::process::Stdio::piped())
     .spawn()
     .expect("Failed to spawn script");
-<<<<<<< HEAD
-  let mut stderr = child.stderr.as_mut().unwrap();
-  let mut stderr_lines = std::io::BufReader::new(&mut stderr)
-    .lines()
-    .map(|r| r.unwrap());
-
-  // TODO(lucacasonato): remove this timeout. It seems to be needed on Linux.
-  std::thread::sleep(std::time::Duration::from_secs(1));
-  let next_line = stderr_lines.next().unwrap();
+  let (_stdout_lines, mut stderr_lines) = child_lines(&mut child);
   assert_contains!(&next_line, CLEAR_SCREEN);
   assert_contains!(&next_line, "Lint started");
-=======
-  let (_stdout_lines, mut stderr_lines) = child_lines(&mut child);
-
->>>>>>> 2bdb528e
   let mut output = read_all_lints(&mut stderr_lines);
   let expected = std::fs::read_to_string(badly_linted_output).unwrap();
   assert_eq!(output, expected);
@@ -294,22 +271,14 @@
     .unwrap();
   let (_stdout_lines, mut stderr_lines) = child_lines(&mut child);
 
-<<<<<<< HEAD
-  // TODO(lucacasonato): remove this timeout. It seems to be needed on Linux.
-  std::thread::sleep(std::time::Duration::from_secs(1));
   let next_line = stderr_lines.next().unwrap();
   assert_contains!(&next_line, CLEAR_SCREEN);
   assert_contains!(&next_line, "Fmt started");
-  assert!(
-    skip_restarting_line(&mut stderr_lines).contains("badly_formatted.js")
-  );
-=======
   assert_contains!(
     skip_restarting_line(&mut stderr_lines),
     "badly_formatted.js"
   );
   assert_contains!(read_line("Checked", &mut stderr_lines), "Checked 1 file");
->>>>>>> 2bdb528e
 
   let expected = std::fs::read_to_string(fixed.clone()).unwrap();
   let actual = std::fs::read_to_string(badly_formatted.clone()).unwrap();
@@ -357,22 +326,14 @@
     .unwrap();
   let (_stdout_lines, mut stderr_lines) = child_lines(&mut child);
 
-<<<<<<< HEAD
-  // TODO(lucacasonato): remove this timeout. It seems to be needed on Linux.
-  std::thread::sleep(std::time::Duration::from_secs(1));
   let next_line = stderr_lines.next().unwrap();
   assert_contains!(&next_line, CLEAR_SCREEN);
   assert_contains!(&next_line, "Fmt started");
-  assert!(
-    skip_restarting_line(&mut stderr_lines).contains("badly_formatted.js")
-  );
-=======
   assert_contains!(
     skip_restarting_line(&mut stderr_lines),
     "badly_formatted.js"
   );
   assert_contains!(read_line("Checked", &mut stderr_lines), "Checked 1 file");
->>>>>>> 2bdb528e
 
   let expected = std::fs::read_to_string(fixed.clone()).unwrap();
   let actual = std::fs::read_to_string(badly_formatted.clone()).unwrap();
@@ -510,13 +471,9 @@
     .unwrap();
   let (_stdout_lines, mut stderr_lines) = child_lines(&mut deno);
 
-<<<<<<< HEAD
-  std::thread::sleep(std::time::Duration::from_secs(1));
   let next_line = stderr_lines.next().unwrap();
   assert_contains!(&next_line, CLEAR_SCREEN);
   assert_contains!(&next_line, "Bundle started");
-=======
->>>>>>> 2bdb528e
   assert_contains!(stderr_lines.next().unwrap(), "error:");
   assert_contains!(stderr_lines.next().unwrap(), "Bundle failed");
   // the target file hasn't been created yet
@@ -709,27 +666,18 @@
     .unwrap();
   let (mut stdout_lines, mut stderr_lines) = child_lines(&mut child);
 
-<<<<<<< HEAD
-  std::thread::sleep(std::time::Duration::from_secs(1));
   let next_line = stderr_lines.next().unwrap();
   assert_contains!(&next_line, CLEAR_SCREEN);
   assert_contains!(&next_line, "Process started");
-=======
->>>>>>> 2bdb528e
   assert_contains!(stderr_lines.next().unwrap(), "error:");
   assert_contains!(stderr_lines.next().unwrap(), "Process failed");
 
   // Make sure the watcher actually restarts and works fine with the proper syntax
   write(&file_to_watch, "console.log(42);").unwrap();
-<<<<<<< HEAD
-  std::thread::sleep(std::time::Duration::from_secs(1));
+
   let next_line = stderr_lines.next().unwrap();
   assert_contains!(&next_line, CLEAR_SCREEN);
   assert_contains!(&next_line, "Restarting");
-=======
-
-  assert_contains!(stderr_lines.next().unwrap(), "Restarting");
->>>>>>> 2bdb528e
   assert_contains!(stdout_lines.next().unwrap(), "42");
   wait_for("Process finished", &mut stderr_lines);
   check_alive_then_kill(child);
