// Copyright 2018-2021 the Deno authors. All rights reserved. MIT license.
use deno_core::futures;
use deno_core::futures::prelude::*;
use deno_core::serde_json;
use deno_core::url;
use deno_runtime::deno_fetch::reqwest;
use deno_runtime::deno_websocket::tokio_tungstenite;
use std::io::{BufRead, Write};
use std::process::Command;
use tempfile::TempDir;
use test_util as util;

#[test]
fn std_tests() {
  let dir = TempDir::new().expect("tempdir fail");
  let status = util::deno_cmd()
    .env("DENO_DIR", dir.path())
    .current_dir(util::root_path())
    .arg("test")
    .arg("--unstable")
    .arg("--seed=86") // Some tests rely on specific random numbers.
    .arg("-A")
    // .arg("-Ldebug")
    .arg("std/")
    .spawn()
    .unwrap()
    .wait()
    .unwrap();
  assert!(status.success());
}

#[test]
fn std_lint() {
  let status = util::deno_cmd()
    .arg("lint")
    .arg("--unstable")
    .arg(format!(
      "--ignore={}",
      util::root_path().join("std/node/tests").to_string_lossy()
    ))
    .arg(util::root_path().join("std"))
    .spawn()
    .unwrap()
    .wait()
    .unwrap();
  assert!(status.success());
}

#[test]
fn js_unit_tests_lint() {
  let status = util::deno_cmd()
    .arg("lint")
    .arg("--unstable")
    .arg(util::root_path().join("cli/tests/unit"))
    .spawn()
    .unwrap()
    .wait()
    .unwrap();
  assert!(status.success());
}

#[test]
fn js_unit_tests() {
  let _g = util::http_server();
  let mut deno = util::deno_cmd()
    .current_dir(util::root_path())
    .arg("run")
    .arg("--unstable")
    .arg("--reload")
    .arg("-A")
    .arg("cli/tests/unit/unit_test_runner.ts")
    .arg("--master")
    .arg("--verbose")
    .spawn()
    .expect("failed to spawn script");
  let status = deno.wait().expect("failed to wait for the child process");
  assert_eq!(Some(0), status.code());
  assert!(status.success());
}

mod integration {
  use super::*;

  macro_rules! itest(
  ($name:ident {$( $key:ident: $value:expr,)*})  => {
    #[test]
    fn $name() {
      (util::CheckOutputIntegrationTest {
        $(
          $key: $value,
         )*
        .. Default::default()
      }).run()
    }
  }
);

  #[test]
  fn help_flag() {
    let status = util::deno_cmd()
      .current_dir(util::root_path())
      .arg("--help")
      .spawn()
      .unwrap()
      .wait()
      .unwrap();
    assert!(status.success());
  }

  #[test]
  fn version_short_flag() {
    let status = util::deno_cmd()
      .current_dir(util::root_path())
      .arg("-V")
      .spawn()
      .unwrap()
      .wait()
      .unwrap();
    assert!(status.success());
  }

  #[test]
  fn version_long_flag() {
    let status = util::deno_cmd()
      .current_dir(util::root_path())
      .arg("--version")
      .spawn()
      .unwrap()
      .wait()
      .unwrap();
    assert!(status.success());
  }

  #[test]
  fn x_deno_warning() {
    let _g = util::http_server();
    let output = util::deno_cmd()
      .current_dir(util::root_path())
      .arg("run")
      .arg("--reload")
      .arg("http://127.0.0.1:4545/cli/tests/x_deno_warning.js")
      .stdout(std::process::Stdio::piped())
      .stderr(std::process::Stdio::piped())
      .spawn()
      .unwrap()
      .wait_with_output()
      .unwrap();
    assert!(output.status.success());
    let stdout_str = std::str::from_utf8(&output.stdout).unwrap().trim();
    let stderr_str = std::str::from_utf8(&output.stderr).unwrap().trim();
    assert_eq!("testing x-deno-warning header", stdout_str);
    assert!(util::strip_ansi_codes(stderr_str).contains("Warning foobar"));
  }

  #[test]
  fn eval_p() {
    let output = util::deno_cmd()
      .arg("eval")
      .arg("-p")
      .arg("1+2")
      .stdout(std::process::Stdio::piped())
      .spawn()
      .unwrap()
      .wait_with_output()
      .unwrap();
    assert!(output.status.success());
    let stdout_str = util::strip_ansi_codes(
      std::str::from_utf8(&output.stdout).unwrap().trim(),
    );
    assert_eq!("3", stdout_str);
  }

  #[test]
  fn run_from_stdin() {
    let mut deno = util::deno_cmd()
      .current_dir(util::root_path())
      .arg("run")
      .arg("-")
      .stdout(std::process::Stdio::piped())
      .stdin(std::process::Stdio::piped())
      .spawn()
      .unwrap();
    deno
      .stdin
      .as_mut()
      .unwrap()
      .write_all(b"console.log(\"Hello World\");")
      .unwrap();
    let output = deno.wait_with_output().unwrap();
    assert!(output.status.success());

    let deno_out = std::str::from_utf8(&output.stdout).unwrap().trim();
    assert_eq!("Hello World", deno_out);

    let mut deno = util::deno_cmd()
      .current_dir(util::root_path())
      .arg("run")
      .arg("-")
      .stdout(std::process::Stdio::piped())
      .stdin(std::process::Stdio::piped())
      .spawn()
      .unwrap();
    deno
      .stdin
      .as_mut()
      .unwrap()
      .write_all(b"console.log(\"Bye cached code\");")
      .unwrap();
    let output = deno.wait_with_output().unwrap();
    assert!(output.status.success());

    let deno_out = std::str::from_utf8(&output.stdout).unwrap().trim();
    assert_eq!("Bye cached code", deno_out);
  }

  #[test]
  fn no_color() {
    let output = util::deno_cmd()
      .current_dir(util::root_path())
      .arg("run")
      .arg("cli/tests/no_color.js")
      .env("NO_COLOR", "1")
      .stdout(std::process::Stdio::piped())
      .spawn()
      .unwrap()
      .wait_with_output()
      .unwrap();
    assert!(output.status.success());
    let stdout_str = std::str::from_utf8(&output.stdout).unwrap().trim();
    assert_eq!("noColor true", stdout_str);

    let output = util::deno_cmd()
      .current_dir(util::root_path())
      .arg("run")
      .arg("cli/tests/no_color.js")
      .stdout(std::process::Stdio::piped())
      .spawn()
      .unwrap()
      .wait_with_output()
      .unwrap();
    assert!(output.status.success());
    let stdout_str = std::str::from_utf8(&output.stdout).unwrap().trim();
    assert_eq!("noColor false", util::strip_ansi_codes(stdout_str));
  }

  #[cfg(unix)]
  #[test]
  pub fn test_raw_tty() {
    use std::io::{Read, Write};
    use util::pty::fork::*;

    let deno_exe = util::deno_exe_path();
    let root_path = util::root_path();
    let fork = Fork::from_ptmx().unwrap();

    if let Ok(mut master) = fork.is_parent() {
      let mut obytes: [u8; 100] = [0; 100];
      let mut nread = master.read(&mut obytes).unwrap();
      assert_eq!(String::from_utf8_lossy(&obytes[0..nread]), "S");
      master.write_all(b"a").unwrap();
      nread = master.read(&mut obytes).unwrap();
      assert_eq!(String::from_utf8_lossy(&obytes[0..nread]), "A");
      master.write_all(b"b").unwrap();
      nread = master.read(&mut obytes).unwrap();
      assert_eq!(String::from_utf8_lossy(&obytes[0..nread]), "B");
      master.write_all(b"c").unwrap();
      nread = master.read(&mut obytes).unwrap();
      assert_eq!(String::from_utf8_lossy(&obytes[0..nread]), "C");
      fork.wait().unwrap();
    } else {
      use nix::sys::termios;
      use std::os::unix::io::AsRawFd;

      // Turn off echo such that parent is reading works properly.
      let stdin_fd = std::io::stdin().as_raw_fd();
      let mut t = termios::tcgetattr(stdin_fd).unwrap();
      t.local_flags.remove(termios::LocalFlags::ECHO);
      termios::tcsetattr(stdin_fd, termios::SetArg::TCSANOW, &t).unwrap();

      std::env::set_current_dir(root_path).unwrap();
      let err = exec::Command::new(deno_exe)
        .arg("run")
        .arg("--unstable")
        .arg("--quiet")
        .arg("--no-check")
        .arg("cli/tests/raw_mode.ts")
        .exec();
      println!("err {}", err);
      unreachable!()
    }
  }

  #[cfg(unix)]
  #[test]
  pub fn test_raw_tty_cbreak() {
    use std::io::{Read, Write};
    use util::pty::fork::*;
    let deno_exe = util::deno_exe_path();
    let root_path = util::root_path();
    let fork = Fork::from_ptmx().unwrap();

    if let Ok(mut master) = fork.is_parent() {
      let mut obytes: [u8; 100] = [0; 100];
      let mut nread = master.read(&mut obytes).unwrap();
      assert_eq!(String::from_utf8_lossy(&obytes[0..nread]), "S");
      master.write_all(&[3]).unwrap(); // send SIGINT
      master.flush().unwrap();
      nread = master.read(&mut obytes).unwrap();
      assert_eq!(String::from_utf8_lossy(&obytes[0..nread]), "A");
      fork.wait().unwrap();
    } else {
      // Keep echo enabled such that 'C^' would be printed in non-raw mode.
      std::env::set_current_dir(root_path).unwrap();
      let err = exec::Command::new(deno_exe)
        .arg("run")
        .arg("--unstable")
        .arg("--quiet")
        .arg("--no-check")
        .arg("cli/tests/raw_mode_cbreak.ts")
        .exec();
      println!("err {}", err);
      unreachable!()
    }
  }

  #[test]
  fn deno_dir_test() {
    use std::fs::remove_dir_all;
    let _g = util::http_server();
    let deno_dir = TempDir::new().expect("tempdir fail");
    remove_dir_all(deno_dir.path()).unwrap();

    // Run deno with no env flag
    let status = util::deno_cmd()
      .env_remove("DENO_DIR")
      .current_dir(util::root_path())
      .arg("run")
      .arg("http://localhost:4545/cli/tests/subdir/print_hello.ts")
      .spawn()
      .expect("Failed to spawn script")
      .wait()
      .expect("Failed to wait for child process");
    assert!(status.success());
    assert!(!deno_dir.path().exists());

    // Run deno with DENO_DIR env flag
    let status = util::deno_cmd()
      .env("DENO_DIR", deno_dir.path())
      .current_dir(util::root_path())
      .arg("run")
      .arg("http://localhost:4545/cli/tests/subdir/print_hello.ts")
      .spawn()
      .expect("Failed to spawn script")
      .wait()
      .expect("Failed to wait for child process");
    assert!(status.success());
    assert!(deno_dir.path().is_dir());
    assert!(deno_dir.path().join("deps").is_dir());
    assert!(deno_dir.path().join("gen").is_dir());

    remove_dir_all(deno_dir.path()).unwrap();
  }

  #[test]
  fn cache_test() {
    let _g = util::http_server();
    let deno_dir = TempDir::new().expect("tempdir fail");
    let module_url =
      url::Url::parse("http://localhost:4545/cli/tests/006_url_imports.ts")
        .unwrap();
    let output = Command::new(util::deno_exe_path())
      .env("DENO_DIR", deno_dir.path())
      .current_dir(util::root_path())
      .arg("cache")
      .arg(module_url.to_string())
      .output()
      .expect("Failed to spawn script");
    assert!(output.status.success());
    let out = std::str::from_utf8(&output.stdout).unwrap();
    assert_eq!(out, "");
    // TODO(ry) Is there some way to check that the file was actually cached in
    // DENO_DIR?
  }

  #[test]
  fn cache_invalidation_test() {
    let deno_dir = TempDir::new().expect("tempdir fail");
    let fixture_path = deno_dir.path().join("fixture.ts");
    {
      let mut file = std::fs::File::create(fixture_path.clone())
        .expect("could not create fixture");
      file
        .write_all(b"console.log(\"42\");")
        .expect("could not write fixture");
    }
    let output = Command::new(util::deno_exe_path())
      .env("DENO_DIR", deno_dir.path())
      .current_dir(util::root_path())
      .arg("run")
      .arg(fixture_path.to_str().unwrap())
      .output()
      .expect("Failed to spawn script");
    assert!(output.status.success());
    let actual = std::str::from_utf8(&output.stdout).unwrap();
    assert_eq!(actual, "42\n");
    {
      let mut file = std::fs::File::create(fixture_path.clone())
        .expect("could not create fixture");
      file
        .write_all(b"console.log(\"43\");")
        .expect("could not write fixture");
    }
    let output = Command::new(util::deno_exe_path())
      .env("DENO_DIR", deno_dir.path())
      .current_dir(util::root_path())
      .arg("run")
      .arg(fixture_path.to_str().unwrap())
      .output()
      .expect("Failed to spawn script");
    assert!(output.status.success());
    let actual = std::str::from_utf8(&output.stdout).unwrap();
    assert_eq!(actual, "43\n");
  }

  #[test]
  fn cache_invalidation_test_no_check() {
    let deno_dir = TempDir::new().expect("tempdir fail");
    let fixture_path = deno_dir.path().join("fixture.ts");
    {
      let mut file = std::fs::File::create(fixture_path.clone())
        .expect("could not create fixture");
      file
        .write_all(b"console.log(\"42\");")
        .expect("could not write fixture");
    }
    let output = Command::new(util::deno_exe_path())
      .env("DENO_DIR", deno_dir.path())
      .current_dir(util::root_path())
      .arg("run")
      .arg("--no-check")
      .arg(fixture_path.to_str().unwrap())
      .output()
      .expect("Failed to spawn script");
    assert!(output.status.success());
    let actual = std::str::from_utf8(&output.stdout).unwrap();
    assert_eq!(actual, "42\n");
    {
      let mut file = std::fs::File::create(fixture_path.clone())
        .expect("could not create fixture");
      file
        .write_all(b"console.log(\"43\");")
        .expect("could not write fixture");
    }
    let output = Command::new(util::deno_exe_path())
      .env("DENO_DIR", deno_dir.path())
      .current_dir(util::root_path())
      .arg("run")
      .arg("--no-check")
      .arg(fixture_path.to_str().unwrap())
      .output()
      .expect("Failed to spawn script");
    assert!(output.status.success());
    let actual = std::str::from_utf8(&output.stdout).unwrap();
    assert_eq!(actual, "43\n");
  }

  #[test]
  fn fmt_test() {
    let t = TempDir::new().expect("tempdir fail");
    let fixed_js = util::root_path().join("cli/tests/badly_formatted_fixed.js");
    let fixed_md = util::root_path().join("cli/tests/badly_formatted_fixed.md");
    let badly_formatted_original_js =
      util::root_path().join("cli/tests/badly_formatted.mjs");
    let badly_formatted_original_md =
      util::root_path().join("cli/tests/badly_formatted.md");
    let badly_formatted_js = t.path().join("badly_formatted.js");
    let badly_formatted_md = t.path().join("badly_formatted.md");
    let badly_formatted_js_str = badly_formatted_js.to_str().unwrap();
    let badly_formatted_md_str = badly_formatted_md.to_str().unwrap();
    std::fs::copy(&badly_formatted_original_js, &badly_formatted_js)
      .expect("Failed to copy file");
    std::fs::copy(&badly_formatted_original_md, &badly_formatted_md)
      .expect("Failed to copy file");
    // First, check formatting by ignoring the badly formatted file.
    let status = util::deno_cmd()
      .current_dir(util::root_path())
      .arg("fmt")
      .arg(format!(
        "--ignore={},{}",
        badly_formatted_js_str, badly_formatted_md_str
      ))
      .arg("--check")
      .arg(badly_formatted_js_str)
      .arg(badly_formatted_md_str)
      .spawn()
      .expect("Failed to spawn script")
      .wait()
      .expect("Failed to wait for child process");
    assert!(status.success());
    // Check without ignore.
    let status = util::deno_cmd()
      .current_dir(util::root_path())
      .arg("fmt")
      .arg("--check")
      .arg(badly_formatted_js_str)
      .arg(badly_formatted_md_str)
      .spawn()
      .expect("Failed to spawn script")
      .wait()
      .expect("Failed to wait for child process");
    assert!(!status.success());
    // Format the source file.
    let status = util::deno_cmd()
      .current_dir(util::root_path())
      .arg("fmt")
      .arg(badly_formatted_js_str)
      .arg(badly_formatted_md_str)
      .spawn()
      .expect("Failed to spawn script")
      .wait()
      .expect("Failed to wait for child process");
    assert!(status.success());
    let expected_js = std::fs::read_to_string(fixed_js).unwrap();
    let expected_md = std::fs::read_to_string(fixed_md).unwrap();
    let actual_js = std::fs::read_to_string(badly_formatted_js).unwrap();
    let actual_md = std::fs::read_to_string(badly_formatted_md).unwrap();
    assert_eq!(expected_js, actual_js);
    assert_eq!(expected_md, actual_md);
  }

  // Helper function to skip watcher output that contains "Restarting"
  // phrase.
  fn skip_restarting_line(
    mut stderr_lines: impl Iterator<Item = String>,
  ) -> String {
    loop {
      let msg = stderr_lines.next().unwrap();
      if !msg.contains("Restarting") {
        return msg;
      }
    }
  }

  #[test]
  #[ignore]
  fn fmt_watch_test() {
    let t = TempDir::new().expect("tempdir fail");
    let fixed = util::root_path().join("cli/tests/badly_formatted_fixed.js");
    let badly_formatted_original =
      util::root_path().join("cli/tests/badly_formatted.mjs");
    let badly_formatted = t.path().join("badly_formatted.js");
    std::fs::copy(&badly_formatted_original, &badly_formatted)
      .expect("Failed to copy file");

    let mut child = util::deno_cmd()
      .current_dir(util::root_path())
      .arg("fmt")
      .arg(&badly_formatted)
      .arg("--watch")
      .arg("--unstable")
      .stdout(std::process::Stdio::piped())
      .stderr(std::process::Stdio::piped())
      .spawn()
      .expect("Failed to spawn script");
    let stderr = child.stderr.as_mut().unwrap();
    let stderr_lines =
      std::io::BufReader::new(stderr).lines().map(|r| r.unwrap());

    // TODO(lucacasonato): remove this timeout. It seems to be needed on Linux.
    std::thread::sleep(std::time::Duration::from_secs(1));

    assert!(skip_restarting_line(stderr_lines).contains("badly_formatted.js"));

    let expected = std::fs::read_to_string(fixed.clone()).unwrap();
    let actual = std::fs::read_to_string(badly_formatted.clone()).unwrap();
    assert_eq!(expected, actual);

    // Change content of the file again to be badly formatted
    std::fs::copy(&badly_formatted_original, &badly_formatted)
      .expect("Failed to copy file");
    std::thread::sleep(std::time::Duration::from_secs(1));

    // Check if file has been automatically formatted by watcher
    let expected = std::fs::read_to_string(fixed).unwrap();
    let actual = std::fs::read_to_string(badly_formatted).unwrap();
    assert_eq!(expected, actual);

    // the watcher process is still alive
    assert!(child.try_wait().unwrap().is_none());

    child.kill().unwrap();
    drop(t);
  }

  #[test]
  fn fmt_stdin_error() {
    use std::io::Write;
    let mut deno = util::deno_cmd()
      .current_dir(util::root_path())
      .arg("fmt")
      .arg("-")
      .stdin(std::process::Stdio::piped())
      .stdout(std::process::Stdio::piped())
      .stderr(std::process::Stdio::piped())
      .spawn()
      .unwrap();
    let stdin = deno.stdin.as_mut().unwrap();
    let invalid_js = b"import { example }";
    stdin.write_all(invalid_js).unwrap();
    let output = deno.wait_with_output().unwrap();
    // Error message might change. Just check stdout empty, stderr not.
    assert!(output.stdout.is_empty());
    assert!(!output.stderr.is_empty());
    assert!(!output.status.success());
  }

  // Warning: this test requires internet access.
  // TODO(#7412): reenable. test is flaky
  #[test]
  #[ignore]
  fn upgrade_in_tmpdir() {
    let temp_dir = TempDir::new().unwrap();
    let exe_path = temp_dir.path().join("deno");
    let _ = std::fs::copy(util::deno_exe_path(), &exe_path).unwrap();
    assert!(exe_path.exists());
    let _mtime1 = std::fs::metadata(&exe_path).unwrap().modified().unwrap();
    let status = Command::new(&exe_path)
      .arg("upgrade")
      .arg("--force")
      .spawn()
      .unwrap()
      .wait()
      .unwrap();
    assert!(status.success());
    let _mtime2 = std::fs::metadata(&exe_path).unwrap().modified().unwrap();
    // TODO(ry) assert!(mtime1 < mtime2);
  }

  // Warning: this test requires internet access.
  // TODO(#7412): reenable. test is flaky
  #[test]
  #[ignore]
  fn upgrade_with_space_in_path() {
    let temp_dir = tempfile::Builder::new()
      .prefix("directory with spaces")
      .tempdir()
      .unwrap();
    let exe_path = temp_dir.path().join("deno");
    let _ = std::fs::copy(util::deno_exe_path(), &exe_path).unwrap();
    assert!(exe_path.exists());
    let status = Command::new(&exe_path)
      .arg("upgrade")
      .arg("--force")
      .env("TMP", temp_dir.path())
      .spawn()
      .unwrap()
      .wait()
      .unwrap();
    assert!(status.success());
  }

  // Warning: this test requires internet access.
  // TODO(#7412): reenable. test is flaky
  #[test]
  #[ignore]
  fn upgrade_with_version_in_tmpdir() {
    let temp_dir = TempDir::new().unwrap();
    let exe_path = temp_dir.path().join("deno");
    let _ = std::fs::copy(util::deno_exe_path(), &exe_path).unwrap();
    assert!(exe_path.exists());
    let _mtime1 = std::fs::metadata(&exe_path).unwrap().modified().unwrap();
    let status = Command::new(&exe_path)
      .arg("upgrade")
      .arg("--force")
      .arg("--version")
      .arg("0.42.0")
      .spawn()
      .unwrap()
      .wait()
      .unwrap();
    assert!(status.success());
    let upgraded_deno_version = String::from_utf8(
      Command::new(&exe_path).arg("-V").output().unwrap().stdout,
    )
    .unwrap();
    assert!(upgraded_deno_version.contains("0.42.0"));
    let _mtime2 = std::fs::metadata(&exe_path).unwrap().modified().unwrap();
    // TODO(ry) assert!(mtime1 < mtime2);
  }

  // Warning: this test requires internet access.
  // TODO(#7412): reenable. test is flaky
  #[test]
  #[ignore]
  fn upgrade_with_canary_in_tmpdir() {
    let temp_dir = TempDir::new().unwrap();
    let exe_path = temp_dir.path().join("deno");
    let _ = std::fs::copy(util::deno_exe_path(), &exe_path).unwrap();
    assert!(exe_path.exists());
    let _mtime1 = std::fs::metadata(&exe_path).unwrap().modified().unwrap();
    let status = Command::new(&exe_path)
      .arg("upgrade")
      .arg("--canary")
      .arg("--version")
      .arg("e6685f0f01b8a11a5eaff020f5babcfde76b3038")
      .spawn()
      .unwrap()
      .wait()
      .unwrap();
    assert!(status.success());
    let upgraded_deno_version = String::from_utf8(
      Command::new(&exe_path).arg("-V").output().unwrap().stdout,
    )
    .unwrap();
    assert!(upgraded_deno_version.contains("e6685f0"));
    let _mtime2 = std::fs::metadata(&exe_path).unwrap().modified().unwrap();
    // TODO(ry) assert!(mtime1 < mtime2);
  }

  // Warning: this test requires internet access.
  // TODO(#7412): reenable. test is flaky
  #[test]
  #[ignore]
  fn upgrade_with_out_in_tmpdir() {
    let temp_dir = TempDir::new().unwrap();
    let exe_path = temp_dir.path().join("deno");
    let new_exe_path = temp_dir.path().join("foo");
    let _ = std::fs::copy(util::deno_exe_path(), &exe_path).unwrap();
    assert!(exe_path.exists());
    let mtime1 = std::fs::metadata(&exe_path).unwrap().modified().unwrap();
    let status = Command::new(&exe_path)
      .arg("upgrade")
      .arg("--version")
      .arg("1.0.2")
      .arg("--output")
      .arg(&new_exe_path.to_str().unwrap())
      .spawn()
      .unwrap()
      .wait()
      .unwrap();
    assert!(status.success());
    assert!(new_exe_path.exists());
    let mtime2 = std::fs::metadata(&exe_path).unwrap().modified().unwrap();
    assert_eq!(mtime1, mtime2); // Original exe_path was not changed.

    let v = String::from_utf8(
      Command::new(&new_exe_path)
        .arg("-V")
        .output()
        .unwrap()
        .stdout,
    )
    .unwrap();
    assert!(v.contains("1.0.2"));
  }

  #[test]
  fn installer_test_local_module_run() {
    let temp_dir = TempDir::new().expect("tempdir fail");
    let bin_dir = temp_dir.path().join("bin");
    std::fs::create_dir(&bin_dir).unwrap();
    let status = util::deno_cmd()
      .current_dir(util::root_path())
      .arg("install")
      .arg("--name")
      .arg("echo_test")
      .arg("--root")
      .arg(temp_dir.path())
      .arg(util::tests_path().join("echo.ts"))
      .arg("hello")
      .spawn()
      .unwrap()
      .wait()
      .unwrap();
    assert!(status.success());
    let mut file_path = bin_dir.join("echo_test");
    if cfg!(windows) {
      file_path = file_path.with_extension("cmd");
    }
    assert!(file_path.exists());
    // NOTE: using file_path here instead of exec_name, because tests
    // shouldn't mess with user's PATH env variable
    let output = Command::new(file_path)
      .current_dir(temp_dir.path())
      .arg("foo")
      .env("PATH", util::target_dir())
      .output()
      .expect("failed to spawn script");
    let stdout_str = std::str::from_utf8(&output.stdout).unwrap().trim();
    assert!(stdout_str.ends_with("hello, foo"));
  }

  #[test]
  fn installer_test_remote_module_run() {
    let _g = util::http_server();
    let temp_dir = TempDir::new().expect("tempdir fail");
    let bin_dir = temp_dir.path().join("bin");
    std::fs::create_dir(&bin_dir).unwrap();
    let status = util::deno_cmd()
      .current_dir(util::root_path())
      .arg("install")
      .arg("--name")
      .arg("echo_test")
      .arg("--root")
      .arg(temp_dir.path())
      .arg("http://localhost:4545/cli/tests/echo.ts")
      .arg("hello")
      .spawn()
      .unwrap()
      .wait()
      .unwrap();
    assert!(status.success());
    let mut file_path = bin_dir.join("echo_test");
    if cfg!(windows) {
      file_path = file_path.with_extension("cmd");
    }
    assert!(file_path.exists());
    let output = Command::new(file_path)
      .current_dir(temp_dir.path())
      .arg("foo")
      .env("PATH", util::target_dir())
      .output()
      .expect("failed to spawn script");
    assert!(std::str::from_utf8(&output.stdout)
      .unwrap()
      .trim()
      .ends_with("hello, foo"));
  }

  #[test]
  fn ts_dependency_recompilation() {
    let t = TempDir::new().expect("tempdir fail");
    let ats = t.path().join("a.ts");

    std::fs::write(
      &ats,
      "
    import { foo } from \"./b.ts\";

    function print(str: string): void {
        console.log(str);
    }

    print(foo);",
    )
    .unwrap();

    let bts = t.path().join("b.ts");
    std::fs::write(
      &bts,
      "
    export const foo = \"foo\";",
    )
    .unwrap();

    let output = util::deno_cmd()
      .current_dir(util::root_path())
      .env("NO_COLOR", "1")
      .arg("run")
      .arg(&ats)
      .output()
      .expect("failed to spawn script");

    let stdout_output = std::str::from_utf8(&output.stdout).unwrap().trim();
    let stderr_output = std::str::from_utf8(&output.stderr).unwrap().trim();

    assert!(stdout_output.ends_with("foo"));
    assert!(stderr_output.starts_with("Check"));

    // Overwrite contents of b.ts and run again
    std::fs::write(
      &bts,
      "
    export const foo = 5;",
    )
    .expect("error writing file");

    let output = util::deno_cmd()
      .current_dir(util::root_path())
      .env("NO_COLOR", "1")
      .arg("run")
      .arg(&ats)
      .output()
      .expect("failed to spawn script");

    let stdout_output = std::str::from_utf8(&output.stdout).unwrap().trim();
    let stderr_output = std::str::from_utf8(&output.stderr).unwrap().trim();

    // error: TS2345 [ERROR]: Argument of type '5' is not assignable to parameter of type 'string'.
    assert!(stderr_output.contains("TS2345"));
    assert!(!output.status.success());
    assert!(stdout_output.is_empty());
  }

<<<<<<< HEAD
  #[test]
  fn ts_reload() {
    let hello_ts = util::root_path().join("cli/tests/002_hello.ts");
    assert!(hello_ts.is_file());
    let mut initial = util::deno_cmd()
      .current_dir(util::root_path())
      .arg("cache")
      .arg("--reload")
      .arg(hello_ts.clone())
      .spawn()
      .expect("failed to spawn script");
    let status_initial =
      initial.wait().expect("failed to wait for child process");
    assert!(status_initial.success());
=======
#[test]
fn ts_no_recheck_on_redirect() {
  let deno_dir = util::new_deno_dir();
  let e = util::deno_exe_path();

  let redirect_ts = util::root_path().join("cli/tests/017_import_redirect.ts");
  assert!(redirect_ts.is_file());
  let mut cmd = Command::new(e.clone());
  cmd.env("DENO_DIR", deno_dir.path());
  let mut initial = cmd
    .current_dir(util::root_path())
    .arg("run")
    .arg(redirect_ts.clone())
    .spawn()
    .expect("failed to span script");
  let status_initial =
    initial.wait().expect("failed to wait for child process");
  assert!(status_initial.success());

  let mut cmd = Command::new(e);
  cmd.env("DENO_DIR", deno_dir.path());
  let output = cmd
    .current_dir(util::root_path())
    .arg("run")
    .arg(redirect_ts)
    .output()
    .expect("failed to spawn script");

  assert!(std::str::from_utf8(&output.stderr).unwrap().is_empty());
}

#[test]
fn ts_reload() {
  let hello_ts = util::root_path().join("cli/tests/002_hello.ts");
  assert!(hello_ts.is_file());
  let mut initial = util::deno_cmd()
    .current_dir(util::root_path())
    .arg("cache")
    .arg("--reload")
    .arg(hello_ts.clone())
    .spawn()
    .expect("failed to spawn script");
  let status_initial =
    initial.wait().expect("failed to wait for child process");
  assert!(status_initial.success());
>>>>>>> 2638aa03

    let output = util::deno_cmd()
      .current_dir(util::root_path())
      .arg("cache")
      .arg("--reload")
      .arg("-L")
      .arg("debug")
      .arg(hello_ts)
      .output()
      .expect("failed to spawn script");
    // check the output of the the bundle program.
    assert!(std::str::from_utf8(&output.stderr)
      .unwrap()
      .trim()
      .contains("host.writeFile(\"deno://002_hello.js\")"));
  }

  #[test]
  fn bundle_exports() {
    // First we have to generate a bundle of some module that has exports.
    let mod1 = util::root_path().join("cli/tests/subdir/mod1.ts");
    assert!(mod1.is_file());
    let t = TempDir::new().expect("tempdir fail");
    let bundle = t.path().join("mod1.bundle.js");
    let mut deno = util::deno_cmd()
      .current_dir(util::root_path())
      .arg("bundle")
      .arg(mod1)
      .arg(&bundle)
      .spawn()
      .expect("failed to spawn script");
    let status = deno.wait().expect("failed to wait for the child process");
    assert!(status.success());
    assert!(bundle.is_file());

    // Now we try to use that bundle from another module.
    let test = t.path().join("test.js");
    std::fs::write(
      &test,
      "
      import { printHello3 } from \"./mod1.bundle.js\";
      printHello3(); ",
    )
    .expect("error writing file");

    let output = util::deno_cmd()
      .current_dir(util::root_path())
      .arg("run")
      .arg(&test)
      .output()
      .expect("failed to spawn script");
    // check the output of the test.ts program.
    assert!(std::str::from_utf8(&output.stdout)
      .unwrap()
      .trim()
      .ends_with("Hello"));
    assert_eq!(output.stderr, b"");
  }

  #[test]
  fn bundle_exports_no_check() {
    // First we have to generate a bundle of some module that has exports.
    let mod1 = util::root_path().join("cli/tests/subdir/mod1.ts");
    assert!(mod1.is_file());
    let t = TempDir::new().expect("tempdir fail");
    let bundle = t.path().join("mod1.bundle.js");
    let mut deno = util::deno_cmd()
      .current_dir(util::root_path())
      .arg("bundle")
      .arg("--no-check")
      .arg(mod1)
      .arg(&bundle)
      .spawn()
      .expect("failed to spawn script");
    let status = deno.wait().expect("failed to wait for the child process");
    assert!(status.success());
    assert!(bundle.is_file());

    // Now we try to use that bundle from another module.
    let test = t.path().join("test.js");
    std::fs::write(
      &test,
      "
      import { printHello3 } from \"./mod1.bundle.js\";
      printHello3(); ",
    )
    .expect("error writing file");

    let output = util::deno_cmd()
      .current_dir(util::root_path())
      .arg("run")
      .arg(&test)
      .output()
      .expect("failed to spawn script");
    // check the output of the test.ts program.
    assert!(std::str::from_utf8(&output.stdout)
      .unwrap()
      .trim()
      .ends_with("Hello"));
    assert_eq!(output.stderr, b"");
  }

  #[test]
  fn bundle_circular() {
    // First we have to generate a bundle of some module that has exports.
    let circular1 = util::root_path().join("cli/tests/subdir/circular1.ts");
    assert!(circular1.is_file());
    let t = TempDir::new().expect("tempdir fail");
    let bundle = t.path().join("circular1.bundle.js");
    let mut deno = util::deno_cmd()
      .current_dir(util::root_path())
      .arg("bundle")
      .arg(circular1)
      .arg(&bundle)
      .spawn()
      .expect("failed to spawn script");
    let status = deno.wait().expect("failed to wait for the child process");
    assert!(status.success());
    assert!(bundle.is_file());

    let output = util::deno_cmd()
      .current_dir(util::root_path())
      .arg("run")
      .arg(&bundle)
      .output()
      .expect("failed to spawn script");
    // check the output of the the bundle program.
    assert!(std::str::from_utf8(&output.stdout)
      .unwrap()
      .trim()
      .ends_with("f1\nf2"));
    assert_eq!(output.stderr, b"");
  }

  #[test]
  fn bundle_single_module() {
    // First we have to generate a bundle of some module that has exports.
    let single_module =
      util::root_path().join("cli/tests/subdir/single_module.ts");
    assert!(single_module.is_file());
    let t = TempDir::new().expect("tempdir fail");
    let bundle = t.path().join("single_module.bundle.js");
    let mut deno = util::deno_cmd()
      .current_dir(util::root_path())
      .arg("bundle")
      .arg(single_module)
      .arg(&bundle)
      .spawn()
      .expect("failed to spawn script");
    let status = deno.wait().expect("failed to wait for the child process");
    assert!(status.success());
    assert!(bundle.is_file());

    let output = util::deno_cmd()
      .current_dir(util::root_path())
      .arg("run")
      .arg("--reload")
      .arg(&bundle)
      .output()
      .expect("failed to spawn script");
    // check the output of the the bundle program.
    assert!(std::str::from_utf8(&output.stdout)
      .unwrap()
      .trim()
      .ends_with("Hello world!"));
    assert_eq!(output.stderr, b"");
  }

  #[test]
  fn bundle_tla() {
    // First we have to generate a bundle of some module that has exports.
    let tla_import = util::root_path().join("cli/tests/subdir/tla.ts");
    assert!(tla_import.is_file());
    let t = tempfile::TempDir::new().expect("tempdir fail");
    let bundle = t.path().join("tla.bundle.js");
    let mut deno = util::deno_cmd()
      .current_dir(util::root_path())
      .arg("bundle")
      .arg(tla_import)
      .arg(&bundle)
      .spawn()
      .expect("failed to spawn script");
    let status = deno.wait().expect("failed to wait for the child process");
    assert!(status.success());
    assert!(bundle.is_file());

    // Now we try to use that bundle from another module.
    let test = t.path().join("test.js");
    std::fs::write(
      &test,
      "
      import { foo } from \"./tla.bundle.js\";
      console.log(foo); ",
    )
    .expect("error writing file");

    let output = util::deno_cmd()
      .current_dir(util::root_path())
      .arg("run")
      .arg(&test)
      .output()
      .expect("failed to spawn script");
    // check the output of the test.ts program.
    assert!(std::str::from_utf8(&output.stdout)
      .unwrap()
      .trim()
      .ends_with("Hello"));
    assert_eq!(output.stderr, b"");
  }

  #[test]
  fn bundle_js() {
    // First we have to generate a bundle of some module that has exports.
    let mod6 = util::root_path().join("cli/tests/subdir/mod6.js");
    assert!(mod6.is_file());
    let t = TempDir::new().expect("tempdir fail");
    let bundle = t.path().join("mod6.bundle.js");
    let mut deno = util::deno_cmd()
      .current_dir(util::root_path())
      .arg("bundle")
      .arg(mod6)
      .arg(&bundle)
      .spawn()
      .expect("failed to spawn script");
    let status = deno.wait().expect("failed to wait for the child process");
    assert!(status.success());
    assert!(bundle.is_file());

    let output = util::deno_cmd()
      .current_dir(util::root_path())
      .arg("run")
      .arg(&bundle)
      .output()
      .expect("failed to spawn script");
    // check that nothing went to stderr
    assert_eq!(output.stderr, b"");
  }

  #[test]
  fn bundle_dynamic_import() {
    let _g = util::http_server();
    let dynamic_import =
      util::root_path().join("cli/tests/bundle_dynamic_import.ts");
    assert!(dynamic_import.is_file());
    let t = TempDir::new().expect("tempdir fail");
    let bundle = t.path().join("bundle_dynamic_import.bundle.js");
    let mut deno = util::deno_cmd()
      .current_dir(util::root_path())
      .arg("bundle")
      .arg(dynamic_import)
      .arg(&bundle)
      .spawn()
      .expect("failed to spawn script");
    let status = deno.wait().expect("failed to wait for the child process");
    assert!(status.success());
    assert!(bundle.is_file());

    let output = util::deno_cmd()
      .current_dir(util::root_path())
      .arg("run")
      .arg("--allow-net")
      .arg("--quiet")
      .arg(&bundle)
      .output()
      .expect("failed to spawn script");
    // check the output of the test.ts program.
    assert!(std::str::from_utf8(&output.stdout)
      .unwrap()
      .trim()
      .ends_with("Hello"));
    assert_eq!(output.stderr, b"");
  }

  #[test]
  fn bundle_import_map() {
    let import = util::root_path().join("cli/tests/bundle_im.ts");
    let import_map_path = util::root_path().join("cli/tests/bundle_im.json");
    assert!(import.is_file());
    let t = TempDir::new().expect("tempdir fail");
    let bundle = t.path().join("import_map.bundle.js");
    let mut deno = util::deno_cmd()
      .current_dir(util::root_path())
      .arg("bundle")
      .arg("--import-map")
      .arg(import_map_path)
      .arg("--unstable")
      .arg(import)
      .arg(&bundle)
      .spawn()
      .expect("failed to spawn script");
    let status = deno.wait().expect("failed to wait for the child process");
    assert!(status.success());
    assert!(bundle.is_file());

    // Now we try to use that bundle from another module.
    let test = t.path().join("test.js");
    std::fs::write(
      &test,
      "
      import { printHello3 } from \"./import_map.bundle.js\";
      printHello3(); ",
    )
    .expect("error writing file");

    let output = util::deno_cmd()
      .current_dir(util::root_path())
      .arg("run")
      .arg(&test)
      .output()
      .expect("failed to spawn script");
    // check the output of the test.ts program.
    assert!(std::str::from_utf8(&output.stdout)
      .unwrap()
      .trim()
      .ends_with("Hello"));
    assert_eq!(output.stderr, b"");
  }

  #[test]
  fn bundle_import_map_no_check() {
    let import = util::root_path().join("cli/tests/bundle_im.ts");
    let import_map_path = util::root_path().join("cli/tests/bundle_im.json");
    assert!(import.is_file());
    let t = TempDir::new().expect("tempdir fail");
    let bundle = t.path().join("import_map.bundle.js");
    let mut deno = util::deno_cmd()
      .current_dir(util::root_path())
      .arg("bundle")
      .arg("--no-check")
      .arg("--import-map")
      .arg(import_map_path)
      .arg("--unstable")
      .arg(import)
      .arg(&bundle)
      .spawn()
      .expect("failed to spawn script");
    let status = deno.wait().expect("failed to wait for the child process");
    assert!(status.success());
    assert!(bundle.is_file());

    // Now we try to use that bundle from another module.
    let test = t.path().join("test.js");
    std::fs::write(
      &test,
      "
      import { printHello3 } from \"./import_map.bundle.js\";
      printHello3(); ",
    )
    .expect("error writing file");

    let output = util::deno_cmd()
      .current_dir(util::root_path())
      .arg("run")
      .arg(&test)
      .output()
      .expect("failed to spawn script");
    // check the output of the test.ts program.
    assert!(std::str::from_utf8(&output.stdout)
      .unwrap()
      .trim()
      .ends_with("Hello"));
    assert_eq!(output.stderr, b"");
  }

  #[test]
  #[ignore]
  fn bundle_js_watch() {
    use std::path::PathBuf;
    // Test strategy extends this of test bundle_js by adding watcher
    let t = TempDir::new().expect("tempdir fail");
    let file_to_watch = t.path().join("file_to_watch.js");
    std::fs::write(&file_to_watch, "console.log('Hello world');")
      .expect("error writing file");
    assert!(file_to_watch.is_file());
    let t = TempDir::new().expect("tempdir fail");
    let bundle = t.path().join("mod6.bundle.js");
    let mut deno = util::deno_cmd()
      .current_dir(util::root_path())
      .arg("bundle")
      .arg(&file_to_watch)
      .arg(&bundle)
      .arg("--watch")
      .arg("--unstable")
      .stdout(std::process::Stdio::piped())
      .stderr(std::process::Stdio::piped())
      .spawn()
      .expect("failed to spawn script");

    let stderr = deno.stderr.as_mut().unwrap();
    let mut stderr_lines =
      std::io::BufReader::new(stderr).lines().map(|r| r.unwrap());

    std::thread::sleep(std::time::Duration::from_secs(1));
    assert!(stderr_lines.next().unwrap().contains("file_to_watch.js"));
    assert!(stderr_lines.next().unwrap().contains("mod6.bundle.js"));
    let file = PathBuf::from(&bundle);
    assert!(file.is_file());
    wait_for_process_finished("Bundle", &mut stderr_lines);

    std::fs::write(&file_to_watch, "console.log('Hello world2');")
      .expect("error writing file");
    std::thread::sleep(std::time::Duration::from_secs(1));
    assert!(stderr_lines
      .next()
      .unwrap()
      .contains("File change detected!"));
    assert!(stderr_lines.next().unwrap().contains("file_to_watch.js"));
    assert!(stderr_lines.next().unwrap().contains("mod6.bundle.js"));
    let file = PathBuf::from(&bundle);
    assert!(file.is_file());
    wait_for_process_finished("Bundle", &mut stderr_lines);

    // Confirm that the watcher keeps on working even if the file is updated and has invalid syntax
    std::fs::write(&file_to_watch, "syntax error ^^")
      .expect("error writing file");
    std::thread::sleep(std::time::Duration::from_secs(1));
    assert!(stderr_lines
      .next()
      .unwrap()
      .contains("File change detected!"));
    assert!(stderr_lines.next().unwrap().contains("file_to_watch.js"));
    assert!(stderr_lines.next().unwrap().contains("mod6.bundle.js"));
    let file = PathBuf::from(&bundle);
    assert!(file.is_file());
    wait_for_process_finished("Bundle", &mut stderr_lines);

    // the watcher process is still alive
    assert!(deno.try_wait().unwrap().is_none());

    deno.kill().unwrap();
    drop(t);
  }

  /// Confirm that the watcher continues to work even if module resolution fails at the *first* attempt
  #[test]
  #[ignore]
  fn bundle_watch_not_exit() {
    let t = TempDir::new().expect("tempdir fail");
    let file_to_watch = t.path().join("file_to_watch.js");
    std::fs::write(&file_to_watch, "syntax error ^^")
      .expect("error writing file");
    let target_file = t.path().join("target.js");

    let mut deno = util::deno_cmd()
      .current_dir(util::root_path())
      .arg("bundle")
      .arg(&file_to_watch)
      .arg(&target_file)
      .arg("--watch")
      .arg("--unstable")
      .env("NO_COLOR", "1")
      .stdout(std::process::Stdio::piped())
      .stderr(std::process::Stdio::piped())
      .spawn()
      .expect("failed to spawn script");

    let stderr = deno.stderr.as_mut().unwrap();
    let mut stderr_lines =
      std::io::BufReader::new(stderr).lines().map(|r| r.unwrap());

    std::thread::sleep(std::time::Duration::from_secs(1));
    assert!(stderr_lines.next().unwrap().contains("file_to_watch.js"));
    assert!(stderr_lines.next().unwrap().contains("error:"));
    assert!(stderr_lines.next().unwrap().contains("Bundle failed!"));
    // the target file hasn't been created yet
    assert!(!target_file.is_file());

    // Make sure the watcher actually restarts and works fine with the proper syntax
    std::fs::write(&file_to_watch, "console.log(42);")
      .expect("error writing file");
    std::thread::sleep(std::time::Duration::from_secs(1));
    assert!(stderr_lines
      .next()
      .unwrap()
      .contains("File change detected!"));
    assert!(stderr_lines.next().unwrap().contains("file_to_watch.js"));
    assert!(stderr_lines.next().unwrap().contains("target.js"));
    wait_for_process_finished("Bundle", &mut stderr_lines);
    // bundled file is created
    assert!(target_file.is_file());

    // the watcher process is still alive
    assert!(deno.try_wait().unwrap().is_none());

    drop(t);
  }

  #[test]
  fn info_with_compiled_source() {
    let _g = util::http_server();
    let module_path = "http://127.0.0.1:4545/cli/tests/048_media_types_jsx.ts";
    let t = TempDir::new().expect("tempdir fail");

    let mut deno = util::deno_cmd()
      .env("DENO_DIR", t.path())
      .current_dir(util::root_path())
      .arg("cache")
      .arg(&module_path)
      .spawn()
      .expect("failed to spawn script");
    let status = deno.wait().expect("failed to wait for the child process");
    assert!(status.success());

    let output = util::deno_cmd()
      .env("DENO_DIR", t.path())
      .env("NO_COLOR", "1")
      .current_dir(util::root_path())
      .arg("info")
      .arg(&module_path)
      .output()
      .expect("failed to spawn script");

    let str_output = std::str::from_utf8(&output.stdout).unwrap().trim();
    eprintln!("{}", str_output);
    // check the output of the test.ts program.
    assert!(str_output.contains("compiled: "));
    assert_eq!(output.stderr, b"");
  }

  /// Helper function to skip watcher output that doesn't contain
  /// "{job_name} finished" phrase.
  fn wait_for_process_finished(
    job_name: &str,
    stderr_lines: &mut impl Iterator<Item = String>,
  ) {
    let phrase = format!("{} finished", job_name);
    loop {
      let msg = stderr_lines.next().unwrap();
      if msg.contains(&phrase) {
        break;
      }
    }
  }

  #[test]
  #[ignore]
  fn run_watch() {
    let t = TempDir::new().expect("tempdir fail");
    let file_to_watch = t.path().join("file_to_watch.js");
    std::fs::write(&file_to_watch, "console.log('Hello world');")
      .expect("error writing file");

    let mut child = util::deno_cmd()
      .current_dir(util::root_path())
      .arg("run")
      .arg("--watch")
      .arg("--unstable")
      .arg(&file_to_watch)
      .env("NO_COLOR", "1")
      .stdout(std::process::Stdio::piped())
      .stderr(std::process::Stdio::piped())
      .spawn()
      .expect("failed to spawn script");

    let stdout = child.stdout.as_mut().unwrap();
    let mut stdout_lines =
      std::io::BufReader::new(stdout).lines().map(|r| r.unwrap());
    let stderr = child.stderr.as_mut().unwrap();
    let mut stderr_lines =
      std::io::BufReader::new(stderr).lines().map(|r| r.unwrap());

    assert!(stdout_lines.next().unwrap().contains("Hello world"));
    wait_for_process_finished("Process", &mut stderr_lines);

    // TODO(lucacasonato): remove this timeout. It seems to be needed on Linux.
    std::thread::sleep(std::time::Duration::from_secs(1));

    // Change content of the file
    std::fs::write(&file_to_watch, "console.log('Hello world2');")
      .expect("error writing file");
    // Events from the file watcher is "debounced", so we need to wait for the next execution to start
    std::thread::sleep(std::time::Duration::from_secs(1));

    assert!(stderr_lines.next().unwrap().contains("Restarting"));
    assert!(stdout_lines.next().unwrap().contains("Hello world2"));
    wait_for_process_finished("Process", &mut stderr_lines);

    // Add dependency
    let another_file = t.path().join("another_file.js");
    std::fs::write(&another_file, "export const foo = 0;")
      .expect("error writing file");
    std::fs::write(
      &file_to_watch,
      "import { foo } from './another_file.js'; console.log(foo);",
    )
    .expect("error writing file");
    std::thread::sleep(std::time::Duration::from_secs(1));
    assert!(stderr_lines.next().unwrap().contains("Restarting"));
    assert!(stdout_lines.next().unwrap().contains('0'));
    wait_for_process_finished("Process", &mut stderr_lines);

    // Confirm that restarting occurs when a new file is updated
    std::fs::write(&another_file, "export const foo = 42;")
      .expect("error writing file");
    std::thread::sleep(std::time::Duration::from_secs(1));
    assert!(stderr_lines.next().unwrap().contains("Restarting"));
    assert!(stdout_lines.next().unwrap().contains("42"));
    wait_for_process_finished("Process", &mut stderr_lines);

    // Confirm that the watcher keeps on working even if the file is updated and has invalid syntax
    std::fs::write(&file_to_watch, "syntax error ^^")
      .expect("error writing file");
    std::thread::sleep(std::time::Duration::from_secs(1));
    assert!(stderr_lines.next().unwrap().contains("Restarting"));
    assert!(stderr_lines.next().unwrap().contains("error:"));
    wait_for_process_finished("Process", &mut stderr_lines);

    // Then restore the file
    std::fs::write(
      &file_to_watch,
      "import { foo } from './another_file.js'; console.log(foo);",
    )
    .expect("error writing file");
    std::thread::sleep(std::time::Duration::from_secs(1));
    assert!(stderr_lines.next().unwrap().contains("Restarting"));
    assert!(stdout_lines.next().unwrap().contains("42"));
    wait_for_process_finished("Process", &mut stderr_lines);

    // Update the content of the imported file with invalid syntax
    std::fs::write(&another_file, "syntax error ^^")
      .expect("error writing file");
    std::thread::sleep(std::time::Duration::from_secs(1));
    assert!(stderr_lines.next().unwrap().contains("Restarting"));
    assert!(stderr_lines.next().unwrap().contains("error:"));
    wait_for_process_finished("Process", &mut stderr_lines);

    // Modify the imported file and make sure that restarting occurs
    std::fs::write(&another_file, "export const foo = 'modified!';")
      .expect("error writing file");
    std::thread::sleep(std::time::Duration::from_secs(1));
    assert!(stderr_lines.next().unwrap().contains("Restarting"));
    assert!(stdout_lines.next().unwrap().contains("modified!"));
    wait_for_process_finished("Process", &mut stderr_lines);

    // the watcher process is still alive
    assert!(child.try_wait().unwrap().is_none());

    child.kill().unwrap();
    drop(t);
  }

  /// Confirm that the watcher continues to work even if module resolution fails at the *first* attempt
  #[test]
  #[ignore]
  fn run_watch_not_exit() {
    let t = TempDir::new().expect("tempdir fail");
    let file_to_watch = t.path().join("file_to_watch.js");
    std::fs::write(&file_to_watch, "syntax error ^^")
      .expect("error writing file");

    let mut child = util::deno_cmd()
      .current_dir(util::root_path())
      .arg("run")
      .arg("--watch")
      .arg("--unstable")
      .arg(&file_to_watch)
      .env("NO_COLOR", "1")
      .stdout(std::process::Stdio::piped())
      .stderr(std::process::Stdio::piped())
      .spawn()
      .expect("failed to spawn script");

    let stdout = child.stdout.as_mut().unwrap();
    let mut stdout_lines =
      std::io::BufReader::new(stdout).lines().map(|r| r.unwrap());
    let stderr = child.stderr.as_mut().unwrap();
    let mut stderr_lines =
      std::io::BufReader::new(stderr).lines().map(|r| r.unwrap());

    std::thread::sleep(std::time::Duration::from_secs(1));
    assert!(stderr_lines.next().unwrap().contains("error:"));
    assert!(stderr_lines.next().unwrap().contains("Process failed!"));

    // Make sure the watcher actually restarts and works fine with the proper syntax
    std::fs::write(&file_to_watch, "console.log(42);")
      .expect("error writing file");
    std::thread::sleep(std::time::Duration::from_secs(1));
    assert!(stderr_lines.next().unwrap().contains("Restarting"));
    assert!(stdout_lines.next().unwrap().contains("42"));
    wait_for_process_finished("Process", &mut stderr_lines);

    // the watcher process is still alive
    assert!(child.try_wait().unwrap().is_none());

    drop(t);
  }

  #[test]
  #[ignore]
  fn run_watch_with_import_map_and_relative_paths() {
    fn create_relative_tmp_file(
      directory: &TempDir,
      filename: &'static str,
      filecontent: &'static str,
    ) -> std::path::PathBuf {
      let absolute_path = directory.path().join(filename);
      std::fs::write(&absolute_path, filecontent).expect("error writing file");
      let relative_path = absolute_path
        .strip_prefix(util::root_path())
        .expect("unable to create relative temporary file")
        .to_owned();
      assert!(relative_path.is_relative());
      relative_path
    }
    let temp_directory =
      TempDir::new_in(util::root_path()).expect("tempdir fail");
    let file_to_watch = create_relative_tmp_file(
      &temp_directory,
      "file_to_watch.js",
      "console.log('Hello world');",
    );
    let import_map_path = create_relative_tmp_file(
      &temp_directory,
      "import_map.json",
      "{\"imports\": {}}",
    );

    let mut child = util::deno_cmd()
      .current_dir(util::root_path())
      .arg("run")
      .arg("--unstable")
      .arg("--watch")
      .arg("--import-map")
      .arg(&import_map_path)
      .arg(&file_to_watch)
      .env("NO_COLOR", "1")
      .stdout(std::process::Stdio::piped())
      .stderr(std::process::Stdio::piped())
      .spawn()
      .expect("failed to spawn script");

    let stdout = child.stdout.as_mut().unwrap();
    let mut stdout_lines =
      std::io::BufReader::new(stdout).lines().map(|r| r.unwrap());
    let stderr = child.stderr.as_mut().unwrap();
    let mut stderr_lines =
      std::io::BufReader::new(stderr).lines().map(|r| r.unwrap());

    assert!(stderr_lines.next().unwrap().contains("Process finished"));
    assert!(stdout_lines.next().unwrap().contains("Hello world"));

    child.kill().unwrap();

    drop(file_to_watch);
    drop(import_map_path);
    temp_directory.close().unwrap();
  }

  mod repl {
    use super::*;

    #[cfg(unix)]
    #[test]
    fn pty_multiline() {
      use std::io::Read;
      use util::pty::fork::*;
      let deno_exe = util::deno_exe_path();
      let fork = Fork::from_ptmx().unwrap();
      if let Ok(mut master) = fork.is_parent() {
        master.write_all(b"(\n1 + 2\n)\n").unwrap();
        master.write_all(b"{\nfoo: \"foo\"\n}\n").unwrap();
        master.write_all(b"`\nfoo\n`\n").unwrap();
        master.write_all(b"`\n\\`\n`\n").unwrap();
        master.write_all(b"'{'\n").unwrap();
        master.write_all(b"'('\n").unwrap();
        master.write_all(b"'['\n").unwrap();
        master.write_all(b"/{/'\n").unwrap();
        master.write_all(b"/(/'\n").unwrap();
        master.write_all(b"/[/'\n").unwrap();
        master.write_all(b"console.log(\"{test1} abc {test2} def {{test3}}\".match(/{([^{].+?)}/));\n").unwrap();
        master.write_all(b"close();\n").unwrap();

        let mut output = String::new();
        master.read_to_string(&mut output).unwrap();

        assert!(output.contains('3'));
        assert!(output.contains("{ foo: \"foo\" }"));
        assert!(output.contains("\"\\nfoo\\n\""));
        assert!(output.contains("\"\\n`\\n\""));
        assert!(output.contains("\"{\""));
        assert!(output.contains("\"(\""));
        assert!(output.contains("\"[\""));
        assert!(output.contains("/{/"));
        assert!(output.contains("/(/"));
        assert!(output.contains("/{/"));
        assert!(output.contains("[ \"{test1}\", \"test1\" ]"));

        fork.wait().unwrap();
      } else {
        std::env::set_var("NO_COLOR", "1");
        let err = exec::Command::new(deno_exe).arg("repl").exec();
        println!("err {}", err);
        unreachable!()
      }
    }

    #[cfg(unix)]
    #[test]
    fn pty_unpaired_braces() {
      use std::io::Read;
      use util::pty::fork::*;
      let deno_exe = util::deno_exe_path();
      let fork = Fork::from_ptmx().unwrap();
      if let Ok(mut master) = fork.is_parent() {
        master.write_all(b")\n").unwrap();
        master.write_all(b"]\n").unwrap();
        master.write_all(b"}\n").unwrap();
        master.write_all(b"close();\n").unwrap();

        let mut output = String::new();
        master.read_to_string(&mut output).unwrap();

        assert!(output.contains("Unexpected token ')'"));
        assert!(output.contains("Unexpected token ']'"));
        assert!(output.contains("Unexpected token '}'"));

        fork.wait().unwrap();
      } else {
        std::env::set_var("NO_COLOR", "1");
        let err = exec::Command::new(deno_exe).arg("repl").exec();
        println!("err {}", err);
        unreachable!()
      }
    }

    #[cfg(unix)]
    #[test]
    fn pty_bad_input() {
      use std::io::Read;
      use util::pty::fork::*;
      let deno_exe = util::deno_exe_path();
      let fork = Fork::from_ptmx().unwrap();
      if let Ok(mut master) = fork.is_parent() {
        master.write_all(b"'\\u{1f3b5}'[0]\n").unwrap();
        master.write_all(b"close();\n").unwrap();

        let mut output = String::new();
        master.read_to_string(&mut output).unwrap();

        assert!(output.contains("Unterminated string literal"));

        fork.wait().unwrap();
      } else {
        std::env::set_var("NO_COLOR", "1");
        let err = exec::Command::new(deno_exe).arg("repl").exec();
        println!("err {}", err);
        unreachable!()
      }
    }

    #[test]
    fn console_log() {
      let (out, err) = util::run_and_collect_output(
        true,
        "repl",
        Some(vec!["console.log('hello')", "'world'"]),
        Some(vec![("NO_COLOR".to_owned(), "1".to_owned())]),
        false,
      );
      assert!(out.ends_with("hello\nundefined\n\"world\"\n"));
      assert!(err.is_empty());
    }

    #[test]
    fn object_literal() {
      let (out, err) = util::run_and_collect_output(
        true,
        "repl",
        Some(vec!["{}", "{ foo: 'bar' }"]),
        Some(vec![("NO_COLOR".to_owned(), "1".to_owned())]),
        false,
      );
      assert!(out.ends_with("{}\n{ foo: \"bar\" }\n"));
      assert!(err.is_empty());
    }

    #[test]
    fn block_expression() {
      let (out, err) = util::run_and_collect_output(
        true,
        "repl",
        Some(vec!["{};", "{\"\"}"]),
        Some(vec![("NO_COLOR".to_owned(), "1".to_owned())]),
        false,
      );
      assert!(out.ends_with("undefined\n\"\"\n"));
      assert!(err.is_empty());
    }

    #[test]
    fn await_resolve() {
      let (out, err) = util::run_and_collect_output(
        true,
        "repl",
        Some(vec!["await Promise.resolve('done')"]),
        Some(vec![("NO_COLOR".to_owned(), "1".to_owned())]),
        false,
      );
      assert!(out.ends_with("\"done\"\n"));
      assert!(err.is_empty());
    }

    #[test]
    fn await_timeout() {
      let (out, err) = util::run_and_collect_output(
        true,
        "repl",
        Some(vec!["await new Promise((r) => setTimeout(r, 0, 'done'))"]),
        Some(vec![("NO_COLOR".to_owned(), "1".to_owned())]),
        false,
      );
      assert!(out.ends_with("\"done\"\n"));
      assert!(err.is_empty());
    }

    #[test]
    fn let_redeclaration() {
      let (out, err) = util::run_and_collect_output(
        true,
        "repl",
        Some(vec!["let foo = 0;", "foo", "let foo = 1;", "foo"]),
        Some(vec![("NO_COLOR".to_owned(), "1".to_owned())]),
        false,
      );
      assert!(out.ends_with("undefined\n0\nundefined\n1\n"));
      assert!(err.is_empty());
    }

    #[test]
    fn repl_cwd() {
      let (_out, err) = util::run_and_collect_output(
        true,
        "repl",
        Some(vec!["Deno.cwd()"]),
        Some(vec![("NO_COLOR".to_owned(), "1".to_owned())]),
        false,
      );
      assert!(err.is_empty());
    }

    #[test]
    fn eof() {
      let (out, err) = util::run_and_collect_output(
        true,
        "repl",
        Some(vec!["1 + 2"]),
        Some(vec![("NO_COLOR".to_owned(), "1".to_owned())]),
        false,
      );
      assert!(out.ends_with("3\n"));
      assert!(err.is_empty());
    }

    #[test]
    fn strict() {
      let (out, err) = util::run_and_collect_output(
        true,
        "repl",
        Some(vec![
          "let a = {};",
          "Object.preventExtensions(a);",
          "a.c = 1;",
        ]),
        None,
        false,
      );
      assert!(out.contains(
        "Uncaught TypeError: Cannot add property c, object is not extensible"
      ));
      assert!(err.is_empty());
    }

    #[test]
    fn close_command() {
      let (out, err) = util::run_and_collect_output(
        true,
        "repl",
        Some(vec!["close()", "'ignored'"]),
        None,
        false,
      );

      assert!(!out.contains("ignored"));
      assert!(err.is_empty());
    }

    #[test]
    fn function() {
      let (out, err) = util::run_and_collect_output(
        true,
        "repl",
        Some(vec!["Deno.writeFileSync"]),
        Some(vec![("NO_COLOR".to_owned(), "1".to_owned())]),
        false,
      );
      assert!(out.ends_with("[Function: writeFileSync]\n"));
      assert!(err.is_empty());
    }

    #[test]
    #[ignore]
    fn multiline() {
      let (out, err) = util::run_and_collect_output(
        true,
        "repl",
        Some(vec!["(\n1 + 2\n)"]),
        Some(vec![("NO_COLOR".to_owned(), "1".to_owned())]),
        false,
      );
      assert!(out.ends_with("3\n"));
      assert!(err.is_empty());
    }

    #[test]
    fn import() {
      let (out, _) = util::run_and_collect_output(
        true,
        "repl",
        Some(vec!["import('./subdir/auto_print_hello.ts')"]),
        Some(vec![("NO_COLOR".to_owned(), "1".to_owned())]),
        false,
      );
      assert!(out.contains("hello!\n"));
    }

    #[test]
    fn eval_unterminated() {
      let (out, err) = util::run_and_collect_output(
        true,
        "repl",
        Some(vec!["eval('{')"]),
        None,
        false,
      );
      assert!(out.contains("Unexpected end of input"));
      assert!(err.is_empty());
    }

    #[test]
    fn unpaired_braces() {
      for right_brace in &[")", "]", "}"] {
        let (out, err) = util::run_and_collect_output(
          true,
          "repl",
          Some(vec![right_brace]),
          None,
          false,
        );
        assert!(out.contains("Unexpected token"));
        assert!(err.is_empty());
      }
    }

    #[test]
    fn reference_error() {
      let (out, err) = util::run_and_collect_output(
        true,
        "repl",
        Some(vec!["not_a_variable"]),
        None,
        false,
      );
      assert!(out.contains("not_a_variable is not defined"));
      assert!(err.is_empty());
    }

    #[test]
    fn syntax_error() {
      let (out, err) = util::run_and_collect_output(
        true,
        "repl",
        Some(vec!["syntax error"]),
        None,
        false,
      );
      assert!(out.contains("Unexpected identifier"));
      assert!(err.is_empty());
    }

    #[test]
    fn type_error() {
      let (out, err) = util::run_and_collect_output(
        true,
        "repl",
        Some(vec!["console()"]),
        None,
        false,
      );
      assert!(out.contains("console is not a function"));
      assert!(err.is_empty());
    }

    #[test]
    fn variable() {
      let (out, err) = util::run_and_collect_output(
        true,
        "repl",
        Some(vec!["var a = 123;", "a"]),
        Some(vec![("NO_COLOR".to_owned(), "1".to_owned())]),
        false,
      );
      assert!(out.ends_with("undefined\n123\n"));
      assert!(err.is_empty());
    }

    #[test]
    fn lexical_scoped_variable() {
      let (out, err) = util::run_and_collect_output(
        true,
        "repl",
        Some(vec!["let a = 123;", "a"]),
        Some(vec![("NO_COLOR".to_owned(), "1".to_owned())]),
        false,
      );
      assert!(out.ends_with("undefined\n123\n"));
      assert!(err.is_empty());
    }

    #[test]
    fn missing_deno_dir() {
      use std::fs::{read_dir, remove_dir_all};
      const DENO_DIR: &str = "nonexistent";
      let test_deno_dir =
        util::root_path().join("cli").join("tests").join(DENO_DIR);
      let (out, err) = util::run_and_collect_output(
        true,
        "repl",
        Some(vec!["1"]),
        Some(vec![
          ("DENO_DIR".to_owned(), DENO_DIR.to_owned()),
          ("NO_COLOR".to_owned(), "1".to_owned()),
        ]),
        false,
      );
      assert!(read_dir(&test_deno_dir).is_ok());
      remove_dir_all(&test_deno_dir).unwrap();
      assert!(out.ends_with("1\n"));
      assert!(err.is_empty());
    }

    #[test]
    fn save_last_eval() {
      let (out, err) = util::run_and_collect_output(
        true,
        "repl",
        Some(vec!["1", "_"]),
        Some(vec![("NO_COLOR".to_owned(), "1".to_owned())]),
        false,
      );
      assert!(out.ends_with("1\n1\n"));
      assert!(err.is_empty());
    }

    #[test]
    fn save_last_thrown() {
      let (out, err) = util::run_and_collect_output(
        true,
        "repl",
        Some(vec!["throw 1", "_error"]),
        Some(vec![("NO_COLOR".to_owned(), "1".to_owned())]),
        false,
      );
      assert!(out.ends_with("Uncaught 1\n1\n"));
      assert!(err.is_empty());
    }

    #[test]
    fn assign_underscore() {
      let (out, err) = util::run_and_collect_output(
        true,
        "repl",
        Some(vec!["_ = 1", "2", "_"]),
        Some(vec![("NO_COLOR".to_owned(), "1".to_owned())]),
        false,
      );
      assert!(out.ends_with(
        "Last evaluation result is no longer saved to _.\n1\n2\n1\n"
      ));
      assert!(err.is_empty());
    }

    #[test]
    fn assign_underscore_error() {
      let (out, err) = util::run_and_collect_output(
        true,
        "repl",
        Some(vec!["_error = 1", "throw 2", "_error"]),
        Some(vec![("NO_COLOR".to_owned(), "1".to_owned())]),
        false,
      );
      println!("{}", out);
      assert!(out.ends_with(
        "Last thrown error is no longer saved to _error.\n1\nUncaught 2\n1\n"
      ));
      assert!(err.is_empty());
    }
  }

  #[test]
  fn deno_test_no_color() {
    let (out, _) = util::run_and_collect_output(
      false,
      "test deno_test_no_color.ts",
      None,
      Some(vec![("NO_COLOR".to_owned(), "true".to_owned())]),
      false,
    );
    // ANSI escape codes should be stripped.
    assert!(out.contains("test success ... ok"));
    assert!(out.contains("test fail ... FAILED"));
    assert!(out.contains("test ignored ... ignored"));
    assert!(out.contains("test result: FAILED. 1 passed; 1 failed; 1 ignored; 0 measured; 0 filtered out"));
  }

  itest!(stdout_write_all {
    args: "run --quiet stdout_write_all.ts",
    output: "stdout_write_all.out",
  });

  itest!(_001_hello {
    args: "run --reload 001_hello.js",
    output: "001_hello.js.out",
  });

  itest!(_002_hello {
    args: "run --quiet --reload 002_hello.ts",
    output: "002_hello.ts.out",
  });

  itest!(_003_relative_import {
    args: "run --quiet --reload 003_relative_import.ts",
    output: "003_relative_import.ts.out",
  });

  itest!(_004_set_timeout {
    args: "run --quiet --reload 004_set_timeout.ts",
    output: "004_set_timeout.ts.out",
  });

  itest!(_005_more_imports {
    args: "run --quiet --reload 005_more_imports.ts",
    output: "005_more_imports.ts.out",
  });

  itest!(_006_url_imports {
    args: "run --quiet --reload 006_url_imports.ts",
    output: "006_url_imports.ts.out",
    http_server: true,
  });

  itest!(_012_async {
    args: "run --quiet --reload 012_async.ts",
    output: "012_async.ts.out",
  });

  itest!(_013_dynamic_import {
    args: "run --quiet --reload --allow-read 013_dynamic_import.ts",
    output: "013_dynamic_import.ts.out",
  });

  itest!(_014_duplicate_import {
    args: "run --quiet --reload --allow-read 014_duplicate_import.ts ",
    output: "014_duplicate_import.ts.out",
  });

  itest!(_015_duplicate_parallel_import {
    args: "run --quiet --reload --allow-read 015_duplicate_parallel_import.js",
    output: "015_duplicate_parallel_import.js.out",
  });

  itest!(_016_double_await {
    args: "run --quiet --allow-read --reload 016_double_await.ts",
    output: "016_double_await.ts.out",
  });

  itest!(_017_import_redirect {
    args: "run --quiet --reload 017_import_redirect.ts",
    output: "017_import_redirect.ts.out",
  });

  itest!(_017_import_redirect_nocheck {
    args: "run --quiet --reload --no-check 017_import_redirect.ts",
    output: "017_import_redirect.ts.out",
  });

  itest!(_017_import_redirect_info {
    args: "info --quiet --reload 017_import_redirect.ts",
    output: "017_import_redirect_info.out",
  });

  itest!(_018_async_catch {
    args: "run --quiet --reload 018_async_catch.ts",
    output: "018_async_catch.ts.out",
  });

  itest!(_019_media_types {
    args: "run --reload 019_media_types.ts",
    output: "019_media_types.ts.out",
    http_server: true,
  });

  itest!(_020_json_modules {
    args: "run --reload 020_json_modules.ts",
    output: "020_json_modules.ts.out",
    exit_code: 1,
  });

  itest!(_021_mjs_modules {
    args: "run --quiet --reload 021_mjs_modules.ts",
    output: "021_mjs_modules.ts.out",
  });

  itest!(_022_info_flag_script {
    args: "info http://127.0.0.1:4545/cli/tests/019_media_types.ts",
    output: "022_info_flag_script.out",
    http_server: true,
  });

  itest!(_023_no_ext {
    args: "run --reload 023_no_ext",
    output: "023_no_ext.out",
  });

  // TODO(lucacasonato): remove --unstable when permissions goes stable
  itest!(_025_hrtime {
    args: "run --quiet --allow-hrtime --unstable --reload 025_hrtime.ts",
    output: "025_hrtime.ts.out",
  });

  itest!(_025_reload_js_type_error {
    args: "run --quiet --reload 025_reload_js_type_error.js",
    output: "025_reload_js_type_error.js.out",
  });

  itest!(_026_redirect_javascript {
    args: "run --quiet --reload 026_redirect_javascript.js",
    output: "026_redirect_javascript.js.out",
    http_server: true,
  });

  itest!(deno_test {
    args: "test test_runner_test.ts",
    exit_code: 1,
    output: "deno_test.out",
  });

  itest!(deno_test_fail_fast {
    args: "test --fail-fast test_runner_test.ts",
    exit_code: 1,
    output: "deno_test_fail_fast.out",
  });

  itest!(deno_test_only {
    args: "test deno_test_only.ts",
    exit_code: 1,
    output: "deno_test_only.ts.out",
  });

  itest!(deno_test_no_check {
    args: "test --no-check test_runner_test.ts",
    exit_code: 1,
    output: "deno_test.out",
  });

  itest!(deno_test_unresolved_promise {
    args: "test test_unresolved_promise.js",
    exit_code: 1,
    output: "deno_test_unresolved_promise.out",
  });

  #[test]
  fn timeout_clear() {
    // https://github.com/denoland/deno/issues/7599

    use std::time::Duration;
    use std::time::Instant;

    let source_code = r#"
const handle = setTimeout(() => {
  console.log("timeout finish");
}, 10000);
clearTimeout(handle);
console.log("finish");
"#;

    let mut p = util::deno_cmd()
      .current_dir(util::tests_path())
      .arg("run")
      .arg("-")
      .stdin(std::process::Stdio::piped())
      .spawn()
      .unwrap();
    let stdin = p.stdin.as_mut().unwrap();
    stdin.write_all(source_code.as_bytes()).unwrap();
    let start = Instant::now();
    let status = p.wait().unwrap();
    let end = Instant::now();
    assert!(status.success());
    // check that program did not run for 10 seconds
    // for timeout to clear
    assert!(end - start < Duration::new(10, 0));
  }

  #[test]
  fn workers() {
    let _g = util::http_server();
    let status = util::deno_cmd()
      .current_dir(util::tests_path())
      .arg("test")
      .arg("--reload")
      .arg("--location")
      .arg("http://127.0.0.1:4545/cli/tests/")
      .arg("--allow-net")
      .arg("--allow-read")
      .arg("--unstable")
      .arg("workers_test.ts")
      .spawn()
      .unwrap()
      .wait()
      .unwrap();
    assert!(status.success());
  }

  #[test]
  fn compiler_api() {
    let status = util::deno_cmd()
      .current_dir(util::tests_path())
      .arg("test")
      .arg("--unstable")
      .arg("--reload")
      .arg("--allow-read")
      .arg("compiler_api_test.ts")
      .spawn()
      .unwrap()
      .wait()
      .unwrap();
    assert!(status.success());
  }

  itest!(_027_redirect_typescript {
    args: "run --quiet --reload 027_redirect_typescript.ts",
    output: "027_redirect_typescript.ts.out",
    http_server: true,
  });

  itest!(_028_args {
    args:
      "run --quiet --reload 028_args.ts --arg1 val1 --arg2=val2 -- arg3 arg4",
    output: "028_args.ts.out",
  });

  itest!(_029_eval {
    args: "eval console.log(\"hello\")",
    output: "029_eval.out",
  });

  // Ugly parentheses due to whitespace delimiting problem.
  itest!(_030_eval_ts {
    args: "eval --quiet -T console.log((123)as(number))", // 'as' is a TS keyword only
    output: "030_eval_ts.out",
  });

  itest!(_031_info_ts_error {
    args: "info 031_info_ts_error.ts",
    output: "031_info_ts_error.out",
  });

  itest!(_033_import_map {
  args:
    "run --quiet --reload --import-map=import_maps/import_map.json --unstable import_maps/test.ts",
  output: "033_import_map.out",
});

  itest!(_034_onload {
    args: "run --quiet --reload 034_onload/main.ts",
    output: "034_onload.out",
  });

  itest!(_035_cached_only_flag {
  args:
    "run --reload --cached-only http://127.0.0.1:4545/cli/tests/019_media_types.ts",
  output: "035_cached_only_flag.out",
  exit_code: 1,
  http_server: true,
});

  itest!(_036_import_map_fetch {
  args:
    "cache --quiet --reload --import-map=import_maps/import_map.json --unstable import_maps/test.ts",
  output: "036_import_map_fetch.out",
});

  itest!(_037_fetch_multiple {
    args: "cache --reload fetch/test.ts fetch/other.ts",
    http_server: true,
    output: "037_fetch_multiple.out",
  });

  itest!(_038_checkjs {
    // checking if JS file is run through TS compiler
    args: "run --reload --config 038_checkjs.tsconfig.json 038_checkjs.js",
    exit_code: 1,
    output: "038_checkjs.js.out",
  });

  itest!(_041_dyn_import_eval {
    args: "eval import('./subdir/mod4.js').then(console.log)",
    output: "041_dyn_import_eval.out",
  });

  itest!(_041_info_flag {
    args: "info",
    output: "041_info_flag.out",
  });

  itest!(info_json {
    args: "info --json --unstable",
    output: "info_json.out",
  });

  itest!(_042_dyn_import_evalcontext {
    args: "run --quiet --allow-read --reload 042_dyn_import_evalcontext.ts",
    output: "042_dyn_import_evalcontext.ts.out",
  });

  itest!(_044_bad_resource {
    args: "run --quiet --reload --allow-read 044_bad_resource.ts",
    output: "044_bad_resource.ts.out",
    exit_code: 1,
  });

  itest!(_045_proxy {
  args: "run -L debug --allow-net --allow-env --allow-run --allow-read --reload --quiet 045_proxy_test.ts",
  output: "045_proxy_test.ts.out",
  http_server: true,
});

  itest!(_046_tsx {
    args: "run --quiet --reload 046_jsx_test.tsx",
    output: "046_jsx_test.tsx.out",
  });

  itest!(_047_jsx {
    args: "run --quiet --reload 047_jsx_test.jsx",
    output: "047_jsx_test.jsx.out",
  });

  itest!(_048_media_types_jsx {
    args: "run  --reload 048_media_types_jsx.ts",
    output: "048_media_types_jsx.ts.out",
    http_server: true,
  });

  itest!(_049_info_flag_script_jsx {
    args: "info http://127.0.0.1:4545/cli/tests/048_media_types_jsx.ts",
    output: "049_info_flag_script_jsx.out",
    http_server: true,
  });

  itest!(_052_no_remote_flag {
  args:
    "run --reload --no-remote http://127.0.0.1:4545/cli/tests/019_media_types.ts",
  output: "052_no_remote_flag.out",
  exit_code: 1,
  http_server: true,
});

  itest!(_054_info_local_imports {
    args: "info --quiet 005_more_imports.ts",
    output: "054_info_local_imports.out",
    exit_code: 0,
  });

  itest!(_055_info_file_json {
    args: "info --quiet --json --unstable 005_more_imports.ts",
    output: "055_info_file_json.out",
    exit_code: 0,
  });

  itest!(_056_make_temp_file_write_perm {
  args:
    "run --quiet --allow-read --allow-write=./subdir/ 056_make_temp_file_write_perm.ts",
  output: "056_make_temp_file_write_perm.out",
});

  itest!(_058_tasks_microtasks_close {
    args: "run --quiet 058_tasks_microtasks_close.ts",
    output: "058_tasks_microtasks_close.ts.out",
  });

  itest!(_059_fs_relative_path_perm {
    args: "run 059_fs_relative_path_perm.ts",
    output: "059_fs_relative_path_perm.ts.out",
    exit_code: 1,
  });

  itest!(_060_deno_doc_displays_all_overloads_in_details_view {
    args: "doc 060_deno_doc_displays_all_overloads_in_details_view.ts NS.test",
    output: "060_deno_doc_displays_all_overloads_in_details_view.ts.out",
  });

  #[cfg(unix)]
  #[test]
  fn _061_permissions_request() {
    let args = "run --unstable 061_permissions_request.ts";
    let output = "061_permissions_request.ts.out";
    let input = b"g\nd\n";

    util::test_pty(args, output, input);
  }

  #[cfg(unix)]
  #[test]
  fn _062_permissions_request_global() {
    let args = "run --unstable 062_permissions_request_global.ts";
    let output = "062_permissions_request_global.ts.out";
    let input = b"g\n";

    util::test_pty(args, output, input);
  }

  itest!(_063_permissions_revoke {
    args: "run --unstable --allow-read=foo,bar 063_permissions_revoke.ts",
    output: "063_permissions_revoke.ts.out",
  });

  itest!(_064_permissions_revoke_global {
    args:
      "run --unstable --allow-read=foo,bar 064_permissions_revoke_global.ts",
    output: "064_permissions_revoke_global.ts.out",
  });

  itest!(_065_import_map_info {
  args:
    "info --quiet --import-map=import_maps/import_map.json --unstable import_maps/test.ts",
  output: "065_import_map_info.out",
});

  #[cfg(unix)]
  #[test]
  fn _066_prompt() {
    let args = "run --unstable 066_prompt.ts";
    let output = "066_prompt.ts.out";
    // These are answers to prompt, confirm, and alert calls.
    let input = b"John Doe\n\nfoo\nY\nN\nyes\n\nwindows\r\n\n\n";

    util::test_pty(args, output, input);
  }

  itest!(_067_test_no_run_type_error {
    args: "test --unstable --no-run test_type_error",
    output: "067_test_no_run_type_error.out",
    exit_code: 1,
  });

  itest!(_070_location {
    args: "run --location https://foo/bar?baz#bat 070_location.ts",
    output: "070_location.ts.out",
  });

  itest!(_071_location_unset {
    args: "run 071_location_unset.ts",
    output: "071_location_unset.ts.out",
    exit_code: 1,
  });

  itest!(_072_location_relative_fetch {
  args: "run --location http://127.0.0.1:4545/cli/tests/ --allow-net 072_location_relative_fetch.ts",
  output: "072_location_relative_fetch.ts.out",
  http_server: true,
});

  itest!(_073_worker_error {
    args: "run -A 073_worker_error.ts",
    output: "073_worker_error.ts.out",
    exit_code: 1,
  });

  itest!(_074_worker_nested_error {
    args: "run -A 074_worker_nested_error.ts",
    output: "074_worker_nested_error.ts.out",
    exit_code: 1,
  });

  itest!(_075_import_local_query_hash {
    args: "run 075_import_local_query_hash.ts",
    output: "075_import_local_query_hash.ts.out",
  });

  itest!(_076_info_json_deps_order {
    args: "info --unstable --json 076_info_json_deps_order.ts",
    output: "076_info_json_deps_order.out",
  });

  itest!(_077_fetch_empty {
    args: "run -A 077_fetch_empty.ts",
    output: "077_fetch_empty.ts.out",
    exit_code: 1,
  });

  itest!(_078_unload_on_exit {
    args: "run 078_unload_on_exit.ts",
    output: "078_unload_on_exit.ts.out",
    exit_code: 1,
  });

  itest!(_079_location_authentication {
    args:
      "run --location https://foo:bar@baz/qux 079_location_authentication.ts",
    output: "079_location_authentication.ts.out",
  });

  itest!(_080_deno_emit_permissions {
    args: "run --unstable 080_deno_emit_permissions.ts",
    output: "080_deno_emit_permissions.ts.out",
    exit_code: 1,
  });

  itest!(_081_location_relative_fetch_redirect {
  args: "run --location http://127.0.0.1:4546/ --allow-net 081_location_relative_fetch_redirect.ts",
  output: "081_location_relative_fetch_redirect.ts.out",
  http_server: true,
});

  itest!(_082_prepare_stack_trace_throw {
    args: "run 082_prepare_stack_trace_throw.js",
    output: "082_prepare_stack_trace_throw.js.out",
    exit_code: 1,
  });

  itest!(js_import_detect {
    args: "run --quiet --reload js_import_detect.ts",
    output: "js_import_detect.ts.out",
    exit_code: 0,
  });

  itest!(lock_write_requires_lock {
    args: "run --lock-write some_file.ts",
    output: "lock_write_requires_lock.out",
    exit_code: 1,
  });

  itest!(lock_write_fetch {
    args:
      "run --quiet --allow-read --allow-write --allow-env --allow-run lock_write_fetch.ts",
    output: "lock_write_fetch.ts.out",
    exit_code: 0,
  });

  itest!(lock_check_ok {
  args: "run --lock=lock_check_ok.json http://127.0.0.1:4545/cli/tests/003_relative_import.ts",
  output: "003_relative_import.ts.out",
  http_server: true,
});

  itest!(lock_check_ok2 {
    args: "run --lock=lock_check_ok2.json 019_media_types.ts",
    output: "019_media_types.ts.out",
    http_server: true,
  });

  itest!(lock_dynamic_imports {
  args: "run --lock=lock_dynamic_imports.json --allow-read --allow-net http://127.0.0.1:4545/cli/tests/013_dynamic_import.ts",
  output: "lock_dynamic_imports.out",
  exit_code: 10,
  http_server: true,
});

  itest!(lock_check_err {
  args: "run --lock=lock_check_err.json http://127.0.0.1:4545/cli/tests/003_relative_import.ts",
  output: "lock_check_err.out",
  exit_code: 10,
  http_server: true,
});

  itest!(lock_check_err2 {
    args: "run --lock=lock_check_err2.json 019_media_types.ts",
    output: "lock_check_err2.out",
    exit_code: 10,
    http_server: true,
  });

  itest!(lock_check_err_with_bundle {
  args: "bundle --lock=lock_check_err_with_bundle.json http://127.0.0.1:4545/cli/tests/subdir/mod1.ts",
  output: "lock_check_err_with_bundle.out",
  exit_code: 10,
  http_server: true,
});

  itest!(async_error {
    exit_code: 1,
    args: "run --reload async_error.ts",
    output: "async_error.ts.out",
  });

  itest!(bundle {
    args: "bundle subdir/mod1.ts",
    output: "bundle.test.out",
  });

  itest!(fmt_check_tests_dir {
    args: "fmt --check ./",
    output: "fmt/expected_fmt_check_tests_dir.out",
    exit_code: 1,
  });

  itest!(fmt_quiet_check_fmt_dir {
    args: "fmt --check --quiet fmt/",
    output_str: Some(""),
    exit_code: 0,
  });

  itest!(fmt_check_formatted_files {
    args: "fmt --check fmt/formatted1.js fmt/formatted2.ts fmt/formatted3.md",
    output: "fmt/expected_fmt_check_formatted_files.out",
    exit_code: 0,
  });

  itest!(fmt_check_ignore {
    args: "fmt --check --ignore=fmt/formatted1.js fmt/",
    output: "fmt/expected_fmt_check_ignore.out",
    exit_code: 0,
  });

  itest!(fmt_stdin {
    args: "fmt -",
    input: Some("const a = 1\n"),
    output_str: Some("const a = 1;\n"),
  });

  itest!(fmt_stdin_markdown {
    args: "fmt --ext=md -",
    input: Some("# Hello      Markdown\n```ts\nconsole.log( \"text\")\n```\n"),
    output_str: Some(
      "# Hello Markdown\n\n```ts\nconsole.log(\"text\");\n```\n"
    ),
  });

  itest!(fmt_stdin_check_formatted {
    args: "fmt --check -",
    input: Some("const a = 1;\n"),
    output_str: Some(""),
  });

  itest!(fmt_stdin_check_not_formatted {
    args: "fmt --check -",
    input: Some("const a = 1\n"),
    output_str: Some("Not formatted stdin\n"),
  });

  itest!(config {
    args: "run --reload --config config.tsconfig.json config.ts",
    exit_code: 1,
    output: "config.ts.out",
  });

  itest!(emtpy_typescript {
    args: "run --reload subdir/empty.ts",
    output_str: Some("Check file:[WILDCARD]tests/subdir/empty.ts\n"),
  });

  itest!(error_001 {
    args: "run --reload error_001.ts",
    exit_code: 1,
    output: "error_001.ts.out",
  });

  itest!(error_002 {
    args: "run --reload error_002.ts",
    exit_code: 1,
    output: "error_002.ts.out",
  });

  itest!(error_003_typescript {
    args: "run --reload error_003_typescript.ts",
    exit_code: 1,
    output: "error_003_typescript.ts.out",
  });

  // Supposing that we've already attempted to run error_003_typescript.ts
  // we want to make sure that JS wasn't emitted. Running again without reload flag
  // should result in the same output.
  // https://github.com/denoland/deno/issues/2436
  itest!(error_003_typescript2 {
    args: "run error_003_typescript.ts",
    exit_code: 1,
    output: "error_003_typescript.ts.out",
  });

  itest!(error_004_missing_module {
    args: "run --reload error_004_missing_module.ts",
    exit_code: 1,
    output: "error_004_missing_module.ts.out",
  });

  itest!(error_005_missing_dynamic_import {
    args:
      "run --reload --allow-read --quiet error_005_missing_dynamic_import.ts",
    exit_code: 1,
    output: "error_005_missing_dynamic_import.ts.out",
  });

  itest!(error_006_import_ext_failure {
    args: "run --reload error_006_import_ext_failure.ts",
    exit_code: 1,
    output: "error_006_import_ext_failure.ts.out",
  });

  itest!(error_007_any {
    args: "run --reload error_007_any.ts",
    exit_code: 1,
    output: "error_007_any.ts.out",
  });

  itest!(error_008_checkjs {
    args: "run --reload error_008_checkjs.js",
    exit_code: 1,
    output: "error_008_checkjs.js.out",
  });

  itest!(error_009_op_crates_error {
    args: "run error_009_op_crates_error.js",
    output: "error_009_op_crates_error.js.out",
    exit_code: 1,
  });

  itest!(error_011_bad_module_specifier {
    args: "run --reload error_011_bad_module_specifier.ts",
    exit_code: 1,
    output: "error_011_bad_module_specifier.ts.out",
  });

  itest!(error_012_bad_dynamic_import_specifier {
    args: "run --reload error_012_bad_dynamic_import_specifier.ts",
    exit_code: 1,
    output: "error_012_bad_dynamic_import_specifier.ts.out",
  });

  itest!(error_013_missing_script {
    args: "run --reload missing_file_name",
    exit_code: 1,
    output: "error_013_missing_script.out",
  });

  itest!(error_014_catch_dynamic_import_error {
    args: "run  --reload --allow-read error_014_catch_dynamic_import_error.js",
    output: "error_014_catch_dynamic_import_error.js.out",
  });

  itest!(error_015_dynamic_import_permissions {
    args: "run --reload --quiet error_015_dynamic_import_permissions.js",
    output: "error_015_dynamic_import_permissions.out",
    exit_code: 1,
    http_server: true,
  });

  // We have an allow-net flag but not allow-read, it should still result in error.
  itest!(error_016_dynamic_import_permissions2 {
    args: "run --reload --allow-net error_016_dynamic_import_permissions2.js",
    output: "error_016_dynamic_import_permissions2.out",
    exit_code: 1,
    http_server: true,
  });

  itest!(error_017_hide_long_source_ts {
    args: "run --reload error_017_hide_long_source_ts.ts",
    output: "error_017_hide_long_source_ts.ts.out",
    exit_code: 1,
  });

  itest!(error_018_hide_long_source_js {
    args: "run error_018_hide_long_source_js.js",
    output: "error_018_hide_long_source_js.js.out",
    exit_code: 1,
  });

  itest!(error_019_stack_function {
    args: "run error_019_stack_function.ts",
    output: "error_019_stack_function.ts.out",
    exit_code: 1,
  });

  itest!(error_020_stack_constructor {
    args: "run error_020_stack_constructor.ts",
    output: "error_020_stack_constructor.ts.out",
    exit_code: 1,
  });

  itest!(error_021_stack_method {
    args: "run error_021_stack_method.ts",
    output: "error_021_stack_method.ts.out",
    exit_code: 1,
  });

  itest!(error_022_stack_custom_error {
    args: "run error_022_stack_custom_error.ts",
    output: "error_022_stack_custom_error.ts.out",
    exit_code: 1,
  });

  itest!(error_023_stack_async {
    args: "run error_023_stack_async.ts",
    output: "error_023_stack_async.ts.out",
    exit_code: 1,
  });

  itest!(error_024_stack_promise_all {
    args: "run error_024_stack_promise_all.ts",
    output: "error_024_stack_promise_all.ts.out",
    exit_code: 1,
  });

  itest!(error_025_tab_indent {
    args: "run error_025_tab_indent",
    output: "error_025_tab_indent.out",
    exit_code: 1,
  });

  itest!(error_missing_module_named_import {
    args: "run --reload error_missing_module_named_import.ts",
    output: "error_missing_module_named_import.ts.out",
    exit_code: 1,
  });

  itest!(error_no_check {
    args: "run --reload --no-check error_no_check.ts",
    output: "error_no_check.ts.out",
    exit_code: 1,
  });

  itest!(error_syntax {
    args: "run --reload error_syntax.js",
    exit_code: 1,
    output: "error_syntax.js.out",
  });

  itest!(error_syntax_empty_trailing_line {
    args: "run --reload error_syntax_empty_trailing_line.mjs",
    exit_code: 1,
    output: "error_syntax_empty_trailing_line.mjs.out",
  });

  itest!(error_type_definitions {
    args: "run --reload error_type_definitions.ts",
    exit_code: 1,
    output: "error_type_definitions.ts.out",
  });

  itest!(error_local_static_import_from_remote_ts {
  args: "run --reload http://localhost:4545/cli/tests/error_local_static_import_from_remote.ts",
  exit_code: 1,
  http_server: true,
  output: "error_local_static_import_from_remote.ts.out",
});

  itest!(error_local_static_import_from_remote_js {
  args: "run --reload http://localhost:4545/cli/tests/error_local_static_import_from_remote.js",
  exit_code: 1,
  http_server: true,
  output: "error_local_static_import_from_remote.js.out",
});

  itest!(error_worker_permissions_local {
    args: "run --reload error_worker_permissions_local.ts",
    output: "error_worker_permissions_local.ts.out",
    exit_code: 1,
  });

  itest!(error_worker_permissions_remote {
    args: "run --reload error_worker_permissions_remote.ts",
    http_server: true,
    output: "error_worker_permissions_remote.ts.out",
    exit_code: 1,
  });

  itest!(exit_error42 {
    exit_code: 42,
    args: "run --quiet --reload exit_error42.ts",
    output: "exit_error42.ts.out",
  });

  itest!(https_import {
    args: "run --quiet --reload --cert tls/RootCA.pem https_import.ts",
    output: "https_import.ts.out",
    http_server: true,
  });

  itest!(if_main {
    args: "run --quiet --reload if_main.ts",
    output: "if_main.ts.out",
  });

  itest!(import_meta {
    args: "run --quiet --reload import_meta.ts",
    output: "import_meta.ts.out",
  });

  itest!(main_module {
    args: "run --quiet --allow-read --reload main_module.ts",
    output: "main_module.ts.out",
  });

  itest!(no_check {
    args: "run --quiet --reload --no-check 006_url_imports.ts",
    output: "006_url_imports.ts.out",
    http_server: true,
  });

  itest!(no_check_decorators {
    args: "run --quiet --reload --no-check no_check_decorators.ts",
    output: "no_check_decorators.ts.out",
  });

  itest!(runtime_decorators {
    args: "run --quiet --reload --no-check runtime_decorators.ts",
    output: "runtime_decorators.ts.out",
  });

  itest!(lib_ref {
    args: "run --quiet --unstable --reload lib_ref.ts",
    output: "lib_ref.ts.out",
  });

  itest!(lib_runtime_api {
    args: "run --quiet --unstable --reload lib_runtime_api.ts",
    output: "lib_runtime_api.ts.out",
  });

  itest!(seed_random {
    args: "run --seed=100 seed_random.js",

    output: "seed_random.js.out",
  });

  itest!(type_definitions {
    args: "run --reload type_definitions.ts",
    output: "type_definitions.ts.out",
  });

  itest!(type_definitions_for_export {
    args: "run --reload type_definitions_for_export.ts",
    output: "type_definitions_for_export.ts.out",
    exit_code: 1,
  });

  itest!(type_directives_01 {
    args: "run --reload -L debug type_directives_01.ts",
    output: "type_directives_01.ts.out",
    http_server: true,
  });

  itest!(type_directives_02 {
    args: "run --reload -L debug type_directives_02.ts",
    output: "type_directives_02.ts.out",
  });

  itest!(type_directives_js_main {
    args: "run --reload -L debug type_directives_js_main.js",
    output: "type_directives_js_main.js.out",
    exit_code: 0,
  });

  itest!(type_directives_redirect {
    args: "run --reload type_directives_redirect.ts",
    output: "type_directives_redirect.ts.out",
    http_server: true,
  });

  itest!(type_headers_deno_types {
    args: "run --reload type_headers_deno_types.ts",
    output: "type_headers_deno_types.ts.out",
    http_server: true,
  });

  itest!(ts_type_imports {
    args: "run --reload ts_type_imports.ts",
    output: "ts_type_imports.ts.out",
    exit_code: 1,
  });

  itest!(ts_decorators {
    args: "run --reload -c tsconfig.decorators.json ts_decorators.ts",
    output: "ts_decorators.ts.out",
  });

  itest!(ts_decorators_bundle {
    args: "bundle ts_decorators_bundle.ts",
    output: "ts_decorators_bundle.out",
  });

  itest!(ts_type_only_import {
    args: "run --reload ts_type_only_import.ts",
    output: "ts_type_only_import.ts.out",
  });

  itest!(swc_syntax_error {
    args: "run --reload swc_syntax_error.ts",
    output: "swc_syntax_error.ts.out",
    exit_code: 1,
  });

  itest!(types {
    args: "types",
    output: "types.out",
  });

  itest!(unbuffered_stderr {
    args: "run --reload unbuffered_stderr.ts",
    output: "unbuffered_stderr.ts.out",
  });

  itest!(unbuffered_stdout {
    args: "run --quiet --reload unbuffered_stdout.ts",
    output: "unbuffered_stdout.ts.out",
  });

  // Cannot write the expression to evaluate as "console.log(typeof gc)"
  // because itest! splits args on whitespace.
  itest!(v8_flags_eval {
    args: "eval --v8-flags=--expose-gc console.log(typeof(gc))",
    output: "v8_flags.js.out",
  });

  itest!(v8_flags_run {
    args: "run --v8-flags=--expose-gc v8_flags.js",
    output: "v8_flags.js.out",
  });

  itest!(v8_flags_unrecognized {
    args: "repl --v8-flags=--foo,bar,--trace-gc,-baz",
    output: "v8_flags_unrecognized.out",
    exit_code: 1,
  });

  itest!(v8_help {
    args: "repl --v8-flags=--help",
    output: "v8_help.out",
  });

  itest!(unsupported_dynamic_import_scheme {
    args: "eval import('xxx:')",
    output: "unsupported_dynamic_import_scheme.out",
    exit_code: 1,
  });

  itest!(wasm {
    args: "run --quiet wasm.ts",
    output: "wasm.ts.out",
  });

  itest!(wasm_async {
    args: "run wasm_async.js",
    output: "wasm_async.out",
  });

  itest!(wasm_streaming {
    args: "run wasm_streaming.js",
    output: "wasm_streaming.out",
  });

  itest!(wasm_unreachable {
    args: "run wasm_unreachable.js",
    output: "wasm_unreachable.out",
    exit_code: 1,
  });

  itest!(weakref {
    args: "run --quiet --reload weakref.ts",
    output: "weakref.ts.out",
  });

  itest!(top_level_await_order {
    args: "run --allow-read top_level_await_order.js",
    output: "top_level_await_order.out",
  });

  itest!(top_level_await_loop {
    args: "run --allow-read top_level_await_loop.js",
    output: "top_level_await_loop.out",
  });

  itest!(top_level_await_circular {
    args: "run --allow-read top_level_await_circular.js",
    output: "top_level_await_circular.out",
    exit_code: 1,
  });

  itest!(top_level_await_unresolved {
    args: "run top_level_await_unresolved.js",
    output: "top_level_await_unresolved.out",
    exit_code: 1,
  });

  itest!(top_level_await {
    args: "run --allow-read top_level_await.js",
    output: "top_level_await.out",
  });

  itest!(top_level_await_ts {
    args: "run --quiet --allow-read top_level_await.ts",
    output: "top_level_await.out",
  });

  itest!(top_level_for_await {
    args: "run --quiet top_level_for_await.js",
    output: "top_level_for_await.out",
  });

  itest!(top_level_for_await_ts {
    args: "run --quiet top_level_for_await.ts",
    output: "top_level_for_await.out",
  });

  itest!(unstable_disabled {
    args: "run --reload unstable.ts",
    exit_code: 1,
    output: "unstable_disabled.out",
  });

  itest!(unstable_enabled {
    args: "run --quiet --reload --unstable unstable.ts",
    output: "unstable_enabled.out",
  });

  itest!(unstable_disabled_js {
    args: "run --reload unstable.js",
    output: "unstable_disabled_js.out",
  });

  itest!(unstable_enabled_js {
    args: "run --quiet --reload --unstable unstable.ts",
    output: "unstable_enabled_js.out",
  });

  itest!(unstable_disabled_ts2551 {
    args: "run --reload unstable_ts2551.ts",
    exit_code: 1,
    output: "unstable_disabled_ts2551.out",
  });

  itest!(unstable_worker {
    args: "run --reload --unstable --quiet --allow-read unstable_worker.ts",
    output: "unstable_worker.ts.out",
  });

  itest!(_053_import_compression {
    args: "run --quiet --reload --allow-net 053_import_compression/main.ts",
    output: "053_import_compression.out",
    http_server: true,
  });

  itest!(cache_extensionless {
    args: "cache --reload http://localhost:4545/cli/tests/subdir/no_js_ext",
    output: "cache_extensionless.out",
    http_server: true,
  });

  itest!(cache_random_extension {
    args:
      "cache --reload http://localhost:4545/cli/tests/subdir/no_js_ext@1.0.0",
    output: "cache_random_extension.out",
    http_server: true,
  });

  // TODO(lucacasonato): reenable these tests once we figure out what is wrong with cafile tests
  // itest!(cafile_url_imports {
  //   args: "run --quiet --reload --cert tls/RootCA.pem cafile_url_imports.ts",
  //   output: "cafile_url_imports.ts.out",
  //   http_server: true,
  // });

  // itest!(cafile_ts_fetch {
  //   args:
  //     "run --quiet --reload --allow-net --cert tls/RootCA.pem cafile_ts_fetch.ts",
  //   output: "cafile_ts_fetch.ts.out",
  //   http_server: true,
  // });

  // itest!(cafile_eval {
  //   args: "eval --cert tls/RootCA.pem fetch('https://localhost:5545/cli/tests/cafile_ts_fetch.ts.out').then(r=>r.text()).then(t=>console.log(t.trimEnd()))",
  //   output: "cafile_ts_fetch.ts.out",
  //   http_server: true,
  // });

  // itest!(cafile_info {
  //   args:
  //     "info --quiet --cert tls/RootCA.pem https://localhost:5545/cli/tests/cafile_info.ts",
  //   output: "cafile_info.ts.out",
  //   http_server: true,
  // });

  itest!(disallow_http_from_https_js {
  args: "run --quiet --reload --cert tls/RootCA.pem https://localhost:5545/cli/tests/disallow_http_from_https.js",
  output: "disallow_http_from_https_js.out",
  http_server: true,
  exit_code: 1,
});

  itest!(disallow_http_from_https_ts {
  args: "run --quiet --reload --cert tls/RootCA.pem https://localhost:5545/cli/tests/disallow_http_from_https.ts",
  output: "disallow_http_from_https_ts.out",
  http_server: true,
  exit_code: 1,
});

  itest!(dynamic_import_conditional {
    args: "run --quiet --reload dynamic_import_conditional.js",
    output: "dynamic_import_conditional.js.out",
  });

  itest!(tsx_imports {
    args: "run --reload tsx_imports.ts",
    output: "tsx_imports.ts.out",
  });

  itest!(fix_dynamic_import_errors {
    args: "run --reload fix_dynamic_import_errors.js",
    output: "fix_dynamic_import_errors.js.out",
  });

  itest!(fix_emittable_skipped {
    args: "run --reload fix_emittable_skipped.js",
    output: "fix_emittable_skipped.ts.out",
  });

  itest!(fix_exotic_specifiers {
    args: "run --quiet --reload fix_exotic_specifiers.ts",
    output: "fix_exotic_specifiers.ts.out",
  });

  itest!(fix_js_import_js {
    args: "run --quiet --reload fix_js_import_js.ts",
    output: "fix_js_import_js.ts.out",
  });

  itest!(fix_js_imports {
    args: "run --quiet --reload fix_js_imports.ts",
    output: "fix_js_imports.ts.out",
  });

  itest!(fix_tsc_file_exists {
    args: "run --quiet --reload tsc/test.js",
    output: "fix_tsc_file_exists.out",
  });

  itest!(es_private_fields {
    args: "run --quiet --reload es_private_fields.js",
    output: "es_private_fields.js.out",
  });

  itest!(cjs_imports {
    args: "run --quiet --reload cjs_imports.ts",
    output: "cjs_imports.ts.out",
  });

  itest!(ts_import_from_js {
    args: "run --quiet --reload ts_import_from_js.js",
    output: "ts_import_from_js.js.out",
    http_server: true,
  });

  itest!(jsx_import_from_ts {
    args: "run --quiet --reload jsx_import_from_ts.ts",
    output: "jsx_import_from_ts.ts.out",
  });

  itest!(single_compile_with_reload {
    args: "run --reload --allow-read single_compile_with_reload.ts",
    output: "single_compile_with_reload.ts.out",
  });

  itest!(performance_stats {
    args: "cache --reload --log-level debug 002_hello.ts",
    output: "performance_stats.out",
  });

  itest!(proto_exploit {
    args: "run proto_exploit.js",
    output: "proto_exploit.js.out",
  });

  itest!(redirect_cache {
    http_server: true,
    args:
      "cache --reload http://localhost:4548/cli/tests/subdir/redirects/a.ts",
    output: "redirect_cache.out",
  });

  itest!(deno_test_coverage {
    args: "test --coverage --unstable test_coverage.ts",
    output: "test_coverage.out",
    exit_code: 0,
  });

  itest!(deno_test_comment_coverage {
    args: "test --coverage --unstable test_comment_coverage.ts",
    output: "test_comment_coverage.out",
    exit_code: 0,
  });

  itest!(deno_test_branch_coverage {
    args: "test --coverage --unstable test_branch_coverage.ts",
    output: "test_branch_coverage.out",
    exit_code: 0,
  });

  itest!(deno_test_coverage_explicit {
    args: "test --coverage=.test_coverage --unstable test_coverage.ts",
    output: "test_coverage.out",
    exit_code: 0,
  });

  itest!(deno_test_run_test_coverage {
    args: "test --allow-all --coverage --unstable test_run_test_coverage.ts",
    output: "test_run_test_coverage.out",
    exit_code: 0,
  });

  itest!(deno_test_run_run_coverage {
    args: "test --allow-all --coverage --unstable test_run_run_coverage.ts",
    output: "test_run_run_coverage.out",
    exit_code: 0,
  });

  itest!(deno_test_run_combined_coverage {
  args: "test --allow-all --coverage --unstable test_run_run_coverage.ts test_run_test_coverage.ts",
  output: "test_run_combined_coverage.out",
  exit_code: 0,
});

  itest!(deno_lint {
    args: "lint --unstable lint/file1.js lint/file2.ts lint/ignored_file.ts",
    output: "lint/expected.out",
    exit_code: 1,
  });

  itest!(deno_lint_quiet {
    args: "lint --unstable --quiet lint/file1.js",
    output: "lint/expected_quiet.out",
    exit_code: 1,
  });

  itest!(deno_lint_json {
  args:
    "lint --unstable --json lint/file1.js lint/file2.ts lint/ignored_file.ts lint/malformed.js",
  output: "lint/expected_json.out",
  exit_code: 1,
});

  itest!(deno_lint_ignore {
    args: "lint --unstable --ignore=lint/file1.js,lint/malformed.js lint/",
    output: "lint/expected_ignore.out",
    exit_code: 1,
  });

  itest!(deno_lint_glob {
    args: "lint --unstable --ignore=lint/malformed.js lint/",
    output: "lint/expected_glob.out",
    exit_code: 1,
  });

  itest!(deno_lint_from_stdin {
    args: "lint --unstable -",
    input: Some("let a: any;"),
    output: "lint/expected_from_stdin.out",
    exit_code: 1,
  });

  itest!(deno_lint_from_stdin_json {
    args: "lint --unstable --json -",
    input: Some("let a: any;"),
    output: "lint/expected_from_stdin_json.out",
    exit_code: 1,
  });

  itest!(deno_lint_rules {
    args: "lint --unstable --rules",
    output: "lint/expected_rules.out",
    exit_code: 0,
  });

  // Make sure that the rules are printed if quiet option is enabled.
  itest!(deno_lint_rules_quiet {
    args: "lint --unstable --rules -q",
    output: "lint/expected_rules.out",
    exit_code: 0,
  });

  itest!(deno_doc_builtin {
    args: "doc",
    output: "deno_doc_builtin.out",
  });

  itest!(deno_doc {
    args: "doc deno_doc.ts",
    output: "deno_doc.out",
  });

  itest!(deno_doc_import_map {
    args:
      "doc --unstable --import-map=doc/import_map.json doc/use_import_map.js",
    output: "doc/use_import_map.out",
  });

  itest!(import_data_url_error_stack {
    args: "run --quiet --reload import_data_url_error_stack.ts",
    output: "import_data_url_error_stack.ts.out",
    exit_code: 1,
  });

  itest!(import_data_url_import_relative {
    args: "run --quiet --reload import_data_url_import_relative.ts",
    output: "import_data_url_import_relative.ts.out",
    exit_code: 1,
  });

  itest!(import_data_url_imports {
    args: "run --quiet --reload import_data_url_imports.ts",
    output: "import_data_url_imports.ts.out",
    http_server: true,
  });

  itest!(import_data_url_jsx {
    args: "run --quiet --reload import_data_url_jsx.ts",
    output: "import_data_url_jsx.ts.out",
  });

  itest!(import_data_url {
    args: "run --quiet --reload import_data_url.ts",
    output: "import_data_url.ts.out",
  });

  itest!(import_dynamic_data_url {
    args: "run --quiet --reload import_dynamic_data_url.ts",
    output: "import_dynamic_data_url.ts.out",
  });

  itest!(import_file_with_colon {
    args: "run --quiet --reload import_file_with_colon.ts",
    output: "import_file_with_colon.ts.out",
    http_server: true,
  });

  itest!(info_missing_module {
    args: "info error_009_missing_js_module.js",
    output: "info_missing_module.out",
    exit_code: 1,
  });

  itest!(info_recursive_modules {
    args: "info --quiet info_recursive_imports_test.ts",
    output: "info_recursive_imports_test.out",
    exit_code: 0,
  });

  itest!(info_type_import {
    args: "info info_type_import.ts",
    output: "info_type_import.out",
  });

  itest!(ignore_require {
    args: "cache --reload --no-check ignore_require.js",
    output_str: Some(""),
    exit_code: 0,
  });

  itest!(local_sources_not_cached_in_memory {
    args: "run --allow-read --allow-write no_mem_cache.js",
    output: "no_mem_cache.js.out",
  });

  // This test checks that inline source map data is used. It uses a hand crafted
  // source map that maps to a file that exists, but is not loaded into the module
  // graph (inline_js_source_map_2.ts) (because there are no direct dependencies).
  // Source line is not remapped because no inline source contents are included in
  // the sourcemap and the file is not present in the dependency graph.
  itest!(inline_js_source_map_2 {
    args: "run --quiet inline_js_source_map_2.js",
    output: "inline_js_source_map_2.js.out",
    exit_code: 1,
  });

  // This test checks that inline source map data is used. It uses a hand crafted
  // source map that maps to a file that exists, but is not loaded into the module
  // graph (inline_js_source_map_2.ts) (because there are no direct dependencies).
  // Source line remapped using th inline source contents that are included in the
  // inline source map.
  itest!(inline_js_source_map_2_with_inline_contents {
    args: "run --quiet inline_js_source_map_2_with_inline_contents.js",
    output: "inline_js_source_map_2_with_inline_contents.js.out",
    exit_code: 1,
  });

  // This test checks that inline source map data is used. It uses a hand crafted
  // source map that maps to a file that exists, and is loaded into the module
  // graph because of a direct import statement (inline_js_source_map.ts). The
  // source map was generated from an earlier version of this file, where the throw
  // was not commented out. The source line is remapped using source contents that
  // from the module graph.
  itest!(inline_js_source_map_with_contents_from_graph {
    args: "run --quiet inline_js_source_map_with_contents_from_graph.js",
    output: "inline_js_source_map_with_contents_from_graph.js.out",
    exit_code: 1,
    http_server: true,
  });

  #[test]
  fn no_validate_asm() {
    let output = util::deno_cmd()
      .current_dir(util::root_path())
      .arg("run")
      .arg("cli/tests/no_validate_asm.js")
      .stderr(std::process::Stdio::piped())
      .stdout(std::process::Stdio::piped())
      .spawn()
      .unwrap()
      .wait_with_output()
      .unwrap();
    assert!(output.status.success());
    assert!(output.stderr.is_empty());
    assert!(output.stdout.is_empty());
  }

  #[test]
  #[ignore]
  fn cafile_env_fetch() {
    use deno_core::url::Url;
    let _g = util::http_server();
    let deno_dir = TempDir::new().expect("tempdir fail");
    let module_url =
      Url::parse("https://localhost:5545/cli/tests/cafile_url_imports.ts")
        .unwrap();
    let cafile = util::root_path().join("cli/tests/tls/RootCA.pem");
    let output = Command::new(util::deno_exe_path())
      .env("DENO_DIR", deno_dir.path())
      .env("DENO_CERT", cafile)
      .current_dir(util::root_path())
      .arg("cache")
      .arg(module_url.to_string())
      .output()
      .expect("Failed to spawn script");
    assert!(output.status.success());
  }

  #[test]
  #[ignore]
  fn cafile_fetch() {
    use deno_core::url::Url;
    let _g = util::http_server();
    let deno_dir = TempDir::new().expect("tempdir fail");
    let module_url =
      Url::parse("http://localhost:4545/cli/tests/cafile_url_imports.ts")
        .unwrap();
    let cafile = util::root_path().join("cli/tests/tls/RootCA.pem");
    let output = Command::new(util::deno_exe_path())
      .env("DENO_DIR", deno_dir.path())
      .current_dir(util::root_path())
      .arg("cache")
      .arg("--cert")
      .arg(cafile)
      .arg(module_url.to_string())
      .output()
      .expect("Failed to spawn script");
    assert!(output.status.success());
    let out = std::str::from_utf8(&output.stdout).unwrap();
    assert_eq!(out, "");
  }

  #[test]
  #[ignore]
  fn cafile_install_remote_module() {
    let _g = util::http_server();
    let temp_dir = TempDir::new().expect("tempdir fail");
    let bin_dir = temp_dir.path().join("bin");
    std::fs::create_dir(&bin_dir).unwrap();
    let deno_dir = TempDir::new().expect("tempdir fail");
    let cafile = util::root_path().join("cli/tests/tls/RootCA.pem");

    let install_output = Command::new(util::deno_exe_path())
      .env("DENO_DIR", deno_dir.path())
      .current_dir(util::root_path())
      .arg("install")
      .arg("--cert")
      .arg(cafile)
      .arg("--root")
      .arg(temp_dir.path())
      .arg("-n")
      .arg("echo_test")
      .arg("https://localhost:5545/cli/tests/echo.ts")
      .output()
      .expect("Failed to spawn script");
    println!("{}", std::str::from_utf8(&install_output.stdout).unwrap());
    eprintln!("{}", std::str::from_utf8(&install_output.stderr).unwrap());
    assert!(install_output.status.success());

    let mut echo_test_path = bin_dir.join("echo_test");
    if cfg!(windows) {
      echo_test_path = echo_test_path.with_extension("cmd");
    }
    assert!(echo_test_path.exists());

    let output = Command::new(echo_test_path)
      .current_dir(temp_dir.path())
      .arg("foo")
      .env("PATH", util::target_dir())
      .output()
      .expect("failed to spawn script");
    let stdout = std::str::from_utf8(&output.stdout).unwrap().trim();
    assert!(stdout.ends_with("foo"));
  }

  #[test]
  #[ignore]
  fn cafile_bundle_remote_exports() {
    let _g = util::http_server();

    // First we have to generate a bundle of some remote module that has exports.
    let mod1 = "https://localhost:5545/cli/tests/subdir/mod1.ts";
    let cafile = util::root_path().join("cli/tests/tls/RootCA.pem");
    let t = TempDir::new().expect("tempdir fail");
    let bundle = t.path().join("mod1.bundle.js");
    let mut deno = util::deno_cmd()
      .current_dir(util::root_path())
      .arg("bundle")
      .arg("--cert")
      .arg(cafile)
      .arg(mod1)
      .arg(&bundle)
      .spawn()
      .expect("failed to spawn script");
    let status = deno.wait().expect("failed to wait for the child process");
    assert!(status.success());
    assert!(bundle.is_file());

    // Now we try to use that bundle from another module.
    let test = t.path().join("test.js");
    std::fs::write(
      &test,
      "
      import { printHello3 } from \"./mod1.bundle.js\";
      printHello3(); ",
    )
    .expect("error writing file");

    let output = util::deno_cmd()
      .current_dir(util::root_path())
      .arg("run")
      .arg(&test)
      .output()
      .expect("failed to spawn script");
    // check the output of the test.ts program.
    assert!(std::str::from_utf8(&output.stdout)
      .unwrap()
      .trim()
      .ends_with("Hello"));
    assert_eq!(output.stderr, b"");
  }

  mod permissions {
    use super::*;

    #[test]
    fn with_allow() {
      for permission in &util::PERMISSION_VARIANTS {
        let status = util::deno_cmd()
          .current_dir(&util::tests_path())
          .arg("run")
          .arg(format!("--allow-{0}", permission))
          .arg("permission_test.ts")
          .arg(format!("{0}Required", permission))
          .spawn()
          .unwrap()
          .wait()
          .unwrap();
        assert!(status.success());
      }
    }

    #[test]
    fn without_allow() {
      for permission in &util::PERMISSION_VARIANTS {
        let (_, err) = util::run_and_collect_output(
          false,
          &format!("run permission_test.ts {0}Required", permission),
          None,
          None,
          false,
        );
        assert!(err.contains(util::PERMISSION_DENIED_PATTERN));
      }
    }

    #[test]
    fn rw_inside_project_dir() {
      const PERMISSION_VARIANTS: [&str; 2] = ["read", "write"];
      for permission in &PERMISSION_VARIANTS {
        let status = util::deno_cmd()
          .current_dir(&util::tests_path())
          .arg("run")
          .arg(format!(
            "--allow-{0}={1}",
            permission,
            util::root_path().into_os_string().into_string().unwrap()
          ))
          .arg("complex_permissions_test.ts")
          .arg(permission)
          .arg("complex_permissions_test.ts")
          .spawn()
          .unwrap()
          .wait()
          .unwrap();
        assert!(status.success());
      }
    }

    #[test]
    fn rw_outside_test_dir() {
      const PERMISSION_VARIANTS: [&str; 2] = ["read", "write"];
      for permission in &PERMISSION_VARIANTS {
        let (_, err) = util::run_and_collect_output(
          false,
          &format!(
            "run --allow-{0}={1} complex_permissions_test.ts {0} {2}",
            permission,
            util::root_path()
              .join("cli")
              .join("tests")
              .into_os_string()
              .into_string()
              .unwrap(),
            util::root_path()
              .join("Cargo.toml")
              .into_os_string()
              .into_string()
              .unwrap(),
          ),
          None,
          None,
          false,
        );
        assert!(err.contains(util::PERMISSION_DENIED_PATTERN));
      }
    }

    #[test]
    fn rw_inside_test_dir() {
      const PERMISSION_VARIANTS: [&str; 2] = ["read", "write"];
      for permission in &PERMISSION_VARIANTS {
        let status = util::deno_cmd()
          .current_dir(&util::tests_path())
          .arg("run")
          .arg(format!(
            "--allow-{0}={1}",
            permission,
            util::root_path()
              .join("cli")
              .join("tests")
              .into_os_string()
              .into_string()
              .unwrap()
          ))
          .arg("complex_permissions_test.ts")
          .arg(permission)
          .arg("complex_permissions_test.ts")
          .spawn()
          .unwrap()
          .wait()
          .unwrap();
        assert!(status.success());
      }
    }

    #[test]
    fn rw_outside_test_and_js_dir() {
      const PERMISSION_VARIANTS: [&str; 2] = ["read", "write"];
      let test_dir = util::root_path()
        .join("cli")
        .join("tests")
        .into_os_string()
        .into_string()
        .unwrap();
      let js_dir = util::root_path()
        .join("js")
        .into_os_string()
        .into_string()
        .unwrap();
      for permission in &PERMISSION_VARIANTS {
        let (_, err) = util::run_and_collect_output(
          false,
          &format!(
            "run --allow-{0}={1},{2} complex_permissions_test.ts {0} {3}",
            permission,
            test_dir,
            js_dir,
            util::root_path()
              .join("Cargo.toml")
              .into_os_string()
              .into_string()
              .unwrap(),
          ),
          None,
          None,
          false,
        );
        assert!(err.contains(util::PERMISSION_DENIED_PATTERN));
      }
    }

    #[test]
    fn rw_inside_test_and_js_dir() {
      const PERMISSION_VARIANTS: [&str; 2] = ["read", "write"];
      let test_dir = util::root_path()
        .join("cli")
        .join("tests")
        .into_os_string()
        .into_string()
        .unwrap();
      let js_dir = util::root_path()
        .join("js")
        .into_os_string()
        .into_string()
        .unwrap();
      for permission in &PERMISSION_VARIANTS {
        let status = util::deno_cmd()
          .current_dir(&util::tests_path())
          .arg("run")
          .arg(format!("--allow-{0}={1},{2}", permission, test_dir, js_dir))
          .arg("complex_permissions_test.ts")
          .arg(permission)
          .arg("complex_permissions_test.ts")
          .spawn()
          .unwrap()
          .wait()
          .unwrap();
        assert!(status.success());
      }
    }

    #[test]
    fn rw_relative() {
      const PERMISSION_VARIANTS: [&str; 2] = ["read", "write"];
      for permission in &PERMISSION_VARIANTS {
        let status = util::deno_cmd()
          .current_dir(&util::tests_path())
          .arg("run")
          .arg(format!("--allow-{0}=.", permission))
          .arg("complex_permissions_test.ts")
          .arg(permission)
          .arg("complex_permissions_test.ts")
          .spawn()
          .unwrap()
          .wait()
          .unwrap();
        assert!(status.success());
      }
    }

    #[test]
    fn rw_no_prefix() {
      const PERMISSION_VARIANTS: [&str; 2] = ["read", "write"];
      for permission in &PERMISSION_VARIANTS {
        let status = util::deno_cmd()
          .current_dir(&util::tests_path())
          .arg("run")
          .arg(format!("--allow-{0}=tls/../", permission))
          .arg("complex_permissions_test.ts")
          .arg(permission)
          .arg("complex_permissions_test.ts")
          .spawn()
          .unwrap()
          .wait()
          .unwrap();
        assert!(status.success());
      }
    }

    #[test]
    fn net_fetch_allow_localhost_4545() {
      let (_, err) = util::run_and_collect_output(
    true,
			"run --allow-net=localhost:4545 complex_permissions_test.ts netFetch http://localhost:4545/",
			None,
      None,
      true,
		);
      assert!(!err.contains(util::PERMISSION_DENIED_PATTERN));
    }

    #[test]
    fn net_fetch_allow_deno_land() {
      let (_, err) = util::run_and_collect_output(
    false,
			"run --allow-net=deno.land complex_permissions_test.ts netFetch http://localhost:4545/",
			None,
			None,
			true,
		);
      assert!(err.contains(util::PERMISSION_DENIED_PATTERN));
    }

    #[test]
    fn net_fetch_localhost_4545_fail() {
      let (_, err) = util::run_and_collect_output(
    false,
			"run --allow-net=localhost:4545 complex_permissions_test.ts netFetch http://localhost:4546/",
			None,
			None,
			true,
		);
      assert!(err.contains(util::PERMISSION_DENIED_PATTERN));
    }

    #[test]
    fn net_fetch_localhost() {
      let (_, err) = util::run_and_collect_output(
    true,
			"run --allow-net=localhost complex_permissions_test.ts netFetch http://localhost:4545/ http://localhost:4546/ http://localhost:4547/",
			None,
			None,
			true,
		);
      assert!(!err.contains(util::PERMISSION_DENIED_PATTERN));
    }

    #[test]
    fn net_connect_allow_localhost_ip_4555() {
      let (_, err) = util::run_and_collect_output(
    true,
			"run --allow-net=127.0.0.1:4545 complex_permissions_test.ts netConnect 127.0.0.1:4545",
			None,
			None,
			true,
		);
      assert!(!err.contains(util::PERMISSION_DENIED_PATTERN));
    }

    #[test]
    fn net_connect_allow_deno_land() {
      let (_, err) = util::run_and_collect_output(
    false,
			"run --allow-net=deno.land complex_permissions_test.ts netConnect 127.0.0.1:4546",
			None,
			None,
			true,
		);
      assert!(err.contains(util::PERMISSION_DENIED_PATTERN));
    }

    #[test]
    fn net_connect_allow_localhost_ip_4545_fail() {
      let (_, err) = util::run_and_collect_output(
    false,
			"run --allow-net=127.0.0.1:4545 complex_permissions_test.ts netConnect 127.0.0.1:4546",
			None,
			None,
			true,
		);
      assert!(err.contains(util::PERMISSION_DENIED_PATTERN));
    }

    #[test]
    fn net_connect_allow_localhost_ip() {
      let (_, err) = util::run_and_collect_output(
    true,
			"run --allow-net=127.0.0.1 complex_permissions_test.ts netConnect 127.0.0.1:4545 127.0.0.1:4546 127.0.0.1:4547",
			None,
			None,
			true,
		);
      assert!(!err.contains(util::PERMISSION_DENIED_PATTERN));
    }

    #[test]
    fn net_listen_allow_localhost_4555() {
      let (_, err) = util::run_and_collect_output(
    true,
			"run --allow-net=localhost:4558 complex_permissions_test.ts netListen localhost:4558",
			None,
			None,
			false,
		);
      assert!(!err.contains(util::PERMISSION_DENIED_PATTERN));
    }

    #[test]
    fn net_listen_allow_deno_land() {
      let (_, err) = util::run_and_collect_output(
    false,
			"run --allow-net=deno.land complex_permissions_test.ts netListen localhost:4545",
			None,
			None,
			false,
		);
      assert!(err.contains(util::PERMISSION_DENIED_PATTERN));
    }

    #[test]
    fn net_listen_allow_localhost_4555_fail() {
      let (_, err) = util::run_and_collect_output(
    false,
			"run --allow-net=localhost:4555 complex_permissions_test.ts netListen localhost:4556",
			None,
			None,
			false,
		);
      assert!(err.contains(util::PERMISSION_DENIED_PATTERN));
    }

    #[test]
    fn net_listen_allow_localhost() {
      // Port 4600 is chosen to not colide with those used by
      // target/debug/test_server
      let (_, err) = util::run_and_collect_output(
    true,
			"run --allow-net=localhost complex_permissions_test.ts netListen localhost:4600",
			None,
			None,
      false,
		);
      assert!(!err.contains(util::PERMISSION_DENIED_PATTERN));
    }
  }

  mod inspector {
    use super::*;

    fn inspect_flag_with_unique_port(flag_prefix: &str) -> String {
      use std::sync::atomic::{AtomicU16, Ordering};
      static PORT: AtomicU16 = AtomicU16::new(9229);
      let port = PORT.fetch_add(1, Ordering::Relaxed);
      format!("{}=127.0.0.1:{}", flag_prefix, port)
    }

    fn extract_ws_url_from_stderr(
      stderr_lines: &mut impl std::iter::Iterator<Item = String>,
    ) -> url::Url {
      let stderr_first_line = stderr_lines.next().unwrap();
      assert!(stderr_first_line.starts_with("Debugger listening on "));
      let v: Vec<_> = stderr_first_line.match_indices("ws:").collect();
      assert_eq!(v.len(), 1);
      let ws_url_index = v[0].0;
      let ws_url = &stderr_first_line[ws_url_index..];
      url::Url::parse(ws_url).unwrap()
    }

    #[tokio::test]
    async fn inspector_connect() {
      let script = util::tests_path().join("inspector1.js");
      let mut child = util::deno_cmd()
        .arg("run")
        .arg(inspect_flag_with_unique_port("--inspect"))
        .arg(script)
        .stderr(std::process::Stdio::piped())
        .spawn()
        .unwrap();

      let stderr = child.stderr.as_mut().unwrap();
      let mut stderr_lines =
        std::io::BufReader::new(stderr).lines().map(|r| r.unwrap());
      let ws_url = extract_ws_url_from_stderr(&mut stderr_lines);

      // We use tokio_tungstenite as a websocket client because warp (which is
      // a dependency of Deno) uses it.
      let (_socket, response) = tokio_tungstenite::connect_async(ws_url)
        .await
        .expect("Can't connect");
      assert_eq!("101 Switching Protocols", response.status().to_string());
      child.kill().unwrap();
      child.wait().unwrap();
    }

    enum TestStep {
      StdOut(&'static str),
      StdErr(&'static str),
      WsRecv(&'static str),
      WsSend(&'static str),
    }

    #[tokio::test]
    async fn inspector_break_on_first_line() {
      let script = util::tests_path().join("inspector2.js");
      let mut child = util::deno_cmd()
        .arg("run")
        .arg(inspect_flag_with_unique_port("--inspect-brk"))
        .arg(script)
        .stdout(std::process::Stdio::piped())
        .stderr(std::process::Stdio::piped())
        .spawn()
        .unwrap();

      let stderr = child.stderr.as_mut().unwrap();
      let mut stderr_lines =
        std::io::BufReader::new(stderr).lines().map(|r| r.unwrap());
      let ws_url = extract_ws_url_from_stderr(&mut stderr_lines);

      let (socket, response) = tokio_tungstenite::connect_async(ws_url)
        .await
        .expect("Can't connect");
      assert_eq!(response.status(), 101); // Switching protocols.

      let (mut socket_tx, socket_rx) = socket.split();
      let mut socket_rx =
        socket_rx.map(|msg| msg.unwrap().to_string()).filter(|msg| {
          let pass = !msg.starts_with(r#"{"method":"Debugger.scriptParsed","#);
          futures::future::ready(pass)
        });

      let stdout = child.stdout.as_mut().unwrap();
      let mut stdout_lines =
        std::io::BufReader::new(stdout).lines().map(|r| r.unwrap());

      use TestStep::*;
      let test_steps = vec![
        WsSend(r#"{"id":1,"method":"Runtime.enable"}"#),
        WsSend(r#"{"id":2,"method":"Debugger.enable"}"#),
        WsRecv(
          r#"{"method":"Runtime.executionContextCreated","params":{"context":{"id":1,"#,
        ),
        WsRecv(r#"{"id":1,"result":{}}"#),
        WsRecv(r#"{"id":2,"result":{"debuggerId":"#),
        WsSend(r#"{"id":3,"method":"Runtime.runIfWaitingForDebugger"}"#),
        WsRecv(r#"{"id":3,"result":{}}"#),
        WsRecv(r#"{"method":"Debugger.paused","#),
        WsSend(
          r#"{"id":4,"method":"Runtime.evaluate","params":{"expression":"Deno.core.print(\"hello from the inspector\\n\")","contextId":1,"includeCommandLineAPI":true,"silent":false,"returnByValue":true}}"#,
        ),
        WsRecv(r#"{"id":4,"result":{"result":{"type":"undefined"}}}"#),
        StdOut("hello from the inspector"),
        WsSend(r#"{"id":5,"method":"Debugger.resume"}"#),
        WsRecv(r#"{"id":5,"result":{}}"#),
        StdOut("hello from the script"),
      ];

      for step in test_steps {
        match step {
          StdOut(s) => assert_eq!(&stdout_lines.next().unwrap(), s),
          WsRecv(s) => assert!(socket_rx.next().await.unwrap().starts_with(s)),
          WsSend(s) => socket_tx.send(s.into()).await.unwrap(),
          _ => unreachable!(),
        }
      }

      child.kill().unwrap();
      child.wait().unwrap();
    }

    #[tokio::test]
    async fn inspector_pause() {
      let script = util::tests_path().join("inspector1.js");
      let mut child = util::deno_cmd()
        .arg("run")
        .arg(inspect_flag_with_unique_port("--inspect"))
        .arg(script)
        .stderr(std::process::Stdio::piped())
        .spawn()
        .unwrap();

      let stderr = child.stderr.as_mut().unwrap();
      let mut stderr_lines =
        std::io::BufReader::new(stderr).lines().map(|r| r.unwrap());
      let ws_url = extract_ws_url_from_stderr(&mut stderr_lines);

      // We use tokio_tungstenite as a websocket client because warp (which is
      // a dependency of Deno) uses it.
      let (mut socket, _) = tokio_tungstenite::connect_async(ws_url)
        .await
        .expect("Can't connect");

      /// Returns the next websocket message as a string ignoring
      /// Debugger.scriptParsed messages.
      async fn ws_read_msg(
        socket: &mut tokio_tungstenite::WebSocketStream<tokio::net::TcpStream>,
      ) -> String {
        use deno_core::futures::stream::StreamExt;
        while let Some(msg) = socket.next().await {
          let msg = msg.unwrap().to_string();
          // FIXME(bartlomieju): fails because there's a file loaded
          // called 150_errors.js
          // assert!(!msg.contains("error"));
          if !msg.contains("Debugger.scriptParsed") {
            return msg;
          }
        }
        unreachable!()
      }

      socket
        .send(r#"{"id":6,"method":"Debugger.enable"}"#.into())
        .await
        .unwrap();

      let msg = ws_read_msg(&mut socket).await;
      println!("response msg 1 {}", msg);
      assert!(msg.starts_with(r#"{"id":6,"result":{"debuggerId":"#));

      socket
        .send(r#"{"id":31,"method":"Debugger.pause"}"#.into())
        .await
        .unwrap();

      let msg = ws_read_msg(&mut socket).await;
      println!("response msg 2 {}", msg);
      assert_eq!(msg, r#"{"id":31,"result":{}}"#);

      child.kill().unwrap();
    }

    #[tokio::test]
    async fn inspector_port_collision() {
      // Skip this test on WSL, which allows multiple processes to listen on the
      // same port, rather than making `bind()` fail with `EADDRINUSE`.
      if cfg!(target_os = "linux")
        && std::env::var_os("WSL_DISTRO_NAME").is_some()
      {
        return;
      }

      let script = util::tests_path().join("inspector1.js");
      let inspect_flag = inspect_flag_with_unique_port("--inspect");

      let mut child1 = util::deno_cmd()
        .arg("run")
        .arg(&inspect_flag)
        .arg(script.clone())
        .stderr(std::process::Stdio::piped())
        .spawn()
        .unwrap();

      let stderr_1 = child1.stderr.as_mut().unwrap();
      let mut stderr_1_lines = std::io::BufReader::new(stderr_1)
        .lines()
        .map(|r| r.unwrap());
      let _ = extract_ws_url_from_stderr(&mut stderr_1_lines);

      let mut child2 = util::deno_cmd()
        .arg("run")
        .arg(&inspect_flag)
        .arg(script)
        .stderr(std::process::Stdio::piped())
        .spawn()
        .unwrap();

      let stderr_2 = child2.stderr.as_mut().unwrap();
      let stderr_2_error_message = std::io::BufReader::new(stderr_2)
        .lines()
        .map(|r| r.unwrap())
        .inspect(|line| assert!(!line.contains("Debugger listening")))
        .find(|line| line.contains("Cannot start inspector server"));
      assert!(stderr_2_error_message.is_some());

      child1.kill().unwrap();
      child1.wait().unwrap();
      child2.wait().unwrap();
    }

    #[tokio::test]
    async fn inspector_does_not_hang() {
      let script = util::tests_path().join("inspector3.js");
      let mut child = util::deno_cmd()
        .arg("run")
        .arg(inspect_flag_with_unique_port("--inspect-brk"))
        .env("NO_COLOR", "1")
        .arg(script)
        .stdout(std::process::Stdio::piped())
        .stderr(std::process::Stdio::piped())
        .spawn()
        .unwrap();

      let stderr = child.stderr.as_mut().unwrap();
      let mut stderr_lines =
        std::io::BufReader::new(stderr).lines().map(|r| r.unwrap());
      let ws_url = extract_ws_url_from_stderr(&mut stderr_lines);

      let (socket, response) = tokio_tungstenite::connect_async(ws_url)
        .await
        .expect("Can't connect");
      assert_eq!(response.status(), 101); // Switching protocols.

      let (mut socket_tx, socket_rx) = socket.split();
      let mut socket_rx =
        socket_rx.map(|msg| msg.unwrap().to_string()).filter(|msg| {
          let pass = !msg.starts_with(r#"{"method":"Debugger.scriptParsed","#);
          futures::future::ready(pass)
        });

      let stdout = child.stdout.as_mut().unwrap();
      let mut stdout_lines =
        std::io::BufReader::new(stdout).lines().map(|r| r.unwrap());

      use TestStep::*;
      let test_steps = vec![
        WsSend(r#"{"id":1,"method":"Runtime.enable"}"#),
        WsSend(r#"{"id":2,"method":"Debugger.enable"}"#),
        WsRecv(
          r#"{"method":"Runtime.executionContextCreated","params":{"context":{"id":1,"#,
        ),
        WsRecv(r#"{"id":1,"result":{}}"#),
        WsRecv(r#"{"id":2,"result":{"debuggerId":"#),
        WsSend(r#"{"id":3,"method":"Runtime.runIfWaitingForDebugger"}"#),
        WsRecv(r#"{"id":3,"result":{}}"#),
        WsRecv(r#"{"method":"Debugger.paused","#),
        WsSend(r#"{"id":4,"method":"Debugger.resume"}"#),
        WsRecv(r#"{"id":4,"result":{}}"#),
        WsRecv(r#"{"method":"Debugger.resumed","params":{}}"#),
      ];

      for step in test_steps {
        match step {
          WsRecv(s) => assert!(socket_rx.next().await.unwrap().starts_with(s)),
          WsSend(s) => socket_tx.send(s.into()).await.unwrap(),
          _ => unreachable!(),
        }
      }

      for i in 0..128u32 {
        let request_id = i + 10;
        // Expect the number {i} on stdout.
        let s = i.to_string();
        assert_eq!(stdout_lines.next().unwrap(), s);
        // Expect hitting the `debugger` statement.
        let s = r#"{"method":"Debugger.paused","#;
        assert!(socket_rx.next().await.unwrap().starts_with(s));
        // Send the 'Debugger.resume' request.
        let s =
          format!(r#"{{"id":{},"method":"Debugger.resume"}}"#, request_id);
        socket_tx.send(s.into()).await.unwrap();
        // Expect confirmation of the 'Debugger.resume' request.
        let s = format!(r#"{{"id":{},"result":{{}}}}"#, request_id);
        assert_eq!(socket_rx.next().await.unwrap(), s);
        let s = r#"{"method":"Debugger.resumed","params":{}}"#;
        assert_eq!(socket_rx.next().await.unwrap(), s);
      }

<<<<<<< HEAD
      // Check that we can gracefully close the websocket connection.
      socket_tx.close().await.unwrap();
      socket_rx.for_each(|_| async {}).await;

      assert_eq!(&stdout_lines.next().unwrap(), "done");
      assert!(child.wait().unwrap().success());
    }

    #[tokio::test]
    async fn inspector_without_brk_runs_code() {
      let script = util::tests_path().join("inspector4.js");
      let mut child = util::deno_cmd()
        .arg("run")
        .arg(inspect_flag_with_unique_port("--inspect"))
        .arg(script)
        .stdout(std::process::Stdio::piped())
        .stderr(std::process::Stdio::piped())
        .spawn()
        .unwrap();

      let stderr = child.stderr.as_mut().unwrap();
      let mut stderr_lines =
        std::io::BufReader::new(stderr).lines().map(|r| r.unwrap());
      let _ = extract_ws_url_from_stderr(&mut stderr_lines);

      // Check that inspector actually runs code without waiting for inspector
      // connection.
      let stdout = child.stdout.as_mut().unwrap();
      let mut stdout_lines =
        std::io::BufReader::new(stdout).lines().map(|r| r.unwrap());
      let stdout_first_line = stdout_lines.next().unwrap();
      assert_eq!(stdout_first_line, "hello");

      child.kill().unwrap();
      child.wait().unwrap();
    }

    #[tokio::test]
    async fn inspector_runtime_evaluate_does_not_crash() {
      let mut child = util::deno_cmd()
        .arg("repl")
        .arg(inspect_flag_with_unique_port("--inspect"))
        .stdin(std::process::Stdio::piped())
        .stdout(std::process::Stdio::piped())
        .stderr(std::process::Stdio::piped())
        .spawn()
        .unwrap();

      let stderr = child.stderr.as_mut().unwrap();
      let mut stderr_lines = std::io::BufReader::new(stderr)
        .lines()
        .map(|r| r.unwrap())
        .filter(|s| s.as_str() != "Debugger session started.");
      let ws_url = extract_ws_url_from_stderr(&mut stderr_lines);

      let (socket, response) = tokio_tungstenite::connect_async(ws_url)
        .await
        .expect("Can't connect");
      assert_eq!(response.status(), 101); // Switching protocols.

      let (mut socket_tx, socket_rx) = socket.split();
      let mut socket_rx =
        socket_rx.map(|msg| msg.unwrap().to_string()).filter(|msg| {
          let pass = !msg.starts_with(r#"{"method":"Debugger.scriptParsed","#);
          futures::future::ready(pass)
        });

      let stdin = child.stdin.take().unwrap();

      let stdout = child.stdout.as_mut().unwrap();
      let mut stdout_lines = std::io::BufReader::new(stdout)
        .lines()
        .map(|r| r.unwrap())
        .filter(|s| !s.starts_with("Deno "));

      use TestStep::*;
      let test_steps = vec![
        WsSend(r#"{"id":1,"method":"Runtime.enable"}"#),
        WsSend(r#"{"id":2,"method":"Debugger.enable"}"#),
        WsRecv(
          r#"{"method":"Runtime.executionContextCreated","params":{"context":{"id":1,"#,
        ),
        WsRecv(r#"{"id":1,"result":{}}"#),
        WsRecv(r#"{"id":2,"result":{"debuggerId":"#),
        WsSend(r#"{"id":3,"method":"Runtime.runIfWaitingForDebugger"}"#),
        WsRecv(r#"{"id":3,"result":{}}"#),
        StdOut("exit using ctrl+d or close()"),
        WsSend(
          r#"{"id":4,"method":"Runtime.compileScript","params":{"expression":"Deno.cwd()","sourceURL":"","persistScript":false,"executionContextId":1}}"#,
        ),
        WsRecv(r#"{"id":4,"result":{}}"#),
        WsSend(
          r#"{"id":5,"method":"Runtime.evaluate","params":{"expression":"Deno.cwd()","objectGroup":"console","includeCommandLineAPI":true,"silent":false,"contextId":1,"returnByValue":true,"generatePreview":true,"userGesture":true,"awaitPromise":false,"replMode":true}}"#,
        ),
        WsRecv(r#"{"id":5,"result":{"result":{"type":"string","value":""#),
        WsSend(
          r#"{"id":6,"method":"Runtime.evaluate","params":{"expression":"console.error('done');","objectGroup":"console","includeCommandLineAPI":true,"silent":false,"contextId":1,"returnByValue":true,"generatePreview":true,"userGesture":true,"awaitPromise":false,"replMode":true}}"#,
        ),
        WsRecv(r#"{"id":6,"result":{"result":{"type":"undefined"}}}"#),
        StdErr("done"),
      ];

      for step in test_steps {
        match step {
          StdOut(s) => assert_eq!(&stdout_lines.next().unwrap(), s),
          StdErr(s) => assert_eq!(&stderr_lines.next().unwrap(), s),
          WsRecv(s) => assert!(socket_rx.next().await.unwrap().starts_with(s)),
          WsSend(s) => socket_tx.send(s.into()).await.unwrap(),
        }
      }

      drop(stdin);
      child.wait().unwrap();
    }

    #[tokio::test]
    async fn inspector_json() {
      let script = util::tests_path().join("inspector1.js");
      let mut child = util::deno_cmd()
        .arg("run")
        .arg(inspect_flag_with_unique_port("--inspect"))
        .arg(script)
        .stderr(std::process::Stdio::piped())
        .spawn()
        .unwrap();

      let stderr = child.stderr.as_mut().unwrap();
      let mut stderr_lines =
        std::io::BufReader::new(stderr).lines().map(|r| r.unwrap());
      let ws_url = extract_ws_url_from_stderr(&mut stderr_lines);
      let mut url = ws_url.clone();
      let _ = url.set_scheme("http");
      url.set_path("/json");
      let resp = reqwest::get(url).await.unwrap();
      assert_eq!(resp.status(), reqwest::StatusCode::OK);
      let endpoint_list: Vec<deno_core::serde_json::Value> =
        serde_json::from_str(&resp.text().await.unwrap()).unwrap();
      let matching_endpoint = endpoint_list
        .iter()
        .find(|e| e["webSocketDebuggerUrl"] == ws_url.as_str());
      assert!(matching_endpoint.is_some());
      child.kill().unwrap();
    }

    #[tokio::test]
    async fn inspector_json_list() {
      let script = util::tests_path().join("inspector1.js");
      let mut child = util::deno_cmd()
        .arg("run")
        .arg(inspect_flag_with_unique_port("--inspect"))
        .arg(script)
        .stderr(std::process::Stdio::piped())
        .spawn()
        .unwrap();

      let stderr = child.stderr.as_mut().unwrap();
      let mut stderr_lines =
        std::io::BufReader::new(stderr).lines().map(|r| r.unwrap());
      let ws_url = extract_ws_url_from_stderr(&mut stderr_lines);
      let mut url = ws_url.clone();
      let _ = url.set_scheme("http");
      url.set_path("/json/list");
      let resp = reqwest::get(url).await.unwrap();
      assert_eq!(resp.status(), reqwest::StatusCode::OK);
      let endpoint_list: Vec<deno_core::serde_json::Value> =
        serde_json::from_str(&resp.text().await.unwrap()).unwrap();
      let matching_endpoint = endpoint_list
        .iter()
        .find(|e| e["webSocketDebuggerUrl"] == ws_url.as_str());
      assert!(matching_endpoint.is_some());
      child.kill().unwrap();
    }
  }

  #[test]
  fn websocket() {
    let _g = util::http_server();
=======
#[tokio::test(flavor = "multi_thread", worker_threads = 2)]
async fn test_resolve_dns() {
  use std::collections::BTreeMap;
  use std::net::Ipv4Addr;
  use std::net::Ipv6Addr;
  use std::net::SocketAddr;
  use std::str::FromStr;
  use std::sync::Arc;
  use std::sync::RwLock;
  use std::time::Duration;
  use tokio::net::TcpListener;
  use tokio::net::UdpSocket;
  use tokio::sync::oneshot;
  use trust_dns_client::rr::LowerName;
  use trust_dns_client::rr::RecordType;
  use trust_dns_client::rr::RrKey;
  use trust_dns_server::authority::Catalog;
  use trust_dns_server::authority::ZoneType;
  use trust_dns_server::proto::rr::rdata::mx::MX;
  use trust_dns_server::proto::rr::rdata::soa::SOA;
  use trust_dns_server::proto::rr::rdata::srv::SRV;
  use trust_dns_server::proto::rr::rdata::txt::TXT;
  use trust_dns_server::proto::rr::record_data::RData;
  use trust_dns_server::proto::rr::resource::Record;
  use trust_dns_server::proto::rr::Name;
  use trust_dns_server::proto::rr::RecordSet;
  use trust_dns_server::store::in_memory::InMemoryAuthority;
  use trust_dns_server::ServerFuture;

  const DNS_PORT: u16 = 4553;

  // Setup DNS server for testing
  async fn run_dns_server(tx: oneshot::Sender<()>) {
    let catalog = {
      let records = {
        let mut map = BTreeMap::new();
        let lookup_name = "www.example.com".parse::<Name>().unwrap();
        let lookup_name_lower = LowerName::new(&lookup_name);

        // Inserts SOA record
        let soa = SOA::new(
          Name::from_str("net").unwrap(),
          Name::from_str("example").unwrap(),
          0,
          i32::MAX,
          i32::MAX,
          i32::MAX,
          0,
        );
        let rdata = RData::SOA(soa);
        let record = Record::from_rdata(Name::new(), u32::MAX, rdata);
        let record_set = RecordSet::from(record);
        map
          .insert(RrKey::new(Name::root().into(), RecordType::SOA), record_set);

        // Inserts A record
        let rdata = RData::A(Ipv4Addr::new(1, 2, 3, 4));
        let record = Record::from_rdata(lookup_name.clone(), u32::MAX, rdata);
        let record_set = RecordSet::from(record);
        map.insert(
          RrKey::new(lookup_name_lower.clone(), RecordType::A),
          record_set,
        );
>>>>>>> 2638aa03

    let script = util::tests_path().join("websocket_test.ts");
    let root_ca = util::tests_path().join("tls/RootCA.pem");
    let status = util::deno_cmd()
      .arg("test")
      .arg("--unstable")
      .arg("--allow-net")
      .arg("--cert")
      .arg(root_ca)
      .arg(script)
      .spawn()
      .unwrap()
      .wait()
      .unwrap();

    assert!(status.success());
  }

  #[test]
  fn exec_path() {
    let output = util::deno_cmd()
      .current_dir(util::root_path())
      .arg("run")
      .arg("--allow-read")
      .arg("cli/tests/exec_path.ts")
      .stdout(std::process::Stdio::piped())
      .spawn()
      .unwrap()
      .wait_with_output()
      .unwrap();
    assert!(output.status.success());
    let stdout_str = std::str::from_utf8(&output.stdout).unwrap().trim();
    let actual =
      std::fs::canonicalize(&std::path::Path::new(stdout_str)).unwrap();
    let expected = std::fs::canonicalize(util::deno_exe_path()).unwrap();
    assert_eq!(expected, actual);
  }

  #[cfg(not(windows))]
  #[test]
  fn set_raw_should_not_panic_on_no_tty() {
    let output = util::deno_cmd()
      .arg("eval")
      .arg("--unstable")
      .arg("Deno.setRaw(Deno.stdin.rid, true)")
      // stdin set to piped so it certainly does not refer to TTY
      .stdin(std::process::Stdio::piped())
      // stderr is piped so we can capture output.
      .stderr(std::process::Stdio::piped())
      .spawn()
      .unwrap()
      .wait_with_output()
      .unwrap();
    assert!(!output.status.success());
    let stderr = std::str::from_utf8(&output.stderr).unwrap().trim();
    assert!(stderr.contains("BadResource"));
  }

  #[cfg(windows)]
  // Clippy suggests to remove the `NoStd` prefix from all variants. I disagree.
  #[allow(clippy::enum_variant_names)]
  enum WinProcConstraints {
    NoStdIn,
    NoStdOut,
    NoStdErr,
  }

  #[cfg(windows)]
  fn run_deno_script_constrained(
    script_path: std::path::PathBuf,
    constraints: WinProcConstraints,
  ) -> Result<(), i64> {
    let file_path = "cli/tests/DenoWinRunner.ps1";
    let constraints = match constraints {
      WinProcConstraints::NoStdIn => "1",
      WinProcConstraints::NoStdOut => "2",
      WinProcConstraints::NoStdErr => "4",
    };
    let deno_exe_path = util::deno_exe_path()
      .into_os_string()
      .into_string()
      .unwrap();

    let deno_script_path = script_path.into_os_string().into_string().unwrap();

    let args = vec![&deno_exe_path[..], &deno_script_path[..], constraints];
    util::run_powershell_script_file(file_path, args)
  }

  #[cfg(windows)]
  #[test]
  fn should_not_panic_on_no_stdin() {
    let output = run_deno_script_constrained(
      util::tests_path().join("echo.ts"),
      WinProcConstraints::NoStdIn,
    );
    output.unwrap();
  }

  #[cfg(windows)]
  #[test]
  fn should_not_panic_on_no_stdout() {
    let output = run_deno_script_constrained(
      util::tests_path().join("echo.ts"),
      WinProcConstraints::NoStdOut,
    );
    output.unwrap();
  }

  #[cfg(windows)]
  #[test]
  fn should_not_panic_on_no_stderr() {
    let output = run_deno_script_constrained(
      util::tests_path().join("echo.ts"),
      WinProcConstraints::NoStdErr,
    );
    output.unwrap();
  }

  #[cfg(not(windows))]
  #[test]
  fn should_not_panic_on_undefined_home_environment_variable() {
    let output = util::deno_cmd()
      .current_dir(util::root_path())
      .arg("run")
      .arg("cli/tests/echo.ts")
      .env_remove("HOME")
      .spawn()
      .unwrap()
      .wait_with_output()
      .unwrap();
    assert!(output.status.success());
  }

  #[test]
  fn should_not_panic_on_undefined_deno_dir_environment_variable() {
    let output = util::deno_cmd()
      .current_dir(util::root_path())
      .arg("run")
      .arg("cli/tests/echo.ts")
      .env_remove("DENO_DIR")
      .spawn()
      .unwrap()
      .wait_with_output()
      .unwrap();
    assert!(output.status.success());
  }

  #[cfg(not(windows))]
  #[test]
  fn should_not_panic_on_undefined_deno_dir_and_home_environment_variables() {
    let output = util::deno_cmd()
      .current_dir(util::root_path())
      .arg("run")
      .arg("cli/tests/echo.ts")
      .env_remove("DENO_DIR")
      .env_remove("HOME")
      .spawn()
      .unwrap()
      .wait_with_output()
      .unwrap();
    assert!(output.status.success());
  }

  #[test]
  fn rust_log() {
    // Without RUST_LOG the stderr is empty.
    let output = util::deno_cmd()
      .current_dir(util::root_path())
      .arg("run")
      .arg("cli/tests/001_hello.js")
      .stderr(std::process::Stdio::piped())
      .spawn()
      .unwrap()
      .wait_with_output()
      .unwrap();
    assert!(output.status.success());
    assert!(output.stderr.is_empty());

    // With RUST_LOG the stderr is not empty.
    let output = util::deno_cmd()
      .current_dir(util::root_path())
      .arg("run")
      .arg("cli/tests/001_hello.js")
      .env("RUST_LOG", "debug")
      .stderr(std::process::Stdio::piped())
      .spawn()
      .unwrap()
      .wait_with_output()
      .unwrap();
    assert!(output.status.success());
    assert!(!output.stderr.is_empty());
  }

  #[test]
  fn lint_ignore_unexplicit_files() {
    let output = util::deno_cmd()
      .current_dir(util::root_path())
      .arg("lint")
      .arg("--unstable")
      .arg("--ignore=./")
      .stderr(std::process::Stdio::piped())
      .spawn()
      .unwrap()
      .wait_with_output()
      .unwrap();
    assert!(output.status.success());
    assert_eq!(output.stderr, b"Checked 0 file\n");
  }

  #[test]
  fn fmt_ignore_unexplicit_files() {
    let output = util::deno_cmd()
      .current_dir(util::root_path())
      .arg("fmt")
      .arg("--check")
      .arg("--ignore=./")
      .stderr(std::process::Stdio::piped())
      .spawn()
      .unwrap()
      .wait_with_output()
      .unwrap();
    assert!(output.status.success());
    assert_eq!(output.stderr, b"Checked 0 file\n");
  }

  #[test]
  fn compile() {
    let dir = TempDir::new().expect("tempdir fail");
    let exe = if cfg!(windows) {
      dir.path().join("welcome.exe")
    } else {
      dir.path().join("welcome")
    };
    let output = util::deno_cmd()
      .current_dir(util::root_path())
      .arg("compile")
      .arg("--unstable")
      .arg("--output")
      .arg(&exe)
      .arg("./std/examples/welcome.ts")
      .stdout(std::process::Stdio::piped())
      .spawn()
      .unwrap()
      .wait_with_output()
      .unwrap();
    assert!(output.status.success());
    let output = Command::new(exe)
      .stdout(std::process::Stdio::piped())
      .spawn()
      .unwrap()
      .wait_with_output()
      .unwrap();
    assert!(output.status.success());
    assert_eq!(output.stdout, "Welcome to Deno!\n".as_bytes());
  }

  #[test]
  fn standalone_args() {
    let dir = TempDir::new().expect("tempdir fail");
    let exe = if cfg!(windows) {
      dir.path().join("args.exe")
    } else {
      dir.path().join("args")
    };
    let output = util::deno_cmd()
      .current_dir(util::root_path())
      .arg("compile")
      .arg("--unstable")
      .arg("--output")
      .arg(&exe)
      .arg("./cli/tests/028_args.ts")
      .arg("a")
      .arg("b")
      .stdout(std::process::Stdio::piped())
      .spawn()
      .unwrap()
      .wait_with_output()
      .unwrap();
    assert!(output.status.success());
    let output = Command::new(exe)
      .arg("foo")
      .arg("--bar")
      .arg("--unstable")
      .stdout(std::process::Stdio::piped())
      .spawn()
      .unwrap()
      .wait_with_output()
      .unwrap();
    assert!(output.status.success());
    assert_eq!(output.stdout, b"a\nb\nfoo\n--bar\n--unstable\n");
  }

  #[test]
  fn standalone_error() {
    let dir = TempDir::new().expect("tempdir fail");
    let exe = if cfg!(windows) {
      dir.path().join("error.exe")
    } else {
      dir.path().join("error")
    };
    let output = util::deno_cmd()
      .current_dir(util::root_path())
      .arg("compile")
      .arg("--unstable")
      .arg("--output")
      .arg(&exe)
      .arg("./cli/tests/standalone_error.ts")
      .stdout(std::process::Stdio::piped())
      .spawn()
      .unwrap()
      .wait_with_output()
      .unwrap();
    assert!(output.status.success());
    let output = Command::new(exe)
      .env("NO_COLOR", "1")
      .stdout(std::process::Stdio::piped())
      .stderr(std::process::Stdio::piped())
      .spawn()
      .unwrap()
      .wait_with_output()
      .unwrap();
    assert!(!output.status.success());
    assert_eq!(output.stdout, b"");
    let expected_stderr = "error: Error: boom!\n    at boom (file://$deno$/bundle.js:2:11)\n    at foo (file://$deno$/bundle.js:5:5)\n    at file://$deno$/bundle.js:7:1\n";
    let stderr = String::from_utf8(output.stderr).unwrap();
    assert_eq!(stderr, expected_stderr);
  }

  #[test]
  fn standalone_no_module_load() {
    let dir = TempDir::new().expect("tempdir fail");
    let exe = if cfg!(windows) {
      dir.path().join("hello.exe")
    } else {
      dir.path().join("hello")
    };
    let output = util::deno_cmd()
      .current_dir(util::root_path())
      .arg("compile")
      .arg("--unstable")
      .arg("--output")
      .arg(&exe)
      .arg("./cli/tests/standalone_import.ts")
      .stdout(std::process::Stdio::piped())
      .spawn()
      .unwrap()
      .wait_with_output()
      .unwrap();
    assert!(output.status.success());
    let output = Command::new(exe)
      .stdout(std::process::Stdio::piped())
      .stderr(std::process::Stdio::piped())
      .spawn()
      .unwrap()
      .wait_with_output()
      .unwrap();
    assert!(!output.status.success());
    assert_eq!(output.stdout, b"start\n");
    let stderr_str = String::from_utf8(output.stderr).unwrap();
    assert!(util::strip_ansi_codes(&stderr_str)
      .contains("Self-contained binaries don't support module loading"));
  }

  #[test]
  fn compile_with_directory_exists_error() {
    let dir = TempDir::new().expect("tempdir fail");
    let exe = if cfg!(windows) {
      dir.path().join("args.exe")
    } else {
      dir.path().join("args")
    };
    std::fs::create_dir(&exe).expect("cannot create directory");
    let output = util::deno_cmd()
      .current_dir(util::root_path())
      .arg("compile")
      .arg("--unstable")
      .arg("--output")
      .arg(&exe)
      .arg("./cli/tests/028_args.ts")
      .stderr(std::process::Stdio::piped())
      .spawn()
      .unwrap()
      .wait_with_output()
      .unwrap();
    assert!(!output.status.success());
    let expected_stderr =
      format!("Could not compile: {:?} is a directory.\n", &exe);
    let stderr = String::from_utf8(output.stderr).unwrap();
    assert!(stderr.contains(&expected_stderr));
  }

  #[test]
  fn compile_with_conflict_file_exists_error() {
    let dir = TempDir::new().expect("tempdir fail");
    let exe = if cfg!(windows) {
      dir.path().join("args.exe")
    } else {
      dir.path().join("args")
    };
    std::fs::write(&exe, b"SHOULD NOT BE OVERWRITTEN")
      .expect("cannot create file");
    let output = util::deno_cmd()
      .current_dir(util::root_path())
      .arg("compile")
      .arg("--unstable")
      .arg("--output")
      .arg(&exe)
      .arg("./cli/tests/028_args.ts")
      .stderr(std::process::Stdio::piped())
      .spawn()
      .unwrap()
      .wait_with_output()
      .unwrap();
    assert!(!output.status.success());
    let expected_stderr =
      format!("Could not compile: cannot overwrite {:?}.\n", &exe);
    let stderr = String::from_utf8(output.stderr).unwrap();
    dbg!(&stderr);
    assert!(stderr.contains(&expected_stderr));
    assert!(std::fs::read(&exe)
      .expect("cannot read file")
      .eq(b"SHOULD NOT BE OVERWRITTEN"));
  }

  #[test]
  fn compile_and_overwrite_file() {
    let dir = TempDir::new().expect("tempdir fail");
    let exe = if cfg!(windows) {
      dir.path().join("args.exe")
    } else {
      dir.path().join("args")
    };
    let output = util::deno_cmd()
      .current_dir(util::root_path())
      .arg("compile")
      .arg("--unstable")
      .arg("--output")
      .arg(&exe)
      .arg("./cli/tests/028_args.ts")
      .stderr(std::process::Stdio::piped())
      .spawn()
      .unwrap()
      .wait_with_output()
      .unwrap();
    assert!(output.status.success());
    assert!(&exe.exists());

    let recompile_output = util::deno_cmd()
      .current_dir(util::root_path())
      .arg("compile")
      .arg("--unstable")
      .arg("--output")
      .arg(&exe)
      .arg("./cli/tests/028_args.ts")
      .stderr(std::process::Stdio::piped())
      .spawn()
      .unwrap()
      .wait_with_output()
      .unwrap();
    assert!(recompile_output.status.success());
  }

  #[test]
  fn standalone_runtime_flags() {
    let dir = TempDir::new().expect("tempdir fail");
    let exe = if cfg!(windows) {
      dir.path().join("flags.exe")
    } else {
      dir.path().join("flags")
    };
    let output = util::deno_cmd()
      .current_dir(util::root_path())
      .arg("compile")
      .arg("--unstable")
      .arg("--allow-read")
      .arg("--seed")
      .arg("1")
      .arg("--output")
      .arg(&exe)
      .arg("./cli/tests/standalone_runtime_flags.ts")
      .stdout(std::process::Stdio::piped())
      .spawn()
      .unwrap()
      .wait_with_output()
      .unwrap();
    assert!(output.status.success());
    let output = Command::new(exe)
      .stdout(std::process::Stdio::piped())
      .stderr(std::process::Stdio::piped())
      .spawn()
      .unwrap()
      .wait_with_output()
      .unwrap();
    assert!(!output.status.success());
    let stdout_str = String::from_utf8(output.stdout).unwrap();
    assert_eq!(util::strip_ansi_codes(&stdout_str), "0.147205063401058\n");
    let stderr_str = String::from_utf8(output.stderr).unwrap();
    assert!(util::strip_ansi_codes(&stderr_str)
      .contains("PermissionDenied: write access"));
  }

  #[test]
  fn denort_direct_use_error() {
    let status = Command::new(util::denort_exe_path())
      .current_dir(util::root_path())
      .spawn()
      .unwrap()
      .wait()
      .unwrap();
    assert!(!status.success());
  }

  fn concat_bundle(
    files: Vec<(PathBuf, String)>,
    bundle_path: &Path,
    init: String,
  ) -> String {
    let bundle_url = url::Url::from_file_path(bundle_path).unwrap().to_string();

    let mut bundle = init.clone();
    let mut bundle_line_count = init.lines().count() as u32;
    let mut source_map = sourcemap::SourceMapBuilder::new(Some(&bundle_url));

    // In classic workers, `importScripts()` performs an actual import.
    // However, we don't implement that function in Deno as we want to enforce
    // the use of ES6 modules.
    // To work around this, we:
    // 1. Define `importScripts()` as a no-op (code below)
    // 2. Capture its parameter from the source code and add it to the list of
    // files to concatenate. (see `web_platform_tests()`)
    bundle.push_str("function importScripts() {}\n");
    bundle_line_count += 1;

    for (path, text) in files {
      let path = std::fs::canonicalize(path).unwrap();
      let url = url::Url::from_file_path(path).unwrap().to_string();
      let src_id = source_map.add_source(&url);
      source_map.set_source_contents(src_id, Some(&text));

      for (line_index, line) in text.lines().enumerate() {
        bundle.push_str(line);
        bundle.push('\n');
        source_map.add_raw(
          bundle_line_count,
          0,
          line_index as u32,
          0,
          Some(src_id),
          None,
        );

        bundle_line_count += 1;
      }
      bundle.push('\n');
      bundle_line_count += 1;
    }

    let mut source_map_buf: Vec<u8> = vec![];
    source_map
      .into_sourcemap()
      .to_writer(&mut source_map_buf)
      .unwrap();

    bundle.push_str("//# sourceMappingURL=data:application/json;base64,");
    let encoded_map = base64::encode(source_map_buf);
    bundle.push_str(&encoded_map);

    bundle
  }

  // TODO(lucacasonato): DRY with tsc_config.rs
  /// Convert a jsonc libraries `JsonValue` to a serde `Value`.
  fn jsonc_to_serde(j: jsonc_parser::JsonValue) -> serde_json::Value {
    use jsonc_parser::JsonValue;
    use serde_json::Value;
    use std::str::FromStr;
    match j {
      JsonValue::Array(arr) => {
        let vec = arr.into_iter().map(jsonc_to_serde).collect();
        Value::Array(vec)
      }
      JsonValue::Boolean(bool) => Value::Bool(bool),
      JsonValue::Null => Value::Null,
      JsonValue::Number(num) => {
        let number =
          serde_json::Number::from_str(&num).expect("could not parse number");
        Value::Number(number)
      }
      JsonValue::Object(obj) => {
        let mut map = serde_json::map::Map::new();
        for (key, json_value) in obj.into_iter() {
          map.insert(key, jsonc_to_serde(json_value));
        }
        Value::Object(map)
      }
      JsonValue::String(str) => Value::String(str),
    }
  }

  #[test]
  fn web_platform_tests() {
    use deno_core::serde::Deserialize;

    #[derive(Deserialize)]
    #[serde(untagged)]
    enum WptConfig {
      Simple(String),
      #[serde(rename_all = "camelCase")]
      Options {
        name: String,
        expect_fail: Vec<String>,
      },
    }

    let text =
      std::fs::read_to_string(util::tests_path().join("wpt.jsonc")).unwrap();
    let jsonc = jsonc_parser::parse_to_value(&text).unwrap().unwrap();
    let config: std::collections::HashMap<String, Vec<WptConfig>> =
      deno_core::serde_json::from_value(jsonc_to_serde(jsonc)).unwrap();

    for (suite_name, includes) in config.into_iter() {
      let suite_path = util::wpt_path().join(suite_name);
      let dir = WalkDir::new(&suite_path)
        .into_iter()
        .filter_map(Result::ok)
        .filter(|e| e.file_type().is_file())
        .filter(|f| {
          let filename = f.file_name().to_str().unwrap();
          filename.ends_with(".any.js")
            || filename.ends_with(".window.js")
            || filename.ends_with(".worker.js")
        })
        .filter_map(|f| {
          let path = f
            .path()
            .strip_prefix(&suite_path)
            .unwrap()
            .to_str()
            .unwrap();
          for cfg in &includes {
            match cfg {
              WptConfig::Simple(name) if path.starts_with(name) => {
                return Some((f.path().to_owned(), vec![]))
              }
              WptConfig::Options { name, expect_fail }
                if path.starts_with(name) =>
              {
                return Some((f.path().to_owned(), expect_fail.to_vec()))
              }
              _ => {}
            }
          }
          None
        });

      let testharness_path = util::wpt_path().join("resources/testharness.js");
      let testharness_text = std::fs::read_to_string(&testharness_path)
        .unwrap()
        .replace("output:true", "output:false");
      let testharnessreporter_path =
        util::tests_path().join("wpt_testharnessconsolereporter.js");
      let testharnessreporter_text =
        std::fs::read_to_string(&testharnessreporter_path).unwrap();

      for (test_file_path, expect_fail) in dir {
        let test_file_text = std::fs::read_to_string(&test_file_path).unwrap();
        let imports: Vec<(PathBuf, String)> = test_file_text
          .split('\n')
          .into_iter()
          .filter_map(|t| {
            // Hack: we don't implement `importScripts()`, and instead capture the
            // parameter in source code; see `concat_bundle()` for more details.
            if let Some(rest_import_scripts) =
              t.strip_prefix("importScripts(\"")
            {
              if let Some(import_path) =
                rest_import_scripts.strip_suffix("\");")
              {
                // The code in `testharness.js` silences the test outputs.
                if import_path != "/resources/testharness.js" {
                  return Some(import_path);
                }
              }
            }
            t.strip_prefix("// META: script=")
          })
          .map(|s| {
            let s = if s == "/resources/WebIDLParser.js" {
              "/resources/webidl2/lib/webidl2.js"
            } else {
              s
            };
            if s.starts_with('/') {
              util::wpt_path().join(format!(".{}", s))
            } else {
              test_file_path.parent().unwrap().join(s)
            }
          })
          .map(|path| {
            let text = std::fs::read_to_string(&path).unwrap();
            (path, text)
          })
          .collect();

        let mut variants: Vec<&str> = test_file_text
          .split('\n')
          .into_iter()
          .filter_map(|t| t.strip_prefix("// META: variant="))
          .collect();

        if variants.is_empty() {
          variants.push("");
        }

        for variant in variants {
          let mut files = Vec::with_capacity(3 + imports.len());
          files.push((testharness_path.clone(), testharness_text.clone()));
          files.push((
            testharnessreporter_path.clone(),
            testharnessreporter_text.clone(),
          ));
          files.extend(imports.clone());
          files.push((test_file_path.clone(), test_file_text.clone()));

          let mut file = tempfile::Builder::new()
            .prefix("wpt-bundle-")
            .suffix(".js")
            .rand_bytes(5)
            .tempfile()
            .unwrap();

          let bundle = concat_bundle(files, file.path(), "".to_string());
          file.write_all(bundle.as_bytes()).unwrap();

          let child = util::deno_cmd()
            .current_dir(test_file_path.parent().unwrap())
            .arg("run")
            .arg("--location")
            .arg(&format!("http://web-platform-tests/?{}", variant))
            .arg("-A")
            .arg(file.path())
            .arg(deno_core::serde_json::to_string(&expect_fail).unwrap())
            .arg("--quiet")
            .stdin(std::process::Stdio::piped())
            .spawn()
            .unwrap();

          let output = child.wait_with_output().unwrap();
          if !output.status.success() {
            file.keep().unwrap();
          }
          assert!(output.status.success());
        }
      }
    }
  }

  #[tokio::test(flavor = "multi_thread", worker_threads = 2)]
  async fn test_resolve_dns() {
    use std::collections::BTreeMap;
    use std::net::Ipv4Addr;
    use std::net::Ipv6Addr;
    use std::net::SocketAddr;
    use std::str::FromStr;
    use std::sync::Arc;
    use std::sync::RwLock;
    use std::time::Duration;
    use tokio::net::TcpListener;
    use tokio::net::UdpSocket;
    use tokio::sync::oneshot;
    use trust_dns_client::rr::LowerName;
    use trust_dns_client::rr::RecordType;
    use trust_dns_client::rr::RrKey;
    use trust_dns_server::authority::Catalog;
    use trust_dns_server::authority::ZoneType;
    use trust_dns_server::proto::rr::rdata::mx::MX;
    use trust_dns_server::proto::rr::rdata::soa::SOA;
    use trust_dns_server::proto::rr::rdata::srv::SRV;
    use trust_dns_server::proto::rr::rdata::txt::TXT;
    use trust_dns_server::proto::rr::record_data::RData;
    use trust_dns_server::proto::rr::resource::Record;
    use trust_dns_server::proto::rr::Name;
    use trust_dns_server::proto::rr::RecordSet;
    use trust_dns_server::store::in_memory::InMemoryAuthority;
    use trust_dns_server::ServerFuture;

    const DNS_PORT: u16 = 4553;

    // Setup DNS server for testing
    async fn run_dns_server(tx: oneshot::Sender<()>) {
      let catalog = {
        let records = {
          let mut map = BTreeMap::new();
          let lookup_name = "www.example.com".parse::<Name>().unwrap();
          let lookup_name_lower = LowerName::new(&lookup_name);

          // Inserts SOA record
          let soa = SOA::new(
            Name::from_str("net").unwrap(),
            Name::from_str("example").unwrap(),
            0,
            i32::MAX,
            i32::MAX,
            i32::MAX,
            0,
          );
          let rdata = RData::SOA(soa);
          let record = Record::from_rdata(Name::new(), u32::MAX, rdata);
          let record_set = RecordSet::from(record);
          map.insert(
            RrKey::new(Name::root().into(), RecordType::SOA),
            record_set,
          );

          // Inserts A record
          let rdata = RData::A(Ipv4Addr::new(1, 2, 3, 4));
          let record = Record::from_rdata(lookup_name.clone(), u32::MAX, rdata);
          let record_set = RecordSet::from(record);
          map.insert(
            RrKey::new(lookup_name_lower.clone(), RecordType::A),
            record_set,
          );

          // Inserts AAAA record
          let rdata = RData::AAAA(Ipv6Addr::new(1, 2, 3, 4, 5, 6, 7, 8));
          let record = Record::from_rdata(lookup_name.clone(), u32::MAX, rdata);
          let record_set = RecordSet::from(record);
          map.insert(
            RrKey::new(lookup_name_lower.clone(), RecordType::AAAA),
            record_set,
          );

          // Inserts ANAME record
          let rdata = RData::ANAME(Name::from_str("aname.com").unwrap());
          let record = Record::from_rdata(lookup_name.clone(), u32::MAX, rdata);
          let record_set = RecordSet::from(record);
          map.insert(
            RrKey::new(lookup_name_lower.clone(), RecordType::ANAME),
            record_set,
          );

          // Inserts CNAME record
          let rdata = RData::CNAME(Name::from_str("cname.com").unwrap());
          let record =
            Record::from_rdata(Name::from_str("foo").unwrap(), u32::MAX, rdata);
          let record_set = RecordSet::from(record);
          map.insert(
            RrKey::new(lookup_name_lower.clone(), RecordType::CNAME),
            record_set,
          );

          // Inserts MX record
          let rdata = RData::MX(MX::new(0, Name::from_str("mx.com").unwrap()));
          let record = Record::from_rdata(lookup_name.clone(), u32::MAX, rdata);
          let record_set = RecordSet::from(record);
          map.insert(
            RrKey::new(lookup_name_lower.clone(), RecordType::MX),
            record_set,
          );

          // Inserts PTR record
          let rdata = RData::PTR(Name::from_str("ptr.com").unwrap());
          let record = Record::from_rdata(
            Name::from_str("5.6.7.8").unwrap(),
            u32::MAX,
            rdata,
          );
          let record_set = RecordSet::from(record);
          map.insert(
            RrKey::new("5.6.7.8".parse().unwrap(), RecordType::PTR),
            record_set,
          );

          // Inserts SRV record
          let rdata = RData::SRV(SRV::new(
            0,
            100,
            1234,
            Name::from_str("srv.com").unwrap(),
          ));
          let record = Record::from_rdata(
            Name::from_str("_Service._TCP.example.com").unwrap(),
            u32::MAX,
            rdata,
          );
          let record_set = RecordSet::from(record);
          map.insert(
            RrKey::new(lookup_name_lower.clone(), RecordType::SRV),
            record_set,
          );

          // Inserts TXT record
          let rdata =
            RData::TXT(TXT::new(vec!["foo".to_string(), "bar".to_string()]));
          let record = Record::from_rdata(lookup_name, u32::MAX, rdata);
          let record_set = RecordSet::from(record);
          map
            .insert(RrKey::new(lookup_name_lower, RecordType::TXT), record_set);

          map
        };

        let authority = Box::new(Arc::new(RwLock::new(
          InMemoryAuthority::new(
            Name::from_str("com").unwrap(),
            records,
            ZoneType::Primary,
            false,
          )
          .unwrap(),
        )));
        let mut c = Catalog::new();
        c.upsert(Name::root().into(), authority);
        c
      };

      let mut server_fut = ServerFuture::new(catalog);
      let socket_addr = SocketAddr::from(([127, 0, 0, 1], DNS_PORT));
      let tcp_listener = TcpListener::bind(socket_addr).await.unwrap();
      let udp_socket = UdpSocket::bind(socket_addr).await.unwrap();
      server_fut.register_socket(udp_socket);
      server_fut.register_listener(tcp_listener, Duration::from_secs(2));

      // Notifies that the DNS server is ready
      tx.send(()).unwrap();

      server_fut.block_until_done().await.unwrap();
    }

    let (ready_tx, ready_rx) = oneshot::channel();
    let dns_server_fut = run_dns_server(ready_tx);
    let handle = tokio::spawn(dns_server_fut);

    // Waits for the DNS server to be ready
    ready_rx.await.unwrap();

    // Pass: `--allow-net`
    {
      let output = util::deno_cmd()
        .current_dir(util::tests_path())
        .env("NO_COLOR", "1")
        .arg("run")
        .arg("--allow-net")
        .arg("--unstable")
        .arg("resolve_dns.ts")
        .stdout(std::process::Stdio::piped())
        .stderr(std::process::Stdio::piped())
        .spawn()
        .unwrap()
        .wait_with_output()
        .unwrap();
      let err = String::from_utf8_lossy(&output.stderr);
      let out = String::from_utf8_lossy(&output.stdout);
      assert!(output.status.success());
      assert!(err.starts_with("Check file"));

      let expected =
        std::fs::read_to_string(util::tests_path().join("resolve_dns.ts.out"))
          .unwrap();
      assert_eq!(expected, out);
    }

    // Pass: `--allow-net=127.0.0.1:4553`
    {
      let output = util::deno_cmd()
        .current_dir(util::tests_path())
        .env("NO_COLOR", "1")
        .arg("run")
        .arg("--allow-net=127.0.0.1:4553")
        .arg("--unstable")
        .arg("resolve_dns.ts")
        .stdout(std::process::Stdio::piped())
        .stderr(std::process::Stdio::piped())
        .spawn()
        .unwrap()
        .wait_with_output()
        .unwrap();
      let err = String::from_utf8_lossy(&output.stderr);
      let out = String::from_utf8_lossy(&output.stdout);
      assert!(output.status.success());
      assert!(err.starts_with("Check file"));

      let expected =
        std::fs::read_to_string(util::tests_path().join("resolve_dns.ts.out"))
          .unwrap();
      assert_eq!(expected, out);
    }

    // Permission error: `--allow-net=deno.land`
    {
      let output = util::deno_cmd()
        .current_dir(util::tests_path())
        .env("NO_COLOR", "1")
        .arg("run")
        .arg("--allow-net=deno.land")
        .arg("--unstable")
        .arg("resolve_dns.ts")
        .stdout(std::process::Stdio::piped())
        .stderr(std::process::Stdio::piped())
        .spawn()
        .unwrap()
        .wait_with_output()
        .unwrap();
      let err = String::from_utf8_lossy(&output.stderr);
      let out = String::from_utf8_lossy(&output.stdout);
      assert!(!output.status.success());
      assert!(err.starts_with("Check file"));
      assert!(err.contains(r#"error: Uncaught (in promise) PermissionDenied: network access to "127.0.0.1:4553""#));
      assert!(out.is_empty());
    }

    // Permission error: no permission specified
    {
      let output = util::deno_cmd()
        .current_dir(util::tests_path())
        .env("NO_COLOR", "1")
        .arg("run")
        .arg("--unstable")
        .arg("resolve_dns.ts")
        .stdout(std::process::Stdio::piped())
        .stderr(std::process::Stdio::piped())
        .spawn()
        .unwrap()
        .wait_with_output()
        .unwrap();
      let err = String::from_utf8_lossy(&output.stderr);
      let out = String::from_utf8_lossy(&output.stdout);
      assert!(!output.status.success());
      assert!(err.starts_with("Check file"));
      assert!(err.contains(r#"error: Uncaught (in promise) PermissionDenied: network access to "127.0.0.1:4553""#));
      assert!(out.is_empty());
    }

    handle.abort();
  }
}<|MERGE_RESOLUTION|>--- conflicted
+++ resolved
@@ -892,7 +892,38 @@
     assert!(stdout_output.is_empty());
   }
 
-<<<<<<< HEAD
+  #[test]
+  fn ts_no_recheck_on_redirect() {
+    let deno_dir = util::new_deno_dir();
+    let e = util::deno_exe_path();
+
+    let redirect_ts =
+      util::root_path().join("cli/tests/017_import_redirect.ts");
+    assert!(redirect_ts.is_file());
+    let mut cmd = Command::new(e.clone());
+    cmd.env("DENO_DIR", deno_dir.path());
+    let mut initial = cmd
+      .current_dir(util::root_path())
+      .arg("run")
+      .arg(redirect_ts.clone())
+      .spawn()
+      .expect("failed to span script");
+    let status_initial =
+      initial.wait().expect("failed to wait for child process");
+    assert!(status_initial.success());
+
+    let mut cmd = Command::new(e);
+    cmd.env("DENO_DIR", deno_dir.path());
+    let output = cmd
+      .current_dir(util::root_path())
+      .arg("run")
+      .arg(redirect_ts)
+      .output()
+      .expect("failed to spawn script");
+
+    assert!(std::str::from_utf8(&output.stderr).unwrap().is_empty());
+  }
+
   #[test]
   fn ts_reload() {
     let hello_ts = util::root_path().join("cli/tests/002_hello.ts");
@@ -907,53 +938,6 @@
     let status_initial =
       initial.wait().expect("failed to wait for child process");
     assert!(status_initial.success());
-=======
-#[test]
-fn ts_no_recheck_on_redirect() {
-  let deno_dir = util::new_deno_dir();
-  let e = util::deno_exe_path();
-
-  let redirect_ts = util::root_path().join("cli/tests/017_import_redirect.ts");
-  assert!(redirect_ts.is_file());
-  let mut cmd = Command::new(e.clone());
-  cmd.env("DENO_DIR", deno_dir.path());
-  let mut initial = cmd
-    .current_dir(util::root_path())
-    .arg("run")
-    .arg(redirect_ts.clone())
-    .spawn()
-    .expect("failed to span script");
-  let status_initial =
-    initial.wait().expect("failed to wait for child process");
-  assert!(status_initial.success());
-
-  let mut cmd = Command::new(e);
-  cmd.env("DENO_DIR", deno_dir.path());
-  let output = cmd
-    .current_dir(util::root_path())
-    .arg("run")
-    .arg(redirect_ts)
-    .output()
-    .expect("failed to spawn script");
-
-  assert!(std::str::from_utf8(&output.stderr).unwrap().is_empty());
-}
-
-#[test]
-fn ts_reload() {
-  let hello_ts = util::root_path().join("cli/tests/002_hello.ts");
-  assert!(hello_ts.is_file());
-  let mut initial = util::deno_cmd()
-    .current_dir(util::root_path())
-    .arg("cache")
-    .arg("--reload")
-    .arg(hello_ts.clone())
-    .spawn()
-    .expect("failed to spawn script");
-  let status_initial =
-    initial.wait().expect("failed to wait for child process");
-  assert!(status_initial.success());
->>>>>>> 2638aa03
 
     let output = util::deno_cmd()
       .current_dir(util::root_path())
@@ -4487,7 +4471,6 @@
         assert_eq!(socket_rx.next().await.unwrap(), s);
       }
 
-<<<<<<< HEAD
       // Check that we can gracefully close the websocket connection.
       socket_tx.close().await.unwrap();
       socket_rx.for_each(|_| async {}).await;
@@ -4665,71 +4648,6 @@
   #[test]
   fn websocket() {
     let _g = util::http_server();
-=======
-#[tokio::test(flavor = "multi_thread", worker_threads = 2)]
-async fn test_resolve_dns() {
-  use std::collections::BTreeMap;
-  use std::net::Ipv4Addr;
-  use std::net::Ipv6Addr;
-  use std::net::SocketAddr;
-  use std::str::FromStr;
-  use std::sync::Arc;
-  use std::sync::RwLock;
-  use std::time::Duration;
-  use tokio::net::TcpListener;
-  use tokio::net::UdpSocket;
-  use tokio::sync::oneshot;
-  use trust_dns_client::rr::LowerName;
-  use trust_dns_client::rr::RecordType;
-  use trust_dns_client::rr::RrKey;
-  use trust_dns_server::authority::Catalog;
-  use trust_dns_server::authority::ZoneType;
-  use trust_dns_server::proto::rr::rdata::mx::MX;
-  use trust_dns_server::proto::rr::rdata::soa::SOA;
-  use trust_dns_server::proto::rr::rdata::srv::SRV;
-  use trust_dns_server::proto::rr::rdata::txt::TXT;
-  use trust_dns_server::proto::rr::record_data::RData;
-  use trust_dns_server::proto::rr::resource::Record;
-  use trust_dns_server::proto::rr::Name;
-  use trust_dns_server::proto::rr::RecordSet;
-  use trust_dns_server::store::in_memory::InMemoryAuthority;
-  use trust_dns_server::ServerFuture;
-
-  const DNS_PORT: u16 = 4553;
-
-  // Setup DNS server for testing
-  async fn run_dns_server(tx: oneshot::Sender<()>) {
-    let catalog = {
-      let records = {
-        let mut map = BTreeMap::new();
-        let lookup_name = "www.example.com".parse::<Name>().unwrap();
-        let lookup_name_lower = LowerName::new(&lookup_name);
-
-        // Inserts SOA record
-        let soa = SOA::new(
-          Name::from_str("net").unwrap(),
-          Name::from_str("example").unwrap(),
-          0,
-          i32::MAX,
-          i32::MAX,
-          i32::MAX,
-          0,
-        );
-        let rdata = RData::SOA(soa);
-        let record = Record::from_rdata(Name::new(), u32::MAX, rdata);
-        let record_set = RecordSet::from(record);
-        map
-          .insert(RrKey::new(Name::root().into(), RecordType::SOA), record_set);
-
-        // Inserts A record
-        let rdata = RData::A(Ipv4Addr::new(1, 2, 3, 4));
-        let record = Record::from_rdata(lookup_name.clone(), u32::MAX, rdata);
-        let record_set = RecordSet::from(record);
-        map.insert(
-          RrKey::new(lookup_name_lower.clone(), RecordType::A),
-          record_set,
-        );
->>>>>>> 2638aa03
 
     let script = util::tests_path().join("websocket_test.ts");
     let root_ca = util::tests_path().join("tls/RootCA.pem");
@@ -5327,164 +5245,6 @@
         Value::Object(map)
       }
       JsonValue::String(str) => Value::String(str),
-    }
-  }
-
-  #[test]
-  fn web_platform_tests() {
-    use deno_core::serde::Deserialize;
-
-    #[derive(Deserialize)]
-    #[serde(untagged)]
-    enum WptConfig {
-      Simple(String),
-      #[serde(rename_all = "camelCase")]
-      Options {
-        name: String,
-        expect_fail: Vec<String>,
-      },
-    }
-
-    let text =
-      std::fs::read_to_string(util::tests_path().join("wpt.jsonc")).unwrap();
-    let jsonc = jsonc_parser::parse_to_value(&text).unwrap().unwrap();
-    let config: std::collections::HashMap<String, Vec<WptConfig>> =
-      deno_core::serde_json::from_value(jsonc_to_serde(jsonc)).unwrap();
-
-    for (suite_name, includes) in config.into_iter() {
-      let suite_path = util::wpt_path().join(suite_name);
-      let dir = WalkDir::new(&suite_path)
-        .into_iter()
-        .filter_map(Result::ok)
-        .filter(|e| e.file_type().is_file())
-        .filter(|f| {
-          let filename = f.file_name().to_str().unwrap();
-          filename.ends_with(".any.js")
-            || filename.ends_with(".window.js")
-            || filename.ends_with(".worker.js")
-        })
-        .filter_map(|f| {
-          let path = f
-            .path()
-            .strip_prefix(&suite_path)
-            .unwrap()
-            .to_str()
-            .unwrap();
-          for cfg in &includes {
-            match cfg {
-              WptConfig::Simple(name) if path.starts_with(name) => {
-                return Some((f.path().to_owned(), vec![]))
-              }
-              WptConfig::Options { name, expect_fail }
-                if path.starts_with(name) =>
-              {
-                return Some((f.path().to_owned(), expect_fail.to_vec()))
-              }
-              _ => {}
-            }
-          }
-          None
-        });
-
-      let testharness_path = util::wpt_path().join("resources/testharness.js");
-      let testharness_text = std::fs::read_to_string(&testharness_path)
-        .unwrap()
-        .replace("output:true", "output:false");
-      let testharnessreporter_path =
-        util::tests_path().join("wpt_testharnessconsolereporter.js");
-      let testharnessreporter_text =
-        std::fs::read_to_string(&testharnessreporter_path).unwrap();
-
-      for (test_file_path, expect_fail) in dir {
-        let test_file_text = std::fs::read_to_string(&test_file_path).unwrap();
-        let imports: Vec<(PathBuf, String)> = test_file_text
-          .split('\n')
-          .into_iter()
-          .filter_map(|t| {
-            // Hack: we don't implement `importScripts()`, and instead capture the
-            // parameter in source code; see `concat_bundle()` for more details.
-            if let Some(rest_import_scripts) =
-              t.strip_prefix("importScripts(\"")
-            {
-              if let Some(import_path) =
-                rest_import_scripts.strip_suffix("\");")
-              {
-                // The code in `testharness.js` silences the test outputs.
-                if import_path != "/resources/testharness.js" {
-                  return Some(import_path);
-                }
-              }
-            }
-            t.strip_prefix("// META: script=")
-          })
-          .map(|s| {
-            let s = if s == "/resources/WebIDLParser.js" {
-              "/resources/webidl2/lib/webidl2.js"
-            } else {
-              s
-            };
-            if s.starts_with('/') {
-              util::wpt_path().join(format!(".{}", s))
-            } else {
-              test_file_path.parent().unwrap().join(s)
-            }
-          })
-          .map(|path| {
-            let text = std::fs::read_to_string(&path).unwrap();
-            (path, text)
-          })
-          .collect();
-
-        let mut variants: Vec<&str> = test_file_text
-          .split('\n')
-          .into_iter()
-          .filter_map(|t| t.strip_prefix("// META: variant="))
-          .collect();
-
-        if variants.is_empty() {
-          variants.push("");
-        }
-
-        for variant in variants {
-          let mut files = Vec::with_capacity(3 + imports.len());
-          files.push((testharness_path.clone(), testharness_text.clone()));
-          files.push((
-            testharnessreporter_path.clone(),
-            testharnessreporter_text.clone(),
-          ));
-          files.extend(imports.clone());
-          files.push((test_file_path.clone(), test_file_text.clone()));
-
-          let mut file = tempfile::Builder::new()
-            .prefix("wpt-bundle-")
-            .suffix(".js")
-            .rand_bytes(5)
-            .tempfile()
-            .unwrap();
-
-          let bundle = concat_bundle(files, file.path(), "".to_string());
-          file.write_all(bundle.as_bytes()).unwrap();
-
-          let child = util::deno_cmd()
-            .current_dir(test_file_path.parent().unwrap())
-            .arg("run")
-            .arg("--location")
-            .arg(&format!("http://web-platform-tests/?{}", variant))
-            .arg("-A")
-            .arg(file.path())
-            .arg(deno_core::serde_json::to_string(&expect_fail).unwrap())
-            .arg("--quiet")
-            .stdin(std::process::Stdio::piped())
-            .spawn()
-            .unwrap();
-
-          let output = child.wait_with_output().unwrap();
-          if !output.status.success() {
-            file.keep().unwrap();
-          }
-          assert!(output.status.success());
-        }
-      }
     }
   }
 
