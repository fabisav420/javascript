--- conflicted
+++ resolved
@@ -304,11 +304,6 @@
   output: "042_dyn_import_evalcontext.ts.out",
 });
 
-<<<<<<< HEAD
-itest!(_045_proxy {
-  args: "run --allow-net --allow-env --allow-run --reload 045_proxy_test.ts",
-  output: "045_proxy_test.ts.out",
-=======
 itest!(_043_xeval_delim2 {
   args: "xeval -d MADAM console.log($)",
   input: Some("!MADMADAMADAM!"),
@@ -320,7 +315,11 @@
   output: "044_bad_resource.ts.out",
   check_stderr: true,
   exit_code: 1,
->>>>>>> 2201414a
+});
+
+itest!(_045_proxy {
+  args: "run --allow-net --allow-env --allow-run --reload 045_proxy_test.ts",
+  output: "045_proxy_test.ts.out",
 });
 
 itest!(async_error {
