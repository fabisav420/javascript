// Copyright 2018-2021 the Deno authors. All rights reserved. MIT license.
use deno_core::futures;
use deno_core::futures::prelude::*;
use deno_core::serde_json;
use deno_core::url;
use deno_runtime::deno_fetch::reqwest;
use deno_runtime::deno_websocket::tokio_tungstenite;
use std::io::{BufRead, Write};
use std::path::Path;
use std::path::PathBuf;
use std::process::Command;
use tempfile::TempDir;
use test_util as util;
use walkdir::WalkDir;

macro_rules! itest(
  ($name:ident {$( $key:ident: $value:expr,)*})  => {
    #[test]
    fn $name() {
      (util::CheckOutputIntegrationTest {
        $(
          $key: $value,
         )*
        .. Default::default()
      }).run()
    }
  }
);

#[test]
fn std_tests() {
  let dir = TempDir::new().expect("tempdir fail");
  let status = util::deno_cmd()
    .env("DENO_DIR", dir.path())
    .current_dir(util::root_path())
    .arg("test")
    .arg("--unstable")
    .arg("--seed=86") // Some tests rely on specific random numbers.
    .arg("-A")
    // .arg("-Ldebug")
    .arg("std/")
    .spawn()
    .unwrap()
    .wait()
    .unwrap();
  assert!(status.success());
}

#[test]
fn std_lint() {
  let status = util::deno_cmd()
    .arg("lint")
    .arg("--unstable")
    .arg(format!(
      "--ignore={}",
      util::root_path().join("std/node/tests").to_string_lossy()
    ))
    .arg(util::root_path().join("std"))
    .spawn()
    .unwrap()
    .wait()
    .unwrap();
  assert!(status.success());
}

#[test]
fn help_flag() {
  let status = util::deno_cmd()
    .current_dir(util::root_path())
    .arg("--help")
    .spawn()
    .unwrap()
    .wait()
    .unwrap();
  assert!(status.success());
}

#[test]
fn version_short_flag() {
  let status = util::deno_cmd()
    .current_dir(util::root_path())
    .arg("-V")
    .spawn()
    .unwrap()
    .wait()
    .unwrap();
  assert!(status.success());
}

#[test]
fn version_long_flag() {
  let status = util::deno_cmd()
    .current_dir(util::root_path())
    .arg("--version")
    .spawn()
    .unwrap()
    .wait()
    .unwrap();
  assert!(status.success());
}

#[test]
fn unit_test_lint() {
  let status = util::deno_cmd()
    .arg("lint")
    .arg("--unstable")
    .arg(util::root_path().join("cli/tests/unit"))
    .spawn()
    .unwrap()
    .wait()
    .unwrap();
  assert!(status.success());
}

#[test]
fn x_deno_warning() {
  let _g = util::http_server();
  let output = util::deno_cmd()
    .current_dir(util::root_path())
    .arg("run")
    .arg("--reload")
    .arg("http://127.0.0.1:4545/cli/tests/x_deno_warning.js")
    .stdout(std::process::Stdio::piped())
    .stderr(std::process::Stdio::piped())
    .spawn()
    .unwrap()
    .wait_with_output()
    .unwrap();
  assert!(output.status.success());
  let stdout_str = std::str::from_utf8(&output.stdout).unwrap().trim();
  let stderr_str = std::str::from_utf8(&output.stderr).unwrap().trim();
  assert_eq!("testing x-deno-warning header", stdout_str);
  assert!(util::strip_ansi_codes(stderr_str).contains("Warning foobar"));
}

#[test]
fn eval_p() {
  let output = util::deno_cmd()
    .arg("eval")
    .arg("-p")
    .arg("1+2")
    .stdout(std::process::Stdio::piped())
    .spawn()
    .unwrap()
    .wait_with_output()
    .unwrap();
  assert!(output.status.success());
  let stdout_str =
    util::strip_ansi_codes(std::str::from_utf8(&output.stdout).unwrap().trim());
  assert_eq!("3", stdout_str);
}

#[test]
fn run_from_stdin() {
  let mut deno = util::deno_cmd()
    .current_dir(util::root_path())
    .arg("run")
    .arg("-")
    .stdout(std::process::Stdio::piped())
    .stdin(std::process::Stdio::piped())
    .spawn()
    .unwrap();
  deno
    .stdin
    .as_mut()
    .unwrap()
    .write_all(b"console.log(\"Hello World\");")
    .unwrap();
  let output = deno.wait_with_output().unwrap();
  assert!(output.status.success());

  let deno_out = std::str::from_utf8(&output.stdout).unwrap().trim();
  assert_eq!("Hello World", deno_out);

  let mut deno = util::deno_cmd()
    .current_dir(util::root_path())
    .arg("run")
    .arg("-")
    .stdout(std::process::Stdio::piped())
    .stdin(std::process::Stdio::piped())
    .spawn()
    .unwrap();
  deno
    .stdin
    .as_mut()
    .unwrap()
    .write_all(b"console.log(\"Bye cached code\");")
    .unwrap();
  let output = deno.wait_with_output().unwrap();
  assert!(output.status.success());

  let deno_out = std::str::from_utf8(&output.stdout).unwrap().trim();
  assert_eq!("Bye cached code", deno_out);
}

#[test]
fn no_color() {
  let output = util::deno_cmd()
    .current_dir(util::root_path())
    .arg("run")
    .arg("cli/tests/no_color.js")
    .env("NO_COLOR", "1")
    .stdout(std::process::Stdio::piped())
    .spawn()
    .unwrap()
    .wait_with_output()
    .unwrap();
  assert!(output.status.success());
  let stdout_str = std::str::from_utf8(&output.stdout).unwrap().trim();
  assert_eq!("noColor true", stdout_str);

  let output = util::deno_cmd()
    .current_dir(util::root_path())
    .arg("run")
    .arg("cli/tests/no_color.js")
    .stdout(std::process::Stdio::piped())
    .spawn()
    .unwrap()
    .wait_with_output()
    .unwrap();
  assert!(output.status.success());
  let stdout_str = std::str::from_utf8(&output.stdout).unwrap().trim();
  assert_eq!("noColor false", util::strip_ansi_codes(stdout_str));
}

#[cfg(unix)]
#[test]
pub fn test_raw_tty() {
  use std::io::{Read, Write};
  use util::pty::fork::*;

  let deno_exe = util::deno_exe_path();
  let root_path = util::root_path();
  let fork = Fork::from_ptmx().unwrap();

  if let Ok(mut master) = fork.is_parent() {
    let mut obytes: [u8; 100] = [0; 100];
    let mut nread = master.read(&mut obytes).unwrap();
    assert_eq!(String::from_utf8_lossy(&obytes[0..nread]), "S");
    master.write_all(b"a").unwrap();
    nread = master.read(&mut obytes).unwrap();
    assert_eq!(String::from_utf8_lossy(&obytes[0..nread]), "A");
    master.write_all(b"b").unwrap();
    nread = master.read(&mut obytes).unwrap();
    assert_eq!(String::from_utf8_lossy(&obytes[0..nread]), "B");
    master.write_all(b"c").unwrap();
    nread = master.read(&mut obytes).unwrap();
    assert_eq!(String::from_utf8_lossy(&obytes[0..nread]), "C");
    fork.wait().unwrap();
  } else {
    use nix::sys::termios;
    use std::os::unix::io::AsRawFd;

    // Turn off echo such that parent is reading works properly.
    let stdin_fd = std::io::stdin().as_raw_fd();
    let mut t = termios::tcgetattr(stdin_fd).unwrap();
    t.local_flags.remove(termios::LocalFlags::ECHO);
    termios::tcsetattr(stdin_fd, termios::SetArg::TCSANOW, &t).unwrap();

    std::env::set_current_dir(root_path).unwrap();
    let err = exec::Command::new(deno_exe)
      .arg("run")
      .arg("--unstable")
      .arg("--quiet")
      .arg("--no-check")
      .arg("cli/tests/raw_mode.ts")
      .exec();
    println!("err {}", err);
    unreachable!()
  }
}

#[cfg(unix)]
#[test]
pub fn test_raw_tty_cbreak() {
  use std::io::{Read, Write};
  use util::pty::fork::*;
  let deno_exe = util::deno_exe_path();
  let root_path = util::root_path();
  let fork = Fork::from_ptmx().unwrap();

  if let Ok(mut master) = fork.is_parent() {
    let mut obytes: [u8; 100] = [0; 100];
    let mut nread = master.read(&mut obytes).unwrap();
    assert_eq!(String::from_utf8_lossy(&obytes[0..nread]), "S");
    master.write_all(&[3]).unwrap(); // send SIGINT
    master.flush().unwrap();
    nread = master.read(&mut obytes).unwrap();
    assert_eq!(String::from_utf8_lossy(&obytes[0..nread]), "A");
    fork.wait().unwrap();
  } else {
    // Keep echo enabled such that 'C^' would be printed in non-raw mode.
    std::env::set_current_dir(root_path).unwrap();
    let err = exec::Command::new(deno_exe)
      .arg("run")
      .arg("--unstable")
      .arg("--quiet")
      .arg("--no-check")
      .arg("cli/tests/raw_mode_cbreak.ts")
      .exec();
    println!("err {}", err);
    unreachable!()
  }
}

#[test]
fn test_pattern_match() {
  // foo, bar, baz, qux, quux, quuz, corge, grault, garply, waldo, fred, plugh, xyzzy

  let wildcard = "[BAR]";
  assert!(util::pattern_match("foo[BAR]baz", "foobarbaz", wildcard));
  assert!(!util::pattern_match("foo[BAR]baz", "foobazbar", wildcard));

  let multiline_pattern = "[BAR]
foo:
[BAR]baz[BAR]";

  fn multi_line_builder(input: &str, leading_text: Option<&str>) -> String {
    // If there is leading text add a newline so it's on it's own line
    let head = match leading_text {
      Some(v) => format!("{}\n", v),
      None => "".to_string(),
    };
    format!(
      "{}foo:
quuz {} corge
grault",
      head, input
    )
  }

  // Validate multi-line string builder
  assert_eq!(
    "QUUX=qux
foo:
quuz BAZ corge
grault",
    multi_line_builder("BAZ", Some("QUUX=qux"))
  );

  // Correct input & leading line
  assert!(util::pattern_match(
    multiline_pattern,
    &multi_line_builder("baz", Some("QUX=quux")),
    wildcard
  ));

  // Correct input & no leading line
  assert!(util::pattern_match(
    multiline_pattern,
    &multi_line_builder("baz", None),
    wildcard
  ));

  // Incorrect input & leading line
  assert!(!util::pattern_match(
    multiline_pattern,
    &multi_line_builder("garply", Some("QUX=quux")),
    wildcard
  ));

  // Incorrect input & no leading line
  assert!(!util::pattern_match(
    multiline_pattern,
    &multi_line_builder("garply", None),
    wildcard
  ));
}

#[test]
fn deno_dir_test() {
  use std::fs::remove_dir_all;
  let _g = util::http_server();
  let deno_dir = TempDir::new().expect("tempdir fail");
  remove_dir_all(deno_dir.path()).unwrap();

  // Run deno with no env flag
  let status = util::deno_cmd()
    .env_remove("DENO_DIR")
    .current_dir(util::root_path())
    .arg("run")
    .arg("http://localhost:4545/cli/tests/subdir/print_hello.ts")
    .spawn()
    .expect("Failed to spawn script")
    .wait()
    .expect("Failed to wait for child process");
  assert!(status.success());
  assert!(!deno_dir.path().exists());

  // Run deno with DENO_DIR env flag
  let status = util::deno_cmd()
    .env("DENO_DIR", deno_dir.path())
    .current_dir(util::root_path())
    .arg("run")
    .arg("http://localhost:4545/cli/tests/subdir/print_hello.ts")
    .spawn()
    .expect("Failed to spawn script")
    .wait()
    .expect("Failed to wait for child process");
  assert!(status.success());
  assert!(deno_dir.path().is_dir());
  assert!(deno_dir.path().join("deps").is_dir());
  assert!(deno_dir.path().join("gen").is_dir());

  remove_dir_all(deno_dir.path()).unwrap();
}

#[test]
fn cache_test() {
  let _g = util::http_server();
  let deno_dir = TempDir::new().expect("tempdir fail");
  let module_url =
    url::Url::parse("http://localhost:4545/cli/tests/006_url_imports.ts")
      .unwrap();
  let output = Command::new(util::deno_exe_path())
    .env("DENO_DIR", deno_dir.path())
    .current_dir(util::root_path())
    .arg("cache")
    .arg(module_url.to_string())
    .output()
    .expect("Failed to spawn script");
  assert!(output.status.success());
  let out = std::str::from_utf8(&output.stdout).unwrap();
  assert_eq!(out, "");
  // TODO(ry) Is there some way to check that the file was actually cached in
  // DENO_DIR?
}

#[test]
fn cache_invalidation_test() {
  let deno_dir = TempDir::new().expect("tempdir fail");
  let fixture_path = deno_dir.path().join("fixture.ts");
  {
    let mut file = std::fs::File::create(fixture_path.clone())
      .expect("could not create fixture");
    file
      .write_all(b"console.log(\"42\");")
      .expect("could not write fixture");
  }
  let output = Command::new(util::deno_exe_path())
    .env("DENO_DIR", deno_dir.path())
    .current_dir(util::root_path())
    .arg("run")
    .arg(fixture_path.to_str().unwrap())
    .output()
    .expect("Failed to spawn script");
  assert!(output.status.success());
  let actual = std::str::from_utf8(&output.stdout).unwrap();
  assert_eq!(actual, "42\n");
  {
    let mut file = std::fs::File::create(fixture_path.clone())
      .expect("could not create fixture");
    file
      .write_all(b"console.log(\"43\");")
      .expect("could not write fixture");
  }
  let output = Command::new(util::deno_exe_path())
    .env("DENO_DIR", deno_dir.path())
    .current_dir(util::root_path())
    .arg("run")
    .arg(fixture_path.to_str().unwrap())
    .output()
    .expect("Failed to spawn script");
  assert!(output.status.success());
  let actual = std::str::from_utf8(&output.stdout).unwrap();
  assert_eq!(actual, "43\n");
}

#[test]
fn cache_invalidation_test_no_check() {
  let deno_dir = TempDir::new().expect("tempdir fail");
  let fixture_path = deno_dir.path().join("fixture.ts");
  {
    let mut file = std::fs::File::create(fixture_path.clone())
      .expect("could not create fixture");
    file
      .write_all(b"console.log(\"42\");")
      .expect("could not write fixture");
  }
  let output = Command::new(util::deno_exe_path())
    .env("DENO_DIR", deno_dir.path())
    .current_dir(util::root_path())
    .arg("run")
    .arg("--no-check")
    .arg(fixture_path.to_str().unwrap())
    .output()
    .expect("Failed to spawn script");
  assert!(output.status.success());
  let actual = std::str::from_utf8(&output.stdout).unwrap();
  assert_eq!(actual, "42\n");
  {
    let mut file = std::fs::File::create(fixture_path.clone())
      .expect("could not create fixture");
    file
      .write_all(b"console.log(\"43\");")
      .expect("could not write fixture");
  }
  let output = Command::new(util::deno_exe_path())
    .env("DENO_DIR", deno_dir.path())
    .current_dir(util::root_path())
    .arg("run")
    .arg("--no-check")
    .arg(fixture_path.to_str().unwrap())
    .output()
    .expect("Failed to spawn script");
  assert!(output.status.success());
  let actual = std::str::from_utf8(&output.stdout).unwrap();
  assert_eq!(actual, "43\n");
}

#[test]
fn fmt_test() {
  let t = TempDir::new().expect("tempdir fail");
  let fixed = util::root_path().join("cli/tests/badly_formatted_fixed.js");
  let badly_formatted_original =
    util::root_path().join("cli/tests/badly_formatted.mjs");
  let badly_formatted = t.path().join("badly_formatted.js");
  let badly_formatted_str = badly_formatted.to_str().unwrap();
  std::fs::copy(&badly_formatted_original, &badly_formatted)
    .expect("Failed to copy file");
  // First, check formatting by ignoring the badly formatted file.
  let status = util::deno_cmd()
    .current_dir(util::root_path())
    .arg("fmt")
    .arg(format!("--ignore={}", badly_formatted_str))
    .arg("--check")
    .arg(badly_formatted_str)
    .spawn()
    .expect("Failed to spawn script")
    .wait()
    .expect("Failed to wait for child process");
  assert!(status.success());
  // Check without ignore.
  let status = util::deno_cmd()
    .current_dir(util::root_path())
    .arg("fmt")
    .arg("--check")
    .arg(badly_formatted_str)
    .spawn()
    .expect("Failed to spawn script")
    .wait()
    .expect("Failed to wait for child process");
  assert!(!status.success());
  // Format the source file.
  let status = util::deno_cmd()
    .current_dir(util::root_path())
    .arg("fmt")
    .arg(badly_formatted_str)
    .spawn()
    .expect("Failed to spawn script")
    .wait()
    .expect("Failed to wait for child process");
  assert!(status.success());
  let expected = std::fs::read_to_string(fixed).unwrap();
  let actual = std::fs::read_to_string(badly_formatted).unwrap();
  assert_eq!(expected, actual);
}

// Helper function to skip watcher output that contains "Restarting"
// phrase.
fn skip_restarting_line(
  mut stderr_lines: impl Iterator<Item = String>,
) -> String {
  loop {
    let msg = stderr_lines.next().unwrap();
    if !msg.contains("Restarting") {
      return msg;
    }
  }
}

#[test]
#[ignore]
fn fmt_watch_test() {
  let t = TempDir::new().expect("tempdir fail");
  let fixed = util::root_path().join("cli/tests/badly_formatted_fixed.js");
  let badly_formatted_original =
    util::root_path().join("cli/tests/badly_formatted.mjs");
  let badly_formatted = t.path().join("badly_formatted.js");
  std::fs::copy(&badly_formatted_original, &badly_formatted)
    .expect("Failed to copy file");

  let mut child = util::deno_cmd()
    .current_dir(util::root_path())
    .arg("fmt")
    .arg(&badly_formatted)
    .arg("--watch")
    .arg("--unstable")
    .stdout(std::process::Stdio::piped())
    .stderr(std::process::Stdio::piped())
    .spawn()
    .expect("Failed to spawn script");
  let stderr = child.stderr.as_mut().unwrap();
  let stderr_lines =
    std::io::BufReader::new(stderr).lines().map(|r| r.unwrap());

  // TODO(lucacasonato): remove this timeout. It seems to be needed on Linux.
  std::thread::sleep(std::time::Duration::from_secs(1));

  assert!(skip_restarting_line(stderr_lines).contains("badly_formatted.js"));

  let expected = std::fs::read_to_string(fixed.clone()).unwrap();
  let actual = std::fs::read_to_string(badly_formatted.clone()).unwrap();
  assert_eq!(expected, actual);

  // Change content of the file again to be badly formatted
  std::fs::copy(&badly_formatted_original, &badly_formatted)
    .expect("Failed to copy file");
  std::thread::sleep(std::time::Duration::from_secs(1));

  // Check if file has been automatically formatted by watcher
  let expected = std::fs::read_to_string(fixed).unwrap();
  let actual = std::fs::read_to_string(badly_formatted).unwrap();
  assert_eq!(expected, actual);

  // the watcher process is still alive
  assert!(child.try_wait().unwrap().is_none());

  child.kill().unwrap();
  drop(t);
}

#[test]
fn fmt_stdin_error() {
  use std::io::Write;
  let mut deno = util::deno_cmd()
    .current_dir(util::root_path())
    .arg("fmt")
    .arg("-")
    .stdin(std::process::Stdio::piped())
    .stdout(std::process::Stdio::piped())
    .stderr(std::process::Stdio::piped())
    .spawn()
    .unwrap();
  let stdin = deno.stdin.as_mut().unwrap();
  let invalid_js = b"import { example }";
  stdin.write_all(invalid_js).unwrap();
  let output = deno.wait_with_output().unwrap();
  // Error message might change. Just check stdout empty, stderr not.
  assert!(output.stdout.is_empty());
  assert!(!output.stderr.is_empty());
  assert!(!output.status.success());
}

// Warning: this test requires internet access.
// TODO(#7412): reenable. test is flaky
#[test]
#[ignore]
fn upgrade_in_tmpdir() {
  let temp_dir = TempDir::new().unwrap();
  let exe_path = temp_dir.path().join("deno");
  let _ = std::fs::copy(util::deno_exe_path(), &exe_path).unwrap();
  assert!(exe_path.exists());
  let _mtime1 = std::fs::metadata(&exe_path).unwrap().modified().unwrap();
  let status = Command::new(&exe_path)
    .arg("upgrade")
    .arg("--force")
    .spawn()
    .unwrap()
    .wait()
    .unwrap();
  assert!(status.success());
  let _mtime2 = std::fs::metadata(&exe_path).unwrap().modified().unwrap();
  // TODO(ry) assert!(mtime1 < mtime2);
}

// Warning: this test requires internet access.
// TODO(#7412): reenable. test is flaky
#[test]
#[ignore]
fn upgrade_with_space_in_path() {
  let temp_dir = tempfile::Builder::new()
    .prefix("directory with spaces")
    .tempdir()
    .unwrap();
  let exe_path = temp_dir.path().join("deno");
  let _ = std::fs::copy(util::deno_exe_path(), &exe_path).unwrap();
  assert!(exe_path.exists());
  let status = Command::new(&exe_path)
    .arg("upgrade")
    .arg("--force")
    .env("TMP", temp_dir.path())
    .spawn()
    .unwrap()
    .wait()
    .unwrap();
  assert!(status.success());
}

// Warning: this test requires internet access.
// TODO(#7412): reenable. test is flaky
#[test]
#[ignore]
fn upgrade_with_version_in_tmpdir() {
  let temp_dir = TempDir::new().unwrap();
  let exe_path = temp_dir.path().join("deno");
  let _ = std::fs::copy(util::deno_exe_path(), &exe_path).unwrap();
  assert!(exe_path.exists());
  let _mtime1 = std::fs::metadata(&exe_path).unwrap().modified().unwrap();
  let status = Command::new(&exe_path)
    .arg("upgrade")
    .arg("--force")
    .arg("--version")
    .arg("0.42.0")
    .spawn()
    .unwrap()
    .wait()
    .unwrap();
  assert!(status.success());
  let upgraded_deno_version = String::from_utf8(
    Command::new(&exe_path).arg("-V").output().unwrap().stdout,
  )
  .unwrap();
  assert!(upgraded_deno_version.contains("0.42.0"));
  let _mtime2 = std::fs::metadata(&exe_path).unwrap().modified().unwrap();
  // TODO(ry) assert!(mtime1 < mtime2);
}

// Warning: this test requires internet access.
// TODO(#7412): reenable. test is flaky
#[test]
#[ignore]
fn upgrade_with_canary_in_tmpdir() {
  let temp_dir = TempDir::new().unwrap();
  let exe_path = temp_dir.path().join("deno");
  let _ = std::fs::copy(util::deno_exe_path(), &exe_path).unwrap();
  assert!(exe_path.exists());
  let _mtime1 = std::fs::metadata(&exe_path).unwrap().modified().unwrap();
  let status = Command::new(&exe_path)
    .arg("upgrade")
    .arg("--canary")
    .arg("--version")
    .arg("e6685f0f01b8a11a5eaff020f5babcfde76b3038")
    .spawn()
    .unwrap()
    .wait()
    .unwrap();
  assert!(status.success());
  let upgraded_deno_version = String::from_utf8(
    Command::new(&exe_path).arg("-V").output().unwrap().stdout,
  )
  .unwrap();
  assert!(upgraded_deno_version.contains("e6685f0"));
  let _mtime2 = std::fs::metadata(&exe_path).unwrap().modified().unwrap();
  // TODO(ry) assert!(mtime1 < mtime2);
}

// Warning: this test requires internet access.
// TODO(#7412): reenable. test is flaky
#[test]
#[ignore]
fn upgrade_with_out_in_tmpdir() {
  let temp_dir = TempDir::new().unwrap();
  let exe_path = temp_dir.path().join("deno");
  let new_exe_path = temp_dir.path().join("foo");
  let _ = std::fs::copy(util::deno_exe_path(), &exe_path).unwrap();
  assert!(exe_path.exists());
  let mtime1 = std::fs::metadata(&exe_path).unwrap().modified().unwrap();
  let status = Command::new(&exe_path)
    .arg("upgrade")
    .arg("--version")
    .arg("1.0.2")
    .arg("--output")
    .arg(&new_exe_path.to_str().unwrap())
    .spawn()
    .unwrap()
    .wait()
    .unwrap();
  assert!(status.success());
  assert!(new_exe_path.exists());
  let mtime2 = std::fs::metadata(&exe_path).unwrap().modified().unwrap();
  assert_eq!(mtime1, mtime2); // Original exe_path was not changed.

  let v = String::from_utf8(
    Command::new(&new_exe_path)
      .arg("-V")
      .output()
      .unwrap()
      .stdout,
  )
  .unwrap();
  assert!(v.contains("1.0.2"));
}

#[test]
fn installer_test_local_module_run() {
  let temp_dir = TempDir::new().expect("tempdir fail");
  let bin_dir = temp_dir.path().join("bin");
  std::fs::create_dir(&bin_dir).unwrap();
  let status = util::deno_cmd()
    .current_dir(util::root_path())
    .arg("install")
    .arg("--name")
    .arg("echo_test")
    .arg("--root")
    .arg(temp_dir.path())
    .arg(util::tests_path().join("echo.ts"))
    .arg("hello")
    .spawn()
    .unwrap()
    .wait()
    .unwrap();
  assert!(status.success());
  let mut file_path = bin_dir.join("echo_test");
  if cfg!(windows) {
    file_path = file_path.with_extension("cmd");
  }
  assert!(file_path.exists());
  // NOTE: using file_path here instead of exec_name, because tests
  // shouldn't mess with user's PATH env variable
  let output = Command::new(file_path)
    .current_dir(temp_dir.path())
    .arg("foo")
    .env("PATH", util::target_dir())
    .output()
    .expect("failed to spawn script");
  let stdout_str = std::str::from_utf8(&output.stdout).unwrap().trim();
  assert!(stdout_str.ends_with("hello, foo"));
}

#[test]
fn installer_test_remote_module_run() {
  let _g = util::http_server();
  let temp_dir = TempDir::new().expect("tempdir fail");
  let bin_dir = temp_dir.path().join("bin");
  std::fs::create_dir(&bin_dir).unwrap();
  let status = util::deno_cmd()
    .current_dir(util::root_path())
    .arg("install")
    .arg("--name")
    .arg("echo_test")
    .arg("--root")
    .arg(temp_dir.path())
    .arg("http://localhost:4545/cli/tests/echo.ts")
    .arg("hello")
    .spawn()
    .unwrap()
    .wait()
    .unwrap();
  assert!(status.success());
  let mut file_path = bin_dir.join("echo_test");
  if cfg!(windows) {
    file_path = file_path.with_extension("cmd");
  }
  assert!(file_path.exists());
  let output = Command::new(file_path)
    .current_dir(temp_dir.path())
    .arg("foo")
    .env("PATH", util::target_dir())
    .output()
    .expect("failed to spawn script");
  assert!(std::str::from_utf8(&output.stdout)
    .unwrap()
    .trim()
    .ends_with("hello, foo"));
}

#[test]
fn js_unit_tests() {
  let _g = util::http_server();
  let mut deno = util::deno_cmd()
    .current_dir(util::root_path())
    .arg("run")
    .arg("--unstable")
    .arg("--reload")
    .arg("-A")
    .arg("cli/tests/unit/unit_test_runner.ts")
    .arg("--master")
    .arg("--verbose")
    .spawn()
    .expect("failed to spawn script");
  let status = deno.wait().expect("failed to wait for the child process");
  assert_eq!(Some(0), status.code());
  assert!(status.success());
}

#[test]
fn ts_dependency_recompilation() {
  let t = TempDir::new().expect("tempdir fail");
  let ats = t.path().join("a.ts");

  std::fs::write(
    &ats,
    "
    import { foo } from \"./b.ts\";

    function print(str: string): void {
        console.log(str);
    }

    print(foo);",
  )
  .unwrap();

  let bts = t.path().join("b.ts");
  std::fs::write(
    &bts,
    "
    export const foo = \"foo\";",
  )
  .unwrap();

  let output = util::deno_cmd()
    .current_dir(util::root_path())
    .env("NO_COLOR", "1")
    .arg("run")
    .arg(&ats)
    .output()
    .expect("failed to spawn script");

  let stdout_output = std::str::from_utf8(&output.stdout).unwrap().trim();
  let stderr_output = std::str::from_utf8(&output.stderr).unwrap().trim();

  assert!(stdout_output.ends_with("foo"));
  assert!(stderr_output.starts_with("Check"));

  // Overwrite contents of b.ts and run again
  std::fs::write(
    &bts,
    "
    export const foo = 5;",
  )
  .expect("error writing file");

  let output = util::deno_cmd()
    .current_dir(util::root_path())
    .env("NO_COLOR", "1")
    .arg("run")
    .arg(&ats)
    .output()
    .expect("failed to spawn script");

  let stdout_output = std::str::from_utf8(&output.stdout).unwrap().trim();
  let stderr_output = std::str::from_utf8(&output.stderr).unwrap().trim();

  // error: TS2345 [ERROR]: Argument of type '5' is not assignable to parameter of type 'string'.
  assert!(stderr_output.contains("TS2345"));
  assert!(!output.status.success());
  assert!(stdout_output.is_empty());
}

#[test]
fn ts_reload() {
  let hello_ts = util::root_path().join("cli/tests/002_hello.ts");
  assert!(hello_ts.is_file());
  let mut initial = util::deno_cmd()
    .current_dir(util::root_path())
    .arg("cache")
    .arg("--reload")
    .arg(hello_ts.clone())
    .spawn()
    .expect("failed to spawn script");
  let status_initial =
    initial.wait().expect("failed to wait for child process");
  assert!(status_initial.success());

  let output = util::deno_cmd()
    .current_dir(util::root_path())
    .arg("cache")
    .arg("--reload")
    .arg("-L")
    .arg("debug")
    .arg(hello_ts)
    .output()
    .expect("failed to spawn script");
  // check the output of the the bundle program.
  assert!(std::str::from_utf8(&output.stderr)
    .unwrap()
    .trim()
    .contains("host.writeFile(\"deno://002_hello.js\")"));
}

#[test]
fn bundle_exports() {
  // First we have to generate a bundle of some module that has exports.
  let mod1 = util::root_path().join("cli/tests/subdir/mod1.ts");
  assert!(mod1.is_file());
  let t = TempDir::new().expect("tempdir fail");
  let bundle = t.path().join("mod1.bundle.js");
  let mut deno = util::deno_cmd()
    .current_dir(util::root_path())
    .arg("bundle")
    .arg(mod1)
    .arg(&bundle)
    .spawn()
    .expect("failed to spawn script");
  let status = deno.wait().expect("failed to wait for the child process");
  assert!(status.success());
  assert!(bundle.is_file());

  // Now we try to use that bundle from another module.
  let test = t.path().join("test.js");
  std::fs::write(
    &test,
    "
      import { printHello3 } from \"./mod1.bundle.js\";
      printHello3(); ",
  )
  .expect("error writing file");

  let output = util::deno_cmd()
    .current_dir(util::root_path())
    .arg("run")
    .arg(&test)
    .output()
    .expect("failed to spawn script");
  // check the output of the test.ts program.
  assert!(std::str::from_utf8(&output.stdout)
    .unwrap()
    .trim()
    .ends_with("Hello"));
  assert_eq!(output.stderr, b"");
}

#[test]
fn bundle_exports_no_check() {
  // First we have to generate a bundle of some module that has exports.
  let mod1 = util::root_path().join("cli/tests/subdir/mod1.ts");
  assert!(mod1.is_file());
  let t = TempDir::new().expect("tempdir fail");
  let bundle = t.path().join("mod1.bundle.js");
  let mut deno = util::deno_cmd()
    .current_dir(util::root_path())
    .arg("bundle")
    .arg("--no-check")
    .arg(mod1)
    .arg(&bundle)
    .spawn()
    .expect("failed to spawn script");
  let status = deno.wait().expect("failed to wait for the child process");
  assert!(status.success());
  assert!(bundle.is_file());

  // Now we try to use that bundle from another module.
  let test = t.path().join("test.js");
  std::fs::write(
    &test,
    "
      import { printHello3 } from \"./mod1.bundle.js\";
      printHello3(); ",
  )
  .expect("error writing file");

  let output = util::deno_cmd()
    .current_dir(util::root_path())
    .arg("run")
    .arg(&test)
    .output()
    .expect("failed to spawn script");
  // check the output of the test.ts program.
  assert!(std::str::from_utf8(&output.stdout)
    .unwrap()
    .trim()
    .ends_with("Hello"));
  assert_eq!(output.stderr, b"");
}

#[test]
fn bundle_circular() {
  // First we have to generate a bundle of some module that has exports.
  let circular1 = util::root_path().join("cli/tests/subdir/circular1.ts");
  assert!(circular1.is_file());
  let t = TempDir::new().expect("tempdir fail");
  let bundle = t.path().join("circular1.bundle.js");
  let mut deno = util::deno_cmd()
    .current_dir(util::root_path())
    .arg("bundle")
    .arg(circular1)
    .arg(&bundle)
    .spawn()
    .expect("failed to spawn script");
  let status = deno.wait().expect("failed to wait for the child process");
  assert!(status.success());
  assert!(bundle.is_file());

  let output = util::deno_cmd()
    .current_dir(util::root_path())
    .arg("run")
    .arg(&bundle)
    .output()
    .expect("failed to spawn script");
  // check the output of the the bundle program.
  assert!(std::str::from_utf8(&output.stdout)
    .unwrap()
    .trim()
    .ends_with("f1\nf2"));
  assert_eq!(output.stderr, b"");
}

#[test]
fn bundle_single_module() {
  // First we have to generate a bundle of some module that has exports.
  let single_module =
    util::root_path().join("cli/tests/subdir/single_module.ts");
  assert!(single_module.is_file());
  let t = TempDir::new().expect("tempdir fail");
  let bundle = t.path().join("single_module.bundle.js");
  let mut deno = util::deno_cmd()
    .current_dir(util::root_path())
    .arg("bundle")
    .arg(single_module)
    .arg(&bundle)
    .spawn()
    .expect("failed to spawn script");
  let status = deno.wait().expect("failed to wait for the child process");
  assert!(status.success());
  assert!(bundle.is_file());

  let output = util::deno_cmd()
    .current_dir(util::root_path())
    .arg("run")
    .arg("--reload")
    .arg(&bundle)
    .output()
    .expect("failed to spawn script");
  // check the output of the the bundle program.
  assert!(std::str::from_utf8(&output.stdout)
    .unwrap()
    .trim()
    .ends_with("Hello world!"));
  assert_eq!(output.stderr, b"");
}

#[test]
fn bundle_tla() {
  // First we have to generate a bundle of some module that has exports.
  let tla_import = util::root_path().join("cli/tests/subdir/tla.ts");
  assert!(tla_import.is_file());
  let t = tempfile::TempDir::new().expect("tempdir fail");
  let bundle = t.path().join("tla.bundle.js");
  let mut deno = util::deno_cmd()
    .current_dir(util::root_path())
    .arg("bundle")
    .arg(tla_import)
    .arg(&bundle)
    .spawn()
    .expect("failed to spawn script");
  let status = deno.wait().expect("failed to wait for the child process");
  assert!(status.success());
  assert!(bundle.is_file());

  // Now we try to use that bundle from another module.
  let test = t.path().join("test.js");
  std::fs::write(
    &test,
    "
      import { foo } from \"./tla.bundle.js\";
      console.log(foo); ",
  )
  .expect("error writing file");

  let output = util::deno_cmd()
    .current_dir(util::root_path())
    .arg("run")
    .arg(&test)
    .output()
    .expect("failed to spawn script");
  // check the output of the test.ts program.
  assert!(std::str::from_utf8(&output.stdout)
    .unwrap()
    .trim()
    .ends_with("Hello"));
  assert_eq!(output.stderr, b"");
}

#[test]
fn bundle_js() {
  // First we have to generate a bundle of some module that has exports.
  let mod6 = util::root_path().join("cli/tests/subdir/mod6.js");
  assert!(mod6.is_file());
  let t = TempDir::new().expect("tempdir fail");
  let bundle = t.path().join("mod6.bundle.js");
  let mut deno = util::deno_cmd()
    .current_dir(util::root_path())
    .arg("bundle")
    .arg(mod6)
    .arg(&bundle)
    .spawn()
    .expect("failed to spawn script");
  let status = deno.wait().expect("failed to wait for the child process");
  assert!(status.success());
  assert!(bundle.is_file());

  let output = util::deno_cmd()
    .current_dir(util::root_path())
    .arg("run")
    .arg(&bundle)
    .output()
    .expect("failed to spawn script");
  // check that nothing went to stderr
  assert_eq!(output.stderr, b"");
}

#[test]
fn bundle_dynamic_import() {
  let _g = util::http_server();
  let dynamic_import =
    util::root_path().join("cli/tests/bundle_dynamic_import.ts");
  assert!(dynamic_import.is_file());
  let t = TempDir::new().expect("tempdir fail");
  let bundle = t.path().join("bundle_dynamic_import.bundle.js");
  let mut deno = util::deno_cmd()
    .current_dir(util::root_path())
    .arg("bundle")
    .arg(dynamic_import)
    .arg(&bundle)
    .spawn()
    .expect("failed to spawn script");
  let status = deno.wait().expect("failed to wait for the child process");
  assert!(status.success());
  assert!(bundle.is_file());

  let output = util::deno_cmd()
    .current_dir(util::root_path())
    .arg("run")
    .arg("--allow-net")
    .arg("--quiet")
    .arg(&bundle)
    .output()
    .expect("failed to spawn script");
  // check the output of the test.ts program.
  assert!(std::str::from_utf8(&output.stdout)
    .unwrap()
    .trim()
    .ends_with("Hello"));
  assert_eq!(output.stderr, b"");
}

#[test]
fn bundle_import_map() {
  let import = util::root_path().join("cli/tests/bundle_im.ts");
  let import_map_path = util::root_path().join("cli/tests/bundle_im.json");
  assert!(import.is_file());
  let t = TempDir::new().expect("tempdir fail");
  let bundle = t.path().join("import_map.bundle.js");
  let mut deno = util::deno_cmd()
    .current_dir(util::root_path())
    .arg("bundle")
    .arg("--import-map")
    .arg(import_map_path)
    .arg("--unstable")
    .arg(import)
    .arg(&bundle)
    .spawn()
    .expect("failed to spawn script");
  let status = deno.wait().expect("failed to wait for the child process");
  assert!(status.success());
  assert!(bundle.is_file());

  // Now we try to use that bundle from another module.
  let test = t.path().join("test.js");
  std::fs::write(
    &test,
    "
      import { printHello3 } from \"./import_map.bundle.js\";
      printHello3(); ",
  )
  .expect("error writing file");

  let output = util::deno_cmd()
    .current_dir(util::root_path())
    .arg("run")
    .arg(&test)
    .output()
    .expect("failed to spawn script");
  // check the output of the test.ts program.
  assert!(std::str::from_utf8(&output.stdout)
    .unwrap()
    .trim()
    .ends_with("Hello"));
  assert_eq!(output.stderr, b"");
}

#[test]
fn bundle_import_map_no_check() {
  let import = util::root_path().join("cli/tests/bundle_im.ts");
  let import_map_path = util::root_path().join("cli/tests/bundle_im.json");
  assert!(import.is_file());
  let t = TempDir::new().expect("tempdir fail");
  let bundle = t.path().join("import_map.bundle.js");
  let mut deno = util::deno_cmd()
    .current_dir(util::root_path())
    .arg("bundle")
    .arg("--no-check")
    .arg("--import-map")
    .arg(import_map_path)
    .arg("--unstable")
    .arg(import)
    .arg(&bundle)
    .spawn()
    .expect("failed to spawn script");
  let status = deno.wait().expect("failed to wait for the child process");
  assert!(status.success());
  assert!(bundle.is_file());

  // Now we try to use that bundle from another module.
  let test = t.path().join("test.js");
  std::fs::write(
    &test,
    "
      import { printHello3 } from \"./import_map.bundle.js\";
      printHello3(); ",
  )
  .expect("error writing file");

  let output = util::deno_cmd()
    .current_dir(util::root_path())
    .arg("run")
    .arg(&test)
    .output()
    .expect("failed to spawn script");
  // check the output of the test.ts program.
  assert!(std::str::from_utf8(&output.stdout)
    .unwrap()
    .trim()
    .ends_with("Hello"));
  assert_eq!(output.stderr, b"");
}

#[test]
#[ignore]
fn bundle_js_watch() {
  use std::path::PathBuf;
  // Test strategy extends this of test bundle_js by adding watcher
  let t = TempDir::new().expect("tempdir fail");
  let file_to_watch = t.path().join("file_to_watch.js");
  std::fs::write(&file_to_watch, "console.log('Hello world');")
    .expect("error writing file");
  assert!(file_to_watch.is_file());
  let t = TempDir::new().expect("tempdir fail");
  let bundle = t.path().join("mod6.bundle.js");
  let mut deno = util::deno_cmd()
    .current_dir(util::root_path())
    .arg("bundle")
    .arg(&file_to_watch)
    .arg(&bundle)
    .arg("--watch")
    .arg("--unstable")
    .stdout(std::process::Stdio::piped())
    .stderr(std::process::Stdio::piped())
    .spawn()
    .expect("failed to spawn script");

  let stderr = deno.stderr.as_mut().unwrap();
  let mut stderr_lines =
    std::io::BufReader::new(stderr).lines().map(|r| r.unwrap());

  std::thread::sleep(std::time::Duration::from_secs(1));
  assert!(stderr_lines.next().unwrap().contains("file_to_watch.js"));
  assert!(stderr_lines.next().unwrap().contains("mod6.bundle.js"));
  let file = PathBuf::from(&bundle);
  assert!(file.is_file());
  wait_for_process_finished("Bundle", &mut stderr_lines);

  std::fs::write(&file_to_watch, "console.log('Hello world2');")
    .expect("error writing file");
  std::thread::sleep(std::time::Duration::from_secs(1));
  assert!(stderr_lines
    .next()
    .unwrap()
    .contains("File change detected!"));
  assert!(stderr_lines.next().unwrap().contains("file_to_watch.js"));
  assert!(stderr_lines.next().unwrap().contains("mod6.bundle.js"));
  let file = PathBuf::from(&bundle);
  assert!(file.is_file());
  wait_for_process_finished("Bundle", &mut stderr_lines);

  // Confirm that the watcher keeps on working even if the file is updated and has invalid syntax
  std::fs::write(&file_to_watch, "syntax error ^^")
    .expect("error writing file");
  std::thread::sleep(std::time::Duration::from_secs(1));
  assert!(stderr_lines
    .next()
    .unwrap()
    .contains("File change detected!"));
  assert!(stderr_lines.next().unwrap().contains("file_to_watch.js"));
  assert!(stderr_lines.next().unwrap().contains("mod6.bundle.js"));
  let file = PathBuf::from(&bundle);
  assert!(file.is_file());
  wait_for_process_finished("Bundle", &mut stderr_lines);

  // the watcher process is still alive
  assert!(deno.try_wait().unwrap().is_none());

  deno.kill().unwrap();
  drop(t);
}

/// Confirm that the watcher continues to work even if module resolution fails at the *first* attempt
#[test]
#[ignore]
fn bundle_watch_not_exit() {
  let t = TempDir::new().expect("tempdir fail");
  let file_to_watch = t.path().join("file_to_watch.js");
  std::fs::write(&file_to_watch, "syntax error ^^")
    .expect("error writing file");
  let target_file = t.path().join("target.js");

  let mut deno = util::deno_cmd()
    .current_dir(util::root_path())
    .arg("bundle")
    .arg(&file_to_watch)
    .arg(&target_file)
    .arg("--watch")
    .arg("--unstable")
    .env("NO_COLOR", "1")
    .stdout(std::process::Stdio::piped())
    .stderr(std::process::Stdio::piped())
    .spawn()
    .expect("failed to spawn script");

  let stderr = deno.stderr.as_mut().unwrap();
  let mut stderr_lines =
    std::io::BufReader::new(stderr).lines().map(|r| r.unwrap());

  std::thread::sleep(std::time::Duration::from_secs(1));
  assert!(stderr_lines.next().unwrap().contains("file_to_watch.js"));
  assert!(stderr_lines.next().unwrap().contains("error:"));
  assert!(stderr_lines.next().unwrap().contains("Bundle failed!"));
  // the target file hasn't been created yet
  assert!(!target_file.is_file());

  // Make sure the watcher actually restarts and works fine with the proper syntax
  std::fs::write(&file_to_watch, "console.log(42);")
    .expect("error writing file");
  std::thread::sleep(std::time::Duration::from_secs(1));
  assert!(stderr_lines
    .next()
    .unwrap()
    .contains("File change detected!"));
  assert!(stderr_lines.next().unwrap().contains("file_to_watch.js"));
  assert!(stderr_lines.next().unwrap().contains("target.js"));
  wait_for_process_finished("Bundle", &mut stderr_lines);
  // bundled file is created
  assert!(target_file.is_file());

  // the watcher process is still alive
  assert!(deno.try_wait().unwrap().is_none());

  drop(t);
}

#[test]
fn info_with_compiled_source() {
  let _g = util::http_server();
  let module_path = "http://127.0.0.1:4545/cli/tests/048_media_types_jsx.ts";
  let t = TempDir::new().expect("tempdir fail");

  let mut deno = util::deno_cmd()
    .env("DENO_DIR", t.path())
    .current_dir(util::root_path())
    .arg("cache")
    .arg(&module_path)
    .spawn()
    .expect("failed to spawn script");
  let status = deno.wait().expect("failed to wait for the child process");
  assert!(status.success());

  let output = util::deno_cmd()
    .env("DENO_DIR", t.path())
    .env("NO_COLOR", "1")
    .current_dir(util::root_path())
    .arg("info")
    .arg(&module_path)
    .output()
    .expect("failed to spawn script");

  let str_output = std::str::from_utf8(&output.stdout).unwrap().trim();
  eprintln!("{}", str_output);
  // check the output of the test.ts program.
  assert!(str_output.contains("compiled: "));
  assert_eq!(output.stderr, b"");
}

/// Helper function to skip watcher output that doesn't contain
/// "{job_name} finished" phrase.
fn wait_for_process_finished(
  job_name: &str,
  stderr_lines: &mut impl Iterator<Item = String>,
) {
  let phrase = format!("{} finished", job_name);
  loop {
    let msg = stderr_lines.next().unwrap();
    if msg.contains(&phrase) {
      break;
    }
  }
}

#[test]
#[ignore]
fn run_watch() {
  let t = TempDir::new().expect("tempdir fail");
  let file_to_watch = t.path().join("file_to_watch.js");
  std::fs::write(&file_to_watch, "console.log('Hello world');")
    .expect("error writing file");

  let mut child = util::deno_cmd()
    .current_dir(util::root_path())
    .arg("run")
    .arg("--watch")
    .arg("--unstable")
    .arg(&file_to_watch)
    .env("NO_COLOR", "1")
    .stdout(std::process::Stdio::piped())
    .stderr(std::process::Stdio::piped())
    .spawn()
    .expect("failed to spawn script");

  let stdout = child.stdout.as_mut().unwrap();
  let mut stdout_lines =
    std::io::BufReader::new(stdout).lines().map(|r| r.unwrap());
  let stderr = child.stderr.as_mut().unwrap();
  let mut stderr_lines =
    std::io::BufReader::new(stderr).lines().map(|r| r.unwrap());

  assert!(stdout_lines.next().unwrap().contains("Hello world"));
  wait_for_process_finished("Process", &mut stderr_lines);

  // TODO(lucacasonato): remove this timeout. It seems to be needed on Linux.
  std::thread::sleep(std::time::Duration::from_secs(1));

  // Change content of the file
  std::fs::write(&file_to_watch, "console.log('Hello world2');")
    .expect("error writing file");
  // Events from the file watcher is "debounced", so we need to wait for the next execution to start
  std::thread::sleep(std::time::Duration::from_secs(1));

  assert!(stderr_lines.next().unwrap().contains("Restarting"));
  assert!(stdout_lines.next().unwrap().contains("Hello world2"));
  wait_for_process_finished("Process", &mut stderr_lines);

  // Add dependency
  let another_file = t.path().join("another_file.js");
  std::fs::write(&another_file, "export const foo = 0;")
    .expect("error writing file");
  std::fs::write(
    &file_to_watch,
    "import { foo } from './another_file.js'; console.log(foo);",
  )
  .expect("error writing file");
  std::thread::sleep(std::time::Duration::from_secs(1));
  assert!(stderr_lines.next().unwrap().contains("Restarting"));
  assert!(stdout_lines.next().unwrap().contains('0'));
  wait_for_process_finished("Process", &mut stderr_lines);

  // Confirm that restarting occurs when a new file is updated
  std::fs::write(&another_file, "export const foo = 42;")
    .expect("error writing file");
  std::thread::sleep(std::time::Duration::from_secs(1));
  assert!(stderr_lines.next().unwrap().contains("Restarting"));
  assert!(stdout_lines.next().unwrap().contains("42"));
  wait_for_process_finished("Process", &mut stderr_lines);

  // Confirm that the watcher keeps on working even if the file is updated and has invalid syntax
  std::fs::write(&file_to_watch, "syntax error ^^")
    .expect("error writing file");
  std::thread::sleep(std::time::Duration::from_secs(1));
  assert!(stderr_lines.next().unwrap().contains("Restarting"));
  assert!(stderr_lines.next().unwrap().contains("error:"));
  wait_for_process_finished("Process", &mut stderr_lines);

  // Then restore the file
  std::fs::write(
    &file_to_watch,
    "import { foo } from './another_file.js'; console.log(foo);",
  )
  .expect("error writing file");
  std::thread::sleep(std::time::Duration::from_secs(1));
  assert!(stderr_lines.next().unwrap().contains("Restarting"));
  assert!(stdout_lines.next().unwrap().contains("42"));
  wait_for_process_finished("Process", &mut stderr_lines);

  // Update the content of the imported file with invalid syntax
  std::fs::write(&another_file, "syntax error ^^").expect("error writing file");
  std::thread::sleep(std::time::Duration::from_secs(1));
  assert!(stderr_lines.next().unwrap().contains("Restarting"));
  assert!(stderr_lines.next().unwrap().contains("error:"));
  wait_for_process_finished("Process", &mut stderr_lines);

  // Modify the imported file and make sure that restarting occurs
  std::fs::write(&another_file, "export const foo = 'modified!';")
    .expect("error writing file");
  std::thread::sleep(std::time::Duration::from_secs(1));
  assert!(stderr_lines.next().unwrap().contains("Restarting"));
  assert!(stdout_lines.next().unwrap().contains("modified!"));
  wait_for_process_finished("Process", &mut stderr_lines);

  // the watcher process is still alive
  assert!(child.try_wait().unwrap().is_none());

  child.kill().unwrap();
  drop(t);
}

/// Confirm that the watcher continues to work even if module resolution fails at the *first* attempt
#[test]
#[ignore]
fn run_watch_not_exit() {
  let t = TempDir::new().expect("tempdir fail");
  let file_to_watch = t.path().join("file_to_watch.js");
  std::fs::write(&file_to_watch, "syntax error ^^")
    .expect("error writing file");

  let mut child = util::deno_cmd()
    .current_dir(util::root_path())
    .arg("run")
    .arg("--watch")
    .arg("--unstable")
    .arg(&file_to_watch)
    .env("NO_COLOR", "1")
    .stdout(std::process::Stdio::piped())
    .stderr(std::process::Stdio::piped())
    .spawn()
    .expect("failed to spawn script");

  let stdout = child.stdout.as_mut().unwrap();
  let mut stdout_lines =
    std::io::BufReader::new(stdout).lines().map(|r| r.unwrap());
  let stderr = child.stderr.as_mut().unwrap();
  let mut stderr_lines =
    std::io::BufReader::new(stderr).lines().map(|r| r.unwrap());

  std::thread::sleep(std::time::Duration::from_secs(1));
  assert!(stderr_lines.next().unwrap().contains("error:"));
  assert!(stderr_lines.next().unwrap().contains("Process failed!"));

  // Make sure the watcher actually restarts and works fine with the proper syntax
  std::fs::write(&file_to_watch, "console.log(42);")
    .expect("error writing file");
  std::thread::sleep(std::time::Duration::from_secs(1));
  assert!(stderr_lines.next().unwrap().contains("Restarting"));
  assert!(stdout_lines.next().unwrap().contains("42"));
  wait_for_process_finished("Process", &mut stderr_lines);

  // the watcher process is still alive
  assert!(child.try_wait().unwrap().is_none());

  drop(t);
}

#[cfg(unix)]
#[test]
fn repl_test_pty_multiline() {
  use std::io::Read;
  use util::pty::fork::*;
  let deno_exe = util::deno_exe_path();
  let fork = Fork::from_ptmx().unwrap();
  if let Ok(mut master) = fork.is_parent() {
    master.write_all(b"(\n1 + 2\n)\n").unwrap();
    master.write_all(b"{\nfoo: \"foo\"\n}\n").unwrap();
    master.write_all(b"`\nfoo\n`\n").unwrap();
    master.write_all(b"`\n\\`\n`\n").unwrap();
    master.write_all(b"'{'\n").unwrap();
    master.write_all(b"'('\n").unwrap();
    master.write_all(b"'['\n").unwrap();
    master.write_all(b"/{/'\n").unwrap();
    master.write_all(b"/(/'\n").unwrap();
    master.write_all(b"/[/'\n").unwrap();
    master.write_all(b"console.log(\"{test1} abc {test2} def {{test3}}\".match(/{([^{].+?)}/));\n").unwrap();
    master.write_all(b"close();\n").unwrap();

    let mut output = String::new();
    master.read_to_string(&mut output).unwrap();

    assert!(output.contains('3'));
    assert!(output.contains("{ foo: \"foo\" }"));
    assert!(output.contains("\"\\nfoo\\n\""));
    assert!(output.contains("\"\\n`\\n\""));
    assert!(output.contains("\"{\""));
    assert!(output.contains("\"(\""));
    assert!(output.contains("\"[\""));
    assert!(output.contains("/{/"));
    assert!(output.contains("/(/"));
    assert!(output.contains("/{/"));
    assert!(output.contains("[ \"{test1}\", \"test1\" ]"));

    fork.wait().unwrap();
  } else {
    std::env::set_var("NO_COLOR", "1");
    let err = exec::Command::new(deno_exe).arg("repl").exec();
    println!("err {}", err);
    unreachable!()
  }
}

#[cfg(unix)]
#[test]
fn repl_test_pty_unpaired_braces() {
  use std::io::Read;
  use util::pty::fork::*;
  let deno_exe = util::deno_exe_path();
  let fork = Fork::from_ptmx().unwrap();
  if let Ok(mut master) = fork.is_parent() {
    master.write_all(b")\n").unwrap();
    master.write_all(b"]\n").unwrap();
    master.write_all(b"}\n").unwrap();
    master.write_all(b"close();\n").unwrap();

    let mut output = String::new();
    master.read_to_string(&mut output).unwrap();

    assert!(output.contains("Unexpected token ')'"));
    assert!(output.contains("Unexpected token ']'"));
    assert!(output.contains("Unexpected token '}'"));

    fork.wait().unwrap();
  } else {
    std::env::set_var("NO_COLOR", "1");
    let err = exec::Command::new(deno_exe).arg("repl").exec();
    println!("err {}", err);
    unreachable!()
  }
}

#[cfg(unix)]
#[test]
fn repl_test_pty_bad_input() {
  use std::io::Read;
  use util::pty::fork::*;
  let deno_exe = util::deno_exe_path();
  let fork = Fork::from_ptmx().unwrap();
  if let Ok(mut master) = fork.is_parent() {
    master.write_all(b"'\\u{1f3b5}'[0]\n").unwrap();
    master.write_all(b"close();\n").unwrap();

    let mut output = String::new();
    master.read_to_string(&mut output).unwrap();

    assert!(output.contains("Unterminated string literal"));

    fork.wait().unwrap();
  } else {
    std::env::set_var("NO_COLOR", "1");
    let err = exec::Command::new(deno_exe).arg("repl").exec();
    println!("err {}", err);
    unreachable!()
  }
}

#[test]
#[ignore]
fn run_watch_with_import_map_and_relative_paths() {
  fn create_relative_tmp_file(
    directory: &TempDir,
    filename: &'static str,
    filecontent: &'static str,
  ) -> std::path::PathBuf {
    let absolute_path = directory.path().join(filename);
    std::fs::write(&absolute_path, filecontent).expect("error writing file");
    let relative_path = absolute_path
      .strip_prefix(util::root_path())
      .expect("unable to create relative temporary file")
      .to_owned();
    assert!(relative_path.is_relative());
    relative_path
  }
  let temp_directory =
    TempDir::new_in(util::root_path()).expect("tempdir fail");
  let file_to_watch = create_relative_tmp_file(
    &temp_directory,
    "file_to_watch.js",
    "console.log('Hello world');",
  );
  let import_map_path = create_relative_tmp_file(
    &temp_directory,
    "import_map.json",
    "{\"imports\": {}}",
  );

  let mut child = util::deno_cmd()
    .current_dir(util::root_path())
    .arg("run")
    .arg("--unstable")
    .arg("--watch")
    .arg("--import-map")
    .arg(&import_map_path)
    .arg(&file_to_watch)
    .env("NO_COLOR", "1")
    .stdout(std::process::Stdio::piped())
    .stderr(std::process::Stdio::piped())
    .spawn()
    .expect("failed to spawn script");

  let stdout = child.stdout.as_mut().unwrap();
  let mut stdout_lines =
    std::io::BufReader::new(stdout).lines().map(|r| r.unwrap());
  let stderr = child.stderr.as_mut().unwrap();
  let mut stderr_lines =
    std::io::BufReader::new(stderr).lines().map(|r| r.unwrap());

  assert!(stderr_lines.next().unwrap().contains("Process finished"));
  assert!(stdout_lines.next().unwrap().contains("Hello world"));

  child.kill().unwrap();

  drop(file_to_watch);
  drop(import_map_path);
  temp_directory.close().unwrap();
}

#[test]
fn repl_test_console_log() {
  let (out, err) = util::run_and_collect_output(
    true,
    "repl",
    Some(vec!["console.log('hello')", "'world'"]),
    Some(vec![("NO_COLOR".to_owned(), "1".to_owned())]),
    false,
  );
  assert!(out.ends_with("hello\nundefined\n\"world\"\n"));
  assert!(err.is_empty());
}

#[test]
fn repl_test_object_literal() {
  let (out, err) = util::run_and_collect_output(
    true,
    "repl",
    Some(vec!["{}", "{ foo: 'bar' }"]),
    Some(vec![("NO_COLOR".to_owned(), "1".to_owned())]),
    false,
  );
  assert!(out.ends_with("{}\n{ foo: \"bar\" }\n"));
  assert!(err.is_empty());
}

#[test]
fn repl_test_block_expression() {
  let (out, err) = util::run_and_collect_output(
    true,
    "repl",
    Some(vec!["{};", "{\"\"}"]),
    Some(vec![("NO_COLOR".to_owned(), "1".to_owned())]),
    false,
  );
  assert!(out.ends_with("undefined\n\"\"\n"));
  assert!(err.is_empty());
}

#[test]
fn repl_test_await_resolve() {
  let (out, err) = util::run_and_collect_output(
    true,
    "repl",
    Some(vec!["await Promise.resolve('done')"]),
    Some(vec![("NO_COLOR".to_owned(), "1".to_owned())]),
    false,
  );
  assert!(out.ends_with("\"done\"\n"));
  assert!(err.is_empty());
}

#[test]
fn repl_test_await_timeout() {
  let (out, err) = util::run_and_collect_output(
    true,
    "repl",
    Some(vec!["await new Promise((r) => setTimeout(r, 0, 'done'))"]),
    Some(vec![("NO_COLOR".to_owned(), "1".to_owned())]),
    false,
  );
  assert!(out.ends_with("\"done\"\n"));
  assert!(err.is_empty());
}

#[test]
fn repl_test_let_redeclaration() {
  let (out, err) = util::run_and_collect_output(
    true,
    "repl",
    Some(vec!["let foo = 0;", "foo", "let foo = 1;", "foo"]),
    Some(vec![("NO_COLOR".to_owned(), "1".to_owned())]),
    false,
  );
  assert!(out.ends_with("undefined\n0\nundefined\n1\n"));
  assert!(err.is_empty());
}

#[test]
fn repl_cwd() {
  let (_out, err) = util::run_and_collect_output(
    true,
    "repl",
    Some(vec!["Deno.cwd()"]),
    Some(vec![("NO_COLOR".to_owned(), "1".to_owned())]),
    false,
  );
  assert!(err.is_empty());
}

#[test]
fn repl_test_eof() {
  let (out, err) = util::run_and_collect_output(
    true,
    "repl",
    Some(vec!["1 + 2"]),
    Some(vec![("NO_COLOR".to_owned(), "1".to_owned())]),
    false,
  );
  assert!(out.ends_with("3\n"));
  assert!(err.is_empty());
}

#[test]
fn repl_test_strict() {
  let (out, err) = util::run_and_collect_output(
    true,
    "repl",
    Some(vec![
      "let a = {};",
      "Object.preventExtensions(a);",
      "a.c = 1;",
    ]),
    None,
    false,
  );
  assert!(out.contains(
    "Uncaught TypeError: Cannot add property c, object is not extensible"
  ));
  assert!(err.is_empty());
}

#[test]
fn repl_test_close_command() {
  let (out, err) = util::run_and_collect_output(
    true,
    "repl",
    Some(vec!["close()", "'ignored'"]),
    None,
    false,
  );

  assert!(!out.contains("ignored"));
  assert!(err.is_empty());
}

#[test]
fn repl_test_function() {
  let (out, err) = util::run_and_collect_output(
    true,
    "repl",
    Some(vec!["Deno.writeFileSync"]),
    Some(vec![("NO_COLOR".to_owned(), "1".to_owned())]),
    false,
  );
  assert!(out.ends_with("[Function: writeFileSync]\n"));
  assert!(err.is_empty());
}

#[test]
#[ignore]
fn repl_test_multiline() {
  let (out, err) = util::run_and_collect_output(
    true,
    "repl",
    Some(vec!["(\n1 + 2\n)"]),
    Some(vec![("NO_COLOR".to_owned(), "1".to_owned())]),
    false,
  );
  assert!(out.ends_with("3\n"));
  assert!(err.is_empty());
}

#[test]
fn repl_test_import() {
  let (out, _) = util::run_and_collect_output(
    true,
    "repl",
    Some(vec!["import('./subdir/auto_print_hello.ts')"]),
    Some(vec![("NO_COLOR".to_owned(), "1".to_owned())]),
    false,
  );
  assert!(out.contains("hello!\n"));
}

#[test]
fn repl_test_eval_unterminated() {
  let (out, err) = util::run_and_collect_output(
    true,
    "repl",
    Some(vec!["eval('{')"]),
    None,
    false,
  );
  assert!(out.contains("Unexpected end of input"));
  assert!(err.is_empty());
}

#[test]
fn repl_test_unpaired_braces() {
  for right_brace in &[")", "]", "}"] {
    let (out, err) = util::run_and_collect_output(
      true,
      "repl",
      Some(vec![right_brace]),
      None,
      false,
    );
    assert!(out.contains("Unexpected token"));
    assert!(err.is_empty());
  }
}

#[test]
fn repl_test_reference_error() {
  let (out, err) = util::run_and_collect_output(
    true,
    "repl",
    Some(vec!["not_a_variable"]),
    None,
    false,
  );
  assert!(out.contains("not_a_variable is not defined"));
  assert!(err.is_empty());
}

#[test]
fn repl_test_syntax_error() {
  let (out, err) = util::run_and_collect_output(
    true,
    "repl",
    Some(vec!["syntax error"]),
    None,
    false,
  );
  assert!(out.contains("Unexpected identifier"));
  assert!(err.is_empty());
}

#[test]
fn repl_test_type_error() {
  let (out, err) = util::run_and_collect_output(
    true,
    "repl",
    Some(vec!["console()"]),
    None,
    false,
  );
  assert!(out.contains("console is not a function"));
  assert!(err.is_empty());
}

#[test]
fn repl_test_variable() {
  let (out, err) = util::run_and_collect_output(
    true,
    "repl",
    Some(vec!["var a = 123;", "a"]),
    Some(vec![("NO_COLOR".to_owned(), "1".to_owned())]),
    false,
  );
  assert!(out.ends_with("undefined\n123\n"));
  assert!(err.is_empty());
}

#[test]
fn repl_test_lexical_scoped_variable() {
  let (out, err) = util::run_and_collect_output(
    true,
    "repl",
    Some(vec!["let a = 123;", "a"]),
    Some(vec![("NO_COLOR".to_owned(), "1".to_owned())]),
    false,
  );
  assert!(out.ends_with("undefined\n123\n"));
  assert!(err.is_empty());
}

#[test]
fn repl_test_missing_deno_dir() {
  use std::fs::{read_dir, remove_dir_all};
  const DENO_DIR: &str = "nonexistent";
  let test_deno_dir =
    util::root_path().join("cli").join("tests").join(DENO_DIR);
  let (out, err) = util::run_and_collect_output(
    true,
    "repl",
    Some(vec!["1"]),
    Some(vec![
      ("DENO_DIR".to_owned(), DENO_DIR.to_owned()),
      ("NO_COLOR".to_owned(), "1".to_owned()),
    ]),
    false,
  );
  assert!(read_dir(&test_deno_dir).is_ok());
  remove_dir_all(&test_deno_dir).unwrap();
  assert!(out.ends_with("1\n"));
  assert!(err.is_empty());
}

#[test]
fn repl_test_save_last_eval() {
  let (out, err) = util::run_and_collect_output(
    true,
    "repl",
    Some(vec!["1", "_"]),
    Some(vec![("NO_COLOR".to_owned(), "1".to_owned())]),
    false,
  );
  assert!(out.ends_with("1\n1\n"));
  assert!(err.is_empty());
}

#[test]
fn repl_test_save_last_thrown() {
  let (out, err) = util::run_and_collect_output(
    true,
    "repl",
    Some(vec!["throw 1", "_error"]),
    Some(vec![("NO_COLOR".to_owned(), "1".to_owned())]),
    false,
  );
  assert!(out.ends_with("Uncaught 1\n1\n"));
  assert!(err.is_empty());
}

#[test]
fn repl_test_assign_underscore() {
  let (out, err) = util::run_and_collect_output(
    true,
    "repl",
    Some(vec!["_ = 1", "2", "_"]),
    Some(vec![("NO_COLOR".to_owned(), "1".to_owned())]),
    false,
  );
  assert!(
    out.ends_with("Last evaluation result is no longer saved to _.\n1\n2\n1\n")
  );
  assert!(err.is_empty());
}

#[test]
fn repl_test_assign_underscore_error() {
  let (out, err) = util::run_and_collect_output(
    true,
    "repl",
    Some(vec!["_error = 1", "throw 2", "_error"]),
    Some(vec![("NO_COLOR".to_owned(), "1".to_owned())]),
    false,
  );
  println!("{}", out);
  assert!(out.ends_with(
    "Last thrown error is no longer saved to _error.\n1\nUncaught 2\n1\n"
  ));
  assert!(err.is_empty());
}

#[test]
fn deno_test_no_color() {
  let (out, _) = util::run_and_collect_output(
    false,
    "test deno_test_no_color.ts",
    None,
    Some(vec![("NO_COLOR".to_owned(), "true".to_owned())]),
    false,
  );
  // ANSI escape codes should be stripped.
  assert!(out.contains("test success ... ok"));
  assert!(out.contains("test fail ... FAILED"));
  assert!(out.contains("test ignored ... ignored"));
  assert!(out.contains("test result: FAILED. 1 passed; 1 failed; 1 ignored; 0 measured; 0 filtered out"));
}

itest!(stdout_write_all {
  args: "run --quiet stdout_write_all.ts",
  output: "stdout_write_all.out",
});

itest!(_001_hello {
  args: "run --reload 001_hello.js",
  output: "001_hello.js.out",
});

itest!(_002_hello {
  args: "run --quiet --reload 002_hello.ts",
  output: "002_hello.ts.out",
});

itest!(_003_relative_import {
  args: "run --quiet --reload 003_relative_import.ts",
  output: "003_relative_import.ts.out",
});

itest!(_004_set_timeout {
  args: "run --quiet --reload 004_set_timeout.ts",
  output: "004_set_timeout.ts.out",
});

itest!(_005_more_imports {
  args: "run --quiet --reload 005_more_imports.ts",
  output: "005_more_imports.ts.out",
});

itest!(_006_url_imports {
  args: "run --quiet --reload 006_url_imports.ts",
  output: "006_url_imports.ts.out",
  http_server: true,
});

itest!(_012_async {
  args: "run --quiet --reload 012_async.ts",
  output: "012_async.ts.out",
});

itest!(_013_dynamic_import {
  args: "run --quiet --reload --allow-read 013_dynamic_import.ts",
  output: "013_dynamic_import.ts.out",
});

itest!(_014_duplicate_import {
  args: "run --quiet --reload --allow-read 014_duplicate_import.ts ",
  output: "014_duplicate_import.ts.out",
});

itest!(_015_duplicate_parallel_import {
  args: "run --quiet --reload --allow-read 015_duplicate_parallel_import.js",
  output: "015_duplicate_parallel_import.js.out",
});

itest!(_016_double_await {
  args: "run --quiet --allow-read --reload 016_double_await.ts",
  output: "016_double_await.ts.out",
});

itest!(_017_import_redirect {
  args: "run --quiet --reload 017_import_redirect.ts",
  output: "017_import_redirect.ts.out",
});

itest!(_017_import_redirect_nocheck {
  args: "run --quiet --reload --no-check 017_import_redirect.ts",
  output: "017_import_redirect.ts.out",
});

itest!(_017_import_redirect_info {
  args: "info --quiet --reload 017_import_redirect.ts",
  output: "017_import_redirect_info.out",
});

itest!(_018_async_catch {
  args: "run --quiet --reload 018_async_catch.ts",
  output: "018_async_catch.ts.out",
});

itest!(_019_media_types {
  args: "run --reload 019_media_types.ts",
  output: "019_media_types.ts.out",
  http_server: true,
});

itest!(_020_json_modules {
  args: "run --reload 020_json_modules.ts",
  output: "020_json_modules.ts.out",
  exit_code: 1,
});

itest!(_021_mjs_modules {
  args: "run --quiet --reload 021_mjs_modules.ts",
  output: "021_mjs_modules.ts.out",
});

itest!(_022_info_flag_script {
  args: "info http://127.0.0.1:4545/cli/tests/019_media_types.ts",
  output: "022_info_flag_script.out",
  http_server: true,
});

itest!(_023_no_ext {
  args: "run --reload 023_no_ext",
  output: "023_no_ext.out",
});

// TODO(lucacasonato): remove --unstable when permissions goes stable
itest!(_025_hrtime {
  args: "run --quiet --allow-hrtime --unstable --reload 025_hrtime.ts",
  output: "025_hrtime.ts.out",
});

itest!(_025_reload_js_type_error {
  args: "run --quiet --reload 025_reload_js_type_error.js",
  output: "025_reload_js_type_error.js.out",
});

itest!(_026_redirect_javascript {
  args: "run --quiet --reload 026_redirect_javascript.js",
  output: "026_redirect_javascript.js.out",
  http_server: true,
});

itest!(deno_test {
  args: "test test_runner_test.ts",
  exit_code: 1,
  output: "deno_test.out",
});

itest!(deno_test_fail_fast {
  args: "test --fail-fast test_runner_test.ts",
  exit_code: 1,
  output: "deno_test_fail_fast.out",
});

itest!(deno_test_only {
  args: "test deno_test_only.ts",
  exit_code: 1,
  output: "deno_test_only.ts.out",
});

itest!(deno_test_no_check {
  args: "test --no-check test_runner_test.ts",
  exit_code: 1,
  output: "deno_test.out",
});

itest!(deno_test_unresolved_promise {
  args: "test test_unresolved_promise.js",
  exit_code: 1,
  output: "deno_test_unresolved_promise.out",
});

#[test]
fn timeout_clear() {
  // https://github.com/denoland/deno/issues/7599

  use std::time::Duration;
  use std::time::Instant;

  let source_code = r#"
const handle = setTimeout(() => {
  console.log("timeout finish");
}, 10000);
clearTimeout(handle);
console.log("finish");
"#;

  let mut p = util::deno_cmd()
    .current_dir(util::tests_path())
    .arg("run")
    .arg("-")
    .stdin(std::process::Stdio::piped())
    .spawn()
    .unwrap();
  let stdin = p.stdin.as_mut().unwrap();
  stdin.write_all(source_code.as_bytes()).unwrap();
  let start = Instant::now();
  let status = p.wait().unwrap();
  let end = Instant::now();
  assert!(status.success());
  // check that program did not run for 10 seconds
  // for timeout to clear
  assert!(end - start < Duration::new(10, 0));
}

#[test]
fn workers() {
  let _g = util::http_server();
  let status = util::deno_cmd()
    .current_dir(util::tests_path())
    .arg("test")
    .arg("--reload")
    .arg("--location")
    .arg("http://127.0.0.1:4545/cli/tests/")
    .arg("--allow-net")
    .arg("--allow-read")
    .arg("--unstable")
    .arg("workers_test.ts")
    .spawn()
    .unwrap()
    .wait()
    .unwrap();
  assert!(status.success());
}

#[test]
fn compiler_api() {
  let status = util::deno_cmd()
    .current_dir(util::tests_path())
    .arg("test")
    .arg("--unstable")
    .arg("--reload")
    .arg("--allow-read")
    .arg("compiler_api_test.ts")
    .spawn()
    .unwrap()
    .wait()
    .unwrap();
  assert!(status.success());
}

itest!(_027_redirect_typescript {
  args: "run --quiet --reload 027_redirect_typescript.ts",
  output: "027_redirect_typescript.ts.out",
  http_server: true,
});

itest!(_028_args {
  args: "run --quiet --reload 028_args.ts --arg1 val1 --arg2=val2 -- arg3 arg4",
  output: "028_args.ts.out",
});

itest!(_029_eval {
  args: "eval console.log(\"hello\")",
  output: "029_eval.out",
});

// Ugly parentheses due to whitespace delimiting problem.
itest!(_030_eval_ts {
  args: "eval --quiet -T console.log((123)as(number))", // 'as' is a TS keyword only
  output: "030_eval_ts.out",
});

itest!(_031_info_ts_error {
  args: "info 031_info_ts_error.ts",
  output: "031_info_ts_error.out",
});

itest!(_033_import_map {
  args:
    "run --quiet --reload --import-map=import_maps/import_map.json --unstable import_maps/test.ts",
  output: "033_import_map.out",
});

itest!(_034_onload {
  args: "run --quiet --reload 034_onload/main.ts",
  output: "034_onload.out",
});

itest!(_035_cached_only_flag {
  args:
    "run --reload --cached-only http://127.0.0.1:4545/cli/tests/019_media_types.ts",
  output: "035_cached_only_flag.out",
  exit_code: 1,
  http_server: true,
});

itest!(_036_import_map_fetch {
  args:
    "cache --quiet --reload --import-map=import_maps/import_map.json --unstable import_maps/test.ts",
  output: "036_import_map_fetch.out",
});

itest!(_037_fetch_multiple {
  args: "cache --reload fetch/test.ts fetch/other.ts",
  http_server: true,
  output: "037_fetch_multiple.out",
});

itest!(_038_checkjs {
  // checking if JS file is run through TS compiler
  args: "run --reload --config 038_checkjs.tsconfig.json 038_checkjs.js",
  exit_code: 1,
  output: "038_checkjs.js.out",
});

itest!(_041_dyn_import_eval {
  args: "eval import('./subdir/mod4.js').then(console.log)",
  output: "041_dyn_import_eval.out",
});

itest!(_041_info_flag {
  args: "info",
  output: "041_info_flag.out",
});

itest!(info_json {
  args: "info --json --unstable",
  output: "info_json.out",
});

itest!(_042_dyn_import_evalcontext {
  args: "run --quiet --allow-read --reload 042_dyn_import_evalcontext.ts",
  output: "042_dyn_import_evalcontext.ts.out",
});

itest!(_044_bad_resource {
  args: "run --quiet --reload --allow-read 044_bad_resource.ts",
  output: "044_bad_resource.ts.out",
  exit_code: 1,
});

itest!(_045_proxy {
  args: "run -L debug --allow-net --allow-env --allow-run --allow-read --reload --quiet 045_proxy_test.ts",
  output: "045_proxy_test.ts.out",
  http_server: true,
});

itest!(_046_tsx {
  args: "run --quiet --reload 046_jsx_test.tsx",
  output: "046_jsx_test.tsx.out",
});

itest!(_047_jsx {
  args: "run --quiet --reload 047_jsx_test.jsx",
  output: "047_jsx_test.jsx.out",
});

itest!(_048_media_types_jsx {
  args: "run  --reload 048_media_types_jsx.ts",
  output: "048_media_types_jsx.ts.out",
  http_server: true,
});

itest!(_049_info_flag_script_jsx {
  args: "info http://127.0.0.1:4545/cli/tests/048_media_types_jsx.ts",
  output: "049_info_flag_script_jsx.out",
  http_server: true,
});

itest!(_052_no_remote_flag {
  args:
    "run --reload --no-remote http://127.0.0.1:4545/cli/tests/019_media_types.ts",
  output: "052_no_remote_flag.out",
  exit_code: 1,
  http_server: true,
});

itest!(_054_info_local_imports {
  args: "info --quiet 005_more_imports.ts",
  output: "054_info_local_imports.out",
  exit_code: 0,
});

itest!(_055_info_file_json {
  args: "info --quiet --json --unstable 005_more_imports.ts",
  output: "055_info_file_json.out",
  exit_code: 0,
});

itest!(_056_make_temp_file_write_perm {
  args:
    "run --quiet --allow-read --allow-write=./subdir/ 056_make_temp_file_write_perm.ts",
  output: "056_make_temp_file_write_perm.out",
});

itest!(_058_tasks_microtasks_close {
  args: "run --quiet 058_tasks_microtasks_close.ts",
  output: "058_tasks_microtasks_close.ts.out",
});

itest!(_059_fs_relative_path_perm {
  args: "run 059_fs_relative_path_perm.ts",
  output: "059_fs_relative_path_perm.ts.out",
  exit_code: 1,
});

itest!(_060_deno_doc_displays_all_overloads_in_details_view {
  args: "doc 060_deno_doc_displays_all_overloads_in_details_view.ts NS.test",
  output: "060_deno_doc_displays_all_overloads_in_details_view.ts.out",
});

#[cfg(unix)]
#[test]
fn _061_permissions_request() {
  let args = "run --unstable 061_permissions_request.ts";
  let output = "061_permissions_request.ts.out";
  let input = b"g\nd\n";

  util::test_pty(args, output, input);
}

#[cfg(unix)]
#[test]
fn _062_permissions_request_global() {
  let args = "run --unstable 062_permissions_request_global.ts";
  let output = "062_permissions_request_global.ts.out";
  let input = b"g\n";

  util::test_pty(args, output, input);
}

itest!(_063_permissions_revoke {
  args: "run --unstable --allow-read=foo,bar 063_permissions_revoke.ts",
  output: "063_permissions_revoke.ts.out",
});

itest!(_064_permissions_revoke_global {
  args: "run --unstable --allow-read=foo,bar 064_permissions_revoke_global.ts",
  output: "064_permissions_revoke_global.ts.out",
});

itest!(_065_import_map_info {
  args:
    "info --quiet --import-map=import_maps/import_map.json --unstable import_maps/test.ts",
  output: "065_import_map_info.out",
});

#[cfg(unix)]
#[test]
fn _066_prompt() {
  let args = "run --unstable 066_prompt.ts";
  let output = "066_prompt.ts.out";
  // These are answers to prompt, confirm, and alert calls.
  let input = b"John Doe\n\nfoo\nY\nN\nyes\n\nwindows\r\n\n\n";

  util::test_pty(args, output, input);
}

itest!(_067_test_no_run_type_error {
  args: "test --unstable --no-run test_type_error",
  output: "067_test_no_run_type_error.out",
  exit_code: 1,
});

itest!(_070_location {
  args: "run --location https://foo/bar?baz#bat 070_location.ts",
  output: "070_location.ts.out",
});

itest!(_071_location_unset {
  args: "run 071_location_unset.ts",
  output: "071_location_unset.ts.out",
  exit_code: 1,
});

itest!(_072_location_relative_fetch {
  args: "run --location http://127.0.0.1:4545/cli/tests/ --allow-net 072_location_relative_fetch.ts",
  output: "072_location_relative_fetch.ts.out",
  http_server: true,
});

itest!(_073_worker_error {
  args: "run -A 073_worker_error.ts",
  output: "073_worker_error.ts.out",
  exit_code: 1,
});

itest!(_074_worker_nested_error {
  args: "run -A 074_worker_nested_error.ts",
  output: "074_worker_nested_error.ts.out",
  exit_code: 1,
});

itest!(_075_import_local_query_hash {
  args: "run 075_import_local_query_hash.ts",
  output: "075_import_local_query_hash.ts.out",
});

itest!(_076_info_json_deps_order {
  args: "info --unstable --json 076_info_json_deps_order.ts",
  output: "076_info_json_deps_order.out",
});

itest!(_077_fetch_empty {
  args: "run -A 077_fetch_empty.ts",
  output: "077_fetch_empty.ts.out",
  exit_code: 1,
});

itest!(_078_unload_on_exit {
  args: "run 078_unload_on_exit.ts",
  output: "078_unload_on_exit.ts.out",
});

<<<<<<< HEAD
itest!(_079_resolve_dns {
  args: "run --allow-net --unstable 079_resolve_dns.ts",
  output: "079_resolve_dns.ts.out",
  http_server: true,
=======
itest!(_079_location_authentication {
  args: "run --location https://foo:bar@baz/qux 079_location_authentication.ts",
  output: "079_location_authentication.ts.out",
});

itest!(_080_deno_emit_permissions {
  args: "run --unstable 080_deno_emit_permissions.ts",
  output: "080_deno_emit_permissions.ts.out",
  exit_code: 1,
>>>>>>> 18150b3a
});

itest!(js_import_detect {
  args: "run --quiet --reload js_import_detect.ts",
  output: "js_import_detect.ts.out",
  exit_code: 0,
});

itest!(lock_write_requires_lock {
  args: "run --lock-write some_file.ts",
  output: "lock_write_requires_lock.out",
  exit_code: 1,
});

itest!(lock_write_fetch {
  args:
    "run --quiet --allow-read --allow-write --allow-env --allow-run lock_write_fetch.ts",
  output: "lock_write_fetch.ts.out",
  exit_code: 0,
});

itest!(lock_check_ok {
  args: "run --lock=lock_check_ok.json http://127.0.0.1:4545/cli/tests/003_relative_import.ts",
  output: "003_relative_import.ts.out",
  http_server: true,
});

itest!(lock_check_ok2 {
  args: "run --lock=lock_check_ok2.json 019_media_types.ts",
  output: "019_media_types.ts.out",
  http_server: true,
});

itest!(lock_dynamic_imports {
  args: "run --lock=lock_dynamic_imports.json --allow-read --allow-net http://127.0.0.1:4545/cli/tests/013_dynamic_import.ts",
  output: "lock_dynamic_imports.out",
  exit_code: 10,
  http_server: true,
});

itest!(lock_check_err {
  args: "run --lock=lock_check_err.json http://127.0.0.1:4545/cli/tests/003_relative_import.ts",
  output: "lock_check_err.out",
  exit_code: 10,
  http_server: true,
});

itest!(lock_check_err2 {
  args: "run --lock=lock_check_err2.json 019_media_types.ts",
  output: "lock_check_err2.out",
  exit_code: 10,
  http_server: true,
});

itest!(lock_check_err_with_bundle {
  args: "bundle --lock=lock_check_err_with_bundle.json http://127.0.0.1:4545/cli/tests/subdir/mod1.ts",
  output: "lock_check_err_with_bundle.out",
  exit_code: 10,
  http_server: true,
});

itest!(async_error {
  exit_code: 1,
  args: "run --reload async_error.ts",
  output: "async_error.ts.out",
});

itest!(bundle {
  args: "bundle subdir/mod1.ts",
  output: "bundle.test.out",
});

itest!(fmt_check_tests_dir {
  args: "fmt --check ./",
  output: "fmt/expected_fmt_check_tests_dir.out",
  exit_code: 1,
});

itest!(fmt_quiet_check_fmt_dir {
  args: "fmt --check --quiet fmt/",
  output_str: Some(""),
  exit_code: 0,
});

itest!(fmt_check_formatted_files {
  args: "fmt --check fmt/formatted1.js fmt/formatted2.ts",
  output: "fmt/expected_fmt_check_formatted_files.out",
  exit_code: 0,
});

itest!(fmt_check_ignore {
  args: "fmt --check --ignore=fmt/formatted1.js fmt/",
  output: "fmt/expected_fmt_check_ignore.out",
  exit_code: 0,
});

itest!(fmt_stdin {
  args: "fmt -",
  input: Some("const a = 1\n"),
  output_str: Some("const a = 1;\n"),
});

itest!(fmt_stdin_check_formatted {
  args: "fmt --check -",
  input: Some("const a = 1;\n"),
  output_str: Some(""),
});

itest!(fmt_stdin_check_not_formatted {
  args: "fmt --check -",
  input: Some("const a = 1\n"),
  output_str: Some("Not formatted stdin\n"),
});

itest!(config {
  args: "run --reload --config config.tsconfig.json config.ts",
  exit_code: 1,
  output: "config.ts.out",
});

itest!(emtpy_typescript {
  args: "run --reload subdir/empty.ts",
  output_str: Some("Check file:[WILDCARD]tests/subdir/empty.ts\n"),
});

itest!(error_001 {
  args: "run --reload error_001.ts",
  exit_code: 1,
  output: "error_001.ts.out",
});

itest!(error_002 {
  args: "run --reload error_002.ts",
  exit_code: 1,
  output: "error_002.ts.out",
});

itest!(error_003_typescript {
  args: "run --reload error_003_typescript.ts",
  exit_code: 1,
  output: "error_003_typescript.ts.out",
});

// Supposing that we've already attempted to run error_003_typescript.ts
// we want to make sure that JS wasn't emitted. Running again without reload flag
// should result in the same output.
// https://github.com/denoland/deno/issues/2436
itest!(error_003_typescript2 {
  args: "run error_003_typescript.ts",
  exit_code: 1,
  output: "error_003_typescript.ts.out",
});

itest!(error_004_missing_module {
  args: "run --reload error_004_missing_module.ts",
  exit_code: 1,
  output: "error_004_missing_module.ts.out",
});

itest!(error_005_missing_dynamic_import {
  args: "run --reload --allow-read --quiet error_005_missing_dynamic_import.ts",
  exit_code: 1,
  output: "error_005_missing_dynamic_import.ts.out",
});

itest!(error_006_import_ext_failure {
  args: "run --reload error_006_import_ext_failure.ts",
  exit_code: 1,
  output: "error_006_import_ext_failure.ts.out",
});

itest!(error_007_any {
  args: "run --reload error_007_any.ts",
  exit_code: 1,
  output: "error_007_any.ts.out",
});

itest!(error_008_checkjs {
  args: "run --reload error_008_checkjs.js",
  exit_code: 1,
  output: "error_008_checkjs.js.out",
});

itest!(error_009_op_crates_error {
  args: "run error_009_op_crates_error.js",
  output: "error_009_op_crates_error.js.out",
  exit_code: 1,
});

itest!(error_011_bad_module_specifier {
  args: "run --reload error_011_bad_module_specifier.ts",
  exit_code: 1,
  output: "error_011_bad_module_specifier.ts.out",
});

itest!(error_012_bad_dynamic_import_specifier {
  args: "run --reload error_012_bad_dynamic_import_specifier.ts",
  exit_code: 1,
  output: "error_012_bad_dynamic_import_specifier.ts.out",
});

itest!(error_013_missing_script {
  args: "run --reload missing_file_name",
  exit_code: 1,
  output: "error_013_missing_script.out",
});

itest!(error_014_catch_dynamic_import_error {
  args: "run  --reload --allow-read error_014_catch_dynamic_import_error.js",
  output: "error_014_catch_dynamic_import_error.js.out",
});

itest!(error_015_dynamic_import_permissions {
  args: "run --reload --quiet error_015_dynamic_import_permissions.js",
  output: "error_015_dynamic_import_permissions.out",
  exit_code: 1,
  http_server: true,
});

// We have an allow-net flag but not allow-read, it should still result in error.
itest!(error_016_dynamic_import_permissions2 {
  args: "run --reload --allow-net error_016_dynamic_import_permissions2.js",
  output: "error_016_dynamic_import_permissions2.out",
  exit_code: 1,
  http_server: true,
});

itest!(error_017_hide_long_source_ts {
  args: "run --reload error_017_hide_long_source_ts.ts",
  output: "error_017_hide_long_source_ts.ts.out",
  exit_code: 1,
});

itest!(error_018_hide_long_source_js {
  args: "run error_018_hide_long_source_js.js",
  output: "error_018_hide_long_source_js.js.out",
  exit_code: 1,
});

itest!(error_019_stack_function {
  args: "run error_019_stack_function.ts",
  output: "error_019_stack_function.ts.out",
  exit_code: 1,
});

itest!(error_020_stack_constructor {
  args: "run error_020_stack_constructor.ts",
  output: "error_020_stack_constructor.ts.out",
  exit_code: 1,
});

itest!(error_021_stack_method {
  args: "run error_021_stack_method.ts",
  output: "error_021_stack_method.ts.out",
  exit_code: 1,
});

itest!(error_022_stack_custom_error {
  args: "run error_022_stack_custom_error.ts",
  output: "error_022_stack_custom_error.ts.out",
  exit_code: 1,
});

itest!(error_023_stack_async {
  args: "run error_023_stack_async.ts",
  output: "error_023_stack_async.ts.out",
  exit_code: 1,
});

itest!(error_024_stack_promise_all {
  args: "run error_024_stack_promise_all.ts",
  output: "error_024_stack_promise_all.ts.out",
  exit_code: 1,
});

itest!(error_025_tab_indent {
  args: "run error_025_tab_indent",
  output: "error_025_tab_indent.out",
  exit_code: 1,
});

itest!(error_no_check {
  args: "run --reload --no-check error_no_check.ts",
  output: "error_no_check.ts.out",
  exit_code: 1,
});

itest!(error_syntax {
  args: "run --reload error_syntax.js",
  exit_code: 1,
  output: "error_syntax.js.out",
});

itest!(error_syntax_empty_trailing_line {
  args: "run --reload error_syntax_empty_trailing_line.mjs",
  exit_code: 1,
  output: "error_syntax_empty_trailing_line.mjs.out",
});

itest!(error_type_definitions {
  args: "run --reload error_type_definitions.ts",
  exit_code: 1,
  output: "error_type_definitions.ts.out",
});

itest!(error_local_static_import_from_remote_ts {
  args: "run --reload http://localhost:4545/cli/tests/error_local_static_import_from_remote.ts",
  exit_code: 1,
  http_server: true,
  output: "error_local_static_import_from_remote.ts.out",
});

itest!(error_local_static_import_from_remote_js {
  args: "run --reload http://localhost:4545/cli/tests/error_local_static_import_from_remote.js",
  exit_code: 1,
  http_server: true,
  output: "error_local_static_import_from_remote.js.out",
});

itest!(error_worker_permissions_local {
  args: "run --reload error_worker_permissions_local.ts",
  output: "error_worker_permissions_local.ts.out",
  exit_code: 1,
});

itest!(error_worker_permissions_remote {
  args: "run --reload error_worker_permissions_remote.ts",
  http_server: true,
  output: "error_worker_permissions_remote.ts.out",
  exit_code: 1,
});

itest!(exit_error42 {
  exit_code: 42,
  args: "run --quiet --reload exit_error42.ts",
  output: "exit_error42.ts.out",
});

itest!(https_import {
  args: "run --quiet --reload --cert tls/RootCA.pem https_import.ts",
  output: "https_import.ts.out",
  http_server: true,
});

itest!(if_main {
  args: "run --quiet --reload if_main.ts",
  output: "if_main.ts.out",
});

itest!(import_meta {
  args: "run --quiet --reload import_meta.ts",
  output: "import_meta.ts.out",
});

itest!(main_module {
  args: "run --quiet --allow-read --reload main_module.ts",
  output: "main_module.ts.out",
});

itest!(no_check {
  args: "run --quiet --reload --no-check 006_url_imports.ts",
  output: "006_url_imports.ts.out",
  http_server: true,
});

itest!(no_check_decorators {
  args: "run --quiet --reload --no-check no_check_decorators.ts",
  output: "no_check_decorators.ts.out",
});

itest!(runtime_decorators {
  args: "run --quiet --reload --no-check runtime_decorators.ts",
  output: "runtime_decorators.ts.out",
});

itest!(lib_ref {
  args: "run --quiet --unstable --reload lib_ref.ts",
  output: "lib_ref.ts.out",
});

itest!(lib_runtime_api {
  args: "run --quiet --unstable --reload lib_runtime_api.ts",
  output: "lib_runtime_api.ts.out",
});

itest!(seed_random {
  args: "run --seed=100 seed_random.js",

  output: "seed_random.js.out",
});

itest!(type_definitions {
  args: "run --reload type_definitions.ts",
  output: "type_definitions.ts.out",
});

itest!(type_definitions_for_export {
  args: "run --reload type_definitions_for_export.ts",
  output: "type_definitions_for_export.ts.out",
  exit_code: 1,
});

itest!(type_directives_01 {
  args: "run --reload -L debug type_directives_01.ts",
  output: "type_directives_01.ts.out",
  http_server: true,
});

itest!(type_directives_02 {
  args: "run --reload -L debug type_directives_02.ts",
  output: "type_directives_02.ts.out",
});

itest!(type_directives_js_main {
  args: "run --reload -L debug type_directives_js_main.js",
  output: "type_directives_js_main.js.out",
  exit_code: 0,
});

itest!(type_directives_redirect {
  args: "run --reload type_directives_redirect.ts",
  output: "type_directives_redirect.ts.out",
  http_server: true,
});

itest!(type_headers_deno_types {
  args: "run --reload type_headers_deno_types.ts",
  output: "type_headers_deno_types.ts.out",
  http_server: true,
});

itest!(ts_type_imports {
  args: "run --reload ts_type_imports.ts",
  output: "ts_type_imports.ts.out",
  exit_code: 1,
});

itest!(ts_decorators {
  args: "run --reload -c tsconfig.decorators.json ts_decorators.ts",
  output: "ts_decorators.ts.out",
});

itest!(ts_decorators_bundle {
  args: "bundle ts_decorators_bundle.ts",
  output: "ts_decorators_bundle.out",
});

itest!(ts_type_only_import {
  args: "run --reload ts_type_only_import.ts",
  output: "ts_type_only_import.ts.out",
});

itest!(swc_syntax_error {
  args: "run --reload swc_syntax_error.ts",
  output: "swc_syntax_error.ts.out",
  exit_code: 1,
});

itest!(types {
  args: "types",
  output: "types.out",
});

itest!(unbuffered_stderr {
  args: "run --reload unbuffered_stderr.ts",
  output: "unbuffered_stderr.ts.out",
});

itest!(unbuffered_stdout {
  args: "run --quiet --reload unbuffered_stdout.ts",
  output: "unbuffered_stdout.ts.out",
});

// Cannot write the expression to evaluate as "console.log(typeof gc)"
// because itest! splits args on whitespace.
itest!(v8_flags_eval {
  args: "eval --v8-flags=--expose-gc console.log(typeof(gc))",
  output: "v8_flags.js.out",
});

itest!(v8_flags_run {
  args: "run --v8-flags=--expose-gc v8_flags.js",
  output: "v8_flags.js.out",
});

itest!(v8_flags_unrecognized {
  args: "repl --v8-flags=--foo,bar,--trace-gc,-baz",
  output: "v8_flags_unrecognized.out",
  exit_code: 1,
});

itest!(v8_help {
  args: "repl --v8-flags=--help",
  output: "v8_help.out",
});

itest!(unsupported_dynamic_import_scheme {
  args: "eval import('xxx:')",
  output: "unsupported_dynamic_import_scheme.out",
  exit_code: 1,
});

itest!(wasm {
  args: "run --quiet wasm.ts",
  output: "wasm.ts.out",
});

itest!(wasm_async {
  args: "run wasm_async.js",
  output: "wasm_async.out",
});

itest!(wasm_streaming {
  args: "run wasm_streaming.js",
  output: "wasm_streaming.out",
});

itest!(wasm_unreachable {
  args: "run wasm_unreachable.js",
  output: "wasm_unreachable.out",
  exit_code: 1,
});

itest!(weakref {
  args: "run --quiet --reload weakref.ts",
  output: "weakref.ts.out",
});

itest!(top_level_await_order {
  args: "run --allow-read top_level_await_order.js",
  output: "top_level_await_order.out",
});

itest!(top_level_await_loop {
  args: "run --allow-read top_level_await_loop.js",
  output: "top_level_await_loop.out",
});

itest!(top_level_await_circular {
  args: "run --allow-read top_level_await_circular.js",
  output: "top_level_await_circular.out",
  exit_code: 1,
});

itest!(top_level_await_unresolved {
  args: "run top_level_await_unresolved.js",
  output: "top_level_await_unresolved.out",
  exit_code: 1,
});

itest!(top_level_await {
  args: "run --allow-read top_level_await.js",
  output: "top_level_await.out",
});

itest!(top_level_await_ts {
  args: "run --quiet --allow-read top_level_await.ts",
  output: "top_level_await.out",
});

itest!(top_level_for_await {
  args: "run --quiet top_level_for_await.js",
  output: "top_level_for_await.out",
});

itest!(top_level_for_await_ts {
  args: "run --quiet top_level_for_await.ts",
  output: "top_level_for_await.out",
});

itest!(unstable_disabled {
  args: "run --reload unstable.ts",
  exit_code: 1,
  output: "unstable_disabled.out",
});

itest!(unstable_enabled {
  args: "run --quiet --reload --unstable unstable.ts",
  output: "unstable_enabled.out",
});

itest!(unstable_disabled_js {
  args: "run --reload unstable.js",
  output: "unstable_disabled_js.out",
});

itest!(unstable_enabled_js {
  args: "run --quiet --reload --unstable unstable.ts",
  output: "unstable_enabled_js.out",
});

itest!(unstable_disabled_ts2551 {
  args: "run --reload unstable_ts2551.ts",
  exit_code: 1,
  output: "unstable_disabled_ts2551.out",
});

itest!(unstable_worker {
  args: "run --reload --unstable --quiet --allow-read unstable_worker.ts",
  output: "unstable_worker.ts.out",
});

itest!(_053_import_compression {
  args: "run --quiet --reload --allow-net 053_import_compression/main.ts",
  output: "053_import_compression.out",
  http_server: true,
});

itest!(cache_extensionless {
  args: "cache --reload http://localhost:4545/cli/tests/subdir/no_js_ext",
  output: "cache_extensionless.out",
  http_server: true,
});

itest!(cache_random_extension {
  args: "cache --reload http://localhost:4545/cli/tests/subdir/no_js_ext@1.0.0",
  output: "cache_random_extension.out",
  http_server: true,
});

// TODO(lucacasonato): reenable these tests once we figure out what is wrong with cafile tests
// itest!(cafile_url_imports {
//   args: "run --quiet --reload --cert tls/RootCA.pem cafile_url_imports.ts",
//   output: "cafile_url_imports.ts.out",
//   http_server: true,
// });

// itest!(cafile_ts_fetch {
//   args:
//     "run --quiet --reload --allow-net --cert tls/RootCA.pem cafile_ts_fetch.ts",
//   output: "cafile_ts_fetch.ts.out",
//   http_server: true,
// });

// itest!(cafile_eval {
//   args: "eval --cert tls/RootCA.pem fetch('https://localhost:5545/cli/tests/cafile_ts_fetch.ts.out').then(r=>r.text()).then(t=>console.log(t.trimEnd()))",
//   output: "cafile_ts_fetch.ts.out",
//   http_server: true,
// });

// itest!(cafile_info {
//   args:
//     "info --quiet --cert tls/RootCA.pem https://localhost:5545/cli/tests/cafile_info.ts",
//   output: "cafile_info.ts.out",
//   http_server: true,
// });

itest!(disallow_http_from_https_js {
  args: "run --quiet --reload --cert tls/RootCA.pem https://localhost:5545/cli/tests/disallow_http_from_https.js",
  output: "disallow_http_from_https_js.out",
  http_server: true,
  exit_code: 1,
});

itest!(disallow_http_from_https_ts {
  args: "run --quiet --reload --cert tls/RootCA.pem https://localhost:5545/cli/tests/disallow_http_from_https.ts",
  output: "disallow_http_from_https_ts.out",
  http_server: true,
  exit_code: 1,
});

itest!(dynamic_import_conditional {
  args: "run --quiet --reload dynamic_import_conditional.js",
  output: "dynamic_import_conditional.js.out",
});

itest!(tsx_imports {
  args: "run --reload tsx_imports.ts",
  output: "tsx_imports.ts.out",
});

itest!(fix_dynamic_import_errors {
  args: "run --reload fix_dynamic_import_errors.js",
  output: "fix_dynamic_import_errors.js.out",
});

itest!(fix_emittable_skipped {
  args: "run --reload fix_emittable_skipped.js",
  output: "fix_emittable_skipped.ts.out",
});

itest!(fix_exotic_specifiers {
  args: "run --quiet --reload fix_exotic_specifiers.ts",
  output: "fix_exotic_specifiers.ts.out",
});

itest!(fix_js_import_js {
  args: "run --quiet --reload fix_js_import_js.ts",
  output: "fix_js_import_js.ts.out",
});

itest!(fix_js_imports {
  args: "run --quiet --reload fix_js_imports.ts",
  output: "fix_js_imports.ts.out",
});

itest!(fix_tsc_file_exists {
  args: "run --quiet --reload tsc/test.js",
  output: "fix_tsc_file_exists.out",
});

itest!(es_private_fields {
  args: "run --quiet --reload es_private_fields.js",
  output: "es_private_fields.js.out",
});

itest!(cjs_imports {
  args: "run --quiet --reload cjs_imports.ts",
  output: "cjs_imports.ts.out",
});

itest!(ts_import_from_js {
  args: "run --quiet --reload ts_import_from_js.js",
  output: "ts_import_from_js.js.out",
  http_server: true,
});

itest!(jsx_import_from_ts {
  args: "run --quiet --reload jsx_import_from_ts.ts",
  output: "jsx_import_from_ts.ts.out",
});

itest!(single_compile_with_reload {
  args: "run --reload --allow-read single_compile_with_reload.ts",
  output: "single_compile_with_reload.ts.out",
});

itest!(performance_stats {
  args: "cache --reload --log-level debug 002_hello.ts",
  output: "performance_stats.out",
});

itest!(proto_exploit {
  args: "run proto_exploit.js",
  output: "proto_exploit.js.out",
});

itest!(redirect_cache {
  http_server: true,
  args: "cache --reload http://localhost:4548/cli/tests/subdir/redirects/a.ts",
  output: "redirect_cache.out",
});

itest!(deno_test_coverage {
  args: "test --coverage --unstable test_coverage.ts",
  output: "test_coverage.out",
  exit_code: 0,
});

itest!(deno_test_branch_coverage {
  args: "test --coverage --unstable test_branch_coverage.ts",
  output: "test_branch_coverage.out",
  exit_code: 0,
});

itest!(deno_test_coverage_explicit {
  args: "test --coverage=.test_coverage --unstable test_coverage.ts",
  output: "test_coverage.out",
  exit_code: 0,
});

itest!(deno_test_run_test_coverage {
  args: "test --allow-all --coverage --unstable test_run_test_coverage.ts",
  output: "test_run_test_coverage.out",
  exit_code: 0,
});

itest!(deno_test_run_run_coverage {
  args: "test --allow-all --coverage --unstable test_run_run_coverage.ts",
  output: "test_run_run_coverage.out",
  exit_code: 0,
});

itest!(deno_test_run_combined_coverage {
  args: "test --allow-all --coverage --unstable test_run_run_coverage.ts test_run_test_coverage.ts",
  output: "test_run_combined_coverage.out",
  exit_code: 0,
});

itest!(deno_lint {
  args: "lint --unstable lint/file1.js lint/file2.ts lint/ignored_file.ts",
  output: "lint/expected.out",
  exit_code: 1,
});

itest!(deno_lint_quiet {
  args: "lint --unstable --quiet lint/file1.js",
  output: "lint/expected_quiet.out",
  exit_code: 1,
});

itest!(deno_lint_json {
  args:
    "lint --unstable --json lint/file1.js lint/file2.ts lint/ignored_file.ts lint/malformed.js",
  output: "lint/expected_json.out",
  exit_code: 1,
});

itest!(deno_lint_ignore {
  args: "lint --unstable --ignore=lint/file1.js,lint/malformed.js lint/",
  output: "lint/expected_ignore.out",
  exit_code: 1,
});

itest!(deno_lint_glob {
  args: "lint --unstable --ignore=lint/malformed.js lint/",
  output: "lint/expected_glob.out",
  exit_code: 1,
});

itest!(deno_lint_from_stdin {
  args: "lint --unstable -",
  input: Some("let a: any;"),
  output: "lint/expected_from_stdin.out",
  exit_code: 1,
});

itest!(deno_lint_from_stdin_json {
  args: "lint --unstable --json -",
  input: Some("let a: any;"),
  output: "lint/expected_from_stdin_json.out",
  exit_code: 1,
});

itest!(deno_lint_rules {
  args: "lint --unstable --rules",
  output: "lint/expected_rules.out",
  exit_code: 0,
});

// Make sure that the rules are printed if quiet option is enabled.
itest!(deno_lint_rules_quiet {
  args: "lint --unstable --rules -q",
  output: "lint/expected_rules.out",
  exit_code: 0,
});

itest!(deno_doc_builtin {
  args: "doc",
  output: "deno_doc_builtin.out",
});

itest!(deno_doc {
  args: "doc deno_doc.ts",
  output: "deno_doc.out",
});

itest!(deno_doc_import_map {
  args: "doc --unstable --import-map=doc/import_map.json doc/use_import_map.js",
  output: "doc/use_import_map.out",
});

itest!(import_data_url_error_stack {
  args: "run --quiet --reload import_data_url_error_stack.ts",
  output: "import_data_url_error_stack.ts.out",
  exit_code: 1,
});

itest!(import_data_url_import_relative {
  args: "run --quiet --reload import_data_url_import_relative.ts",
  output: "import_data_url_import_relative.ts.out",
  exit_code: 1,
});

itest!(import_data_url_imports {
  args: "run --quiet --reload import_data_url_imports.ts",
  output: "import_data_url_imports.ts.out",
  http_server: true,
});

itest!(import_data_url_jsx {
  args: "run --quiet --reload import_data_url_jsx.ts",
  output: "import_data_url_jsx.ts.out",
});

itest!(import_data_url {
  args: "run --quiet --reload import_data_url.ts",
  output: "import_data_url.ts.out",
});

itest!(import_dynamic_data_url {
  args: "run --quiet --reload import_dynamic_data_url.ts",
  output: "import_dynamic_data_url.ts.out",
});

itest!(import_file_with_colon {
  args: "run --quiet --reload import_file_with_colon.ts",
  output: "import_file_with_colon.ts.out",
  http_server: true,
});

itest!(info_missing_module {
  args: "info error_009_missing_js_module.js",
  output: "info_missing_module.out",
  exit_code: 1,
});

itest!(info_recursive_modules {
  args: "info --quiet info_recursive_imports_test.ts",
  output: "info_recursive_imports_test.out",
  exit_code: 0,
});

itest!(info_type_import {
  args: "info info_type_import.ts",
  output: "info_type_import.out",
});

itest!(ignore_require {
  args: "cache --reload --no-check ignore_require.js",
  output_str: Some(""),
  exit_code: 0,
});

itest!(local_sources_not_cached_in_memory {
  args: "run --allow-read --allow-write no_mem_cache.js",
  output: "no_mem_cache.js.out",
});

// This test checks that inline source map data is used. It uses a hand crafted
// source map that maps to a file that exists, but is not loaded into the module
// graph (inline_js_source_map_2.ts) (because there are no direct dependencies).
// Source line is not remapped because no inline source contents are included in
// the sourcemap and the file is not present in the dependency graph.
itest!(inline_js_source_map_2 {
  args: "run --quiet inline_js_source_map_2.js",
  output: "inline_js_source_map_2.js.out",
  exit_code: 1,
});

// This test checks that inline source map data is used. It uses a hand crafted
// source map that maps to a file that exists, but is not loaded into the module
// graph (inline_js_source_map_2.ts) (because there are no direct dependencies).
// Source line remapped using th inline source contents that are included in the
// inline source map.
itest!(inline_js_source_map_2_with_inline_contents {
  args: "run --quiet inline_js_source_map_2_with_inline_contents.js",
  output: "inline_js_source_map_2_with_inline_contents.js.out",
  exit_code: 1,
});

// This test checks that inline source map data is used. It uses a hand crafted
// source map that maps to a file that exists, and is loaded into the module
// graph because of a direct import statement (inline_js_source_map.ts). The
// source map was generated from an earlier version of this file, where the throw
// was not commented out. The source line is remapped using source contents that
// from the module graph.
itest!(inline_js_source_map_with_contents_from_graph {
  args: "run --quiet inline_js_source_map_with_contents_from_graph.js",
  output: "inline_js_source_map_with_contents_from_graph.js.out",
  exit_code: 1,
  http_server: true,
});

#[test]
fn no_validate_asm() {
  let output = util::deno_cmd()
    .current_dir(util::root_path())
    .arg("run")
    .arg("cli/tests/no_validate_asm.js")
    .stderr(std::process::Stdio::piped())
    .stdout(std::process::Stdio::piped())
    .spawn()
    .unwrap()
    .wait_with_output()
    .unwrap();
  assert!(output.status.success());
  assert!(output.stderr.is_empty());
  assert!(output.stdout.is_empty());
}

#[test]
#[ignore]
fn cafile_env_fetch() {
  use deno_core::url::Url;
  let _g = util::http_server();
  let deno_dir = TempDir::new().expect("tempdir fail");
  let module_url =
    Url::parse("https://localhost:5545/cli/tests/cafile_url_imports.ts")
      .unwrap();
  let cafile = util::root_path().join("cli/tests/tls/RootCA.pem");
  let output = Command::new(util::deno_exe_path())
    .env("DENO_DIR", deno_dir.path())
    .env("DENO_CERT", cafile)
    .current_dir(util::root_path())
    .arg("cache")
    .arg(module_url.to_string())
    .output()
    .expect("Failed to spawn script");
  assert!(output.status.success());
}

#[test]
#[ignore]
fn cafile_fetch() {
  use deno_core::url::Url;
  let _g = util::http_server();
  let deno_dir = TempDir::new().expect("tempdir fail");
  let module_url =
    Url::parse("http://localhost:4545/cli/tests/cafile_url_imports.ts")
      .unwrap();
  let cafile = util::root_path().join("cli/tests/tls/RootCA.pem");
  let output = Command::new(util::deno_exe_path())
    .env("DENO_DIR", deno_dir.path())
    .current_dir(util::root_path())
    .arg("cache")
    .arg("--cert")
    .arg(cafile)
    .arg(module_url.to_string())
    .output()
    .expect("Failed to spawn script");
  assert!(output.status.success());
  let out = std::str::from_utf8(&output.stdout).unwrap();
  assert_eq!(out, "");
}

#[test]
#[ignore]
fn cafile_install_remote_module() {
  let _g = util::http_server();
  let temp_dir = TempDir::new().expect("tempdir fail");
  let bin_dir = temp_dir.path().join("bin");
  std::fs::create_dir(&bin_dir).unwrap();
  let deno_dir = TempDir::new().expect("tempdir fail");
  let cafile = util::root_path().join("cli/tests/tls/RootCA.pem");

  let install_output = Command::new(util::deno_exe_path())
    .env("DENO_DIR", deno_dir.path())
    .current_dir(util::root_path())
    .arg("install")
    .arg("--cert")
    .arg(cafile)
    .arg("--root")
    .arg(temp_dir.path())
    .arg("-n")
    .arg("echo_test")
    .arg("https://localhost:5545/cli/tests/echo.ts")
    .output()
    .expect("Failed to spawn script");
  println!("{}", std::str::from_utf8(&install_output.stdout).unwrap());
  eprintln!("{}", std::str::from_utf8(&install_output.stderr).unwrap());
  assert!(install_output.status.success());

  let mut echo_test_path = bin_dir.join("echo_test");
  if cfg!(windows) {
    echo_test_path = echo_test_path.with_extension("cmd");
  }
  assert!(echo_test_path.exists());

  let output = Command::new(echo_test_path)
    .current_dir(temp_dir.path())
    .arg("foo")
    .env("PATH", util::target_dir())
    .output()
    .expect("failed to spawn script");
  let stdout = std::str::from_utf8(&output.stdout).unwrap().trim();
  assert!(stdout.ends_with("foo"));
}

#[test]
#[ignore]
fn cafile_bundle_remote_exports() {
  let _g = util::http_server();

  // First we have to generate a bundle of some remote module that has exports.
  let mod1 = "https://localhost:5545/cli/tests/subdir/mod1.ts";
  let cafile = util::root_path().join("cli/tests/tls/RootCA.pem");
  let t = TempDir::new().expect("tempdir fail");
  let bundle = t.path().join("mod1.bundle.js");
  let mut deno = util::deno_cmd()
    .current_dir(util::root_path())
    .arg("bundle")
    .arg("--cert")
    .arg(cafile)
    .arg(mod1)
    .arg(&bundle)
    .spawn()
    .expect("failed to spawn script");
  let status = deno.wait().expect("failed to wait for the child process");
  assert!(status.success());
  assert!(bundle.is_file());

  // Now we try to use that bundle from another module.
  let test = t.path().join("test.js");
  std::fs::write(
    &test,
    "
      import { printHello3 } from \"./mod1.bundle.js\";
      printHello3(); ",
  )
  .expect("error writing file");

  let output = util::deno_cmd()
    .current_dir(util::root_path())
    .arg("run")
    .arg(&test)
    .output()
    .expect("failed to spawn script");
  // check the output of the test.ts program.
  assert!(std::str::from_utf8(&output.stdout)
    .unwrap()
    .trim()
    .ends_with("Hello"));
  assert_eq!(output.stderr, b"");
}

#[test]
fn test_permissions_with_allow() {
  for permission in &util::PERMISSION_VARIANTS {
    let status = util::deno_cmd()
      .current_dir(&util::tests_path())
      .arg("run")
      .arg(format!("--allow-{0}", permission))
      .arg("permission_test.ts")
      .arg(format!("{0}Required", permission))
      .spawn()
      .unwrap()
      .wait()
      .unwrap();
    assert!(status.success());
  }
}

#[test]
fn test_permissions_without_allow() {
  for permission in &util::PERMISSION_VARIANTS {
    let (_, err) = util::run_and_collect_output(
      false,
      &format!("run permission_test.ts {0}Required", permission),
      None,
      None,
      false,
    );
    assert!(err.contains(util::PERMISSION_DENIED_PATTERN));
  }
}

#[test]
fn test_permissions_rw_inside_project_dir() {
  const PERMISSION_VARIANTS: [&str; 2] = ["read", "write"];
  for permission in &PERMISSION_VARIANTS {
    let status = util::deno_cmd()
      .current_dir(&util::tests_path())
      .arg("run")
      .arg(format!(
        "--allow-{0}={1}",
        permission,
        util::root_path().into_os_string().into_string().unwrap()
      ))
      .arg("complex_permissions_test.ts")
      .arg(permission)
      .arg("complex_permissions_test.ts")
      .spawn()
      .unwrap()
      .wait()
      .unwrap();
    assert!(status.success());
  }
}

#[test]
fn test_permissions_rw_outside_test_dir() {
  const PERMISSION_VARIANTS: [&str; 2] = ["read", "write"];
  for permission in &PERMISSION_VARIANTS {
    let (_, err) = util::run_and_collect_output(
      false,
      &format!(
        "run --allow-{0}={1} complex_permissions_test.ts {0} {2}",
        permission,
        util::root_path()
          .join("cli")
          .join("tests")
          .into_os_string()
          .into_string()
          .unwrap(),
        util::root_path()
          .join("Cargo.toml")
          .into_os_string()
          .into_string()
          .unwrap(),
      ),
      None,
      None,
      false,
    );
    assert!(err.contains(util::PERMISSION_DENIED_PATTERN));
  }
}

#[test]
fn test_permissions_rw_inside_test_dir() {
  const PERMISSION_VARIANTS: [&str; 2] = ["read", "write"];
  for permission in &PERMISSION_VARIANTS {
    let status = util::deno_cmd()
      .current_dir(&util::tests_path())
      .arg("run")
      .arg(format!(
        "--allow-{0}={1}",
        permission,
        util::root_path()
          .join("cli")
          .join("tests")
          .into_os_string()
          .into_string()
          .unwrap()
      ))
      .arg("complex_permissions_test.ts")
      .arg(permission)
      .arg("complex_permissions_test.ts")
      .spawn()
      .unwrap()
      .wait()
      .unwrap();
    assert!(status.success());
  }
}

#[test]
fn test_permissions_rw_outside_test_and_js_dir() {
  const PERMISSION_VARIANTS: [&str; 2] = ["read", "write"];
  let test_dir = util::root_path()
    .join("cli")
    .join("tests")
    .into_os_string()
    .into_string()
    .unwrap();
  let js_dir = util::root_path()
    .join("js")
    .into_os_string()
    .into_string()
    .unwrap();
  for permission in &PERMISSION_VARIANTS {
    let (_, err) = util::run_and_collect_output(
      false,
      &format!(
        "run --allow-{0}={1},{2} complex_permissions_test.ts {0} {3}",
        permission,
        test_dir,
        js_dir,
        util::root_path()
          .join("Cargo.toml")
          .into_os_string()
          .into_string()
          .unwrap(),
      ),
      None,
      None,
      false,
    );
    assert!(err.contains(util::PERMISSION_DENIED_PATTERN));
  }
}

#[test]
fn test_permissions_rw_inside_test_and_js_dir() {
  const PERMISSION_VARIANTS: [&str; 2] = ["read", "write"];
  let test_dir = util::root_path()
    .join("cli")
    .join("tests")
    .into_os_string()
    .into_string()
    .unwrap();
  let js_dir = util::root_path()
    .join("js")
    .into_os_string()
    .into_string()
    .unwrap();
  for permission in &PERMISSION_VARIANTS {
    let status = util::deno_cmd()
      .current_dir(&util::tests_path())
      .arg("run")
      .arg(format!("--allow-{0}={1},{2}", permission, test_dir, js_dir))
      .arg("complex_permissions_test.ts")
      .arg(permission)
      .arg("complex_permissions_test.ts")
      .spawn()
      .unwrap()
      .wait()
      .unwrap();
    assert!(status.success());
  }
}

#[test]
fn test_permissions_rw_relative() {
  const PERMISSION_VARIANTS: [&str; 2] = ["read", "write"];
  for permission in &PERMISSION_VARIANTS {
    let status = util::deno_cmd()
      .current_dir(&util::tests_path())
      .arg("run")
      .arg(format!("--allow-{0}=.", permission))
      .arg("complex_permissions_test.ts")
      .arg(permission)
      .arg("complex_permissions_test.ts")
      .spawn()
      .unwrap()
      .wait()
      .unwrap();
    assert!(status.success());
  }
}

#[test]
fn test_permissions_rw_no_prefix() {
  const PERMISSION_VARIANTS: [&str; 2] = ["read", "write"];
  for permission in &PERMISSION_VARIANTS {
    let status = util::deno_cmd()
      .current_dir(&util::tests_path())
      .arg("run")
      .arg(format!("--allow-{0}=tls/../", permission))
      .arg("complex_permissions_test.ts")
      .arg(permission)
      .arg("complex_permissions_test.ts")
      .spawn()
      .unwrap()
      .wait()
      .unwrap();
    assert!(status.success());
  }
}

#[test]
fn test_permissions_net_fetch_allow_localhost_4545() {
  let (_, err) = util::run_and_collect_output(
    true,
			"run --allow-net=localhost:4545 complex_permissions_test.ts netFetch http://localhost:4545/",
			None,
      None,
      true,
		);
  assert!(!err.contains(util::PERMISSION_DENIED_PATTERN));
}

#[test]
fn test_permissions_net_fetch_allow_deno_land() {
  let (_, err) = util::run_and_collect_output(
    false,
			"run --allow-net=deno.land complex_permissions_test.ts netFetch http://localhost:4545/",
			None,
			None,
			true,
		);
  assert!(err.contains(util::PERMISSION_DENIED_PATTERN));
}

#[test]
fn test_permissions_net_fetch_localhost_4545_fail() {
  let (_, err) = util::run_and_collect_output(
    false,
			"run --allow-net=localhost:4545 complex_permissions_test.ts netFetch http://localhost:4546/",
			None,
			None,
			true,
		);
  assert!(err.contains(util::PERMISSION_DENIED_PATTERN));
}

#[test]
fn test_permissions_net_fetch_localhost() {
  let (_, err) = util::run_and_collect_output(
    true,
			"run --allow-net=localhost complex_permissions_test.ts netFetch http://localhost:4545/ http://localhost:4546/ http://localhost:4547/",
			None,
			None,
			true,
		);
  assert!(!err.contains(util::PERMISSION_DENIED_PATTERN));
}

#[test]
fn test_permissions_net_connect_allow_localhost_ip_4555() {
  let (_, err) = util::run_and_collect_output(
    true,
			"run --allow-net=127.0.0.1:4545 complex_permissions_test.ts netConnect 127.0.0.1:4545",
			None,
			None,
			true,
		);
  assert!(!err.contains(util::PERMISSION_DENIED_PATTERN));
}

#[test]
fn test_permissions_net_connect_allow_deno_land() {
  let (_, err) = util::run_and_collect_output(
    false,
			"run --allow-net=deno.land complex_permissions_test.ts netConnect 127.0.0.1:4546",
			None,
			None,
			true,
		);
  assert!(err.contains(util::PERMISSION_DENIED_PATTERN));
}

#[test]
fn test_permissions_net_connect_allow_localhost_ip_4545_fail() {
  let (_, err) = util::run_and_collect_output(
    false,
			"run --allow-net=127.0.0.1:4545 complex_permissions_test.ts netConnect 127.0.0.1:4546",
			None,
			None,
			true,
		);
  assert!(err.contains(util::PERMISSION_DENIED_PATTERN));
}

#[test]
fn test_permissions_net_connect_allow_localhost_ip() {
  let (_, err) = util::run_and_collect_output(
    true,
			"run --allow-net=127.0.0.1 complex_permissions_test.ts netConnect 127.0.0.1:4545 127.0.0.1:4546 127.0.0.1:4547",
			None,
			None,
			true,
		);
  assert!(!err.contains(util::PERMISSION_DENIED_PATTERN));
}

#[test]
fn test_permissions_net_listen_allow_localhost_4555() {
  let (_, err) = util::run_and_collect_output(
    true,
			"run --allow-net=localhost:4558 complex_permissions_test.ts netListen localhost:4558",
			None,
			None,
			false,
		);
  assert!(!err.contains(util::PERMISSION_DENIED_PATTERN));
}

#[test]
fn test_permissions_net_listen_allow_deno_land() {
  let (_, err) = util::run_and_collect_output(
    false,
			"run --allow-net=deno.land complex_permissions_test.ts netListen localhost:4545",
			None,
			None,
			false,
		);
  assert!(err.contains(util::PERMISSION_DENIED_PATTERN));
}

#[test]
fn test_permissions_net_listen_allow_localhost_4555_fail() {
  let (_, err) = util::run_and_collect_output(
    false,
			"run --allow-net=localhost:4555 complex_permissions_test.ts netListen localhost:4556",
			None,
			None,
			false,
		);
  assert!(err.contains(util::PERMISSION_DENIED_PATTERN));
}

#[test]
fn test_permissions_net_listen_allow_localhost() {
  // Port 4600 is chosen to not colide with those used by
  // target/debug/test_server
  let (_, err) = util::run_and_collect_output(
    true,
			"run --allow-net=localhost complex_permissions_test.ts netListen localhost:4600",
			None,
			None,
      false,
		);
  assert!(!err.contains(util::PERMISSION_DENIED_PATTERN));
}

fn inspect_flag_with_unique_port(flag_prefix: &str) -> String {
  use std::sync::atomic::{AtomicU16, Ordering};
  static PORT: AtomicU16 = AtomicU16::new(9229);
  let port = PORT.fetch_add(1, Ordering::Relaxed);
  format!("{}=127.0.0.1:{}", flag_prefix, port)
}

fn extract_ws_url_from_stderr(
  stderr_lines: &mut impl std::iter::Iterator<Item = String>,
) -> url::Url {
  let stderr_first_line = stderr_lines.next().unwrap();
  assert!(stderr_first_line.starts_with("Debugger listening on "));
  let v: Vec<_> = stderr_first_line.match_indices("ws:").collect();
  assert_eq!(v.len(), 1);
  let ws_url_index = v[0].0;
  let ws_url = &stderr_first_line[ws_url_index..];
  url::Url::parse(ws_url).unwrap()
}

#[tokio::test]
async fn inspector_connect() {
  let script = util::tests_path().join("inspector1.js");
  let mut child = util::deno_cmd()
    .arg("run")
    .arg(inspect_flag_with_unique_port("--inspect"))
    .arg(script)
    .stderr(std::process::Stdio::piped())
    .spawn()
    .unwrap();

  let stderr = child.stderr.as_mut().unwrap();
  let mut stderr_lines =
    std::io::BufReader::new(stderr).lines().map(|r| r.unwrap());
  let ws_url = extract_ws_url_from_stderr(&mut stderr_lines);

  // We use tokio_tungstenite as a websocket client because warp (which is
  // a dependency of Deno) uses it.
  let (_socket, response) = tokio_tungstenite::connect_async(ws_url)
    .await
    .expect("Can't connect");
  assert_eq!("101 Switching Protocols", response.status().to_string());
  child.kill().unwrap();
  child.wait().unwrap();
}

enum TestStep {
  StdOut(&'static str),
  StdErr(&'static str),
  WsRecv(&'static str),
  WsSend(&'static str),
}

#[tokio::test]
async fn inspector_break_on_first_line() {
  let script = util::tests_path().join("inspector2.js");
  let mut child = util::deno_cmd()
    .arg("run")
    .arg(inspect_flag_with_unique_port("--inspect-brk"))
    .arg(script)
    .stdout(std::process::Stdio::piped())
    .stderr(std::process::Stdio::piped())
    .spawn()
    .unwrap();

  let stderr = child.stderr.as_mut().unwrap();
  let mut stderr_lines =
    std::io::BufReader::new(stderr).lines().map(|r| r.unwrap());
  let ws_url = extract_ws_url_from_stderr(&mut stderr_lines);

  let (socket, response) = tokio_tungstenite::connect_async(ws_url)
    .await
    .expect("Can't connect");
  assert_eq!(response.status(), 101); // Switching protocols.

  let (mut socket_tx, socket_rx) = socket.split();
  let mut socket_rx =
    socket_rx.map(|msg| msg.unwrap().to_string()).filter(|msg| {
      let pass = !msg.starts_with(r#"{"method":"Debugger.scriptParsed","#);
      futures::future::ready(pass)
    });

  let stdout = child.stdout.as_mut().unwrap();
  let mut stdout_lines =
    std::io::BufReader::new(stdout).lines().map(|r| r.unwrap());

  use TestStep::*;
  let test_steps = vec![
    WsSend(r#"{"id":1,"method":"Runtime.enable"}"#),
    WsSend(r#"{"id":2,"method":"Debugger.enable"}"#),
    WsRecv(
      r#"{"method":"Runtime.executionContextCreated","params":{"context":{"id":1,"#,
    ),
    WsRecv(r#"{"id":1,"result":{}}"#),
    WsRecv(r#"{"id":2,"result":{"debuggerId":"#),
    WsSend(r#"{"id":3,"method":"Runtime.runIfWaitingForDebugger"}"#),
    WsRecv(r#"{"id":3,"result":{}}"#),
    WsRecv(r#"{"method":"Debugger.paused","#),
    WsSend(
      r#"{"id":4,"method":"Runtime.evaluate","params":{"expression":"Deno.core.print(\"hello from the inspector\\n\")","contextId":1,"includeCommandLineAPI":true,"silent":false,"returnByValue":true}}"#,
    ),
    WsRecv(r#"{"id":4,"result":{"result":{"type":"undefined"}}}"#),
    StdOut("hello from the inspector"),
    WsSend(r#"{"id":5,"method":"Debugger.resume"}"#),
    WsRecv(r#"{"id":5,"result":{}}"#),
    StdOut("hello from the script"),
  ];

  for step in test_steps {
    match step {
      StdOut(s) => assert_eq!(&stdout_lines.next().unwrap(), s),
      WsRecv(s) => assert!(socket_rx.next().await.unwrap().starts_with(s)),
      WsSend(s) => socket_tx.send(s.into()).await.unwrap(),
      _ => unreachable!(),
    }
  }

  child.kill().unwrap();
  child.wait().unwrap();
}

#[tokio::test]
async fn inspector_pause() {
  let script = util::tests_path().join("inspector1.js");
  let mut child = util::deno_cmd()
    .arg("run")
    .arg(inspect_flag_with_unique_port("--inspect"))
    .arg(script)
    .stderr(std::process::Stdio::piped())
    .spawn()
    .unwrap();

  let stderr = child.stderr.as_mut().unwrap();
  let mut stderr_lines =
    std::io::BufReader::new(stderr).lines().map(|r| r.unwrap());
  let ws_url = extract_ws_url_from_stderr(&mut stderr_lines);

  // We use tokio_tungstenite as a websocket client because warp (which is
  // a dependency of Deno) uses it.
  let (mut socket, _) = tokio_tungstenite::connect_async(ws_url)
    .await
    .expect("Can't connect");

  /// Returns the next websocket message as a string ignoring
  /// Debugger.scriptParsed messages.
  async fn ws_read_msg(
    socket: &mut tokio_tungstenite::WebSocketStream<tokio::net::TcpStream>,
  ) -> String {
    use deno_core::futures::stream::StreamExt;
    while let Some(msg) = socket.next().await {
      let msg = msg.unwrap().to_string();
      // FIXME(bartlomieju): fails because there's a file loaded
      // called 150_errors.js
      // assert!(!msg.contains("error"));
      if !msg.contains("Debugger.scriptParsed") {
        return msg;
      }
    }
    unreachable!()
  }

  socket
    .send(r#"{"id":6,"method":"Debugger.enable"}"#.into())
    .await
    .unwrap();

  let msg = ws_read_msg(&mut socket).await;
  println!("response msg 1 {}", msg);
  assert!(msg.starts_with(r#"{"id":6,"result":{"debuggerId":"#));

  socket
    .send(r#"{"id":31,"method":"Debugger.pause"}"#.into())
    .await
    .unwrap();

  let msg = ws_read_msg(&mut socket).await;
  println!("response msg 2 {}", msg);
  assert_eq!(msg, r#"{"id":31,"result":{}}"#);

  child.kill().unwrap();
}

#[tokio::test]
async fn inspector_port_collision() {
  // Skip this test on WSL, which allows multiple processes to listen on the
  // same port, rather than making `bind()` fail with `EADDRINUSE`.
  if cfg!(target_os = "linux") && std::env::var_os("WSL_DISTRO_NAME").is_some()
  {
    return;
  }

  let script = util::tests_path().join("inspector1.js");
  let inspect_flag = inspect_flag_with_unique_port("--inspect");

  let mut child1 = util::deno_cmd()
    .arg("run")
    .arg(&inspect_flag)
    .arg(script.clone())
    .stderr(std::process::Stdio::piped())
    .spawn()
    .unwrap();

  let stderr_1 = child1.stderr.as_mut().unwrap();
  let mut stderr_1_lines = std::io::BufReader::new(stderr_1)
    .lines()
    .map(|r| r.unwrap());
  let _ = extract_ws_url_from_stderr(&mut stderr_1_lines);

  let mut child2 = util::deno_cmd()
    .arg("run")
    .arg(&inspect_flag)
    .arg(script)
    .stderr(std::process::Stdio::piped())
    .spawn()
    .unwrap();

  let stderr_2 = child2.stderr.as_mut().unwrap();
  let stderr_2_error_message = std::io::BufReader::new(stderr_2)
    .lines()
    .map(|r| r.unwrap())
    .inspect(|line| assert!(!line.contains("Debugger listening")))
    .find(|line| line.contains("Cannot start inspector server"));
  assert!(stderr_2_error_message.is_some());

  child1.kill().unwrap();
  child1.wait().unwrap();
  child2.wait().unwrap();
}

#[tokio::test]
async fn inspector_does_not_hang() {
  let script = util::tests_path().join("inspector3.js");
  let mut child = util::deno_cmd()
    .arg("run")
    .arg(inspect_flag_with_unique_port("--inspect-brk"))
    .env("NO_COLOR", "1")
    .arg(script)
    .stdout(std::process::Stdio::piped())
    .stderr(std::process::Stdio::piped())
    .spawn()
    .unwrap();

  let stderr = child.stderr.as_mut().unwrap();
  let mut stderr_lines =
    std::io::BufReader::new(stderr).lines().map(|r| r.unwrap());
  let ws_url = extract_ws_url_from_stderr(&mut stderr_lines);

  let (socket, response) = tokio_tungstenite::connect_async(ws_url)
    .await
    .expect("Can't connect");
  assert_eq!(response.status(), 101); // Switching protocols.

  let (mut socket_tx, socket_rx) = socket.split();
  let mut socket_rx =
    socket_rx.map(|msg| msg.unwrap().to_string()).filter(|msg| {
      let pass = !msg.starts_with(r#"{"method":"Debugger.scriptParsed","#);
      futures::future::ready(pass)
    });

  let stdout = child.stdout.as_mut().unwrap();
  let mut stdout_lines =
    std::io::BufReader::new(stdout).lines().map(|r| r.unwrap());

  use TestStep::*;
  let test_steps = vec![
    WsSend(r#"{"id":1,"method":"Runtime.enable"}"#),
    WsSend(r#"{"id":2,"method":"Debugger.enable"}"#),
    WsRecv(
      r#"{"method":"Runtime.executionContextCreated","params":{"context":{"id":1,"#,
    ),
    WsRecv(r#"{"id":1,"result":{}}"#),
    WsRecv(r#"{"id":2,"result":{"debuggerId":"#),
    WsSend(r#"{"id":3,"method":"Runtime.runIfWaitingForDebugger"}"#),
    WsRecv(r#"{"id":3,"result":{}}"#),
    WsRecv(r#"{"method":"Debugger.paused","#),
    WsSend(r#"{"id":4,"method":"Debugger.resume"}"#),
    WsRecv(r#"{"id":4,"result":{}}"#),
    WsRecv(r#"{"method":"Debugger.resumed","params":{}}"#),
  ];

  for step in test_steps {
    match step {
      WsRecv(s) => assert!(socket_rx.next().await.unwrap().starts_with(s)),
      WsSend(s) => socket_tx.send(s.into()).await.unwrap(),
      _ => unreachable!(),
    }
  }

  for i in 0..128u32 {
    let request_id = i + 10;
    // Expect the number {i} on stdout.
    let s = i.to_string();
    assert_eq!(stdout_lines.next().unwrap(), s);
    // Expect hitting the `debugger` statement.
    let s = r#"{"method":"Debugger.paused","#;
    assert!(socket_rx.next().await.unwrap().starts_with(s));
    // Send the 'Debugger.resume' request.
    let s = format!(r#"{{"id":{},"method":"Debugger.resume"}}"#, request_id);
    socket_tx.send(s.into()).await.unwrap();
    // Expect confirmation of the 'Debugger.resume' request.
    let s = format!(r#"{{"id":{},"result":{{}}}}"#, request_id);
    assert_eq!(socket_rx.next().await.unwrap(), s);
    let s = r#"{"method":"Debugger.resumed","params":{}}"#;
    assert_eq!(socket_rx.next().await.unwrap(), s);
  }

  // Check that we can gracefully close the websocket connection.
  socket_tx.close().await.unwrap();
  socket_rx.for_each(|_| async {}).await;

  assert_eq!(&stdout_lines.next().unwrap(), "done");
  assert!(child.wait().unwrap().success());
}

#[tokio::test]
async fn inspector_without_brk_runs_code() {
  let script = util::tests_path().join("inspector4.js");
  let mut child = util::deno_cmd()
    .arg("run")
    .arg(inspect_flag_with_unique_port("--inspect"))
    .arg(script)
    .stdout(std::process::Stdio::piped())
    .stderr(std::process::Stdio::piped())
    .spawn()
    .unwrap();

  let stderr = child.stderr.as_mut().unwrap();
  let mut stderr_lines =
    std::io::BufReader::new(stderr).lines().map(|r| r.unwrap());
  let _ = extract_ws_url_from_stderr(&mut stderr_lines);

  // Check that inspector actually runs code without waiting for inspector
  // connection.
  let stdout = child.stdout.as_mut().unwrap();
  let mut stdout_lines =
    std::io::BufReader::new(stdout).lines().map(|r| r.unwrap());
  let stdout_first_line = stdout_lines.next().unwrap();
  assert_eq!(stdout_first_line, "hello");

  child.kill().unwrap();
  child.wait().unwrap();
}

#[tokio::test]
async fn inspector_runtime_evaluate_does_not_crash() {
  let mut child = util::deno_cmd()
    .arg("repl")
    .arg(inspect_flag_with_unique_port("--inspect"))
    .stdin(std::process::Stdio::piped())
    .stdout(std::process::Stdio::piped())
    .stderr(std::process::Stdio::piped())
    .spawn()
    .unwrap();

  let stderr = child.stderr.as_mut().unwrap();
  let mut stderr_lines = std::io::BufReader::new(stderr)
    .lines()
    .map(|r| r.unwrap())
    .filter(|s| s.as_str() != "Debugger session started.");
  let ws_url = extract_ws_url_from_stderr(&mut stderr_lines);

  let (socket, response) = tokio_tungstenite::connect_async(ws_url)
    .await
    .expect("Can't connect");
  assert_eq!(response.status(), 101); // Switching protocols.

  let (mut socket_tx, socket_rx) = socket.split();
  let mut socket_rx =
    socket_rx.map(|msg| msg.unwrap().to_string()).filter(|msg| {
      let pass = !msg.starts_with(r#"{"method":"Debugger.scriptParsed","#);
      futures::future::ready(pass)
    });

  let stdin = child.stdin.take().unwrap();

  let stdout = child.stdout.as_mut().unwrap();
  let mut stdout_lines = std::io::BufReader::new(stdout)
    .lines()
    .map(|r| r.unwrap())
    .filter(|s| !s.starts_with("Deno "));

  use TestStep::*;
  let test_steps = vec![
    WsSend(r#"{"id":1,"method":"Runtime.enable"}"#),
    WsSend(r#"{"id":2,"method":"Debugger.enable"}"#),
    WsRecv(
      r#"{"method":"Runtime.executionContextCreated","params":{"context":{"id":1,"#,
    ),
    WsRecv(r#"{"id":1,"result":{}}"#),
    WsRecv(r#"{"id":2,"result":{"debuggerId":"#),
    WsSend(r#"{"id":3,"method":"Runtime.runIfWaitingForDebugger"}"#),
    WsRecv(r#"{"id":3,"result":{}}"#),
    StdOut("exit using ctrl+d or close()"),
    WsSend(
      r#"{"id":4,"method":"Runtime.compileScript","params":{"expression":"Deno.cwd()","sourceURL":"","persistScript":false,"executionContextId":1}}"#,
    ),
    WsRecv(r#"{"id":4,"result":{}}"#),
    WsSend(
      r#"{"id":5,"method":"Runtime.evaluate","params":{"expression":"Deno.cwd()","objectGroup":"console","includeCommandLineAPI":true,"silent":false,"contextId":1,"returnByValue":true,"generatePreview":true,"userGesture":true,"awaitPromise":false,"replMode":true}}"#,
    ),
    WsRecv(r#"{"id":5,"result":{"result":{"type":"string","value":""#),
    WsSend(
      r#"{"id":6,"method":"Runtime.evaluate","params":{"expression":"console.error('done');","objectGroup":"console","includeCommandLineAPI":true,"silent":false,"contextId":1,"returnByValue":true,"generatePreview":true,"userGesture":true,"awaitPromise":false,"replMode":true}}"#,
    ),
    WsRecv(r#"{"id":6,"result":{"result":{"type":"undefined"}}}"#),
    StdErr("done"),
  ];

  for step in test_steps {
    match step {
      StdOut(s) => assert_eq!(&stdout_lines.next().unwrap(), s),
      StdErr(s) => assert_eq!(&stderr_lines.next().unwrap(), s),
      WsRecv(s) => assert!(socket_rx.next().await.unwrap().starts_with(s)),
      WsSend(s) => socket_tx.send(s.into()).await.unwrap(),
    }
  }

  drop(stdin);
  child.wait().unwrap();
}

#[tokio::test]
async fn inspector_json() {
  let script = util::tests_path().join("inspector1.js");
  let mut child = util::deno_cmd()
    .arg("run")
    .arg(inspect_flag_with_unique_port("--inspect"))
    .arg(script)
    .stderr(std::process::Stdio::piped())
    .spawn()
    .unwrap();

  let stderr = child.stderr.as_mut().unwrap();
  let mut stderr_lines =
    std::io::BufReader::new(stderr).lines().map(|r| r.unwrap());
  let ws_url = extract_ws_url_from_stderr(&mut stderr_lines);
  let mut url = ws_url.clone();
  let _ = url.set_scheme("http");
  url.set_path("/json");
  let resp = reqwest::get(url).await.unwrap();
  assert_eq!(resp.status(), reqwest::StatusCode::OK);
  let endpoint_list: Vec<deno_core::serde_json::Value> =
    serde_json::from_str(&resp.text().await.unwrap()).unwrap();
  let matching_endpoint = endpoint_list
    .iter()
    .find(|e| e["webSocketDebuggerUrl"] == ws_url.as_str());
  assert!(matching_endpoint.is_some());
  child.kill().unwrap();
}

#[tokio::test]
async fn inspector_json_list() {
  let script = util::tests_path().join("inspector1.js");
  let mut child = util::deno_cmd()
    .arg("run")
    .arg(inspect_flag_with_unique_port("--inspect"))
    .arg(script)
    .stderr(std::process::Stdio::piped())
    .spawn()
    .unwrap();

  let stderr = child.stderr.as_mut().unwrap();
  let mut stderr_lines =
    std::io::BufReader::new(stderr).lines().map(|r| r.unwrap());
  let ws_url = extract_ws_url_from_stderr(&mut stderr_lines);
  let mut url = ws_url.clone();
  let _ = url.set_scheme("http");
  url.set_path("/json/list");
  let resp = reqwest::get(url).await.unwrap();
  assert_eq!(resp.status(), reqwest::StatusCode::OK);
  let endpoint_list: Vec<deno_core::serde_json::Value> =
    serde_json::from_str(&resp.text().await.unwrap()).unwrap();
  let matching_endpoint = endpoint_list
    .iter()
    .find(|e| e["webSocketDebuggerUrl"] == ws_url.as_str());
  assert!(matching_endpoint.is_some());
  child.kill().unwrap();
}

#[test]
fn websocket() {
  let _g = util::http_server();

  let script = util::tests_path().join("websocket_test.ts");
  let root_ca = util::tests_path().join("tls/RootCA.pem");
  let status = util::deno_cmd()
    .arg("test")
    .arg("--unstable")
    .arg("--allow-net")
    .arg("--cert")
    .arg(root_ca)
    .arg(script)
    .spawn()
    .unwrap()
    .wait()
    .unwrap();

  assert!(status.success());
}

#[test]
fn exec_path() {
  let output = util::deno_cmd()
    .current_dir(util::root_path())
    .arg("run")
    .arg("--allow-read")
    .arg("cli/tests/exec_path.ts")
    .stdout(std::process::Stdio::piped())
    .spawn()
    .unwrap()
    .wait_with_output()
    .unwrap();
  assert!(output.status.success());
  let stdout_str = std::str::from_utf8(&output.stdout).unwrap().trim();
  let actual =
    std::fs::canonicalize(&std::path::Path::new(stdout_str)).unwrap();
  let expected = std::fs::canonicalize(util::deno_exe_path()).unwrap();
  assert_eq!(expected, actual);
}

#[cfg(not(windows))]
#[test]
fn set_raw_should_not_panic_on_no_tty() {
  let output = util::deno_cmd()
    .arg("eval")
    .arg("--unstable")
    .arg("Deno.setRaw(Deno.stdin.rid, true)")
    // stdin set to piped so it certainly does not refer to TTY
    .stdin(std::process::Stdio::piped())
    // stderr is piped so we can capture output.
    .stderr(std::process::Stdio::piped())
    .spawn()
    .unwrap()
    .wait_with_output()
    .unwrap();
  assert!(!output.status.success());
  let stderr = std::str::from_utf8(&output.stderr).unwrap().trim();
  assert!(stderr.contains("BadResource"));
}

#[cfg(windows)]
// Clippy suggests to remove the `NoStd` prefix from all variants. I disagree.
#[allow(clippy::enum_variant_names)]
enum WinProcConstraints {
  NoStdIn,
  NoStdOut,
  NoStdErr,
}

#[cfg(windows)]
fn run_deno_script_constrained(
  script_path: std::path::PathBuf,
  constraints: WinProcConstraints,
) -> Result<(), i64> {
  let file_path = "cli/tests/DenoWinRunner.ps1";
  let constraints = match constraints {
    WinProcConstraints::NoStdIn => "1",
    WinProcConstraints::NoStdOut => "2",
    WinProcConstraints::NoStdErr => "4",
  };
  let deno_exe_path = util::deno_exe_path()
    .into_os_string()
    .into_string()
    .unwrap();

  let deno_script_path = script_path.into_os_string().into_string().unwrap();

  let args = vec![&deno_exe_path[..], &deno_script_path[..], constraints];
  util::run_powershell_script_file(file_path, args)
}

#[cfg(windows)]
#[test]
fn should_not_panic_on_no_stdin() {
  let output = run_deno_script_constrained(
    util::tests_path().join("echo.ts"),
    WinProcConstraints::NoStdIn,
  );
  output.unwrap();
}

#[cfg(windows)]
#[test]
fn should_not_panic_on_no_stdout() {
  let output = run_deno_script_constrained(
    util::tests_path().join("echo.ts"),
    WinProcConstraints::NoStdOut,
  );
  output.unwrap();
}

#[cfg(windows)]
#[test]
fn should_not_panic_on_no_stderr() {
  let output = run_deno_script_constrained(
    util::tests_path().join("echo.ts"),
    WinProcConstraints::NoStdErr,
  );
  output.unwrap();
}

#[cfg(not(windows))]
#[test]
fn should_not_panic_on_undefined_home_environment_variable() {
  let output = util::deno_cmd()
    .current_dir(util::root_path())
    .arg("run")
    .arg("cli/tests/echo.ts")
    .env_remove("HOME")
    .spawn()
    .unwrap()
    .wait_with_output()
    .unwrap();
  assert!(output.status.success());
}

#[test]
fn should_not_panic_on_undefined_deno_dir_environment_variable() {
  let output = util::deno_cmd()
    .current_dir(util::root_path())
    .arg("run")
    .arg("cli/tests/echo.ts")
    .env_remove("DENO_DIR")
    .spawn()
    .unwrap()
    .wait_with_output()
    .unwrap();
  assert!(output.status.success());
}

#[cfg(not(windows))]
#[test]
fn should_not_panic_on_undefined_deno_dir_and_home_environment_variables() {
  let output = util::deno_cmd()
    .current_dir(util::root_path())
    .arg("run")
    .arg("cli/tests/echo.ts")
    .env_remove("DENO_DIR")
    .env_remove("HOME")
    .spawn()
    .unwrap()
    .wait_with_output()
    .unwrap();
  assert!(output.status.success());
}

#[test]
fn rust_log() {
  // Without RUST_LOG the stderr is empty.
  let output = util::deno_cmd()
    .current_dir(util::root_path())
    .arg("run")
    .arg("cli/tests/001_hello.js")
    .stderr(std::process::Stdio::piped())
    .spawn()
    .unwrap()
    .wait_with_output()
    .unwrap();
  assert!(output.status.success());
  assert!(output.stderr.is_empty());

  // With RUST_LOG the stderr is not empty.
  let output = util::deno_cmd()
    .current_dir(util::root_path())
    .arg("run")
    .arg("cli/tests/001_hello.js")
    .env("RUST_LOG", "debug")
    .stderr(std::process::Stdio::piped())
    .spawn()
    .unwrap()
    .wait_with_output()
    .unwrap();
  assert!(output.status.success());
  assert!(!output.stderr.is_empty());
}

#[test]
fn lint_ignore_unexplicit_files() {
  let output = util::deno_cmd()
    .current_dir(util::root_path())
    .arg("lint")
    .arg("--unstable")
    .arg("--ignore=./")
    .stderr(std::process::Stdio::piped())
    .spawn()
    .unwrap()
    .wait_with_output()
    .unwrap();
  assert!(output.status.success());
  assert_eq!(output.stderr, b"Checked 0 file\n");
}

#[test]
fn fmt_ignore_unexplicit_files() {
  let output = util::deno_cmd()
    .current_dir(util::root_path())
    .arg("fmt")
    .arg("--check")
    .arg("--ignore=./")
    .stderr(std::process::Stdio::piped())
    .spawn()
    .unwrap()
    .wait_with_output()
    .unwrap();
  assert!(output.status.success());
  assert_eq!(output.stderr, b"Checked 0 file\n");
}

#[test]
fn compile() {
  let dir = TempDir::new().expect("tempdir fail");
  let exe = if cfg!(windows) {
    dir.path().join("welcome.exe")
  } else {
    dir.path().join("welcome")
  };
  let output = util::deno_cmd()
    .current_dir(util::root_path())
    .arg("compile")
    .arg("--unstable")
    .arg("--output")
    .arg(&exe)
    .arg("./std/examples/welcome.ts")
    .stdout(std::process::Stdio::piped())
    .spawn()
    .unwrap()
    .wait_with_output()
    .unwrap();
  assert!(output.status.success());
  let output = Command::new(exe)
    .stdout(std::process::Stdio::piped())
    .spawn()
    .unwrap()
    .wait_with_output()
    .unwrap();
  assert!(output.status.success());
  assert_eq!(output.stdout, "Welcome to Deno!\n".as_bytes());
}

#[test]
fn standalone_args() {
  let dir = TempDir::new().expect("tempdir fail");
  let exe = if cfg!(windows) {
    dir.path().join("args.exe")
  } else {
    dir.path().join("args")
  };
  let output = util::deno_cmd()
    .current_dir(util::root_path())
    .arg("compile")
    .arg("--unstable")
    .arg("--output")
    .arg(&exe)
    .arg("./cli/tests/028_args.ts")
    .arg("a")
    .arg("b")
    .stdout(std::process::Stdio::piped())
    .spawn()
    .unwrap()
    .wait_with_output()
    .unwrap();
  assert!(output.status.success());
  let output = Command::new(exe)
    .arg("foo")
    .arg("--bar")
    .arg("--unstable")
    .stdout(std::process::Stdio::piped())
    .spawn()
    .unwrap()
    .wait_with_output()
    .unwrap();
  assert!(output.status.success());
  assert_eq!(output.stdout, b"a\nb\nfoo\n--bar\n--unstable\n");
}

#[test]
fn standalone_error() {
  let dir = TempDir::new().expect("tempdir fail");
  let exe = if cfg!(windows) {
    dir.path().join("error.exe")
  } else {
    dir.path().join("error")
  };
  let output = util::deno_cmd()
    .current_dir(util::root_path())
    .arg("compile")
    .arg("--unstable")
    .arg("--output")
    .arg(&exe)
    .arg("./cli/tests/standalone_error.ts")
    .stdout(std::process::Stdio::piped())
    .spawn()
    .unwrap()
    .wait_with_output()
    .unwrap();
  assert!(output.status.success());
  let output = Command::new(exe)
    .env("NO_COLOR", "1")
    .stdout(std::process::Stdio::piped())
    .stderr(std::process::Stdio::piped())
    .spawn()
    .unwrap()
    .wait_with_output()
    .unwrap();
  assert!(!output.status.success());
  assert_eq!(output.stdout, b"");
  let expected_stderr = "error: Error: boom!\n    at boom (file://$deno$/bundle.js:2:11)\n    at foo (file://$deno$/bundle.js:5:5)\n    at file://$deno$/bundle.js:7:1\n";
  let stderr = String::from_utf8(output.stderr).unwrap();
  assert_eq!(stderr, expected_stderr);
}

#[test]
fn standalone_no_module_load() {
  let dir = TempDir::new().expect("tempdir fail");
  let exe = if cfg!(windows) {
    dir.path().join("hello.exe")
  } else {
    dir.path().join("hello")
  };
  let output = util::deno_cmd()
    .current_dir(util::root_path())
    .arg("compile")
    .arg("--unstable")
    .arg("--output")
    .arg(&exe)
    .arg("./cli/tests/standalone_import.ts")
    .stdout(std::process::Stdio::piped())
    .spawn()
    .unwrap()
    .wait_with_output()
    .unwrap();
  assert!(output.status.success());
  let output = Command::new(exe)
    .stdout(std::process::Stdio::piped())
    .stderr(std::process::Stdio::piped())
    .spawn()
    .unwrap()
    .wait_with_output()
    .unwrap();
  assert!(!output.status.success());
  assert_eq!(output.stdout, b"start\n");
  let stderr_str = String::from_utf8(output.stderr).unwrap();
  assert!(util::strip_ansi_codes(&stderr_str)
    .contains("Self-contained binaries don't support module loading"));
}

#[test]
fn compile_with_directory_exists_error() {
  let dir = TempDir::new().expect("tempdir fail");
  let exe = if cfg!(windows) {
    dir.path().join("args.exe")
  } else {
    dir.path().join("args")
  };
  std::fs::create_dir(&exe).expect("cannot create directory");
  let output = util::deno_cmd()
    .current_dir(util::root_path())
    .arg("compile")
    .arg("--unstable")
    .arg("--output")
    .arg(&exe)
    .arg("./cli/tests/028_args.ts")
    .stderr(std::process::Stdio::piped())
    .spawn()
    .unwrap()
    .wait_with_output()
    .unwrap();
  assert!(!output.status.success());
  let expected_stderr =
    format!("Could not compile: {:?} is a directory.\n", &exe);
  let stderr = String::from_utf8(output.stderr).unwrap();
  assert!(stderr.contains(&expected_stderr));
}

#[test]
fn compile_with_conflict_file_exists_error() {
  let dir = TempDir::new().expect("tempdir fail");
  let exe = if cfg!(windows) {
    dir.path().join("args.exe")
  } else {
    dir.path().join("args")
  };
  std::fs::write(&exe, b"SHOULD NOT BE OVERWRITTEN")
    .expect("cannot create file");
  let output = util::deno_cmd()
    .current_dir(util::root_path())
    .arg("compile")
    .arg("--unstable")
    .arg("--output")
    .arg(&exe)
    .arg("./cli/tests/028_args.ts")
    .stderr(std::process::Stdio::piped())
    .spawn()
    .unwrap()
    .wait_with_output()
    .unwrap();
  assert!(!output.status.success());
  let expected_stderr =
    format!("Could not compile: cannot overwrite {:?}.\n", &exe);
  let stderr = String::from_utf8(output.stderr).unwrap();
  dbg!(&stderr);
  assert!(stderr.contains(&expected_stderr));
  assert!(std::fs::read(&exe)
    .expect("cannot read file")
    .eq(b"SHOULD NOT BE OVERWRITTEN"));
}

#[test]
fn compile_and_overwrite_file() {
  let dir = TempDir::new().expect("tempdir fail");
  let exe = if cfg!(windows) {
    dir.path().join("args.exe")
  } else {
    dir.path().join("args")
  };
  let output = util::deno_cmd()
    .current_dir(util::root_path())
    .arg("compile")
    .arg("--unstable")
    .arg("--output")
    .arg(&exe)
    .arg("./cli/tests/028_args.ts")
    .stderr(std::process::Stdio::piped())
    .spawn()
    .unwrap()
    .wait_with_output()
    .unwrap();
  assert!(output.status.success());
  assert!(&exe.exists());

  let recompile_output = util::deno_cmd()
    .current_dir(util::root_path())
    .arg("compile")
    .arg("--unstable")
    .arg("--output")
    .arg(&exe)
    .arg("./cli/tests/028_args.ts")
    .stderr(std::process::Stdio::piped())
    .spawn()
    .unwrap()
    .wait_with_output()
    .unwrap();
  assert!(recompile_output.status.success());
}

#[test]
fn standalone_runtime_flags() {
  let dir = TempDir::new().expect("tempdir fail");
  let exe = if cfg!(windows) {
    dir.path().join("flags.exe")
  } else {
    dir.path().join("flags")
  };
  let output = util::deno_cmd()
    .current_dir(util::root_path())
    .arg("compile")
    .arg("--unstable")
    .arg("--allow-read")
    .arg("--seed")
    .arg("1")
    .arg("--output")
    .arg(&exe)
    .arg("./cli/tests/standalone_runtime_flags.ts")
    .stdout(std::process::Stdio::piped())
    .spawn()
    .unwrap()
    .wait_with_output()
    .unwrap();
  assert!(output.status.success());
  let output = Command::new(exe)
    .stdout(std::process::Stdio::piped())
    .stderr(std::process::Stdio::piped())
    .spawn()
    .unwrap()
    .wait_with_output()
    .unwrap();
  assert!(!output.status.success());
  let stdout_str = String::from_utf8(output.stdout).unwrap();
  assert_eq!(util::strip_ansi_codes(&stdout_str), "0.147205063401058\n");
  let stderr_str = String::from_utf8(output.stderr).unwrap();
  assert!(util::strip_ansi_codes(&stderr_str)
    .contains("PermissionDenied: write access"));
}

#[test]
fn denort_direct_use_error() {
  let status = Command::new(util::denort_exe_path())
    .current_dir(util::root_path())
    .spawn()
    .unwrap()
    .wait()
    .unwrap();
  assert!(!status.success());
}

fn concat_bundle(
  files: Vec<(PathBuf, String)>,
  bundle_path: &Path,
  init: String,
) -> String {
  let bundle_url = url::Url::from_file_path(bundle_path).unwrap().to_string();

  let mut bundle = init.clone();
  let mut bundle_line_count = init.lines().count() as u32;
  let mut source_map = sourcemap::SourceMapBuilder::new(Some(&bundle_url));

  // In classic workers, `importScripts()` performs an actual import.
  // However, we don't implement that function in Deno as we want to enforce
  // the use of ES6 modules.
  // To work around this, we:
  // 1. Define `importScripts()` as a no-op (code below)
  // 2. Capture its parameter from the source code and add it to the list of
  // files to concatenate. (see `web_platform_tests()`)
  bundle.push_str("function importScripts() {}\n");
  bundle_line_count += 1;

  for (path, text) in files {
    let path = std::fs::canonicalize(path).unwrap();
    let url = url::Url::from_file_path(path).unwrap().to_string();
    let src_id = source_map.add_source(&url);
    source_map.set_source_contents(src_id, Some(&text));

    for (line_index, line) in text.lines().enumerate() {
      bundle.push_str(line);
      bundle.push('\n');
      source_map.add_raw(
        bundle_line_count,
        0,
        line_index as u32,
        0,
        Some(src_id),
        None,
      );

      bundle_line_count += 1;
    }
    bundle.push('\n');
    bundle_line_count += 1;
  }

  let mut source_map_buf: Vec<u8> = vec![];
  source_map
    .into_sourcemap()
    .to_writer(&mut source_map_buf)
    .unwrap();

  bundle.push_str("//# sourceMappingURL=data:application/json;base64,");
  let encoded_map = base64::encode(source_map_buf);
  bundle.push_str(&encoded_map);

  bundle
}

// TODO(lucacasonato): DRY with tsc_config.rs
/// Convert a jsonc libraries `JsonValue` to a serde `Value`.
fn jsonc_to_serde(j: jsonc_parser::JsonValue) -> serde_json::Value {
  use jsonc_parser::JsonValue;
  use serde_json::Value;
  use std::str::FromStr;
  match j {
    JsonValue::Array(arr) => {
      let vec = arr.into_iter().map(jsonc_to_serde).collect();
      Value::Array(vec)
    }
    JsonValue::Boolean(bool) => Value::Bool(bool),
    JsonValue::Null => Value::Null,
    JsonValue::Number(num) => {
      let number =
        serde_json::Number::from_str(&num).expect("could not parse number");
      Value::Number(number)
    }
    JsonValue::Object(obj) => {
      let mut map = serde_json::map::Map::new();
      for (key, json_value) in obj.into_iter() {
        map.insert(key, jsonc_to_serde(json_value));
      }
      Value::Object(map)
    }
    JsonValue::String(str) => Value::String(str),
  }
}

#[test]
fn web_platform_tests() {
  use deno_core::serde::Deserialize;

  #[derive(Deserialize)]
  #[serde(untagged)]
  enum WptConfig {
    Simple(String),
    #[serde(rename_all = "camelCase")]
    Options {
      name: String,
      expect_fail: Vec<String>,
    },
  }

  let text =
    std::fs::read_to_string(util::tests_path().join("wpt.jsonc")).unwrap();
  let jsonc = jsonc_parser::parse_to_value(&text).unwrap().unwrap();
  let config: std::collections::HashMap<String, Vec<WptConfig>> =
    deno_core::serde_json::from_value(jsonc_to_serde(jsonc)).unwrap();

  for (suite_name, includes) in config.into_iter() {
    let suite_path = util::wpt_path().join(suite_name);
    let dir = WalkDir::new(&suite_path)
      .into_iter()
      .filter_map(Result::ok)
      .filter(|e| e.file_type().is_file())
      .filter(|f| {
        let filename = f.file_name().to_str().unwrap();
        filename.ends_with(".any.js")
          || filename.ends_with(".window.js")
          || filename.ends_with(".worker.js")
      })
      .filter_map(|f| {
        let path = f
          .path()
          .strip_prefix(&suite_path)
          .unwrap()
          .to_str()
          .unwrap();
        for cfg in &includes {
          match cfg {
            WptConfig::Simple(name) if path.starts_with(name) => {
              return Some((f.path().to_owned(), vec![]))
            }
            WptConfig::Options { name, expect_fail }
              if path.starts_with(name) =>
            {
              return Some((f.path().to_owned(), expect_fail.to_vec()))
            }
            _ => {}
          }
        }
        None
      });

    let testharness_path = util::wpt_path().join("resources/testharness.js");
    let testharness_text = std::fs::read_to_string(&testharness_path).unwrap();
    let testharnessreporter_path =
      util::tests_path().join("wpt_testharnessconsolereporter.js");
    let testharnessreporter_text =
      std::fs::read_to_string(&testharnessreporter_path).unwrap();

    for (test_file_path, expect_fail) in dir {
      let test_file_text = std::fs::read_to_string(&test_file_path).unwrap();
      let imports: Vec<(PathBuf, String)> = test_file_text
        .split('\n')
        .into_iter()
        .filter_map(|t| {
          // Hack: we don't implement `importScripts()`, and instead capture the
          // parameter in source code; see `concat_bundle()` for more details.
          if let Some(rest_import_scripts) = t.strip_prefix("importScripts(\"")
          {
            if let Some(import_path) = rest_import_scripts.strip_suffix("\");")
            {
              // The code in `testharness.js` silences the test outputs.
              if import_path != "/resources/testharness.js" {
                return Some(import_path);
              }
            }
          }
          t.strip_prefix("// META: script=")
        })
        .map(|s| {
          let s = if s == "/resources/WebIDLParser.js" {
            "/resources/webidl2/lib/webidl2.js"
          } else {
            s
          };
          if s.starts_with('/') {
            util::wpt_path().join(format!(".{}", s))
          } else {
            test_file_path.parent().unwrap().join(s)
          }
        })
        .map(|path| {
          let text = std::fs::read_to_string(&path).unwrap();
          (path, text)
        })
        .collect();

      let mut variants: Vec<&str> = test_file_text
        .split('\n')
        .into_iter()
        .filter_map(|t| t.strip_prefix("// META: variant="))
        .collect();

      if variants.is_empty() {
        variants.push("");
      }

      for variant in variants {
        let mut files = Vec::with_capacity(3 + imports.len());
        files.push((testharness_path.clone(), testharness_text.clone()));
        files.push((
          testharnessreporter_path.clone(),
          testharnessreporter_text.clone(),
        ));
        files.extend(imports.clone());
        files.push((test_file_path.clone(), test_file_text.clone()));

        let mut file = tempfile::Builder::new()
          .prefix("wpt-bundle-")
          .suffix(".js")
          .rand_bytes(5)
          .tempfile()
          .unwrap();

        let bundle = concat_bundle(files, file.path(), "".to_string());
        file.write_all(bundle.as_bytes()).unwrap();

        let child = util::deno_cmd()
          .current_dir(test_file_path.parent().unwrap())
          .arg("run")
          .arg("--location")
          .arg(&format!("http://web-platform-tests/?{}", variant))
          .arg("-A")
          .arg(file.path())
          .arg(deno_core::serde_json::to_string(&expect_fail).unwrap())
          .arg("--quiet")
          .stdin(std::process::Stdio::piped())
          .spawn()
          .unwrap();

        let output = child.wait_with_output().unwrap();
        if !output.status.success() {
          file.keep().unwrap();
        }
        assert!(output.status.success());
      }
    }
  }
}<|MERGE_RESOLUTION|>--- conflicted
+++ resolved
@@ -2651,12 +2651,6 @@
   output: "078_unload_on_exit.ts.out",
 });
 
-<<<<<<< HEAD
-itest!(_079_resolve_dns {
-  args: "run --allow-net --unstable 079_resolve_dns.ts",
-  output: "079_resolve_dns.ts.out",
-  http_server: true,
-=======
 itest!(_079_location_authentication {
   args: "run --location https://foo:bar@baz/qux 079_location_authentication.ts",
   output: "079_location_authentication.ts.out",
@@ -2666,7 +2660,12 @@
   args: "run --unstable 080_deno_emit_permissions.ts",
   output: "080_deno_emit_permissions.ts.out",
   exit_code: 1,
->>>>>>> 18150b3a
+});
+
+itest!(_081_resolve_dns {
+  args: "run --allow-net --unstable 081_resolve_dns.ts",
+  output: "081_resolve_dns.ts.out",
+  http_server: true,
 });
 
 itest!(js_import_detect {
