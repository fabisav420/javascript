// Copyright 2018-2022 the Deno authors. All rights reserved. MIT license.

mod integration;

mod npm {
  use super::*;
  use pretty_assertions::assert_eq;
  use std::process::Stdio;
  use test_util as util;
  use util::assert_contains;
  use util::env_vars_for_npm_tests;
  use util::env_vars_for_npm_tests_no_sync_download;
  use util::http_server;

  // NOTE: See how to make test npm packages at ./testdata/npm/README.md

  itest!(esm_module {
    args: "run --allow-read --allow-env npm/esm/main.js",
    output: "npm/esm/main.out",
    envs: env_vars_for_npm_tests(),
    http_server: true,
  });

  itest!(esm_module_eval {
  args_vec: vec![
    "eval",
    "import chalk from 'npm:chalk@5'; console.log(chalk.green('chalk esm loads'));",
  ],
  output: "npm/esm/main.out",
  envs: env_vars_for_npm_tests(),
  http_server: true,
});

  itest!(esm_module_deno_test {
    args: "test --allow-read --allow-env --unstable npm/esm/test.js",
    output: "npm/esm/test.out",
    envs: env_vars_for_npm_tests(),
    http_server: true,
  });

  itest!(esm_import_cjs_default {
  args: "run --allow-read --allow-env --unstable --quiet --check=all npm/esm_import_cjs_default/main.ts",
  output: "npm/esm_import_cjs_default/main.out",
  envs: env_vars_for_npm_tests(),
  http_server: true,
});

  itest!(cjs_with_deps {
    args: "run --allow-read --allow-env npm/cjs_with_deps/main.js",
    output: "npm/cjs_with_deps/main.out",
    envs: env_vars_for_npm_tests(),
    http_server: true,
  });

  itest!(cjs_sub_path {
    args: "run --allow-read npm/cjs_sub_path/main.js",
    output: "npm/cjs_sub_path/main.out",
    envs: env_vars_for_npm_tests(),
    http_server: true,
  });

  itest!(cjs_local_global_decls {
    args: "run --allow-read npm/cjs_local_global_decls/main.ts",
    output: "npm/cjs_local_global_decls/main.out",
    envs: env_vars_for_npm_tests(),
    http_server: true,
  });

  itest!(cjs_reexport_collision {
    args: "run -A --quiet npm/cjs_reexport_collision/main.ts",
    output: "npm/cjs_reexport_collision/main.out",
    envs: env_vars_for_npm_tests(),
    http_server: true,
  });

  itest!(cjs_this_in_exports {
    args: "run --allow-read --quiet npm/cjs_this_in_exports/main.js",
    output: "npm/cjs_this_in_exports/main.out",
    envs: env_vars_for_npm_tests(),
    http_server: true,
    exit_code: 1,
  });

  itest!(translate_cjs_to_esm {
    args: "run -A --quiet npm/translate_cjs_to_esm/main.js",
    output: "npm/translate_cjs_to_esm/main.out",
    envs: env_vars_for_npm_tests(),
    http_server: true,
  });

  itest!(compare_globals {
    args: "run --allow-read --unstable --check=all npm/compare_globals/main.ts",
    output: "npm/compare_globals/main.out",
    envs: env_vars_for_npm_tests(),
    http_server: true,
  });

  itest!(conditional_exports {
    args: "run --allow-read npm/conditional_exports/main.js",
    output: "npm/conditional_exports/main.out",
    envs: env_vars_for_npm_tests(),
    http_server: true,
  });

  itest!(dual_cjs_esm {
    args: "run -A --quiet npm/dual_cjs_esm/main.ts",
    output: "npm/dual_cjs_esm/main.out",
    envs: env_vars_for_npm_tests(),
    http_server: true,
  });

  itest!(child_process_fork_test {
    args: "run -A --quiet npm/child_process_fork_test/main.ts",
    output: "npm/child_process_fork_test/main.out",
    envs: env_vars_for_npm_tests(),
    http_server: true,
  });

  itest!(cjs_module_export_assignment {
  args: "run -A --unstable --quiet --check=all npm/cjs_module_export_assignment/main.ts",
  output: "npm/cjs_module_export_assignment/main.out",
  envs: env_vars_for_npm_tests(),
  http_server: true,
});

  itest!(cjs_module_export_assignment_number {
  args: "run -A --unstable --quiet --check=all npm/cjs_module_export_assignment_number/main.ts",
  output: "npm/cjs_module_export_assignment_number/main.out",
  envs: env_vars_for_npm_tests(),
  http_server: true,
});

  itest!(mixed_case_package_name_global_dir {
    args: "run npm/mixed_case_package_name/global.ts",
    output: "npm/mixed_case_package_name/global.out",
    exit_code: 0,
    envs: env_vars_for_npm_tests(),
    http_server: true,
  });

  itest!(mixed_case_package_name_local_dir {
    args:
      "run --node-modules-dir -A $TESTDATA/npm/mixed_case_package_name/local.ts",
    output: "npm/mixed_case_package_name/local.out",
    exit_code: 0,
    envs: env_vars_for_npm_tests(),
    http_server: true,
    temp_cwd: true,
  });

  // FIXME(bartlomieju): npm: specifiers are not handled in dynamic imports
  // at the moment
  // itest!(dynamic_import {
  //   args: "run --allow-read --allow-env npm/dynamic_import/main.ts",
  //   output: "npm/dynamic_import/main.out",
  //   envs: env_vars_for_npm_tests(),
  //   http_server: true,
  // });

  itest!(dynamic_import_reload_same_package {
    args: "run -A --reload npm/dynamic_import_reload_same_package/main.ts",
    output: "npm/dynamic_import_reload_same_package/main.out",
    envs: env_vars_for_npm_tests(),
    http_server: true,
  });

  itest!(env_var_re_export_dev {
    args: "run --allow-read --allow-env --quiet npm/env_var_re_export/main.js",
    output_str: Some("dev\n"),
    envs: env_vars_for_npm_tests(),
    http_server: true,
  });

  itest!(env_var_re_export_prod {
    args: "run --allow-read --allow-env --quiet npm/env_var_re_export/main.js",
    output_str: Some("prod\n"),
    envs: {
      let mut vars = env_vars_for_npm_tests();
      vars.push(("NODE_ENV".to_string(), "production".to_string()));
      vars
    },
    http_server: true,
  });

  itest!(cached_only {
    args: "run --cached-only npm/cached_only/main.ts",
    output: "npm/cached_only/main.out",
    envs: env_vars_for_npm_tests(),
    exit_code: 1,
  });

  itest!(import_map {
  args: "run --allow-read --allow-env --import-map npm/import_map/import_map.json npm/import_map/main.js",
  output: "npm/import_map/main.out",
  envs: env_vars_for_npm_tests(),
  http_server: true,
});

  itest!(lock_file {
  args: "run --allow-read --allow-env --lock npm/lock_file/lock.json npm/lock_file/main.js",
  output: "npm/lock_file/main.out",
  envs: env_vars_for_npm_tests(),
  http_server: true,
  exit_code: 10,
});

  itest!(sub_paths {
    args: "run -A --quiet npm/sub_paths/main.jsx",
    output: "npm/sub_paths/main.out",
    envs: env_vars_for_npm_tests(),
    http_server: true,
  });

  itest!(remote_npm_specifier {
    args: "run --quiet npm/remote_npm_specifier/main.ts",
    output: "npm/remote_npm_specifier/main.out",
    envs: env_vars_for_npm_tests(),
    http_server: true,
    exit_code: 1,
  });

  itest!(tarball_with_global_header {
    args: "run -A --quiet npm/tarball_with_global_header/main.js",
    output: "npm/tarball_with_global_header/main.out",
    envs: env_vars_for_npm_tests(),
    http_server: true,
  });

  itest!(nonexistent_file {
    args: "run -A --quiet npm/nonexistent_file/main.js",
    output: "npm/nonexistent_file/main.out",
    envs: env_vars_for_npm_tests(),
    http_server: true,
    exit_code: 1,
  });

  itest!(invalid_package_name {
    args: "run -A --quiet npm/invalid_package_name/main.js",
    output: "npm/invalid_package_name/main.out",
    envs: env_vars_for_npm_tests(),
    exit_code: 1,
  });

  itest!(require_json {
    args: "run -A --quiet npm/require_json/main.js",
    output: "npm/require_json/main.out",
    envs: env_vars_for_npm_tests(),
    http_server: true,
  });

  itest!(error_version_after_subpath {
    args: "run -A --quiet npm/error_version_after_subpath/main.js",
    output: "npm/error_version_after_subpath/main.out",
    envs: env_vars_for_npm_tests(),
    http_server: true,
    exit_code: 1,
  });

  itest!(deno_cache {
    args: "cache --reload npm:chalk npm:mkdirp",
    output: "npm/deno_cache.out",
    envs: env_vars_for_npm_tests(),
    http_server: true,
  });

  itest!(check_all {
    args: "check --remote npm/check_errors/main.ts",
    output: "npm/check_errors/main_all.out",
    envs: env_vars_for_npm_tests(),
    http_server: true,
    exit_code: 1,
  });

  itest!(check_local {
    args: "check npm/check_errors/main.ts",
    output: "npm/check_errors/main_local.out",
    envs: env_vars_for_npm_tests(),
    http_server: true,
    exit_code: 1,
  });

  itest!(types {
    args: "check --quiet npm/types/main.ts",
    output: "npm/types/main.out",
    envs: env_vars_for_npm_tests(),
    http_server: true,
    exit_code: 1,
  });

  itest!(types_ambient_module {
    args: "check --quiet npm/types_ambient_module/main.ts",
    output: "npm/types_ambient_module/main.out",
    envs: env_vars_for_npm_tests(),
    http_server: true,
    exit_code: 1,
  });

  itest!(types_ambient_module_import_map {
<<<<<<< HEAD
    args: "check --quiet --import-map=npm/types_ambient_module/import_map.json npm/types_ambient_module/main_import_map.ts",
    output: "npm/types_ambient_module/main_import_map.out",
    envs: env_vars(),
    http_server: true,
    exit_code: 1,
  });

  itest!(no_types_cjs {
    args: "check --quiet npm/no_types_cjs/main.ts",
    output_str: Some(""),
    exit_code: 0,
    envs: env_vars(),
    http_server: true,
  });
=======
  args: "check --quiet --import-map=npm/types_ambient_module/import_map.json npm/types_ambient_module/main_import_map.ts",
  output: "npm/types_ambient_module/main_import_map.out",
  envs: env_vars_for_npm_tests(),
  http_server: true,
  exit_code: 1,
});
>>>>>>> fd51b2e5

  itest!(no_types_in_conditional_exports {
    args: "run --check --unstable npm/no_types_in_conditional_exports/main.ts",
    output: "npm/no_types_in_conditional_exports/main.out",
    exit_code: 0,
    envs: env_vars_for_npm_tests(),
    http_server: true,
  });

  itest!(types_entry_value_not_exists {
    args: "run --check=all npm/types_entry_value_not_exists/main.ts",
    output: "npm/types_entry_value_not_exists/main.out",
    envs: env_vars_for_npm_tests(),
    http_server: true,
    exit_code: 0,
  });

  itest!(types_no_types_entry {
    args: "run --check=all npm/types_no_types_entry/main.ts",
    output: "npm/types_no_types_entry/main.out",
    envs: env_vars_for_npm_tests(),
    http_server: true,
    exit_code: 0,
  });

  itest!(typescript_file_in_package {
    args: "run npm/typescript_file_in_package/main.ts",
    output: "npm/typescript_file_in_package/main.out",
    envs: env_vars_for_npm_tests(),
    http_server: true,
    exit_code: 1,
  });

  #[test]
  fn parallel_downloading() {
    let (out, _err) = util::run_and_collect_output_with_args(
      true,
      vec![
        "run",
        "--allow-read",
        "--allow-env",
        "npm/cjs_with_deps/main.js",
      ],
      None,
      // don't use the sync env var
      Some(env_vars_for_npm_tests_no_sync_download()),
      true,
    );
    assert!(out.contains("chalk cjs loads"));
  }

  #[test]
  fn cached_only_after_first_run() {
    let _server = http_server();

    let deno_dir = util::new_deno_dir();

    let deno = util::deno_cmd_with_deno_dir(&deno_dir)
      .current_dir(util::testdata_path())
      .arg("run")
      .arg("--allow-read")
      .arg("--allow-env")
      .arg("npm/cached_only_after_first_run/main1.ts")
      .env("NO_COLOR", "1")
      .envs(env_vars_for_npm_tests())
      .stdout(Stdio::piped())
      .stderr(Stdio::piped())
      .spawn()
      .unwrap();
    let output = deno.wait_with_output().unwrap();
    let stderr = String::from_utf8_lossy(&output.stderr);
    let stdout = String::from_utf8_lossy(&output.stdout);
    assert_contains!(stderr, "Download");
    assert_contains!(stdout, "createChalk: chalk");
    assert!(output.status.success());

    let deno = util::deno_cmd_with_deno_dir(&deno_dir)
      .current_dir(util::testdata_path())
      .arg("run")
      .arg("--allow-read")
      .arg("--allow-env")
      .arg("--cached-only")
      .arg("npm/cached_only_after_first_run/main2.ts")
      .env("NO_COLOR", "1")
      .envs(env_vars_for_npm_tests())
      .stdout(Stdio::piped())
      .stderr(Stdio::piped())
      .spawn()
      .unwrap();
    let output = deno.wait_with_output().unwrap();
    let stderr = String::from_utf8_lossy(&output.stderr);
    let stdout = String::from_utf8_lossy(&output.stdout);
    assert_contains!(
    stderr,
    "An npm specifier not found in cache: \"ansi-styles\", --cached-only is specified."
  );
    assert!(stdout.is_empty());
    assert!(!output.status.success());

    let deno = util::deno_cmd_with_deno_dir(&deno_dir)
      .current_dir(util::testdata_path())
      .arg("run")
      .arg("--allow-read")
      .arg("--allow-env")
      .arg("--cached-only")
      .arg("npm/cached_only_after_first_run/main1.ts")
      .env("NO_COLOR", "1")
      .envs(env_vars_for_npm_tests())
      .stdout(Stdio::piped())
      .stderr(Stdio::piped())
      .spawn()
      .unwrap();

    let output = deno.wait_with_output().unwrap();
    let stderr = String::from_utf8_lossy(&output.stderr);
    let stdout = String::from_utf8_lossy(&output.stdout);
    assert!(output.status.success());
    assert!(stderr.is_empty());
    assert_contains!(stdout, "createChalk: chalk");
  }

  #[test]
  fn reload_flag() {
    let _server = http_server();

    let deno_dir = util::new_deno_dir();

    let deno = util::deno_cmd_with_deno_dir(&deno_dir)
      .current_dir(util::testdata_path())
      .arg("run")
      .arg("--allow-read")
      .arg("--allow-env")
      .arg("npm/reload/main.ts")
      .env("NO_COLOR", "1")
      .envs(env_vars_for_npm_tests())
      .stdout(Stdio::piped())
      .stderr(Stdio::piped())
      .spawn()
      .unwrap();
    let output = deno.wait_with_output().unwrap();
    let stderr = String::from_utf8_lossy(&output.stderr);
    let stdout = String::from_utf8_lossy(&output.stdout);
    assert_contains!(stderr, "Download");
    assert_contains!(stdout, "createChalk: chalk");
    assert!(output.status.success());

    let deno = util::deno_cmd_with_deno_dir(&deno_dir)
      .current_dir(util::testdata_path())
      .arg("run")
      .arg("--allow-read")
      .arg("--allow-env")
      .arg("--reload")
      .arg("npm/reload/main.ts")
      .env("NO_COLOR", "1")
      .envs(env_vars_for_npm_tests())
      .stdout(Stdio::piped())
      .stderr(Stdio::piped())
      .spawn()
      .unwrap();
    let output = deno.wait_with_output().unwrap();
    let stderr = String::from_utf8_lossy(&output.stderr);
    let stdout = String::from_utf8_lossy(&output.stdout);
    assert_contains!(stderr, "Download");
    assert_contains!(stdout, "createChalk: chalk");
    assert!(output.status.success());

    let deno = util::deno_cmd_with_deno_dir(&deno_dir)
      .current_dir(util::testdata_path())
      .arg("run")
      .arg("--allow-read")
      .arg("--allow-env")
      .arg("--reload=npm:")
      .arg("npm/reload/main.ts")
      .env("NO_COLOR", "1")
      .envs(env_vars_for_npm_tests())
      .stdout(Stdio::piped())
      .stderr(Stdio::piped())
      .spawn()
      .unwrap();
    let output = deno.wait_with_output().unwrap();
    let stderr = String::from_utf8_lossy(&output.stderr);
    let stdout = String::from_utf8_lossy(&output.stdout);
    assert_contains!(stderr, "Download");
    assert_contains!(stdout, "createChalk: chalk");
    assert!(output.status.success());

    let deno = util::deno_cmd_with_deno_dir(&deno_dir)
      .current_dir(util::testdata_path())
      .arg("run")
      .arg("--allow-read")
      .arg("--allow-env")
      .arg("--reload=npm:chalk")
      .arg("npm/reload/main.ts")
      .env("NO_COLOR", "1")
      .envs(env_vars_for_npm_tests())
      .stdout(Stdio::piped())
      .stderr(Stdio::piped())
      .spawn()
      .unwrap();
    let output = deno.wait_with_output().unwrap();
    let stderr = String::from_utf8_lossy(&output.stderr);
    let stdout = String::from_utf8_lossy(&output.stdout);
    assert_contains!(stderr, "Download");
    assert_contains!(stdout, "createChalk: chalk");
    assert!(output.status.success());

    let deno = util::deno_cmd_with_deno_dir(&deno_dir)
      .current_dir(util::testdata_path())
      .arg("run")
      .arg("--allow-read")
      .arg("--allow-env")
      .arg("--reload=npm:foobar")
      .arg("npm/reload/main.ts")
      .env("NO_COLOR", "1")
      .envs(env_vars_for_npm_tests())
      .stdout(Stdio::piped())
      .stderr(Stdio::piped())
      .spawn()
      .unwrap();
    let output = deno.wait_with_output().unwrap();
    let stderr = String::from_utf8_lossy(&output.stderr);
    let stdout = String::from_utf8_lossy(&output.stdout);
    assert!(stderr.is_empty());
    assert_contains!(stdout, "createChalk: chalk");
    assert!(output.status.success());
  }

  #[test]
  fn no_npm_after_first_run() {
    let _server = http_server();

    let deno_dir = util::new_deno_dir();

    let deno = util::deno_cmd_with_deno_dir(&deno_dir)
      .current_dir(util::testdata_path())
      .arg("run")
      .arg("--allow-read")
      .arg("--allow-env")
      .arg("--no-npm")
      .arg("npm/no_npm_after_first_run/main1.ts")
      .env("NO_COLOR", "1")
      .envs(env_vars_for_npm_tests())
      .stdout(Stdio::piped())
      .stderr(Stdio::piped())
      .spawn()
      .unwrap();
    let output = deno.wait_with_output().unwrap();
    let stderr = String::from_utf8_lossy(&output.stderr);
    let stdout = String::from_utf8_lossy(&output.stdout);
    assert_contains!(
    stderr,
    "Following npm specifiers were requested: \"chalk@5\"; but --no-npm is specified."
  );
    assert!(stdout.is_empty());
    assert!(!output.status.success());

    let deno = util::deno_cmd_with_deno_dir(&deno_dir)
      .current_dir(util::testdata_path())
      .arg("run")
      .arg("--allow-read")
      .arg("--allow-env")
      .arg("npm/no_npm_after_first_run/main1.ts")
      .env("NO_COLOR", "1")
      .envs(env_vars_for_npm_tests())
      .stdout(Stdio::piped())
      .stderr(Stdio::piped())
      .spawn()
      .unwrap();
    let output = deno.wait_with_output().unwrap();
    let stderr = String::from_utf8_lossy(&output.stderr);
    let stdout = String::from_utf8_lossy(&output.stdout);
    assert_contains!(stderr, "Download");
    assert_contains!(stdout, "createChalk: chalk");
    assert!(output.status.success());

    let deno = util::deno_cmd_with_deno_dir(&deno_dir)
      .current_dir(util::testdata_path())
      .arg("run")
      .arg("--allow-read")
      .arg("--allow-env")
      .arg("--no-npm")
      .arg("npm/no_npm_after_first_run/main1.ts")
      .env("NO_COLOR", "1")
      .envs(env_vars_for_npm_tests())
      .stdout(Stdio::piped())
      .stderr(Stdio::piped())
      .spawn()
      .unwrap();
    let output = deno.wait_with_output().unwrap();
    let stderr = String::from_utf8_lossy(&output.stderr);
    let stdout = String::from_utf8_lossy(&output.stdout);
    assert_contains!(
    stderr,
    "Following npm specifiers were requested: \"chalk@5\"; but --no-npm is specified."
  );
    assert!(stdout.is_empty());
    assert!(!output.status.success());
  }

  #[test]
  fn deno_run_cjs_module() {
    let _server = http_server();

    let deno_dir = util::new_deno_dir();

    let deno = util::deno_cmd_with_deno_dir(&deno_dir)
      .current_dir(deno_dir.path())
      .arg("run")
      .arg("--allow-read")
      .arg("--allow-env")
      .arg("--allow-write")
      .arg("npm:mkdirp@1.0.4")
      .arg("test_dir")
      .env("NO_COLOR", "1")
      .envs(env_vars_for_npm_tests())
      .spawn()
      .unwrap();
    let output = deno.wait_with_output().unwrap();
    assert!(output.status.success());

    assert!(deno_dir.path().join("test_dir").exists());
  }

  itest!(deno_run_cowsay {
    args: "run -A --quiet npm:cowsay@1.5.0 Hello",
    output: "npm/deno_run_cowsay.out",
    envs: env_vars_for_npm_tests_no_sync_download(),
    http_server: true,
  });

  itest!(deno_run_cowsay_explicit {
    args: "run -A --quiet npm:cowsay@1.5.0/cowsay Hello",
    output: "npm/deno_run_cowsay.out",
    envs: env_vars_for_npm_tests_no_sync_download(),
    http_server: true,
  });

  itest!(deno_run_cowthink {
    args: "run -A --quiet npm:cowsay@1.5.0/cowthink Hello",
    output: "npm/deno_run_cowthink.out",
    envs: env_vars_for_npm_tests_no_sync_download(),
    http_server: true,
  });

  itest!(deno_run_bin_esm {
    args: "run -A --quiet npm:@denotest/bin/cli-esm this is a test",
    output: "npm/deno_run_esm.out",
    envs: env_vars_for_npm_tests(),
    http_server: true,
  });

  itest!(deno_run_bin_no_ext {
    args: "run -A --quiet npm:@denotest/bin/cli-no-ext this is a test",
    output: "npm/deno_run_no_ext.out",
    envs: env_vars_for_npm_tests(),
    http_server: true,
  });

  itest!(deno_run_bin_cjs {
    args: "run -A --quiet npm:@denotest/bin/cli-cjs this is a test",
    output: "npm/deno_run_cjs.out",
    envs: env_vars_for_npm_tests(),
    http_server: true,
  });

  itest!(deno_run_non_existent {
    args: "run npm:mkdirp@0.5.125",
    output: "npm/deno_run_non_existent.out",
    envs: env_vars_for_npm_tests(),
    http_server: true,
    exit_code: 1,
  });

  itest!(builtin_module_module {
    args: "run --allow-read --quiet npm/builtin_module_module/main.js",
    output: "npm/builtin_module_module/main.out",
    envs: env_vars_for_npm_tests(),
    http_server: true,
  });

  itest!(node_modules_dir_require_added_node_modules_folder {
  args:
    "run --node-modules-dir -A --quiet $TESTDATA/npm/require_added_nm_folder/main.js",
  output: "npm/require_added_nm_folder/main.out",
  envs: env_vars_for_npm_tests(),
  http_server: true,
  exit_code: 0,
  temp_cwd: true,
});

  itest!(node_modules_dir_with_deps {
  args: "run --allow-read --allow-env --node-modules-dir $TESTDATA/npm/cjs_with_deps/main.js",
  output: "npm/cjs_with_deps/main.out",
  envs: env_vars_for_npm_tests(),
  http_server: true,
  temp_cwd: true,
});

  itest!(node_modules_dir_yargs {
  args: "run --allow-read --allow-env --node-modules-dir $TESTDATA/npm/cjs_yargs/main.js",
  output: "npm/cjs_yargs/main.out",
  envs: env_vars_for_npm_tests(),
  http_server: true,
  temp_cwd: true,
});

  #[test]
  fn node_modules_dir_cache() {
    let _server = http_server();

    let deno_dir = util::new_deno_dir();

    let deno = util::deno_cmd_with_deno_dir(&deno_dir)
      .current_dir(deno_dir.path())
      .arg("cache")
      .arg("--node-modules-dir")
      .arg("--quiet")
      .arg(util::testdata_path().join("npm/dual_cjs_esm/main.ts"))
      .envs(env_vars_for_npm_tests())
      .spawn()
      .unwrap();
    let output = deno.wait_with_output().unwrap();
    assert!(output.status.success());

    let node_modules = deno_dir.path().join("node_modules");
    assert!(node_modules
    .join(
      ".deno/@denotest+dual-cjs-esm@1.0.0/node_modules/@denotest/dual-cjs-esm"
    )
    .exists());
    assert!(node_modules.join("@denotest/dual-cjs-esm").exists());

    // now try deleting the folder with the package source in the npm cache dir
    let package_global_cache_dir = deno_dir
      .path()
      .join("npm")
      .join("localhost_4545")
      .join("npm")
      .join("registry")
      .join("@denotest")
      .join("dual-cjs-esm")
      .join("1.0.0");
    assert!(package_global_cache_dir.exists());
    std::fs::remove_dir_all(&package_global_cache_dir).unwrap();

    // run the output, and it shouldn't bother recreating the directory
    // because it already has everything cached locally in the node_modules folder
    let deno = util::deno_cmd_with_deno_dir(&deno_dir)
      .current_dir(deno_dir.path())
      .arg("run")
      .arg("--node-modules-dir")
      .arg("--quiet")
      .arg("-A")
      .arg(util::testdata_path().join("npm/dual_cjs_esm/main.ts"))
      .envs(env_vars_for_npm_tests())
      .spawn()
      .unwrap();
    let output = deno.wait_with_output().unwrap();
    assert!(output.status.success());

    // this won't exist, but actually the parent directory
    // will because it still re-downloads the registry information
    assert!(!package_global_cache_dir.exists());
  }

  #[test]
  fn ensure_registry_files_local() {
    // ensures the registry files all point at local tarballs
    let registry_dir_path = util::testdata_path().join("npm").join("registry");
    for entry in std::fs::read_dir(&registry_dir_path).unwrap() {
      let entry = entry.unwrap();
      if entry.metadata().unwrap().is_dir() {
        let registry_json_path = registry_dir_path
          .join(entry.file_name())
          .join("registry.json");
        if registry_json_path.exists() {
          let file_text = std::fs::read_to_string(&registry_json_path).unwrap();
          if file_text.contains("https://registry.npmjs.org/") {
            panic!(
              "file {} contained a reference to the npm registry",
              registry_json_path.display(),
            );
          }
        }
      }
    }
  }

  itest!(compile_errors {
  args: "compile -A --quiet npm/cached_only/main.ts",
  output_str: Some("error: npm specifiers have not yet been implemented for this sub command (https://github.com/denoland/deno/issues/15960). Found: npm:chalk@5\n"),
  exit_code: 1,
  envs: env_vars_for_npm_tests(),
  http_server: true,
});

  itest!(bundle_errors {
  args: "bundle --quiet npm/esm/main.js",
  output_str: Some("error: npm specifiers have not yet been implemented for this sub command (https://github.com/denoland/deno/issues/15960). Found: npm:chalk@5\n"),
  exit_code: 1,
  envs: env_vars_for_npm_tests(),
  http_server: true,
});

  itest!(info_chalk_display {
    args: "info --quiet npm/cjs_with_deps/main.js",
    output: "npm/cjs_with_deps/main_info.out",
    exit_code: 0,
    envs: env_vars_for_npm_tests(),
    http_server: true,
  });

  itest!(info_chalk_display_node_modules_dir {
    args: "info --quiet --node-modules-dir $TESTDATA/npm/cjs_with_deps/main.js",
    output: "npm/cjs_with_deps/main_info.out",
    exit_code: 0,
    envs: env_vars_for_npm_tests(),
    http_server: true,
    temp_cwd: true,
  });

  itest!(info_chalk_json {
    args: "info --quiet --json npm/cjs_with_deps/main.js",
    output: "npm/cjs_with_deps/main_info_json.out",
    exit_code: 0,
    envs: env_vars_for_npm_tests(),
    http_server: true,
  });

  itest!(info_chalk_json_node_modules_dir {
  args:
    "info --quiet --node-modules-dir --json $TESTDATA/npm/cjs_with_deps/main.js",
  output: "npm/cjs_with_deps/main_info_json.out",
  exit_code: 0,
  envs: env_vars_for_npm_tests(),
  http_server: true,
  temp_cwd: true,
});

  itest!(info_cli_chalk_display {
    args: "info --quiet npm:chalk@4",
    output: "npm/info/chalk.out",
    exit_code: 0,
    envs: env_vars_for_npm_tests(),
    http_server: true,
  });

  itest!(info_cli_chalk_json {
    args: "info --quiet --json npm:chalk@4",
    output: "npm/info/chalk_json.out",
    exit_code: 0,
    envs: env_vars_for_npm_tests(),
    http_server: true,
  });

  #[test]
  fn lock_file_missing_top_level_package() {
    let _server = http_server();

    let deno_dir = util::new_deno_dir();
    let temp_dir = util::TempDir::new();

    // write empty config file
    temp_dir.write("deno.json", "{}");

    // Lock file that is automatically picked up has been intentionally broken,
    // by removing "cowsay" package from it. This test ensures that npm resolver
    // snapshot can be successfully hydrated in such situation
    let lock_file_content = r#"{
    "version": "2",
    "remote": {},
    "npm": {
      "specifiers": { "cowsay": "cowsay@1.5.0" },
      "packages": {
        "ansi-regex@3.0.1": {
          "integrity": "sha512-+O9Jct8wf++lXxxFc4hc8LsjaSq0HFzzL7cVsw8pRDIPdjKD2mT4ytDZlLuSBZ4cLKZFXIrMGO7DbQCtMJJMKw==",
          "dependencies": {}
        },
        "ansi-regex@5.0.1": {
          "integrity": "sha512-quJQXlTSUGL2LH9SUXo8VwsY4soanhgo6LNSm84E1LBcE8s3O0wpdiRzyR9z/ZZJMlMWv37qOOb9pdJlMUEKFQ==",
          "dependencies": {}
        },
        "ansi-styles@4.3.0": {
          "integrity": "sha512-zbB9rCJAT1rbjiVDb2hqKFHNYLxgtk8NURxZ3IZwD3F6NtxbXZQCnnSi1Lkx+IDohdPlFp222wVALIheZJQSEg==",
          "dependencies": { "color-convert": "color-convert@2.0.1" }
        },
        "camelcase@5.3.1": {
          "integrity": "sha512-L28STB170nwWS63UjtlEOE3dldQApaJXZkOI1uMFfzf3rRuPegHaHesyee+YxQ+W6SvRDQV6UrdOdRiR153wJg==",
          "dependencies": {}
        },
        "cliui@6.0.0": {
          "integrity": "sha512-t6wbgtoCXvAzst7QgXxJYqPt0usEfbgQdftEPbLL/cvv6HPE5VgvqCuAIDR0NgU52ds6rFwqrgakNLrHEjCbrQ==",
          "dependencies": {
            "string-width": "string-width@4.2.3",
            "strip-ansi": "strip-ansi@6.0.1",
            "wrap-ansi": "wrap-ansi@6.2.0"
          }
        },
        "color-convert@2.0.1": {
          "integrity": "sha512-RRECPsj7iu/xb5oKYcsFHSppFNnsj/52OVTRKb4zP5onXwVF3zVmmToNcOfGC+CRDpfK/U584fMg38ZHCaElKQ==",
          "dependencies": { "color-name": "color-name@1.1.4" }
        },
        "color-name@1.1.4": {
          "integrity": "sha512-dOy+3AuW3a2wNbZHIuMZpTcgjGuLU/uBL/ubcZF9OXbDo8ff4O8yVp5Bf0efS8uEoYo5q4Fx7dY9OgQGXgAsQA==",
          "dependencies": {}
        },
        "decamelize@1.2.0": {
          "integrity": "sha512-z2S+W9X73hAUUki+N+9Za2lBlun89zigOyGrsax+KUQ6wKW4ZoWpEYBkGhQjwAjjDCkWxhY0VKEhk8wzY7F5cA==",
          "dependencies": {}
        },
        "emoji-regex@8.0.0": {
          "integrity": "sha512-MSjYzcWNOA0ewAHpz0MxpYFvwg6yjy1NG3xteoqz644VCo/RPgnr1/GGt+ic3iJTzQ8Eu3TdM14SawnVUmGE6A==",
          "dependencies": {}
        },
        "find-up@4.1.0": {
          "integrity": "sha512-PpOwAdQ/YlXQ2vj8a3h8IipDuYRi3wceVQQGYWxNINccq40Anw7BlsEXCMbt1Zt+OLA6Fq9suIpIWD0OsnISlw==",
          "dependencies": {
            "locate-path": "locate-path@5.0.0",
            "path-exists": "path-exists@4.0.0"
          }
        },
        "get-caller-file@2.0.5": {
          "integrity": "sha512-DyFP3BM/3YHTQOCUL/w0OZHR0lpKeGrxotcHWcqNEdnltqFwXVfhEBQ94eIo34AfQpo0rGki4cyIiftY06h2Fg==",
          "dependencies": {}
        },
        "get-stdin@8.0.0": {
          "integrity": "sha512-sY22aA6xchAzprjyqmSEQv4UbAAzRN0L2dQB0NlN5acTTK9Don6nhoc3eAbUnpZiCANAMfd/+40kVdKfFygohg==",
          "dependencies": {}
        },
        "is-fullwidth-code-point@2.0.0": {
          "integrity": "sha512-VHskAKYM8RfSFXwee5t5cbN5PZeq1Wrh6qd5bkyiXIf6UQcN6w/A0eXM9r6t8d+GYOh+o6ZhiEnb88LN/Y8m2w==",
          "dependencies": {}
        },
        "is-fullwidth-code-point@3.0.0": {
          "integrity": "sha512-zymm5+u+sCsSWyD9qNaejV3DFvhCKclKdizYaJUuHA83RLjb7nSuGnddCHGv0hk+KY7BMAlsWeK4Ueg6EV6XQg==",
          "dependencies": {}
        },
        "locate-path@5.0.0": {
          "integrity": "sha512-t7hw9pI+WvuwNJXwk5zVHpyhIqzg2qTlklJOf0mVxGSbe3Fp2VieZcduNYjaLDoy6p9uGpQEGWG87WpMKlNq8g==",
          "dependencies": { "p-locate": "p-locate@4.1.0" }
        },
        "p-limit@2.3.0": {
          "integrity": "sha512-//88mFWSJx8lxCzwdAABTJL2MyWB12+eIY7MDL2SqLmAkeKU9qxRvWuSyTjm3FUmpBEMuFfckAIqEaVGUDxb6w==",
          "dependencies": { "p-try": "p-try@2.2.0" }
        },
        "p-locate@4.1.0": {
          "integrity": "sha512-R79ZZ/0wAxKGu3oYMlz8jy/kbhsNrS7SKZ7PxEHBgJ5+F2mtFW2fK2cOtBh1cHYkQsbzFV7I+EoRKe6Yt0oK7A==",
          "dependencies": { "p-limit": "p-limit@2.3.0" }
        },
        "p-try@2.2.0": {
          "integrity": "sha512-R4nPAVTAU0B9D35/Gk3uJf/7XYbQcyohSKdvAxIRSNghFl4e71hVoGnBNQz9cWaXxO2I10KTC+3jMdvvoKw6dQ==",
          "dependencies": {}
        },
        "path-exists@4.0.0": {
          "integrity": "sha512-ak9Qy5Q7jYb2Wwcey5Fpvg2KoAc/ZIhLSLOSBmRmygPsGwkVVt0fZa0qrtMz+m6tJTAHfZQ8FnmB4MG4LWy7/w==",
          "dependencies": {}
        },
        "require-directory@2.1.1": {
          "integrity": "sha512-fGxEI7+wsG9xrvdjsrlmL22OMTTiHRwAMroiEeMgq8gzoLC/PQr7RsRDSTLUg/bZAZtF+TVIkHc6/4RIKrui+Q==",
          "dependencies": {}
        },
        "require-main-filename@2.0.0": {
          "integrity": "sha512-NKN5kMDylKuldxYLSUfrbo5Tuzh4hd+2E8NPPX02mZtn1VuREQToYe/ZdlJy+J3uCpfaiGF05e7B8W0iXbQHmg==",
          "dependencies": {}
        },
        "set-blocking@2.0.0": {
          "integrity": "sha512-KiKBS8AnWGEyLzofFfmvKwpdPzqiy16LvQfK3yv/fVH7Bj13/wl3JSR1J+rfgRE9q7xUJK4qvgS8raSOeLUehw==",
          "dependencies": {}
        },
        "string-width@2.1.1": {
          "integrity": "sha512-nOqH59deCq9SRHlxq1Aw85Jnt4w6KvLKqWVik6oA9ZklXLNIOlqg4F2yrT1MVaTjAqvVwdfeZ7w7aCvJD7ugkw==",
          "dependencies": {
            "is-fullwidth-code-point": "is-fullwidth-code-point@2.0.0",
            "strip-ansi": "strip-ansi@4.0.0"
          }
        },
        "string-width@4.2.3": {
          "integrity": "sha512-wKyQRQpjJ0sIp62ErSZdGsjMJWsap5oRNihHhu6G7JVO/9jIB6UyevL+tXuOqrng8j/cxKTWyWUwvSTriiZz/g==",
          "dependencies": {
            "emoji-regex": "emoji-regex@8.0.0",
            "is-fullwidth-code-point": "is-fullwidth-code-point@3.0.0",
            "strip-ansi": "strip-ansi@6.0.1"
          }
        },
        "strip-ansi@4.0.0": {
          "integrity": "sha512-4XaJ2zQdCzROZDivEVIDPkcQn8LMFSa8kj8Gxb/Lnwzv9A8VctNZ+lfivC/sV3ivW8ElJTERXZoPBRrZKkNKow==",
          "dependencies": { "ansi-regex": "ansi-regex@3.0.1" }
        },
        "strip-ansi@6.0.1": {
          "integrity": "sha512-Y38VPSHcqkFrCpFnQ9vuSXmquuv5oXOKpGeT6aGrr3o3Gc9AlVa6JBfUSOCnbxGGZF+/0ooI7KrPuUSztUdU5A==",
          "dependencies": { "ansi-regex": "ansi-regex@5.0.1" }
        },
        "strip-final-newline@2.0.0": {
          "integrity": "sha512-BrpvfNAE3dcvq7ll3xVumzjKjZQ5tI1sEUIKr3Uoks0XUl45St3FlatVqef9prk4jRDzhW6WZg+3bk93y6pLjA==",
          "dependencies": {}
        },
        "which-module@2.0.0": {
          "integrity": "sha512-B+enWhmw6cjfVC7kS8Pj9pCrKSc5txArRyaYGe088shv/FGWH+0Rjx/xPgtsWfsUtS27FkP697E4DDhgrgoc0Q==",
          "dependencies": {}
        },
        "wrap-ansi@6.2.0": {
          "integrity": "sha512-r6lPcBGxZXlIcymEu7InxDMhdW0KDxpLgoFLcguasxCaJ/SOIZwINatK9KY/tf+ZrlywOKU0UDj3ATXUBfxJXA==",
          "dependencies": {
            "ansi-styles": "ansi-styles@4.3.0",
            "string-width": "string-width@4.2.3",
            "strip-ansi": "strip-ansi@6.0.1"
          }
        },
        "y18n@4.0.3": {
          "integrity": "sha512-JKhqTOwSrqNA1NY5lSztJ1GrBiUodLMmIZuLiDaMRJ+itFd+ABVE8XBjOvIWL+rSqNDC74LCSFmlb/U4UZ4hJQ==",
          "dependencies": {}
        },
        "yargs-parser@18.1.3": {
          "integrity": "sha512-o50j0JeToy/4K6OZcaQmW6lyXXKhq7csREXcDwk2omFPJEwUNOVtJKvmDr9EI1fAJZUyZcRF7kxGBWmRXudrCQ==",
          "dependencies": {
            "camelcase": "camelcase@5.3.1",
            "decamelize": "decamelize@1.2.0"
          }
        },
        "yargs@15.4.1": {
          "integrity": "sha512-aePbxDmcYW++PaqBsJ+HYUFwCdv4LVvdnhBy78E57PIor8/OVvhMrADFFEDh8DHDFRv/O9i3lPhsENjO7QX0+A==",
          "dependencies": {
            "cliui": "cliui@6.0.0",
            "decamelize": "decamelize@1.2.0",
            "find-up": "find-up@4.1.0",
            "get-caller-file": "get-caller-file@2.0.5",
            "require-directory": "require-directory@2.1.1",
            "require-main-filename": "require-main-filename@2.0.0",
            "set-blocking": "set-blocking@2.0.0",
            "string-width": "string-width@4.2.3",
            "which-module": "which-module@2.0.0",
            "y18n": "y18n@4.0.3",
            "yargs-parser": "yargs-parser@18.1.3"
          }
        }
      }
    }
  }
  "#;
    temp_dir.write("deno.lock", lock_file_content);
    let main_contents = r#"
  import cowsay from "npm:cowsay";
  console.log(cowsay);
  "#;
    temp_dir.write("main.ts", main_contents);

    let deno = util::deno_cmd_with_deno_dir(&deno_dir)
      .current_dir(temp_dir.path())
      .arg("run")
      .arg("--quiet")
      .arg("--lock")
      .arg("deno.lock")
      .arg("-A")
      .arg("main.ts")
      .envs(env_vars_for_npm_tests())
      .stdout(Stdio::piped())
      .stderr(Stdio::piped())
      .spawn()
      .unwrap();
    let output = deno.wait_with_output().unwrap();
    assert!(!output.status.success());

    let stderr = String::from_utf8(output.stderr).unwrap();
    assert_eq!(
    stderr,
    "error: failed reading lockfile 'deno.lock'\n\nCaused by:\n    the lockfile is corrupt. You can recreate it with --lock-write\n"
  );
  }

  #[test]
  fn lock_file_lock_write() {
    // https://github.com/denoland/deno/issues/16666
    // Ensure that --lock-write still adds npm packages to the lockfile
    let _server = http_server();

    let deno_dir = util::new_deno_dir();
    let temp_dir = util::TempDir::new();

    // write empty config file
    temp_dir.write("deno.json", "{}");

    // write a lock file with borked integrity
    let lock_file_content = r#"{
  "version": "2",
  "remote": {},
  "npm": {
    "specifiers": { "cowsay@1.5.0": "cowsay@1.5.0" },
    "packages": {
      "ansi-regex@3.0.1": {
        "integrity": "sha512-+O9Jct8wf++lXxxFc4hc8LsjaSq0HFzzL7cVsw8pRDIPdjKD2mT4ytDZlLuSBZ4cLKZFXIrMGO7DbQCtMJJMKw==",
        "dependencies": {}
      },
      "ansi-regex@5.0.1": {
        "integrity": "sha512-quJQXlTSUGL2LH9SUXo8VwsY4soanhgo6LNSm84E1LBcE8s3O0wpdiRzyR9z/ZZJMlMWv37qOOb9pdJlMUEKFQ==",
        "dependencies": {}
      },
      "ansi-styles@4.3.0": {
        "integrity": "sha512-zbB9rCJAT1rbjiVDb2hqKFHNYLxgtk8NURxZ3IZwD3F6NtxbXZQCnnSi1Lkx+IDohdPlFp222wVALIheZJQSEg==",
        "dependencies": { "color-convert": "color-convert@2.0.1" }
      },
      "camelcase@5.3.1": {
        "integrity": "sha512-L28STB170nwWS63UjtlEOE3dldQApaJXZkOI1uMFfzf3rRuPegHaHesyee+YxQ+W6SvRDQV6UrdOdRiR153wJg==",
        "dependencies": {}
      },
      "cliui@6.0.0": {
        "integrity": "sha512-t6wbgtoCXvAzst7QgXxJYqPt0usEfbgQdftEPbLL/cvv6HPE5VgvqCuAIDR0NgU52ds6rFwqrgakNLrHEjCbrQ==",
        "dependencies": {
          "string-width": "string-width@4.2.3",
          "strip-ansi": "strip-ansi@6.0.1",
          "wrap-ansi": "wrap-ansi@6.2.0"
        }
      },
      "color-convert@2.0.1": {
        "integrity": "sha512-RRECPsj7iu/xb5oKYcsFHSppFNnsj/52OVTRKb4zP5onXwVF3zVmmToNcOfGC+CRDpfK/U584fMg38ZHCaElKQ==",
        "dependencies": { "color-name": "color-name@1.1.4" }
      },
      "color-name@1.1.4": {
        "integrity": "sha512-dOy+3AuW3a2wNbZHIuMZpTcgjGuLU/uBL/ubcZF9OXbDo8ff4O8yVp5Bf0efS8uEoYo5q4Fx7dY9OgQGXgAsQA==",
        "dependencies": {}
      },
      "cowsay@1.5.0": {
        "integrity": "sha512-8Ipzr54Z8zROr/62C8f0PdhQcDusS05gKTS87xxdji8VbWefWly0k8BwGK7+VqamOrkv3eGsCkPtvlHzrhWsCA==",
        "dependencies": {
          "get-stdin": "get-stdin@8.0.0",
          "string-width": "string-width@2.1.1",
          "strip-final-newline": "strip-final-newline@2.0.0",
          "yargs": "yargs@15.4.1"
        }
      },
      "decamelize@1.2.0": {
        "integrity": "sha512-z2S+W9X73hAUUki+N+9Za2lBlun89zigOyGrsax+KUQ6wKW4ZoWpEYBkGhQjwAjjDCkWxhY0VKEhk8wzY7F5cA==",
        "dependencies": {}
      },
      "emoji-regex@8.0.0": {
        "integrity": "sha512-MSjYzcWNOA0ewAHpz0MxpYFvwg6yjy1NG3xteoqz644VCo/RPgnr1/GGt+ic3iJTzQ8Eu3TdM14SawnVUmGE6A==",
        "dependencies": {}
      },
      "find-up@4.1.0": {
        "integrity": "sha512-PpOwAdQ/YlXQ2vj8a3h8IipDuYRi3wceVQQGYWxNINccq40Anw7BlsEXCMbt1Zt+OLA6Fq9suIpIWD0OsnISlw==",
        "dependencies": {
          "locate-path": "locate-path@5.0.0",
          "path-exists": "path-exists@4.0.0"
        }
      },
      "get-caller-file@2.0.5": {
        "integrity": "sha512-DyFP3BM/3YHTQOCUL/w0OZHR0lpKeGrxotcHWcqNEdnltqFwXVfhEBQ94eIo34AfQpo0rGki4cyIiftY06h2Fg==",
        "dependencies": {}
      },
      "get-stdin@8.0.0": {
        "integrity": "sha512-sY22aA6xchAzprjyqmSEQv4UbAAzRN0L2dQB0NlN5acTTK9Don6nhoc3eAbUnpZiCANAMfd/+40kVdKfFygohg==",
        "dependencies": {}
      },
      "is-fullwidth-code-point@2.0.0": {
        "integrity": "sha512-VHskAKYM8RfSFXwee5t5cbN5PZeq1Wrh6qd5bkyiXIf6UQcN6w/A0eXM9r6t8d+GYOh+o6ZhiEnb88LN/Y8m2w==",
        "dependencies": {}
      },
      "is-fullwidth-code-point@3.0.0": {
        "integrity": "sha512-zymm5+u+sCsSWyD9qNaejV3DFvhCKclKdizYaJUuHA83RLjb7nSuGnddCHGv0hk+KY7BMAlsWeK4Ueg6EV6XQg==",
        "dependencies": {}
      },
      "locate-path@5.0.0": {
        "integrity": "sha512-t7hw9pI+WvuwNJXwk5zVHpyhIqzg2qTlklJOf0mVxGSbe3Fp2VieZcduNYjaLDoy6p9uGpQEGWG87WpMKlNq8g==",
        "dependencies": { "p-locate": "p-locate@4.1.0" }
      },
      "p-limit@2.3.0": {
        "integrity": "sha512-//88mFWSJx8lxCzwdAABTJL2MyWB12+eIY7MDL2SqLmAkeKU9qxRvWuSyTjm3FUmpBEMuFfckAIqEaVGUDxb6w==",
        "dependencies": { "p-try": "p-try@2.2.0" }
      },
      "p-locate@4.1.0": {
        "integrity": "sha512-R79ZZ/0wAxKGu3oYMlz8jy/kbhsNrS7SKZ7PxEHBgJ5+F2mtFW2fK2cOtBh1cHYkQsbzFV7I+EoRKe6Yt0oK7A==",
        "dependencies": { "p-limit": "p-limit@2.3.0" }
      },
      "p-try@2.2.0": {
        "integrity": "sha512-R4nPAVTAU0B9D35/Gk3uJf/7XYbQcyohSKdvAxIRSNghFl4e71hVoGnBNQz9cWaXxO2I10KTC+3jMdvvoKw6dQ==",
        "dependencies": {}
      },
      "path-exists@4.0.0": {
        "integrity": "sha512-ak9Qy5Q7jYb2Wwcey5Fpvg2KoAc/ZIhLSLOSBmRmygPsGwkVVt0fZa0qrtMz+m6tJTAHfZQ8FnmB4MG4LWy7/w==",
        "dependencies": {}
      },
      "require-directory@2.1.1": {
        "integrity": "sha512-fGxEI7+wsG9xrvdjsrlmL22OMTTiHRwAMroiEeMgq8gzoLC/PQr7RsRDSTLUg/bZAZtF+TVIkHc6/4RIKrui+Q==",
        "dependencies": {}
      },
      "require-main-filename@2.0.0": {
        "integrity": "sha512-NKN5kMDylKuldxYLSUfrbo5Tuzh4hd+2E8NPPX02mZtn1VuREQToYe/ZdlJy+J3uCpfaiGF05e7B8W0iXbQHmg==",
        "dependencies": {}
      },
      "set-blocking@2.0.0": {
        "integrity": "sha512-KiKBS8AnWGEyLzofFfmvKwpdPzqiy16LvQfK3yv/fVH7Bj13/wl3JSR1J+rfgRE9q7xUJK4qvgS8raSOeLUehw==",
        "dependencies": {}
      },
      "string-width@2.1.1": {
        "integrity": "sha512-nOqH59deCq9SRHlxq1Aw85Jnt4w6KvLKqWVik6oA9ZklXLNIOlqg4F2yrT1MVaTjAqvVwdfeZ7w7aCvJD7ugkw==",
        "dependencies": {
          "is-fullwidth-code-point": "is-fullwidth-code-point@2.0.0",
          "strip-ansi": "strip-ansi@4.0.0"
        }
      },
      "string-width@4.2.3": {
        "integrity": "sha512-wKyQRQpjJ0sIp62ErSZdGsjMJWsap5oRNihHhu6G7JVO/9jIB6UyevL+tXuOqrng8j/cxKTWyWUwvSTriiZz/g==",
        "dependencies": {
          "emoji-regex": "emoji-regex@8.0.0",
          "is-fullwidth-code-point": "is-fullwidth-code-point@3.0.0",
          "strip-ansi": "strip-ansi@6.0.1"
        }
      },
      "strip-ansi@4.0.0": {
        "integrity": "sha512-4XaJ2zQdCzROZDivEVIDPkcQn8LMFSa8kj8Gxb/Lnwzv9A8VctNZ+lfivC/sV3ivW8ElJTERXZoPBRrZKkNKow==",
        "dependencies": { "ansi-regex": "ansi-regex@3.0.1" }
      },
      "strip-ansi@6.0.1": {
        "integrity": "sha512-Y38VPSHcqkFrCpFnQ9vuSXmquuv5oXOKpGeT6aGrr3o3Gc9AlVa6JBfUSOCnbxGGZF+/0ooI7KrPuUSztUdU5A==",
        "dependencies": { "ansi-regex": "ansi-regex@5.0.1" }
      },
      "strip-final-newline@2.0.0": {
        "integrity": "sha512-BrpvfNAE3dcvq7ll3xVumzjKjZQ5tI1sEUIKr3Uoks0XUl45St3FlatVqef9prk4jRDzhW6WZg+3bk93y6pLjA==",
        "dependencies": {}
      },
      "which-module@2.0.0": {
        "integrity": "sha512-B+enWhmw6cjfVC7kS8Pj9pCrKSc5txArRyaYGe088shv/FGWH+0Rjx/xPgtsWfsUtS27FkP697E4DDhgrgoc0Q==",
        "dependencies": {}
      },
      "wrap-ansi@6.2.0": {
        "integrity": "sha512-r6lPcBGxZXlIcymEu7InxDMhdW0KDxpLgoFLcguasxCaJ/SOIZwINatK9KY/tf+ZrlywOKU0UDj3ATXUBfxJXA==",
        "dependencies": {
          "ansi-styles": "ansi-styles@4.3.0",
          "string-width": "string-width@4.2.3",
          "strip-ansi": "strip-ansi@6.0.1"
        }
      },
      "y18n@4.0.3": {
        "integrity": "sha512-JKhqTOwSrqNA1NY5lSztJ1GrBiUodLMmIZuLiDaMRJ+itFd+ABVE8XBjOvIWL+rSqNDC74LCSFmlb/U4UZ4hJQ==",
        "dependencies": {}
      },
      "yargs-parser@18.1.3": {
        "integrity": "sha512-o50j0JeToy/4K6OZcaQmW6lyXXKhq7csREXcDwk2omFPJEwUNOVtJKvmDr9EI1fAJZUyZcRF7kxGBWmRXudrCQ==",
        "dependencies": {
          "camelcase": "camelcase@5.3.1",
          "decamelize": "decamelize@1.2.0"
        }
      },
      "yargs@15.4.1": {
        "integrity": "sha512-aePbxDmcYW++PaqBsJ+HYUFwCdv4LVvdnhBy78E57PIor8/OVvhMrADFFEDh8DHDFRv/O9i3lPhsENjO7QX0+A==",
        "dependencies": {
          "cliui": "cliui@6.0.0",
          "decamelize": "decamelize@1.2.0",
          "find-up": "find-up@4.1.0",
          "get-caller-file": "get-caller-file@2.0.5",
          "require-directory": "require-directory@2.1.1",
          "require-main-filename": "require-main-filename@2.0.0",
          "set-blocking": "set-blocking@2.0.0",
          "string-width": "string-width@4.2.3",
          "which-module": "which-module@2.0.0",
          "y18n": "y18n@4.0.3",
          "yargs-parser": "yargs-parser@18.1.3"
        }
      }
    }
  }
}
"#;
    temp_dir.write("deno.lock", lock_file_content);

    let deno = util::deno_cmd_with_deno_dir(&deno_dir)
      .current_dir(temp_dir.path())
      .arg("cache")
      .arg("--lock-write")
      .arg("--quiet")
      .arg("npm:cowsay@1.5.0")
      .envs(env_vars_for_npm_tests())
      .stdout(Stdio::piped())
      .stderr(Stdio::piped())
      .spawn()
      .unwrap();
    let output = deno.wait_with_output().unwrap();
    assert!(output.status.success());
    assert_eq!(output.status.code(), Some(0));

    let stdout = String::from_utf8(output.stdout).unwrap();
    assert!(stdout.is_empty());
    let stderr = String::from_utf8(output.stderr).unwrap();
    assert!(stderr.is_empty());
    assert_eq!(
      lock_file_content,
      std::fs::read_to_string(temp_dir.path().join("deno.lock")).unwrap()
    );
  }

  #[test]
  fn auto_discover_lock_file() {
    let _server = http_server();

    let deno_dir = util::new_deno_dir();
    let temp_dir = util::TempDir::new();

    // write empty config file
    temp_dir.write("deno.json", "{}");

    // write a lock file with borked integrity
    let lock_file_content = r#"{
    "version": "2",
    "remote": {},
    "npm": {
      "specifiers": { "@denotest/bin": "@denotest/bin@1.0.0" },
      "packages": {
        "@denotest/bin@1.0.0": {
          "integrity": "sha512-foobar",
          "dependencies": {}
        }
      }
    }
  }"#;
    temp_dir.write("deno.lock", lock_file_content);

    let deno = util::deno_cmd_with_deno_dir(&deno_dir)
      .current_dir(temp_dir.path())
      .arg("run")
      .arg("--unstable")
      .arg("-A")
      .arg("npm:@denotest/bin/cli-esm")
      .arg("test")
      .envs(env_vars_for_npm_tests())
      .stdout(Stdio::piped())
      .stderr(Stdio::piped())
      .spawn()
      .unwrap();
    let output = deno.wait_with_output().unwrap();
    assert!(!output.status.success());
    assert_eq!(output.status.code(), Some(10));

    let stderr = String::from_utf8(output.stderr).unwrap();
    assert!(stderr.contains(
      "Integrity check failed for npm package: \"@denotest/bin@1.0.0\""
    ));
  }

  #[test]
  fn peer_deps_with_copied_folders_and_lockfile() {
    let _server = http_server();

    let deno_dir = util::new_deno_dir();
    let temp_dir = util::TempDir::new();

    // write empty config file
    temp_dir.write("deno.json", "{}");
    let test_folder_path = test_util::testdata_path()
      .join("npm")
      .join("peer_deps_with_copied_folders");
    let main_contents =
      std::fs::read_to_string(test_folder_path.join("main.ts")).unwrap();
    temp_dir.write("./main.ts", main_contents);

    let deno = util::deno_cmd_with_deno_dir(&deno_dir)
      .current_dir(temp_dir.path())
      .arg("run")
      .arg("-A")
      .arg("main.ts")
      .envs(env_vars_for_npm_tests())
      .stdout(Stdio::piped())
      .stderr(Stdio::piped())
      .spawn()
      .unwrap();
    let output = deno.wait_with_output().unwrap();
    assert!(output.status.success());

    let expected_output =
      std::fs::read_to_string(test_folder_path.join("main.out")).unwrap();

    assert_eq!(String::from_utf8(output.stderr).unwrap(), expected_output);

    assert!(temp_dir.path().join("deno.lock").exists());
    let grandchild_path = deno_dir
      .path()
      .join("npm")
      .join("localhost_4545")
      .join("npm")
      .join("registry")
      .join("@denotest")
      .join("peer-dep-test-grandchild");
    assert!(grandchild_path.join("1.0.0").exists());
    assert!(grandchild_path.join("1.0.0_1").exists()); // copy folder, which is hardlinked

    // run again
    let deno = util::deno_cmd_with_deno_dir(&deno_dir)
      .current_dir(temp_dir.path())
      .arg("run")
      .arg("-A")
      .arg("main.ts")
      .envs(env_vars_for_npm_tests())
      .stdout(Stdio::piped())
      .stderr(Stdio::piped())
      .spawn()
      .unwrap();
    let output = deno.wait_with_output().unwrap();
    assert_eq!(String::from_utf8(output.stderr).unwrap(), "1\n2\n");
    assert!(output.status.success());

    let deno = util::deno_cmd_with_deno_dir(&deno_dir)
      .current_dir(temp_dir.path())
      .arg("run")
      .arg("--reload")
      .arg("-A")
      .arg("main.ts")
      .envs(env_vars_for_npm_tests())
      .stdout(Stdio::piped())
      .stderr(Stdio::piped())
      .spawn()
      .unwrap();
    let output = deno.wait_with_output().unwrap();
    assert_eq!(String::from_utf8(output.stderr).unwrap(), expected_output);
    assert!(output.status.success());

    // now run with local node modules
    let deno = util::deno_cmd_with_deno_dir(&deno_dir)
      .current_dir(temp_dir.path())
      .arg("run")
      .arg("--node-modules-dir")
      .arg("-A")
      .arg("main.ts")
      .envs(env_vars_for_npm_tests())
      .stdout(Stdio::piped())
      .stderr(Stdio::piped())
      .spawn()
      .unwrap();
    let output = deno.wait_with_output().unwrap();
    assert_eq!(String::from_utf8(output.stderr).unwrap(), "1\n2\n");
    assert!(output.status.success());

    let deno_folder = temp_dir.path().join("node_modules").join(".deno");
    assert!(deno_folder
      .join("@denotest+peer-dep-test-grandchild@1.0.0")
      .exists());
    assert!(deno_folder
      .join("@denotest+peer-dep-test-grandchild@1.0.0_1")
      .exists()); // copy folder

    // now again run with local node modules
    let deno = util::deno_cmd_with_deno_dir(&deno_dir)
      .current_dir(temp_dir.path())
      .arg("run")
      .arg("--node-modules-dir")
      .arg("-A")
      .arg("main.ts")
      .envs(env_vars_for_npm_tests())
      .stdout(Stdio::piped())
      .stderr(Stdio::piped())
      .spawn()
      .unwrap();
    let output = deno.wait_with_output().unwrap();
    assert!(output.status.success());
    assert_eq!(String::from_utf8(output.stderr).unwrap(), "1\n2\n");

    // now ensure it works with reloading
    let deno = util::deno_cmd_with_deno_dir(&deno_dir)
      .current_dir(temp_dir.path())
      .arg("run")
      .arg("--node-modules-dir")
      .arg("--reload")
      .arg("-A")
      .arg("main.ts")
      .envs(env_vars_for_npm_tests())
      .stdout(Stdio::piped())
      .stderr(Stdio::piped())
      .spawn()
      .unwrap();
    let output = deno.wait_with_output().unwrap();
    assert!(output.status.success());
    assert_eq!(String::from_utf8(output.stderr).unwrap(), expected_output);

    // now ensure it works with reloading and no lockfile
    let deno = util::deno_cmd_with_deno_dir(&deno_dir)
      .current_dir(temp_dir.path())
      .arg("run")
      .arg("--node-modules-dir")
      .arg("--no-lock")
      .arg("--reload")
      .arg("-A")
      .arg("main.ts")
      .envs(env_vars_for_npm_tests())
      .stdout(Stdio::piped())
      .stderr(Stdio::piped())
      .spawn()
      .unwrap();
    let output = deno.wait_with_output().unwrap();
    assert_eq!(String::from_utf8(output.stderr).unwrap(), expected_output,);
    assert!(output.status.success());
  }

  itest!(info_peer_deps {
    args: "info --quiet npm/peer_deps_with_copied_folders/main.ts",
    output: "npm/peer_deps_with_copied_folders/main_info.out",
    exit_code: 0,
    envs: env_vars_for_npm_tests(),
    http_server: true,
  });

  itest!(info_peer_deps_json {
    args: "info --quiet --json npm/peer_deps_with_copied_folders/main.ts",
    output: "npm/peer_deps_with_copied_folders/main_info_json.out",
    exit_code: 0,
    envs: env_vars_for_npm_tests(),
    http_server: true,
  });

  itest!(create_require {
    args: "run --reload npm/create_require/main.ts",
    output: "npm/create_require/main.out",
    exit_code: 0,
    envs: env_vars_for_npm_tests(),
    http_server: true,
  });
}<|MERGE_RESOLUTION|>--- conflicted
+++ resolved
@@ -190,19 +190,19 @@
   });
 
   itest!(import_map {
-  args: "run --allow-read --allow-env --import-map npm/import_map/import_map.json npm/import_map/main.js",
-  output: "npm/import_map/main.out",
-  envs: env_vars_for_npm_tests(),
-  http_server: true,
-});
+    args: "run --allow-read --allow-env --import-map npm/import_map/import_map.json npm/import_map/main.js",
+    output: "npm/import_map/main.out",
+    envs: env_vars_for_npm_tests(),
+    http_server: true,
+  });
 
   itest!(lock_file {
-  args: "run --allow-read --allow-env --lock npm/lock_file/lock.json npm/lock_file/main.js",
-  output: "npm/lock_file/main.out",
-  envs: env_vars_for_npm_tests(),
-  http_server: true,
-  exit_code: 10,
-});
+    args: "run --allow-read --allow-env --lock npm/lock_file/lock.json npm/lock_file/main.js",
+    output: "npm/lock_file/main.out",
+    envs: env_vars_for_npm_tests(),
+    http_server: true,
+    exit_code: 10,
+  });
 
   itest!(sub_paths {
     args: "run -A --quiet npm/sub_paths/main.jsx",
@@ -296,10 +296,9 @@
   });
 
   itest!(types_ambient_module_import_map {
-<<<<<<< HEAD
     args: "check --quiet --import-map=npm/types_ambient_module/import_map.json npm/types_ambient_module/main_import_map.ts",
     output: "npm/types_ambient_module/main_import_map.out",
-    envs: env_vars(),
+    envs: env_vars_for_npm_tests(),
     http_server: true,
     exit_code: 1,
   });
@@ -311,14 +310,6 @@
     envs: env_vars(),
     http_server: true,
   });
-=======
-  args: "check --quiet --import-map=npm/types_ambient_module/import_map.json npm/types_ambient_module/main_import_map.ts",
-  output: "npm/types_ambient_module/main_import_map.out",
-  envs: env_vars_for_npm_tests(),
-  http_server: true,
-  exit_code: 1,
-});
->>>>>>> fd51b2e5
 
   itest!(no_types_in_conditional_exports {
     args: "run --check --unstable npm/no_types_in_conditional_exports/main.ts",
@@ -808,20 +799,20 @@
   }
 
   itest!(compile_errors {
-  args: "compile -A --quiet npm/cached_only/main.ts",
-  output_str: Some("error: npm specifiers have not yet been implemented for this sub command (https://github.com/denoland/deno/issues/15960). Found: npm:chalk@5\n"),
-  exit_code: 1,
-  envs: env_vars_for_npm_tests(),
-  http_server: true,
-});
+    args: "compile -A --quiet npm/cached_only/main.ts",
+    output_str: Some("error: npm specifiers have not yet been implemented for this sub command (https://github.com/denoland/deno/issues/15960). Found: npm:chalk@5\n"),
+    exit_code: 1,
+    envs: env_vars_for_npm_tests(),
+    http_server: true,
+  });
 
   itest!(bundle_errors {
-  args: "bundle --quiet npm/esm/main.js",
-  output_str: Some("error: npm specifiers have not yet been implemented for this sub command (https://github.com/denoland/deno/issues/15960). Found: npm:chalk@5\n"),
-  exit_code: 1,
-  envs: env_vars_for_npm_tests(),
-  http_server: true,
-});
+    args: "bundle --quiet npm/esm/main.js",
+    output_str: Some("error: npm specifiers have not yet been implemented for this sub command (https://github.com/denoland/deno/issues/15960). Found: npm:chalk@5\n"),
+    exit_code: 1,
+    envs: env_vars_for_npm_tests(),
+    http_server: true,
+  });
 
   itest!(info_chalk_display {
     args: "info --quiet npm/cjs_with_deps/main.js",
@@ -849,14 +840,14 @@
   });
 
   itest!(info_chalk_json_node_modules_dir {
-  args:
-    "info --quiet --node-modules-dir --json $TESTDATA/npm/cjs_with_deps/main.js",
-  output: "npm/cjs_with_deps/main_info_json.out",
-  exit_code: 0,
-  envs: env_vars_for_npm_tests(),
-  http_server: true,
-  temp_cwd: true,
-});
+    args:
+      "info --quiet --node-modules-dir --json $TESTDATA/npm/cjs_with_deps/main.js",
+    output: "npm/cjs_with_deps/main_info_json.out",
+    exit_code: 0,
+    envs: env_vars_for_npm_tests(),
+    http_server: true,
+    temp_cwd: true,
+  });
 
   itest!(info_cli_chalk_display {
     args: "info --quiet npm:chalk@4",
