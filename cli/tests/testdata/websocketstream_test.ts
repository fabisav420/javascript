--- conflicted
+++ resolved
@@ -136,8 +136,6 @@
     () => unreachable(),
     (e) => assertEquals(e, "Some string"),
   );
-<<<<<<< HEAD
-  await assertRejects(() => wss.closed, DOMException, "connection was aborted");
 });
 
 Deno.test("headers", async () => {
@@ -160,6 +158,4 @@
   await promise;
   await ws.closed;
   listener.close();
-=======
->>>>>>> 3db18bf9
 });