// Copyright 2018-2023 the Deno authors. All rights reserved. MIT license.

// Requires to be run with `--allow-net` flag

import {
  assert,
  assertEquals,
  assertMatch,
  assertThrows,
<<<<<<< HEAD
} from "../../../../test_util/std/assert/mod.ts";
=======
} from "../../../../test_util/std/testing/asserts.ts";
import { deferred } from "../../../../test_util/std/async/deferred.ts";
>>>>>>> 0ffcb46e

Deno.test({
  name: "worker terminate",
  fn: async function () {
    const jsWorker = new Worker(
      import.meta.resolve("./test_worker.js"),
      { type: "module" },
    );
    const tsWorker = new Worker(
      import.meta.resolve("./test_worker.ts"),
      { type: "module", name: "tsWorker" },
    );

    const deferred1 = Promise.withResolvers<string>();
    jsWorker.onmessage = (e) => {
      deferred1.resolve(e.data);
    };

    const deferred2 = Promise.withResolvers<string>();
    tsWorker.onmessage = (e) => {
      deferred2.resolve(e.data);
    };

    jsWorker.postMessage("Hello World");
    assertEquals(await deferred1.promise, "Hello World");
    tsWorker.postMessage("Hello World");
    assertEquals(await deferred2.promise, "Hello World");
    tsWorker.terminate();
    jsWorker.terminate();
  },
});

Deno.test({
  name: "worker from data url",
  async fn() {
    const tsWorker = new Worker(
      "data:application/typescript;base64,aWYgKHNlbGYubmFtZSAhPT0gInRzV29ya2VyIikgewogIHRocm93IEVycm9yKGBJbnZhbGlkIHdvcmtlciBuYW1lOiAke3NlbGYubmFtZX0sIGV4cGVjdGVkIHRzV29ya2VyYCk7Cn0KCm9ubWVzc2FnZSA9IGZ1bmN0aW9uIChlKTogdm9pZCB7CiAgcG9zdE1lc3NhZ2UoZS5kYXRhKTsKICBjbG9zZSgpOwp9Owo=",
      { type: "module", name: "tsWorker" },
    );

    const { promise, resolve } = Promise.withResolvers<string>();
    tsWorker.onmessage = (e) => {
      resolve(e.data);
    };

    tsWorker.postMessage("Hello World");
    assertEquals(await promise, "Hello World");
    tsWorker.terminate();
  },
});

Deno.test({
  name: "worker nested",
  fn: async function () {
    const nestedWorker = new Worker(
      import.meta.resolve("./nested_worker.js"),
      { type: "module", name: "nested" },
    );

    // deno-lint-ignore no-explicit-any
    const { promise, resolve } = Promise.withResolvers<any>();
    nestedWorker.onmessage = (e) => {
      resolve(e.data);
    };

    nestedWorker.postMessage("Hello World");
    assertEquals(await promise, { type: "msg", text: "Hello World" });
    nestedWorker.terminate();
  },
});

Deno.test({
  name: "worker throws when executing",
  fn: async function () {
    const throwingWorker = new Worker(
      import.meta.resolve("./throwing_worker.js"),
      { type: "module" },
    );

    const { promise, resolve } = Promise.withResolvers<string>();
    // deno-lint-ignore no-explicit-any
    throwingWorker.onerror = (e: any) => {
      e.preventDefault();
      resolve(e.message);
    };

    assertMatch(await promise as string, /Uncaught Error: Thrown error/);
    throwingWorker.terminate();
  },
});

Deno.test({
  name: "worker globals",
  fn: async function () {
    const workerOptions: WorkerOptions = { type: "module" };
    const w = new Worker(
      import.meta.resolve("./worker_globals.ts"),
      workerOptions,
    );

    const { promise, resolve } = Promise.withResolvers<string>();
    w.onmessage = (e) => {
      resolve(e.data);
    };

    w.postMessage("Hello, world!");
    assertEquals(await promise, "true, true, true, true");
    w.terminate();
  },
});

Deno.test({
  name: "worker navigator",
  fn: async function () {
    const workerOptions: WorkerOptions = { type: "module" };
    const w = new Worker(
      import.meta.resolve("./worker_navigator.ts"),
      workerOptions,
    );

    const { promise, resolve } = Promise.withResolvers<string>();
    w.onmessage = (e) => {
      resolve(e.data);
    };

    w.postMessage("Hello, world!");
    assertEquals(await promise, "string, object, string, number");
    w.terminate();
  },
});

Deno.test({
  name: "worker fetch API",
  fn: async function () {
    const fetchingWorker = new Worker(
      import.meta.resolve("./fetching_worker.js"),
      { type: "module" },
    );

    const { promise, resolve, reject } = Promise.withResolvers<string>();
    // deno-lint-ignore no-explicit-any
    fetchingWorker.onerror = (e: any) => {
      e.preventDefault();
      reject(e.message);
    };
    // Defer promise.resolve() to allow worker to shut down
    fetchingWorker.onmessage = (e) => {
      resolve(e.data);
    };

    assertEquals(await promise, "Done!");
    fetchingWorker.terminate();
  },
});

Deno.test({
  name: "worker terminate busy loop",
  fn: async function () {
    const { promise, resolve } = Promise.withResolvers<number>();

    const busyWorker = new Worker(
      import.meta.resolve("./busy_worker.js"),
      { type: "module" },
    );

    let testResult = 0;

    busyWorker.onmessage = (e) => {
      testResult = e.data;
      if (testResult >= 10000) {
        busyWorker.terminate();
        busyWorker.onmessage = (_e) => {
          throw new Error("unreachable");
        };
        setTimeout(() => {
          resolve(testResult);
        }, 100);
      }
    };

    busyWorker.postMessage("ping");
    assertEquals(await promise, 10000);
  },
});

Deno.test({
  name: "worker race condition",
  fn: async function () {
    // See issue for details
    // https://github.com/denoland/deno/issues/4080
    const { promise, resolve } = Promise.withResolvers<void>();

    const racyWorker = new Worker(
      import.meta.resolve("./racy_worker.js"),
      { type: "module" },
    );

    racyWorker.onmessage = (_e) => {
      setTimeout(() => {
        resolve();
      }, 100);
    };

    racyWorker.postMessage("START");
    await promise;
  },
});

Deno.test({
  name: "worker is event listener",
  fn: async function () {
    let messageHandlersCalled = 0;
    let errorHandlersCalled = 0;

    const deferred1 = Promise.withResolvers<void>();
    const deferred2 = Promise.withResolvers<void>();

    const worker = new Worker(
      import.meta.resolve("./event_worker.js"),
      { type: "module" },
    );

    worker.onmessage = (_e: Event) => {
      messageHandlersCalled++;
    };
    worker.addEventListener("message", (_e: Event) => {
      messageHandlersCalled++;
    });
    worker.addEventListener("message", (_e: Event) => {
      messageHandlersCalled++;
      deferred1.resolve();
    });

    worker.onerror = (e) => {
      errorHandlersCalled++;
      e.preventDefault();
    };
    worker.addEventListener("error", (_e: Event) => {
      errorHandlersCalled++;
    });
    worker.addEventListener("error", (_e: Event) => {
      errorHandlersCalled++;
      deferred2.resolve();
    });

    worker.postMessage("ping");
    await deferred1.promise;
    assertEquals(messageHandlersCalled, 3);

    worker.postMessage("boom");
    await deferred2.promise;
    assertEquals(errorHandlersCalled, 3);
    worker.terminate();
  },
});

Deno.test({
  name: "worker scope is event listener",
  fn: async function () {
    const worker = new Worker(
      import.meta.resolve("./event_worker_scope.js"),
      { type: "module" },
    );

    // deno-lint-ignore no-explicit-any
    const { promise, resolve } = Promise.withResolvers<any>();
    worker.onmessage = (e: MessageEvent) => {
      resolve(e.data);
    };
    worker.onerror = (_e) => {
      throw new Error("unreachable");
    };

    worker.postMessage("boom");
    worker.postMessage("ping");
    assertEquals(await promise, {
      messageHandlersCalled: 4,
      errorHandlersCalled: 4,
    });
    worker.terminate();
  },
});

Deno.test({
  name: "worker with Deno namespace",
  fn: async function () {
    const denoWorker = new Worker(
      import.meta.resolve("./deno_worker.ts"),
      { type: "module", deno: { permissions: "inherit" } },
    );

    const { promise, resolve } = Promise.withResolvers<string>();
    denoWorker.onmessage = (e) => {
      denoWorker.terminate();
      resolve(e.data);
    };

    denoWorker.postMessage("Hello World");
    assertEquals(await promise, "Hello World");
  },
});

Deno.test({
  name: "worker with crypto in scope",
  fn: async function () {
    const w = new Worker(
      import.meta.resolve("./worker_crypto.js"),
      { type: "module" },
    );

    const { promise, resolve } = Promise.withResolvers<boolean>();
    w.onmessage = (e) => {
      resolve(e.data);
    };

    w.postMessage(null);
    assertEquals(await promise, true);
    w.terminate();
  },
});

Deno.test({
  name: "Worker event handler order",
  fn: async function () {
    const { promise, resolve } = Promise.withResolvers<void>();
    const w = new Worker(
      import.meta.resolve("./test_worker.ts"),
      { type: "module", name: "tsWorker" },
    );
    const arr: number[] = [];
    w.addEventListener("message", () => arr.push(1));
    w.onmessage = (_e) => {
      arr.push(2);
    };
    w.addEventListener("message", () => arr.push(3));
    w.addEventListener("message", () => {
      resolve();
    });
    w.postMessage("Hello World");
    await promise;
    assertEquals(arr, [1, 2, 3]);
    w.terminate();
  },
});

Deno.test({
  name: "Worker immediate close",
  fn: async function () {
    const { promise, resolve } = Promise.withResolvers<void>();
    const w = new Worker(
      import.meta.resolve("./immediately_close_worker.js"),
      { type: "module" },
    );
    setTimeout(() => {
      resolve();
    }, 1000);
    await promise;
    w.terminate();
  },
});

Deno.test({
  name: "Worker post undefined",
  fn: async function () {
    const { promise, resolve } = Promise.withResolvers<void>();
    const worker = new Worker(
      import.meta.resolve("./post_undefined.ts"),
      { type: "module" },
    );

    const handleWorkerMessage = (e: MessageEvent) => {
      console.log("main <- worker:", e.data);
      worker.terminate();
      resolve();
    };

    worker.addEventListener("messageerror", () => console.log("message error"));
    worker.addEventListener("error", () => console.log("error"));
    worker.addEventListener("message", handleWorkerMessage);

    console.log("\npost from parent");
    worker.postMessage(undefined);
    await promise;
  },
});

Deno.test("Worker inherits permissions", async function () {
  const worker = new Worker(
    import.meta.resolve("./read_check_worker.js"),
    { type: "module", deno: { permissions: "inherit" } },
  );

  const { promise, resolve } = Promise.withResolvers<boolean>();
  worker.onmessage = (e) => {
    resolve(e.data);
  };

  worker.postMessage(null);
  assertEquals(await promise, true);
  worker.terminate();
});

Deno.test("Worker limit children permissions", async function () {
  const worker = new Worker(
    import.meta.resolve("./read_check_worker.js"),
    { type: "module", deno: { permissions: { read: false } } },
  );

  const { promise, resolve } = Promise.withResolvers<boolean>();
  worker.onmessage = (e) => {
    resolve(e.data);
  };

  worker.postMessage(null);
  assertEquals(await promise, false);
  worker.terminate();
});

Deno.test("Worker limit children permissions granularly", async function () {
  const worker = new Worker(
    import.meta.resolve("./read_check_granular_worker.js"),
    {
      type: "module",
      deno: {
        permissions: {
          env: ["foo"],
          hrtime: true,
          net: ["foo", "bar:8000"],
          ffi: [new URL("foo", import.meta.url), "bar"],
          read: [new URL("foo", import.meta.url), "bar"],
          run: [new URL("foo", import.meta.url), "bar", "./baz"],
          write: [new URL("foo", import.meta.url), "bar"],
        },
      },
    },
  );
  // deno-lint-ignore no-explicit-any
  const { promise, resolve } = Promise.withResolvers<any>();
  worker.onmessage = ({ data }) => resolve(data);
  assertEquals(await promise, {
    envGlobal: "prompt",
    envFoo: "granted",
    envAbsent: "prompt",
    hrtime: "granted",
    netGlobal: "prompt",
    netFoo: "granted",
    netFoo8000: "granted",
    netBar: "prompt",
    netBar8000: "granted",
    ffiGlobal: "prompt",
    ffiFoo: "granted",
    ffiBar: "granted",
    ffiAbsent: "prompt",
    readGlobal: "prompt",
    readFoo: "granted",
    readBar: "granted",
    readAbsent: "prompt",
    runGlobal: "prompt",
    runFoo: "granted",
    runBar: "granted",
    runBaz: "granted",
    runAbsent: "prompt",
    writeGlobal: "prompt",
    writeFoo: "granted",
    writeBar: "granted",
    writeAbsent: "prompt",
  });
  worker.terminate();
});

Deno.test("Nested worker limit children permissions", async function () {
  /** This worker has permissions but doesn't grant them to its children */
  const worker = new Worker(
    import.meta.resolve("./parent_read_check_worker.js"),
    { type: "module", deno: { permissions: "inherit" } },
  );
  // deno-lint-ignore no-explicit-any
  const { promise, resolve } = Promise.withResolvers<any>();
  worker.onmessage = ({ data }) => resolve(data);
  assertEquals(await promise, {
    envGlobal: "prompt",
    envFoo: "prompt",
    envAbsent: "prompt",
    hrtime: "prompt",
    netGlobal: "prompt",
    netFoo: "prompt",
    netFoo8000: "prompt",
    netBar: "prompt",
    netBar8000: "prompt",
    ffiGlobal: "prompt",
    ffiFoo: "prompt",
    ffiBar: "prompt",
    ffiAbsent: "prompt",
    readGlobal: "prompt",
    readFoo: "prompt",
    readBar: "prompt",
    readAbsent: "prompt",
    runGlobal: "prompt",
    runFoo: "prompt",
    runBar: "prompt",
    runBaz: "prompt",
    runAbsent: "prompt",
    writeGlobal: "prompt",
    writeFoo: "prompt",
    writeBar: "prompt",
    writeAbsent: "prompt",
  });
  worker.terminate();
});

// This test relies on env permissions not being granted on main thread
Deno.test({
  name:
    "Worker initialization throws on worker permissions greater than parent thread permissions",
  permissions: { env: false },
  fn: function () {
    assertThrows(
      () => {
        const worker = new Worker(
          import.meta.resolve("./deno_worker.ts"),
          { type: "module", deno: { permissions: { env: true } } },
        );
        worker.terminate();
      },
      Deno.errors.PermissionDenied,
      "Can't escalate parent thread permissions",
    );
  },
});

Deno.test("Worker with disabled permissions", async function () {
  const worker = new Worker(
    import.meta.resolve("./no_permissions_worker.js"),
    { type: "module", deno: { permissions: "none" } },
  );

  const { promise, resolve } = Promise.withResolvers<boolean>();
  worker.onmessage = (e) => {
    resolve(e.data);
  };

  worker.postMessage(null);
  assertEquals(await promise, true);
  worker.terminate();
});

Deno.test("Worker permissions are not inherited with empty permission object", async function () {
  const worker = new Worker(
    import.meta.resolve("./permission_echo.js"),
    { type: "module", deno: { permissions: {} } },
  );

  // deno-lint-ignore no-explicit-any
  const { promise, resolve } = Promise.withResolvers<any>();
  worker.onmessage = (e) => {
    resolve(e.data);
  };

  worker.postMessage(null);
  assertEquals(await promise, {
    env: "prompt",
    hrtime: "prompt",
    net: "prompt",
    ffi: "prompt",
    read: "prompt",
    run: "prompt",
    write: "prompt",
  });
  worker.terminate();
});

Deno.test("Worker permissions are not inherited with single specified permission", async function () {
  const worker = new Worker(
    import.meta.resolve("./permission_echo.js"),
    { type: "module", deno: { permissions: { net: true } } },
  );

  // deno-lint-ignore no-explicit-any
  const { promise, resolve } = Promise.withResolvers<any>();
  worker.onmessage = (e) => {
    resolve(e.data);
  };

  worker.postMessage(null);
  assertEquals(await promise, {
    env: "prompt",
    hrtime: "prompt",
    net: "granted",
    ffi: "prompt",
    read: "prompt",
    run: "prompt",
    write: "prompt",
  });
  worker.terminate();
});

Deno.test("Worker with invalid permission arg", function () {
  assertThrows(
    () =>
      new Worker(`data:,close();`, {
        type: "module",
        // @ts-expect-error invalid env value
        deno: { permissions: { env: "foo" } },
      }),
    TypeError,
    '(deno.permissions.env) invalid value: string "foo", expected "inherit" or boolean or string[]',
  );
});

Deno.test({
  name: "worker location",
  fn: async function () {
    const { promise, resolve } = Promise.withResolvers<string>();
    const workerModuleHref = import.meta.resolve("./worker_location.ts");
    const w = new Worker(workerModuleHref, { type: "module" });
    w.onmessage = (e) => {
      resolve(e.data);
    };
    w.postMessage("Hello, world!");
    assertEquals(await promise, `${workerModuleHref}, true`);
    w.terminate();
  },
});

Deno.test({
  name: "worker with relative specifier",
  fn: async function () {
    assertEquals(location.href, "http://127.0.0.1:4545/");
    const w = new Worker(
      "./workers/test_worker.ts",
      { type: "module", name: "tsWorker" },
    );
    const { promise, resolve } = Promise.withResolvers<string>();
    w.onmessage = (e) => {
      resolve(e.data);
    };
    w.postMessage("Hello, world!");
    assertEquals(await promise, "Hello, world!");
    w.terminate();
  },
});

Deno.test({
  name: "Worker with top-level-await",
  fn: async function () {
    const { promise, resolve, reject } = Promise.withResolvers<void>();
    const worker = new Worker(
      import.meta.resolve("./worker_with_top_level_await.ts"),
      { type: "module" },
    );
    worker.onmessage = (e) => {
      if (e.data == "ready") {
        worker.postMessage("trigger worker handler");
      } else if (e.data == "triggered worker handler") {
        resolve();
      } else {
        reject(new Error("Handler didn't run during top-level delay."));
      }
    };
    await promise;
    worker.terminate();
  },
});

Deno.test({
  name: "Worker with native HTTP",
  fn: async function () {
    const { promise, resolve } = Promise.withResolvers<void>();
    const worker = new Worker(
      import.meta.resolve("./http_worker.js"),
      { type: "module", deno: { permissions: "inherit" } },
    );
    worker.onmessage = () => {
      resolve();
    };
    await promise;

    assert(worker);
    const response = await fetch("http://localhost:4506");
    assert(await response.arrayBuffer());
    worker.terminate();
  },
});

Deno.test({
  name: "structured cloning postMessage",
  fn: async function () {
    const worker = new Worker(
      import.meta.resolve("./worker_structured_cloning.ts"),
      { type: "module" },
    );

    // deno-lint-ignore no-explicit-any
    const { promise, resolve } = Promise.withResolvers<any>();
    worker.onmessage = (e) => {
      resolve(e.data);
    };

    worker.postMessage("START");
    const data = await promise;
    // self field should reference itself (circular ref)
    assert(data === data.self);
    // fields a and b refer to the same array
    assertEquals(data.a, ["a", true, 432]);
    assertEquals(data.b, ["a", true, 432]);
    data.b[0] = "b";
    data.a[2] += 5;
    assertEquals(data.a, ["b", true, 437]);
    assertEquals(data.b, ["b", true, 437]);
    // c is a set
    const len = data.c.size;
    data.c.add(1); // This value is already in the set.
    data.c.add(2);
    assertEquals(len + 1, data.c.size);
    worker.terminate();
  },
});

Deno.test({
  name: "worker with relative specifier",
  fn: async function () {
    assertEquals(location.href, "http://127.0.0.1:4545/");
    const w = new Worker(
      "./workers/test_worker.ts",
      { type: "module", name: "tsWorker" },
    );
    const { promise, resolve } = Promise.withResolvers<string>();
    w.onmessage = (e) => {
      resolve(e.data);
    };
    w.postMessage("Hello, world!");
    assertEquals(await promise, "Hello, world!");
    w.terminate();
  },
});

Deno.test({
  name: "worker SharedArrayBuffer",
  fn: async function () {
    const { promise, resolve } = Promise.withResolvers<void>();
    const workerOptions: WorkerOptions = { type: "module" };
    const w = new Worker(
      import.meta.resolve("./shared_array_buffer.ts"),
      workerOptions,
    );
    const sab1 = new SharedArrayBuffer(1);
    const sab2 = new SharedArrayBuffer(1);
    const bytes1 = new Uint8Array(sab1);
    const bytes2 = new Uint8Array(sab2);
    assertEquals(bytes1[0], 0);
    assertEquals(bytes2[0], 0);
    w.onmessage = () => {
      w.postMessage([sab1, sab2]);
      w.onmessage = () => {
        resolve();
      };
    };
    await promise;
    assertEquals(bytes1[0], 1);
    assertEquals(bytes2[0], 2);
    w.terminate();
  },
});

Deno.test({
  name: "Send MessagePorts from / to workers",
  fn: async function () {
    const worker = new Worker(
      import.meta.resolve("./message_port.ts"),
      { type: "module" },
    );
    const channel = new MessageChannel();

    // deno-lint-ignore no-explicit-any
    const deferred1 = Promise.withResolvers<any>();
    const deferred2 = Promise.withResolvers<boolean>();
    const deferred3 = Promise.withResolvers<boolean>();
    const result = Promise.withResolvers<void>();
    worker.onmessage = (e) => {
      deferred1.resolve([e.data, e.ports.length]);
      const port1 = e.ports[0];
      port1.onmessage = (e) => {
        deferred2.resolve(e.data);
        port1.close();
        worker.postMessage("3", [channel.port1]);
      };
      port1.postMessage("2");
    };
    channel.port2.onmessage = (e) => {
      deferred3.resolve(e.data);
      channel.port2.close();
      result.resolve();
    };

    assertEquals(await deferred1.promise, ["1", 1]);
    assertEquals(await deferred2.promise, true);
    assertEquals(await deferred3.promise, true);
    await result.promise;
    worker.terminate();
  },
});

Deno.test({
  name: "worker Deno.memoryUsage",
  fn: async function () {
    const w = new Worker(
      /**
       * Source code
       * self.onmessage = function() {self.postMessage(Deno.memoryUsage())}
       */
      "data:application/typescript;base64,c2VsZi5vbm1lc3NhZ2UgPSBmdW5jdGlvbigpIHtzZWxmLnBvc3RNZXNzYWdlKERlbm8ubWVtb3J5VXNhZ2UoKSl9",
      { type: "module", name: "tsWorker" },
    );

    w.postMessage(null);

    // deno-lint-ignore no-explicit-any
    const { promise, resolve } = Promise.withResolvers<any>();
    w.onmessage = function (evt) {
      resolve(evt.data);
    };

    assertEquals(
      Object.keys(
        await promise as unknown as Record<string, number>,
      ),
      ["rss", "heapTotal", "heapUsed", "external"],
    );
    w.terminate();
  },
});<|MERGE_RESOLUTION|>--- conflicted
+++ resolved
@@ -7,12 +7,7 @@
   assertEquals,
   assertMatch,
   assertThrows,
-<<<<<<< HEAD
-} from "../../../../test_util/std/assert/mod.ts";
-=======
 } from "../../../../test_util/std/testing/asserts.ts";
-import { deferred } from "../../../../test_util/std/async/deferred.ts";
->>>>>>> 0ffcb46e
 
 Deno.test({
   name: "worker terminate",
