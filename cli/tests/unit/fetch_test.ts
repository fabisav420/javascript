--- conflicted
+++ resolved
@@ -361,7 +361,24 @@
 
 unitTest(
   { perms: { net: true } },
-<<<<<<< HEAD
+  async function fetchInitFormDataBlobFilenameBody(): Promise<void> {
+    const form = new FormData();
+    form.append("field", "value");
+    form.append("file", new Blob([new TextEncoder().encode("deno")]));
+    const response = await fetch("http://localhost:4545/echo_server", {
+      method: "POST",
+      body: form,
+    });
+    const resultForm = await response.formData();
+    assertEquals(form.get("field"), resultForm.get("field"));
+    const file = resultForm.get("file");
+    assert(file instanceof File);
+    assertEquals(file.name, "blob");
+  }
+);
+
+unitTest(
+  { perms: { net: true } },
   async function fetchInitFormDataTextFileBody(): Promise<void> {
     const fileContent = "deno land";
     const form = new FormData();
@@ -373,19 +390,12 @@
       }),
       "deno.txt"
     );
-=======
-  async function fetchInitFormDataBlobFilenameBody(): Promise<void> {
-    const form = new FormData();
-    form.append("field", "value");
-    form.append("file", new Blob([new TextEncoder().encode("deno")]));
->>>>>>> 2610ceac
     const response = await fetch("http://localhost:4545/echo_server", {
       method: "POST",
       body: form,
     });
     const resultForm = await response.formData();
     assertEquals(form.get("field"), resultForm.get("field"));
-<<<<<<< HEAD
 
     const file = form.get("file") as File;
     const resultFile = resultForm.get("file") as File;
@@ -394,11 +404,6 @@
     assertEquals(file.name, resultFile.name);
     assertEquals(file.type, resultFile.type);
     assertEquals(await file.text(), await resultFile.text());
-=======
-    const file = resultForm.get("file");
-    assert(file instanceof File);
-    assertEquals(file.name, "blob");
->>>>>>> 2610ceac
   }
 );
 
