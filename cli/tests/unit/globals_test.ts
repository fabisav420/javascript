--- conflicted
+++ resolved
@@ -154,7 +154,23 @@
   }
 });
 
-<<<<<<< HEAD
+Deno.test(async function arrayFromAsync() {
+  // Taken from https://developer.mozilla.org/en-US/docs/Web/JavaScript/Reference/Global_Objects/Array/fromAsync#examples
+  // Thank you.
+  const asyncIterable = (async function* () {
+    for (let i = 0; i < 5; i++) {
+      await new Promise((resolve) => setTimeout(resolve, 10 * i));
+      yield i;
+    }
+  })();
+
+  const a = await Array.fromAsync(asyncIterable);
+  assertEquals(a, [0, 1, 2, 3, 4]);
+
+  const b = await Array.fromAsync(new Map([[1, 2], [3, 4]]));
+  assertEquals(b, [[1, 2], [3, 4]]);
+});
+
 // Taken from https://developer.mozilla.org/en-US/docs/Web/JavaScript/Reference/Global_Objects/Object/groupBy#examples
 Deno.test(function objectGroupBy() {
   const inventory = [
@@ -200,21 +216,4 @@
     type: "fruit",
     quantity: 5,
   }]);
-=======
-Deno.test(async function arrayFromAsync() {
-  // Taken from https://developer.mozilla.org/en-US/docs/Web/JavaScript/Reference/Global_Objects/Array/fromAsync#examples
-  // Thank you.
-  const asyncIterable = (async function* () {
-    for (let i = 0; i < 5; i++) {
-      await new Promise((resolve) => setTimeout(resolve, 10 * i));
-      yield i;
-    }
-  })();
-
-  const a = await Array.fromAsync(asyncIterable);
-  assertEquals(a, [0, 1, 2, 3, 4]);
-
-  const b = await Array.fromAsync(new Map([[1, 2], [3, 4]]));
-  assertEquals(b, [[1, 2], [3, 4]]);
->>>>>>> ab72019a
 });