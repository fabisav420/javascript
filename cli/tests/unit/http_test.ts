// Copyright 2018-2021 the Deno authors. All rights reserved. MIT license.
import { chunkedBodyReader } from "../../../test_util/std/http/_io.ts";
import { BufReader, BufWriter } from "../../../test_util/std/io/bufio.ts";
import { Buffer } from "../../../test_util/std/io/buffer.ts";
import { TextProtoReader } from "../../../test_util/std/textproto/mod.ts";
import {
  assert,
  assertEquals,
  assertRejects,
  assertStrictEquals,
  assertThrows,
  deferred,
  delay,
  fail,
} from "./test_util.ts";

async function writeRequestAndReadResponse(conn: Deno.Conn): Promise<string> {
  const encoder = new TextEncoder();
  const decoder = new TextDecoder();

  const w = new BufWriter(conn);
  const r = new BufReader(conn);
  const body = `GET / HTTP/1.1\r\nHost: 127.0.0.1:4501\r\n\r\n`;
  const writeResult = await w.write(encoder.encode(body));
  assertEquals(body.length, writeResult);
  await w.flush();
  const tpr = new TextProtoReader(r);
  const statusLine = await tpr.readLine();
  assert(statusLine !== null);
  const headers = await tpr.readMIMEHeader();
  assert(headers !== null);

  const chunkedReader = chunkedBodyReader(headers, r);
  const buf = new Uint8Array(5);
  const dest = new Buffer();
  let result: number | null;
  while ((result = await chunkedReader.read(buf)) !== null) {
    const len = Math.min(buf.byteLength, result);
    await dest.write(buf.subarray(0, len));
  }
  return decoder.decode(dest.bytes());
}

Deno.test({ permissions: { net: true } }, async function httpServerBasic() {
  const promise = (async () => {
    const listener = Deno.listen({ port: 4501 });
    for await (const conn of listener) {
      const httpConn = Deno.serveHttp(conn);
      for await (const { request, respondWith } of httpConn) {
        assertEquals(new URL(request.url).href, "http://127.0.0.1:4501/");
        assertEquals(await request.text(), "");
        respondWith(new Response("Hello World", { headers: { "foo": "bar" } }));
      }
      break;
    }
  })();

  const resp = await fetch("http://127.0.0.1:4501/", {
    headers: { "connection": "close" },
  });
  const clone = resp.clone();
  const text = await resp.text();
  assertEquals(text, "Hello World");
  assertEquals(resp.headers.get("foo"), "bar");
  const cloneText = await clone.text();
  assertEquals(cloneText, "Hello World");
  await promise;
});

Deno.test(
  { permissions: { net: true } },
  async function httpServerGetRequestBody() {
    const promise = (async () => {
      const listener = Deno.listen({ port: 4501 });
      const conn = await listener.accept();
      listener.close();
      const httpConn = Deno.serveHttp(conn);
      const e = await httpConn.nextRequest();
      assert(e);
      const { request, respondWith } = e;
      assertEquals(request.body, null);
      await respondWith(new Response("", { headers: {} }));
      httpConn.close();
    })();

    const conn = await Deno.connect({ port: 4501 });
    // Send GET request with a body + content-length.
    const encoder = new TextEncoder();
    const body =
      `GET / HTTP/1.1\r\nHost: 127.0.0.1:4501\r\nContent-Length: 5\r\n\r\n12345`;
    const writeResult = await conn.write(encoder.encode(body));
    assertEquals(body.length, writeResult);

    const resp = new Uint8Array(200);
    const readResult = await conn.read(resp);
    assertEquals(readResult, 115);

    conn.close();

    await promise;
  },
);

Deno.test(
  { permissions: { net: true } },
  async function httpServerStreamResponse() {
    const stream = new TransformStream();
    const writer = stream.writable.getWriter();
    writer.write(new TextEncoder().encode("hello "));
    writer.write(new TextEncoder().encode("world"));
    writer.close();

    const promise = (async () => {
      const listener = Deno.listen({ port: 4501 });
      const conn = await listener.accept();
      const httpConn = Deno.serveHttp(conn);
      const evt = await httpConn.nextRequest();
      assert(evt);
      const { request, respondWith } = evt;
      assert(!request.body);
      await respondWith(new Response(stream.readable));
      httpConn.close();
      listener.close();
    })();

    const resp = await fetch("http://127.0.0.1:4501/");
    const respBody = await resp.text();
    assertEquals("hello world", respBody);
    await promise;
  },
);

Deno.test(
  { permissions: { net: true } },
  async function httpServerStreamRequest() {
    const stream = new TransformStream();
    const writer = stream.writable.getWriter();
    writer.write(new TextEncoder().encode("hello "));
    writer.write(new TextEncoder().encode("world"));
    writer.close();

    const promise = (async () => {
      const listener = Deno.listen({ port: 4501 });
      const conn = await listener.accept();
      const httpConn = Deno.serveHttp(conn);
      const evt = await httpConn.nextRequest();
      assert(evt);
      const { request, respondWith } = evt;
      const reqBody = await request.text();
      assertEquals("hello world", reqBody);
      await respondWith(new Response(""));

      // TODO(ry) If we don't call httpConn.nextRequest() here we get "error sending
      // request for url (https://localhost:4501/): connection closed before
      // message completed".
      assertEquals(await httpConn.nextRequest(), null);

      listener.close();
    })();

    const resp = await fetch("http://127.0.0.1:4501/", {
      body: stream.readable,
      method: "POST",
      headers: { "connection": "close" },
    });

    await resp.arrayBuffer();
    await promise;
  },
);

Deno.test(
  { permissions: { net: true } },
  async function httpServerStreamDuplex() {
    const promise = (async () => {
      const listener = Deno.listen({ port: 4501 });
      const conn = await listener.accept();
      const httpConn = Deno.serveHttp(conn);
      const evt = await httpConn.nextRequest();
      assert(evt);
      const { request, respondWith } = evt;
      assert(request.body);
      await respondWith(new Response(request.body));
      httpConn.close();
      listener.close();
    })();

    const ts = new TransformStream();
    const writable = ts.writable.getWriter();
    const resp = await fetch("http://127.0.0.1:4501/", {
      method: "POST",
      body: ts.readable,
    });
    assert(resp.body);
    const reader = resp.body.getReader();
    await writable.write(new Uint8Array([1]));
    const chunk1 = await reader.read();
    assert(!chunk1.done);
    assertEquals(chunk1.value, new Uint8Array([1]));
    await writable.write(new Uint8Array([2]));
    const chunk2 = await reader.read();
    assert(!chunk2.done);
    assertEquals(chunk2.value, new Uint8Array([2]));
    await writable.close();
    const chunk3 = await reader.read();
    assert(chunk3.done);
    await promise;
  },
);

Deno.test({ permissions: { net: true } }, async function httpServerClose() {
  const listener = Deno.listen({ port: 4501 });
  const client = await Deno.connect({ port: 4501 });
  const httpConn = Deno.serveHttp(await listener.accept());
  client.close();
  const evt = await httpConn.nextRequest();
  assertEquals(evt, null);
  // Note httpConn is automatically closed when "done" is reached.
  listener.close();
});

Deno.test(
  { permissions: { net: true } },
  async function httpServerInvalidMethod() {
    const listener = Deno.listen({ port: 4501 });
    const client = await Deno.connect({ port: 4501 });
    const httpConn = Deno.serveHttp(await listener.accept());
    await client.write(new Uint8Array([1, 2, 3]));
    await assertRejects(
      async () => {
        await httpConn.nextRequest();
      },
      Deno.errors.Http,
      "invalid HTTP method parsed",
    );
    // Note httpConn is automatically closed when it errors.
    client.close();
    listener.close();
  },
);

Deno.test(
  { permissions: { read: true, net: true } },
  async function httpServerWithTls() {
    const hostname = "localhost";
    const port = 4501;

    const promise = (async () => {
      const listener = Deno.listenTls({
        hostname,
        port,
        certFile: "cli/tests/testdata/tls/localhost.crt",
        keyFile: "cli/tests/testdata/tls/localhost.key",
      });
      const conn = await listener.accept();
      const httpConn = Deno.serveHttp(conn);
      const evt = await httpConn.nextRequest();
      assert(evt);
      const { respondWith } = evt;
      await respondWith(new Response("Hello World"));

      // TODO(ry) If we don't call httpConn.nextRequest() here we get "error sending
      // request for url (https://localhost:4501/): connection closed before
      // message completed".
      assertEquals(await httpConn.nextRequest(), null);

      listener.close();
    })();

    const caCert = Deno.readTextFileSync("cli/tests/testdata/tls/RootCA.pem");
    const client = Deno.createHttpClient({ caCerts: [caCert] });
    const resp = await fetch(`https://${hostname}:${port}/`, {
      client,
      headers: { "connection": "close" },
    });
    const respBody = await resp.text();
    assertEquals("Hello World", respBody);
    await promise;
    client.close();
  },
);

Deno.test(
  { permissions: { net: true } },
  async function httpServerRegressionHang() {
    const promise = (async () => {
      const listener = Deno.listen({ port: 4501 });
      const conn = await listener.accept();
      const httpConn = Deno.serveHttp(conn);
      const event = await httpConn.nextRequest();
      assert(event);
      const { request, respondWith } = event;
      const reqBody = await request.text();
      assertEquals("request", reqBody);
      await respondWith(new Response("response"));
      httpConn.close();
      listener.close();
    })();

    const resp = await fetch("http://127.0.0.1:4501/", {
      method: "POST",
      body: "request",
    });
    const respBody = await resp.text();
    assertEquals("response", respBody);
    await promise;
  },
);

Deno.test(
  { permissions: { net: true } },
  async function httpServerCancelBodyOnResponseFailure() {
    const promise = (async () => {
      const listener = Deno.listen({ port: 4501 });
      const conn = await listener.accept();
      const httpConn = Deno.serveHttp(conn);
      const event = await httpConn.nextRequest();
      assert(event);
      const { respondWith } = event;
      let cancelReason: string;
      await assertRejects(
        async () => {
          let interval = 0;
          await respondWith(
            new Response(
              new ReadableStream({
                start(controller) {
                  interval = setInterval(() => {
                    const message = `data: ${Date.now()}\n\n`;
                    controller.enqueue(new TextEncoder().encode(message));
                  }, 200);
                },
                cancel(reason) {
                  cancelReason = reason;
                  clearInterval(interval);
                },
              }),
            ),
          );
        },
        Deno.errors.Http,
        cancelReason!,
      );
      assert(cancelReason!);
      httpConn.close();
      listener.close();
    })();

    const resp = await fetch("http://127.0.0.1:4501/");
    await resp.body!.cancel();
    await promise;
  },
);

Deno.test(
  { permissions: { net: true } },
  async function httpServerNextRequestErrorExposedInResponse() {
    const promise = (async () => {
      const listener = Deno.listen({ port: 4501 });
      const conn = await listener.accept();
      const httpConn = Deno.serveHttp(conn);
      const event = await httpConn.nextRequest();
      assert(event);
      // Start polling for the next request before awaiting response.
      const nextRequestPromise = httpConn.nextRequest();
      const { respondWith } = event;
      await assertRejects(
        async () => {
          let interval = 0;
          await respondWith(
            new Response(
              new ReadableStream({
                start(controller) {
                  interval = setInterval(() => {
                    const message = `data: ${Date.now()}\n\n`;
                    controller.enqueue(new TextEncoder().encode(message));
                  }, 200);
                },
                cancel() {
                  clearInterval(interval);
                },
              }),
            ),
          );
        },
        Deno.errors.Http,
        "connection closed",
      );
      // The error from `op_http_accept` reroutes to `respondWith()`.
      assertEquals(await nextRequestPromise, null);
      listener.close();
    })();

    const resp = await fetch("http://127.0.0.1:4501/");
    await resp.body!.cancel();
    await promise;
  },
);

Deno.test(
  { permissions: { net: true } },
  async function httpServerEmptyBlobResponse() {
    const promise = (async () => {
      const listener = Deno.listen({ port: 4501 });
      const conn = await listener.accept();
      const httpConn = Deno.serveHttp(conn);
      const event = await httpConn.nextRequest();
      assert(event);
      const { respondWith } = event;
      await respondWith(new Response(new Blob([])));
      httpConn.close();
      listener.close();
    })();

    const resp = await fetch("http://127.0.0.1:4501/");
    const respBody = await resp.text();
    assertEquals("", respBody);
    await promise;
  },
);

Deno.test(
  { permissions: { net: true } },
  async function httpServerNextRequestResolvesOnClose() {
    const httpConnList: Deno.HttpConn[] = [];

    async function serve(l: Deno.Listener) {
      for await (const conn of l) {
        (async () => {
          const c = Deno.serveHttp(conn);
          httpConnList.push(c);
          for await (const { respondWith } of c) {
            respondWith(new Response("hello"));
          }
        })();
      }
    }

    const l = Deno.listen({ port: 4500 });
    serve(l);

    await delay(300);
    const res = await fetch("http://localhost:4500/");
    const _text = await res.text();

    // Close connection and listener.
    httpConnList.forEach((conn) => conn.close());
    l.close();

    await delay(300);
  },
);

Deno.test(
  { permissions: { net: true } },
  // Issue: https://github.com/denoland/deno/issues/10870
  async function httpServerHang() {
    // Quick and dirty way to make a readable stream from a string. Alternatively,
    // `readableStreamFromReader(file)` could be used.
    function stream(s: string): ReadableStream<Uint8Array> {
      return new Response(s).body!;
    }

    const httpConns: Deno.HttpConn[] = [];
    const promise = (async () => {
      let count = 0;
      const listener = Deno.listen({ port: 4501 });
      for await (const conn of listener) {
        (async () => {
          const httpConn = Deno.serveHttp(conn);
          httpConns.push(httpConn);
          for await (const { respondWith } of httpConn) {
            respondWith(new Response(stream("hello")));

            count++;
            if (count >= 2) {
              listener.close();
            }
          }
        })();
      }
    })();

    const clientConn = await Deno.connect({ port: 4501 });

    const r1 = await writeRequestAndReadResponse(clientConn);
    assertEquals(r1, "hello");

    const r2 = await writeRequestAndReadResponse(clientConn);
    assertEquals(r2, "hello");

    clientConn.close();
    await promise;
    for (const conn of httpConns) {
      conn.close();
    }
  },
);

Deno.test(
  { permissions: { net: true } },
  // Issue: https://github.com/denoland/deno/issues/10930
  async function httpServerStreamingResponse() {
    // This test enqueues a single chunk for readable
    // stream and waits for client to read that chunk and signal
    // it before enqueueing subsequent chunk. Issue linked above
    // presented a situation where enqueued chunks were not
    // written to the HTTP connection until the next chunk was enqueued.

    let counter = 0;

    const deferreds = [
      deferred(),
      deferred(),
      deferred(),
    ];

    async function writeRequest(conn: Deno.Conn) {
      const encoder = new TextEncoder();
      const decoder = new TextDecoder();

      const w = new BufWriter(conn);
      const r = new BufReader(conn);
      const body = `GET / HTTP/1.1\r\nHost: 127.0.0.1:4501\r\n\r\n`;
      const writeResult = await w.write(encoder.encode(body));
      assertEquals(body.length, writeResult);
      await w.flush();
      const tpr = new TextProtoReader(r);
      const statusLine = await tpr.readLine();
      assert(statusLine !== null);
      const headers = await tpr.readMIMEHeader();
      assert(headers !== null);

      const chunkedReader = chunkedBodyReader(headers, r);
      const buf = new Uint8Array(5);
      const dest = new Buffer();
      let result: number | null;
      while ((result = await chunkedReader.read(buf)) !== null) {
        const len = Math.min(buf.byteLength, result);
        await dest.write(buf.subarray(0, len));
        // Resolve a deferred - this will make response stream to
        // enqueue next chunk.
        deferreds[counter - 1].resolve();
      }
      return decoder.decode(dest.bytes());
    }

    function periodicStream() {
      return new ReadableStream({
        start(controller) {
          controller.enqueue(`${counter}\n`);
          counter++;
        },

        async pull(controller) {
          if (counter >= 3) {
            return controller.close();
          }

          await deferreds[counter - 1];

          controller.enqueue(`${counter}\n`);
          counter++;
        },
      }).pipeThrough(new TextEncoderStream());
    }

    const listener = Deno.listen({ port: 4501 });
    const finished = (async () => {
      const conn = await listener.accept();
      const httpConn = Deno.serveHttp(conn);
      const requestEvent = await httpConn.nextRequest();
      const { respondWith } = requestEvent!;
      await respondWith(new Response(periodicStream()));
      httpConn.close();
    })();

    // start a client
    const clientConn = await Deno.connect({ port: 4501 });

    const r1 = await writeRequest(clientConn);
    assertEquals(r1, "0\n1\n2\n");

    await finished;
    clientConn.close();
    listener.close();
  },
);

Deno.test(
  { permissions: { net: true } },
  async function httpRequestLatin1Headers() {
    const promise = (async () => {
      const listener = Deno.listen({ port: 4501 });
      for await (const conn of listener) {
        const httpConn = Deno.serveHttp(conn);
        for await (const { request, respondWith } of httpConn) {
          assertEquals(request.headers.get("X-Header-Test"), "á");
          await respondWith(
            new Response("", { headers: { "X-Header-Test": "Æ" } }),
          );
          httpConn.close();
        }
        break;
      }
    })();

    const clientConn = await Deno.connect({ port: 4501 });
    const requestText =
      "GET / HTTP/1.1\r\nHost: 127.0.0.1:4501\r\nX-Header-Test: á\r\n\r\n";
    const requestBytes = new Uint8Array(requestText.length);
    for (let i = 0; i < requestText.length; i++) {
      requestBytes[i] = requestText.charCodeAt(i);
    }
    let written = 0;
    while (written < requestBytes.byteLength) {
      written += await clientConn.write(requestBytes.slice(written));
    }

    let responseText = "";
    const buf = new Uint8Array(1024);
    let read;
    while ((read = await clientConn.read(buf)) !== null) {
      for (let i = 0; i < read; i++) {
        responseText += String.fromCharCode(buf[i]);
      }
    }
    clientConn.close();

    assert(/\r\n[Xx]-[Hh]eader-[Tt]est: Æ\r\n/.test(responseText));

    await promise;
  },
);

Deno.test(
  { permissions: { net: true } },
  async function httpServerRequestWithoutPath() {
    const promise = (async () => {
      const listener = Deno.listen({ port: 4501 });
      for await (const conn of listener) {
        const httpConn = Deno.serveHttp(conn);
        for await (const { request, respondWith } of httpConn) {
          assertEquals(new URL(request.url).href, "http://127.0.0.1:4501/");
          assertEquals(await request.text(), "");
          respondWith(new Response());
        }
        break;
      }
    })();

    const clientConn = await Deno.connect({ port: 4501 });

    async function writeRequest(conn: Deno.Conn) {
      const encoder = new TextEncoder();

      const w = new BufWriter(conn);
      const r = new BufReader(conn);
      const body =
        `CONNECT 127.0.0.1:4501 HTTP/1.1\r\nHost: 127.0.0.1:4501\r\n\r\n`;
      const writeResult = await w.write(encoder.encode(body));
      assertEquals(body.length, writeResult);
      await w.flush();
      const tpr = new TextProtoReader(r);
      const statusLine = await tpr.readLine();
      assert(statusLine !== null);
      const m = statusLine.match(/^(.+?) (.+?) (.+?)$/);
      assert(m !== null, "must be matched");
      const [_, _proto, status, _ok] = m;
      assertEquals(status, "200");
      const headers = await tpr.readMIMEHeader();
      assert(headers !== null);
    }

    await writeRequest(clientConn);
    clientConn.close();
    await promise;
  },
);

Deno.test({ permissions: { net: true } }, async function httpServerWebSocket() {
  const promise = (async () => {
    const listener = Deno.listen({ port: 4501 });
    for await (const conn of listener) {
      const httpConn = Deno.serveHttp(conn);
      const { request, respondWith } = (await httpConn.nextRequest())!;
      const {
        response,
        socket,
      } = Deno.upgradeWebSocket(request);
      socket.onerror = () => fail();
      socket.onmessage = (m) => {
        socket.send(m.data);
        socket.close(1001);
      };
      await respondWith(response);
      break;
    }
  })();

  const def = deferred();
  const ws = new WebSocket("ws://localhost:4501");
  ws.onmessage = (m) => assertEquals(m.data, "foo");
  ws.onerror = () => fail();
  ws.onclose = () => def.resolve();
  ws.onopen = () => ws.send("foo");
  await def;
  await promise;
});

Deno.test(function httpUpgradeWebSocket() {
  const request = new Request("https://deno.land/", {
    headers: {
      connection: "Upgrade",
      upgrade: "websocket",
      "sec-websocket-key": "dGhlIHNhbXBsZSBub25jZQ==",
    },
  });
  const { response } = Deno.upgradeWebSocket(request);
  assertEquals(response.status, 101);
  assertEquals(response.headers.get("connection"), "Upgrade");
  assertEquals(response.headers.get("upgrade"), "websocket");
  assertEquals(
    response.headers.get("sec-websocket-accept"),
    "s3pPLMBiTxaQ9kYGzzhZRbK+xOo=",
  );
});

Deno.test(function httpUpgradeWebSocketMultipleConnectionOptions() {
  const request = new Request("https://deno.land/", {
    headers: {
      connection: "keep-alive, upgrade",
      upgrade: "websocket",
      "sec-websocket-key": "dGhlIHNhbXBsZSBub25jZQ==",
    },
  });
  const { response } = Deno.upgradeWebSocket(request);
  assertEquals(response.status, 101);
});

Deno.test(function httpUpgradeWebSocketMultipleUpgradeOptions() {
  const request = new Request("https://deno.land/", {
    headers: {
      connection: "upgrade",
      upgrade: "websocket, foo",
      "sec-websocket-key": "dGhlIHNhbXBsZSBub25jZQ==",
    },
  });
  const { response } = Deno.upgradeWebSocket(request);
  assertEquals(response.status, 101);
});

Deno.test(function httpUpgradeWebSocketCaseInsensitiveUpgradeHeader() {
  const request = new Request("https://deno.land/", {
    headers: {
      connection: "upgrade",
      upgrade: "Websocket",
      "sec-websocket-key": "dGhlIHNhbXBsZSBub25jZQ==",
    },
  });
  const { response } = Deno.upgradeWebSocket(request);
  assertEquals(response.status, 101);
});

Deno.test(function httpUpgradeWebSocketInvalidUpgradeHeader() {
  assertThrows(
    () => {
      const request = new Request("https://deno.land/", {
        headers: {
          connection: "upgrade",
          upgrade: "invalid",
          "sec-websocket-key": "dGhlIHNhbXBsZSBub25jZQ==",
        },
      });
      Deno.upgradeWebSocket(request);
    },
    TypeError,
    "Invalid Header: 'upgrade' header must contain 'websocket'",
  );
});

Deno.test(function httpUpgradeWebSocketWithoutUpgradeHeader() {
  assertThrows(
    () => {
      const request = new Request("https://deno.land/", {
        headers: {
          connection: "upgrade",
          "sec-websocket-key": "dGhlIHNhbXBsZSBub25jZQ==",
        },
      });
      Deno.upgradeWebSocket(request);
    },
    TypeError,
    "Invalid Header: 'upgrade' header must contain 'websocket'",
  );
});

Deno.test(
  { permissions: { net: true } },
  async function httpCookieConcatenation() {
    const promise = (async () => {
      const listener = Deno.listen({ port: 4501 });
      for await (const conn of listener) {
        const httpConn = Deno.serveHttp(conn);
        for await (const { request, respondWith } of httpConn) {
          assertEquals(new URL(request.url).href, "http://127.0.0.1:4501/");
          assertEquals(await request.text(), "");
          assertEquals(request.headers.get("cookie"), "foo=bar; bar=foo");
          respondWith(new Response("ok"));
        }
        break;
      }
    })();

    const resp = await fetch("http://127.0.0.1:4501/", {
      headers: [
        ["connection", "close"],
        ["cookie", "foo=bar"],
        ["cookie", "bar=foo"],
      ],
    });
    const text = await resp.text();
    assertEquals(text, "ok");
    await promise;
  },
);

// https://github.com/denoland/deno/issues/11651
Deno.test({ permissions: { net: true } }, async function httpServerPanic() {
  const listener = Deno.listen({ port: 4501 });
  const client = await Deno.connect({ port: 4501 });
  const conn = await listener.accept();
  const httpConn = Deno.serveHttp(conn);

  // This message is incomplete on purpose, we'll forcefully close client connection
  // after it's flushed to cause connection to error out on the server side.
  const encoder = new TextEncoder();
  await client.write(encoder.encode("GET / HTTP/1.1"));

  httpConn.nextRequest();
  await client.write(encoder.encode("\r\n\r\n"));
  httpConn.close();

  client.close();
  listener.close();
});

// https://github.com/denoland/deno/issues/11595
Deno.test(
  { permissions: { net: true } },
  async function httpServerIncompleteMessage() {
    const listener = Deno.listen({ port: 4501 });

    const client = await Deno.connect({ port: 4501 });
    await client.write(new TextEncoder().encode(
      `GET / HTTP/1.0\r\n\r\n`,
    ));

    const conn = await listener.accept();
    const httpConn = Deno.serveHttp(conn);
    const ev = await httpConn.nextRequest();
    const { respondWith } = ev!;

    const { readable, writable } = new TransformStream<Uint8Array>();
    const writer = writable.getWriter();

    async function writeResponse() {
      await delay(50);
      await writer.write(
        new TextEncoder().encode(
          "written to the writable side of a TransformStream",
        ),
      );
      await writer.close();
    }

    const errors: Error[] = [];

    const writePromise = writeResponse()
      .catch((error: Error) => {
        errors.push(error);
      });

    const res = new Response(readable);

    const respondPromise = respondWith(res)
      .catch((error: Error) => errors.push(error));

    client.close();

    await Promise.all([
      writePromise,
      respondPromise,
    ]);

    httpConn.close();
    listener.close();

    assert(errors.length >= 1);
    for (const error of errors) {
      assertEquals(error.name, "Http");
      assert(error.message.includes("connection"));
    }
  },
);

// https://github.com/denoland/deno/issues/11743
Deno.test(
  { permissions: { net: true } },
  async function httpServerDoesntLeakResources() {
    const listener = Deno.listen({ port: 4505 });
    const [conn, clientConn] = await Promise.all([
      listener.accept(),
      Deno.connect({ port: 4505 }),
    ]);
    const httpConn = Deno.serveHttp(conn);

    await Promise.all([
      httpConn.nextRequest(),
      clientConn.write(new TextEncoder().encode(
        `GET / HTTP/1.1\r\nHost: 127.0.0.1:4505\r\n\r\n`,
      )),
    ]);

    httpConn.close();
    listener.close();
    clientConn.close();
  },
);

// https://github.com/denoland/deno/issues/11926
Deno.test(
  { permissions: { net: true } },
  async function httpServerDoesntLeakResources2() {
    let listener: Deno.Listener;
    let httpConn: Deno.HttpConn;

    const promise = (async () => {
      listener = Deno.listen({ port: 4502 });
      for await (const conn of listener) {
        httpConn = Deno.serveHttp(conn);
        for await (const { request, respondWith } of httpConn) {
          assertEquals(new URL(request.url).href, "http://127.0.0.1:4502/");
          // not reading request body on purpose
          respondWith(new Response("ok"));
        }
      }
    })();

    const resourcesBefore = Deno.resources();
    const response = await fetch("http://127.0.0.1:4502", {
      method: "POST",
      body: "hello world",
    });
    await response.text();
    const resourcesAfter = Deno.resources();
    // verify that the only new resource is "httpConnection", to make
    // sure "request" resource is closed even if its body was not read
    // by server handler

    for (const rid of Object.keys(resourcesBefore)) {
      delete resourcesAfter[Number(rid)];
    }

    assertEquals(Object.keys(resourcesAfter).length, 1);

    listener!.close();
    httpConn!.close();
    await promise;
  },
);

// https://github.com/denoland/deno/pull/12216
Deno.test(
  { permissions: { net: true } },
  async function droppedConnSenderNoPanic() {
    async function server() {
      const listener = Deno.listen({ port: 8000 });
      const conn = await listener.accept();
      const http = Deno.serveHttp(conn);
      const evt = await http.nextRequest();
      http.close();
      try {
        await evt!.respondWith(new Response("boom"));
      } catch {
        // Ignore error.
      }
      listener.close();
    }

    async function client() {
      try {
        const resp = await fetch("http://127.0.0.1:8000/");
        await resp.body?.cancel();
      } catch {
        // Ignore error
      }
    }

    await Promise.all([server(), client()]);
  },
);

// https://github.com/denoland/deno/issues/12193
Deno.test(
  { permissions: { net: true } },
  async function httpConnConcurrentNextRequestCalls() {
    const hostname = "localhost";
    const port = 4501;

    async function server() {
      const listener = Deno.listen({ hostname, port });
      const tcpConn = await listener.accept();
      const httpConn = Deno.serveHttp(tcpConn);
      const promises = new Array(10).fill(null).map(async (_, i) => {
        const event = await httpConn.nextRequest();
        assert(event);
        const { pathname } = new URL(event.request.url);
        assertStrictEquals(pathname, `/${i}`);
        const response = new Response(`Response #${i}`);
        await event.respondWith(response);
      });
      await Promise.all(promises);
      httpConn.close();
      listener.close();
    }

    async function client() {
      for (let i = 0; i < 10; i++) {
        const response = await fetch(`http://${hostname}:${port}/${i}`);
        const body = await response.text();
        assertStrictEquals(body, `Response #${i}`);
      }
    }

    await Promise.all([server(), delay(100).then(client)]);
  },
);

// https://github.com/denoland/deno/pull/12704
// https://github.com/denoland/deno/pull/12732
Deno.test(
  { permissions: { net: true } },
  async function httpConnAutoCloseDelayedOnUpgrade() {
    const hostname = "localhost";
    const port = 4501;

    async function server() {
      const listener = Deno.listen({ hostname, port });
      const tcpConn = await listener.accept();
      const httpConn = Deno.serveHttp(tcpConn);

      const event1 = await httpConn.nextRequest() as Deno.RequestEvent;
      const event2Promise = httpConn.nextRequest();

      const { socket, response } = Deno.upgradeWebSocket(event1.request);
      socket.onmessage = (event) => socket.send(event.data);
      event1.respondWith(response);

      const event2 = await event2Promise;
      assertStrictEquals(event2, null);

      listener.close();
    }

    async function client() {
      const socket = new WebSocket(`ws://${hostname}:${port}/`);
      socket.onopen = () => socket.send("bla bla");
      const { data } = await new Promise((res) => socket.onmessage = res);
      assertStrictEquals(data, "bla bla");
      socket.close();
    }

    await Promise.all([server(), client()]);
  },
);

<<<<<<< HEAD
Deno.test(
=======
// https://github.com/denoland/deno/issues/12741
// https://github.com/denoland/deno/pull/12746
// https://github.com/denoland/deno/pull/12798
unitTest(
  { permissions: { net: true, run: true } },
  async function httpServerDeleteRequestHasBody() {
    const hostname = "localhost";
    const port = 4501;

    async function server() {
      const listener = Deno.listen({ hostname, port });
      const tcpConn = await listener.accept();
      const httpConn = Deno.serveHttp(tcpConn);
      const event = await httpConn.nextRequest() as Deno.RequestEvent;
      assert(event.request.body);
      const response = new Response();
      await event.respondWith(response);
      httpConn.close();
      listener.close();
    }

    async function client() {
      const url = `http://${hostname}:${port}/`;
      const cmd = ["curl", "-X", "DELETE", url];
      const proc = Deno.run({ cmd, stdout: "null", stderr: "null" });
      const status = await proc.status();
      assert(status.success);
      proc.close();
    }

    await Promise.all([server(), client()]);
  },
);

unitTest(
>>>>>>> d8afd568
  { permissions: { net: true } },
  async function httpServerRespondNonAsciiUint8Array() {
    const promise = (async () => {
      const listener = Deno.listen({ port: 4501 });
      const conn = await listener.accept();
      listener.close();
      const httpConn = Deno.serveHttp(conn);
      const e = await httpConn.nextRequest();
      assert(e);
      const { request, respondWith } = e;
      assertEquals(request.body, null);
      await respondWith(
        new Response(new Uint8Array([128]), {}),
      );
      httpConn.close();
    })();

    const resp = await fetch("http://localhost:4501/");
    assertEquals(resp.status, 200);
    const body = await resp.arrayBuffer();
    assertEquals(new Uint8Array(body), new Uint8Array([128]));

    await promise;
  },
);<|MERGE_RESOLUTION|>--- conflicted
+++ resolved
@@ -1075,13 +1075,10 @@
   },
 );
 
-<<<<<<< HEAD
-Deno.test(
-=======
 // https://github.com/denoland/deno/issues/12741
 // https://github.com/denoland/deno/pull/12746
 // https://github.com/denoland/deno/pull/12798
-unitTest(
+Deno.test(
   { permissions: { net: true, run: true } },
   async function httpServerDeleteRequestHasBody() {
     const hostname = "localhost";
@@ -1112,8 +1109,7 @@
   },
 );
 
-unitTest(
->>>>>>> d8afd568
+Deno.test(
   { permissions: { net: true } },
   async function httpServerRespondNonAsciiUint8Array() {
     const promise = (async () => {
