// Copyright 2018-2024 the Deno authors. All rights reserved. MIT license.
import {
  assert,
  assertEquals,
  assertStrictEquals,
  assertStringIncludes,
  assertThrows,
} from "./test_util.ts";

Deno.test(
  { permissions: { read: true, run: false } },
  function runPermissions() {
    assertThrows(() => {
      // deno-lint-ignore no-deprecated-deno-api
      Deno.run({
        cmd: [Deno.execPath(), "eval", "console.log('hello world')"],
      });
    }, Deno.errors.PermissionDenied);
  },
);

Deno.test(
  { permissions: { run: true, read: true } },
  async function runSuccess() {
    // deno-lint-ignore no-deprecated-deno-api
    const p = Deno.run({
      // freeze the array to ensure it's not modified
      cmd: Object.freeze([
        Deno.execPath(),
        "eval",
        "console.log('hello world')",
      ]),
      stdout: "piped",
      stderr: "null",
    });
    const status = await p.status();
    assertEquals(status.success, true);
    assertEquals(status.code, 0);
    assertEquals(status.signal, undefined);
    p.stdout.close();
    p.close();
  },
);

Deno.test(
  { permissions: { run: true, read: true } },
  async function runUrl() {
    // deno-lint-ignore no-deprecated-deno-api
    const p = Deno.run({
      cmd: [
        new URL(`file:///${Deno.execPath()}`),
        "eval",
        "console.log('hello world')",
      ],
      stdout: "piped",
      stderr: "null",
    });
    const status = await p.status();
    assertEquals(status.success, true);
    assertEquals(status.code, 0);
    assertEquals(status.signal, undefined);
    p.stdout.close();
    p.close();
  },
);

Deno.test(
  { permissions: { run: true, read: true } },
  async function runStdinRid0(): Promise<
    void
  > {
    // deno-lint-ignore no-deprecated-deno-api
    const p = Deno.run({
      cmd: [Deno.execPath(), "eval", "console.log('hello world')"],
      stdin: 0,
      stdout: "piped",
      stderr: "null",
    });
    const status = await p.status();
    assertEquals(status.success, true);
    assertEquals(status.code, 0);
    assertEquals(status.signal, undefined);
    p.stdout.close();
    p.close();
  },
);

Deno.test(
  { permissions: { run: true, read: true } },
  function runInvalidStdio() {
    assertThrows(() =>
      // deno-lint-ignore no-deprecated-deno-api
      Deno.run({
        cmd: [Deno.execPath(), "eval", "console.log('hello world')"],
        // @ts-expect-error because Deno.run should throw on invalid stdin.
        stdin: "a",
      })
    );
    assertThrows(() =>
      // deno-lint-ignore no-deprecated-deno-api
      Deno.run({
        cmd: [Deno.execPath(), "eval", "console.log('hello world')"],
        // @ts-expect-error because Deno.run should throw on invalid stdout.
        stdout: "b",
      })
    );
    assertThrows(() =>
      // deno-lint-ignore no-deprecated-deno-api
      Deno.run({
        cmd: [Deno.execPath(), "eval", "console.log('hello world')"],
        // @ts-expect-error because Deno.run should throw on invalid stderr.
        stderr: "c",
      })
    );
  },
);

Deno.test(
  { permissions: { run: true, read: true } },
  async function runCommandFailedWithCode() {
    // deno-lint-ignore no-deprecated-deno-api
    const p = Deno.run({
      cmd: [Deno.execPath(), "eval", "Deno.exit(41 + 1)"],
    });
    const status = await p.status();
    assertEquals(status.success, false);
    assertEquals(status.code, 42);
    assertEquals(status.signal, undefined);
    p.close();
  },
);

Deno.test(
  {
    permissions: { run: true, read: true },
  },
  async function runCommandFailedWithSignal() {
    // deno-lint-ignore no-deprecated-deno-api
    const p = Deno.run({
      cmd: [
        Deno.execPath(),
        "eval",
        "Deno.kill(Deno.pid, 'SIGKILL')",
      ],
    });
    const status = await p.status();
    assertEquals(status.success, false);
    if (Deno.build.os === "windows") {
      assertEquals(status.code, 1);
      assertEquals(status.signal, undefined);
    } else {
      assertEquals(status.code, 128 + 9);
      assertEquals(status.signal, 9);
    }
    p.close();
  },
);

Deno.test({ permissions: { run: true } }, function runNotFound() {
  let error;
  try {
    // deno-lint-ignore no-deprecated-deno-api
    Deno.run({ cmd: ["this file hopefully doesn't exist"] });
  } catch (e) {
    error = e;
  }
  assert(error !== undefined);
  assert(error instanceof Deno.errors.NotFound);
});

Deno.test(
  { permissions: { write: true, run: true, read: true } },
  async function runWithCwdIsAsync() {
    const enc = new TextEncoder();
    const cwd = await Deno.makeTempDir({ prefix: "deno_command_test" });

    const exitCodeFile = "deno_was_here";
    const programFile = "poll_exit.ts";
    const program = `
async function tryExit() {
  try {
    const code = parseInt(await Deno.readTextFile("${exitCodeFile}"));
    Deno.exit(code);
  } catch {
    // Retry if we got here before deno wrote the file.
    setTimeout(tryExit, 0.01);
  }
}

tryExit();
`;

    Deno.writeFileSync(`${cwd}/${programFile}`, enc.encode(program));
    // deno-lint-ignore no-deprecated-deno-api
    const p = Deno.run({
      cwd,
      cmd: [Deno.execPath(), "run", "--allow-read", programFile],
    });

    // Write the expected exit code *after* starting deno.
    // This is how we verify that `run()` is actually asynchronous.
    const code = 84;
    Deno.writeFileSync(`${cwd}/${exitCodeFile}`, enc.encode(`${code}`));

    const status = await p.status();
    assertEquals(status.success, false);
    assertEquals(status.code, code);
    assertEquals(status.signal, undefined);
    p.close();
  },
);

Deno.test(
  { permissions: { run: true, read: true } },
  async function runStdinPiped(): Promise<
    void
  > {
    // deno-lint-ignore no-deprecated-deno-api
    const p = Deno.run({
      cmd: [
        Deno.execPath(),
        "eval",
        "if (new TextDecoder().decode(await Deno.readAll(Deno.stdin)) !== 'hello') throw new Error('Expected \\'hello\\'')",
      ],
      stdin: "piped",
    });
    assert(p.stdin);
    assert(!p.stdout);
    assert(!p.stderr);

    const msg = new TextEncoder().encode("hello");
    const n = await p.stdin.write(msg);
    assertEquals(n, msg.byteLength);

    p.stdin.close();

    const status = await p.status();
    assertEquals(status.success, true);
    assertEquals(status.code, 0);
    assertEquals(status.signal, undefined);
    p.close();
  },
);

Deno.test(
  { permissions: { run: true, read: true } },
  async function runStdoutPiped(): Promise<
    void
  > {
    // deno-lint-ignore no-deprecated-deno-api
    const p = Deno.run({
      cmd: [
        Deno.execPath(),
        "eval",
        "await Deno.stdout.write(new TextEncoder().encode('hello'))",
      ],
      stdout: "piped",
    });
    assert(!p.stdin);
    assert(!p.stderr);

    const data = new Uint8Array(10);
    let r = await p.stdout.read(data);
    if (r === null) {
      throw new Error("p.stdout.read(...) should not be null");
    }
    assertEquals(r, 5);
    const s = new TextDecoder().decode(data.subarray(0, r));
    assertEquals(s, "hello");
    r = await p.stdout.read(data);
    assertEquals(r, null);
    p.stdout.close();

    const status = await p.status();
    assertEquals(status.success, true);
    assertEquals(status.code, 0);
    assertEquals(status.signal, undefined);
    p.close();
  },
);

Deno.test(
  { permissions: { run: true, read: true } },
  async function runStderrPiped(): Promise<
    void
  > {
    // deno-lint-ignore no-deprecated-deno-api
    const p = Deno.run({
      cmd: [
        Deno.execPath(),
        "eval",
        "await Deno.stderr.write(new TextEncoder().encode('hello'))",
      ],
      stderr: "piped",
    });
    assert(!p.stdin);
    assert(!p.stdout);

    const data = new Uint8Array(10);
    let r = await p.stderr.read(data);
    if (r === null) {
      throw new Error("p.stderr.read should not return null here");
    }
    assertEquals(r, 5);
    const s = new TextDecoder().decode(data.subarray(0, r));
    assertEquals(s, "hello");
    r = await p.stderr.read(data);
    assertEquals(r, null);
    p.stderr!.close();

    const status = await p.status();
    assertEquals(status.success, true);
    assertEquals(status.code, 0);
    assertEquals(status.signal, undefined);
    p.close();
  },
);

Deno.test(
  { permissions: { run: true, read: true } },
  async function runOutput() {
    // deno-lint-ignore no-deprecated-deno-api
    const p = Deno.run({
      cmd: [
        Deno.execPath(),
        "eval",
        "await Deno.stdout.write(new TextEncoder().encode('hello'))",
      ],
      stdout: "piped",
    });
    const output = await p.output();
    const s = new TextDecoder().decode(output);
    assertEquals(s, "hello");
    p.close();
  },
);

Deno.test(
  { permissions: { run: true, read: true } },
  async function runStderrOutput(): Promise<
    void
  > {
    // deno-lint-ignore no-deprecated-deno-api
    const p = Deno.run({
      cmd: [
        Deno.execPath(),
        "eval",
        "await Deno.stderr.write(new TextEncoder().encode('error'))",
      ],
      stderr: "piped",
    });
    const error = await p.stderrOutput();
    const s = new TextDecoder().decode(error);
    assertEquals(s, "error");
    p.close();
  },
);

Deno.test(
  { permissions: { run: true, write: true, read: true } },
  async function runRedirectStdoutStderr() {
    const tempDir = await Deno.makeTempDir();
    const fileName = tempDir + "/redirected_stdio.txt";
    using file = await Deno.open(fileName, {
      create: true,
      write: true,
    });

    // deno-lint-ignore no-deprecated-deno-api
    const p = Deno.run({
      cmd: [
        Deno.execPath(),
        "eval",
        "Deno.stderr.write(new TextEncoder().encode('error\\n')); Deno.stdout.write(new TextEncoder().encode('output\\n'));",
      ],
      stdout: file.rid,
      stderr: file.rid,
    });

    await p.status();
    p.close();

    const fileContents = await Deno.readFile(fileName);
    const decoder = new TextDecoder();
    const text = decoder.decode(fileContents);

    assertStringIncludes(text, "error");
    assertStringIncludes(text, "output");
  },
);

Deno.test(
  { permissions: { run: true, write: true, read: true } },
  async function runRedirectStdin() {
    const tempDir = await Deno.makeTempDir();
    const fileName = tempDir + "/redirected_stdio.txt";
<<<<<<< HEAD
    const encoder = new TextEncoder();
    await Deno.writeFile(fileName, encoder.encode("hello"));
    using file = await Deno.open(fileName);
=======
    await Deno.writeTextFile(fileName, "hello");
    const file = await Deno.open(fileName);
>>>>>>> e58462db

    // deno-lint-ignore no-deprecated-deno-api
    const p = Deno.run({
      cmd: [
        Deno.execPath(),
        "eval",
        "if (new TextDecoder().decode(await Deno.readAll(Deno.stdin)) !== 'hello') throw new Error('Expected \\'hello\\'')",
      ],
      stdin: file.rid,
    });

    const status = await p.status();
    assertEquals(status.code, 0);
    p.close();
  },
);

Deno.test(
  { permissions: { run: true, read: true } },
  async function runEnv() {
    // deno-lint-ignore no-deprecated-deno-api
    const p = Deno.run({
      cmd: [
        Deno.execPath(),
        "eval",
        "Deno.stdout.write(new TextEncoder().encode(Deno.env.get('FOO') + Deno.env.get('BAR')))",
      ],
      env: {
        FOO: "0123",
        BAR: "4567",
      },
      stdout: "piped",
    });
    const output = await p.output();
    const s = new TextDecoder().decode(output);
    assertEquals(s, "01234567");
    p.close();
  },
);

Deno.test(
  { permissions: { run: true, read: true } },
  async function runClose() {
    // deno-lint-ignore no-deprecated-deno-api
    const p = Deno.run({
      cmd: [
        Deno.execPath(),
        "eval",
        "setTimeout(() => Deno.stdout.write(new TextEncoder().encode('error')), 10000)",
      ],
      stderr: "piped",
    });
    assert(!p.stdin);
    assert(!p.stdout);

    p.close();

    const data = new Uint8Array(10);
    const r = await p.stderr.read(data);
    assertEquals(r, null);
    p.stderr.close();
  },
);

Deno.test(
  { permissions: { run: true, read: true } },
  async function runKillAfterStatus() {
    // deno-lint-ignore no-deprecated-deno-api
    const p = Deno.run({
      cmd: [Deno.execPath(), "eval", 'console.log("hello")'],
    });
    await p.status();

    let error = null;
    try {
      p.kill("SIGTERM");
    } catch (e) {
      error = e;
    }

    assert(
      error instanceof Deno.errors.NotFound ||
        // On Windows, the underlying Windows API may return
        // `ERROR_ACCESS_DENIED` when the process has exited, but hasn't been
        // completely cleaned up yet and its `pid` is still valid.
        (Deno.build.os === "windows" &&
          error instanceof Deno.errors.PermissionDenied),
    );

    p.close();
  },
);

Deno.test({ permissions: { run: false } }, function killPermissions() {
  assertThrows(() => {
    // Unlike the other test cases, we don't have permission to spawn a
    // subprocess we can safely kill. Instead we send SIGCONT to the current
    // process - assuming that Deno does not have a special handler set for it
    // and will just continue even if a signal is erroneously sent.
    Deno.kill(Deno.pid, "SIGCONT");
  }, Deno.errors.PermissionDenied);
});

Deno.test(
  { ignore: Deno.build.os !== "windows", permissions: { run: true } },
  function negativePidInvalidWindows() {
    assertThrows(() => {
      Deno.kill(-1, "SIGTERM");
    }, TypeError);
  },
);

Deno.test(
  { ignore: Deno.build.os !== "windows", permissions: { run: true } },
  function invalidSignalNameWindows() {
    assertThrows(() => {
      Deno.kill(Deno.pid, "SIGUSR1");
    }, TypeError);
  },
);

Deno.test(
  { permissions: { run: true, read: true } },
  async function killSuccess() {
    // deno-lint-ignore no-deprecated-deno-api
    const p = Deno.run({
      cmd: [Deno.execPath(), "eval", "setTimeout(() => {}, 10000)"],
    });

    try {
      Deno.kill(p.pid, "SIGKILL");
      const status = await p.status();

      assertEquals(status.success, false);
      if (Deno.build.os === "windows") {
        assertEquals(status.code, 1);
        assertEquals(status.signal, undefined);
      } else {
        assertEquals(status.code, 137);
        assertEquals(status.signal, 9);
      }
    } finally {
      p.close();
    }
  },
);

Deno.test({ permissions: { run: true, read: true } }, function killFailed() {
  // deno-lint-ignore no-deprecated-deno-api
  const p = Deno.run({
    cmd: [Deno.execPath(), "eval", "setTimeout(() => {}, 10000)"],
  });
  assert(!p.stdin);
  assert(!p.stdout);

  assertThrows(() => {
    // @ts-expect-error testing runtime error of bad signal
    Deno.kill(p.pid, "foobar");
  }, TypeError);

  p.close();
});

Deno.test(
  { permissions: { run: true, read: true, env: true } },
  async function clearEnv(): Promise<void> {
    // deno-lint-ignore no-deprecated-deno-api
    const p = Deno.run({
      cmd: [
        Deno.execPath(),
        "eval",
        "-p",
        "JSON.stringify(Deno.env.toObject())",
      ],
      stdout: "piped",
      clearEnv: true,
      env: {
        FOO: "23147",
      },
    });

    const obj = JSON.parse(new TextDecoder().decode(await p.output()));

    // can't check for object equality because the OS may set additional env
    // vars for processes, so we check if PATH isn't present as that is a common
    // env var across OS's and isn't set for processes.
    assertEquals(obj.FOO, "23147");
    assert(!("PATH" in obj));

    p.close();
  },
);

Deno.test(
  {
    permissions: { run: true, read: true },
    ignore: Deno.build.os === "windows",
  },
  async function uid(): Promise<void> {
    // deno-lint-ignore no-deprecated-deno-api
    const p = Deno.run({
      cmd: [
        "id",
        "-u",
      ],
      stdout: "piped",
    });

    const currentUid = new TextDecoder().decode(await p.output());
    p.close();

    if (currentUid !== "0") {
      assertThrows(() => {
        // deno-lint-ignore no-deprecated-deno-api
        Deno.run({
          cmd: [
            "echo",
            "fhqwhgads",
          ],
          uid: 0,
        });
      }, Deno.errors.PermissionDenied);
    }
  },
);

Deno.test(
  {
    permissions: { run: true, read: true },
    ignore: Deno.build.os === "windows",
  },
  async function gid(): Promise<void> {
    // deno-lint-ignore no-deprecated-deno-api
    const p = Deno.run({
      cmd: [
        "id",
        "-g",
      ],
      stdout: "piped",
    });

    const currentGid = new TextDecoder().decode(await p.output());
    p.close();

    if (currentGid !== "0") {
      assertThrows(() => {
        // deno-lint-ignore no-deprecated-deno-api
        Deno.run({
          cmd: [
            "echo",
            "fhqwhgads",
          ],
          gid: 0,
        });
      }, Deno.errors.PermissionDenied);
    }
  },
);

Deno.test(
  {
    permissions: { run: true, read: true, write: true },
    ignore: Deno.build.os === "windows",
  },
  async function non_existent_cwd(): Promise<void> {
    // deno-lint-ignore no-deprecated-deno-api
    const p = Deno.run({
      cmd: [
        Deno.execPath(),
        "eval",
        `const dir = Deno.makeTempDirSync();
        Deno.chdir(dir);
        Deno.removeSync(dir);
        const p = Deno.run({cmd:[Deno.execPath(), "eval", "console.log(1);"]});
        const { code } = await p.status();
        p.close();
        Deno.exit(code);
        `,
      ],
      stdout: "piped",
      stderr: "piped",
    });

    const { code } = await p.status();
    const stderr = new TextDecoder().decode(await p.stderrOutput());
    p.close();
    p.stdout.close();
    assertStrictEquals(code, 1);
    assertStringIncludes(stderr, "Failed getting cwd.");
  },
);<|MERGE_RESOLUTION|>--- conflicted
+++ resolved
@@ -394,14 +394,8 @@
   async function runRedirectStdin() {
     const tempDir = await Deno.makeTempDir();
     const fileName = tempDir + "/redirected_stdio.txt";
-<<<<<<< HEAD
-    const encoder = new TextEncoder();
-    await Deno.writeFile(fileName, encoder.encode("hello"));
+    await Deno.writeTextFile(fileName, "hello");
     using file = await Deno.open(fileName);
-=======
-    await Deno.writeTextFile(fileName, "hello");
-    const file = await Deno.open(fileName);
->>>>>>> e58462db
 
     // deno-lint-ignore no-deprecated-deno-api
     const p = Deno.run({
