// Copyright 2018-2021 the Deno authors. All rights reserved. MIT license.
import { assert, assertEquals } from "./test_util.ts";

Deno.test("responseText", async function () {
  const response = new Response("hello world");
  const textPromise = response.text();
  assert(textPromise instanceof Promise);
  const text = await textPromise;
  assert(typeof text === "string");
  assertEquals(text, "hello world");
});

Deno.test("responseArrayBuffer", async function () {
  const response = new Response(new Uint8Array([1, 2, 3]));
  const arrayBufferPromise = response.arrayBuffer();
  assert(arrayBufferPromise instanceof Promise);
  const arrayBuffer = await arrayBufferPromise;
  assert(arrayBuffer instanceof ArrayBuffer);
  assertEquals(new Uint8Array(arrayBuffer), new Uint8Array([1, 2, 3]));
});

Deno.test("responseJson", async function () {
  const response = new Response('{"hello": "world"}');
  const jsonPromise = response.json();
  assert(jsonPromise instanceof Promise);
  const json = await jsonPromise;
  assert(json instanceof Object);
  assertEquals(json, { hello: "world" });
});

Deno.test("responseBlob", async function () {
  const response = new Response(new Uint8Array([1, 2, 3]));
  const blobPromise = response.blob();
  assert(blobPromise instanceof Promise);
  const blob = await blobPromise;
  assert(blob instanceof Blob);
  assertEquals(blob, new Blob([new Uint8Array([1, 2, 3])]));
});

<<<<<<< HEAD
Deno.test("responseFormData", async function () {
=======
// TODO(lucacasonato): re-enable test once #10002 is fixed.
unitTest({ ignore: true }, async function responseFormData() {
>>>>>>> 284e6c30
  const input = new FormData();
  input.append("hello", "world");
  const response = new Response(input, {
    headers: { "content-type": "application/x-www-form-urlencoded" },
  });
  const formDataPromise = response.formData();
  assert(formDataPromise instanceof Promise);
  const formData = await formDataPromise;
  assert(formData instanceof FormData);
  assertEquals(formData, input);
});<|MERGE_RESOLUTION|>--- conflicted
+++ resolved
@@ -37,20 +37,20 @@
   assertEquals(blob, new Blob([new Uint8Array([1, 2, 3])]));
 });
 
-<<<<<<< HEAD
-Deno.test("responseFormData", async function () {
-=======
-// TODO(lucacasonato): re-enable test once #10002 is fixed.
-unitTest({ ignore: true }, async function responseFormData() {
->>>>>>> 284e6c30
-  const input = new FormData();
-  input.append("hello", "world");
-  const response = new Response(input, {
-    headers: { "content-type": "application/x-www-form-urlencoded" },
-  });
-  const formDataPromise = response.formData();
-  assert(formDataPromise instanceof Promise);
-  const formData = await formDataPromise;
-  assert(formData instanceof FormData);
-  assertEquals(formData, input);
+Deno.test({
+  name: "responseFormData",
+  // TODO(lucacasonato): re-enable test once #10002 is fixed.
+  ignore: true,
+  async fn() {
+    const input = new FormData();
+    input.append("hello", "world");
+    const response = new Response(input, {
+      headers: { "content-type": "application/x-www-form-urlencoded" },
+    });
+    const formDataPromise = response.formData();
+    assert(formDataPromise instanceof Promise);
+    const formData = await formDataPromise;
+    assert(formData instanceof FormData);
+    assertEquals(formData, input);
+  },
 });