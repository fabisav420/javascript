import {
  assert,
  assertEquals,
  assertNotEquals,
  assertRejects,
} from "./test_util.ts";

// https://github.com/denoland/deno/issues/11664
Deno.test(async function testImportArrayBufferKey() {
  const subtle = window.crypto.subtle;
  assert(subtle);

  // deno-fmt-ignore
  const key = new Uint8Array([1, 2, 3, 4, 5, 6, 7, 8, 9, 10, 11, 12, 13, 14, 15, 16]);

  const cryptoKey = await subtle.importKey(
    "raw",
    key.buffer,
    { name: "HMAC", hash: "SHA-1" },
    true,
    ["sign"],
  );
  assert(cryptoKey);

  // Test key usage
  await subtle.sign({ name: "HMAC" }, cryptoKey, new Uint8Array(8));
});

// TODO(@littledivy): Remove this when we enable WPT for sign_verify
Deno.test(async function testSignVerify() {
  const subtle = window.crypto.subtle;
  assert(subtle);
  for (const algorithm of ["RSA-PSS", "RSASSA-PKCS1-v1_5"]) {
    for (
      const hash of [
        "SHA-1",
        "SHA-256",
        "SHA-384",
        "SHA-512",
      ]
    ) {
      const keyPair = await subtle.generateKey(
        {
          name: algorithm,
          modulusLength: 2048,
          publicExponent: new Uint8Array([1, 0, 1]),
          hash,
        },
        true,
        ["sign", "verify"],
      );

      const data = new Uint8Array([1, 2, 3]);

      const signAlgorithm = { name: algorithm, saltLength: 32 };

      const signature = await subtle.sign(
        signAlgorithm,
        keyPair.privateKey,
        data,
      );

      assert(signature);
      assert(signature.byteLength > 0);
      assert(signature.byteLength % 8 == 0);
      assert(signature instanceof ArrayBuffer);

      const verified = await subtle.verify(
        signAlgorithm,
        keyPair.publicKey,
        signature,
        data,
      );
      assert(verified);
    }
  }
});

// deno-fmt-ignore
const plainText = new Uint8Array([95, 77, 186, 79, 50, 12, 12, 232, 118, 114, 90, 252, 229, 251, 210, 91, 248, 62, 90, 113, 37, 160, 140, 175, 231, 60, 62, 186, 196, 33, 119, 157, 249, 213, 93, 24, 12, 58, 233, 148, 38, 69, 225, 216, 47, 238, 140, 157, 41, 75, 60, 177, 160, 138, 153, 49, 32, 27, 60, 14, 129, 252, 71, 202, 207, 131, 21, 162, 175, 102, 50, 65, 19, 195, 182, 98, 48, 195, 70, 8, 196, 244, 89, 54, 52, 206, 2, 178, 103, 54, 34, 119, 240, 168, 64, 202, 116, 188, 61, 26, 98, 54, 149, 44, 94, 215, 170, 248, 168, 254, 203, 221, 250, 117, 132, 230, 151, 140, 234, 93, 42, 91, 159, 183, 241, 180, 140, 139, 11, 229, 138, 48, 82, 2, 117, 77, 131, 118, 16, 115, 116, 121, 60, 240, 38, 170, 238, 83, 0, 114, 125, 131, 108, 215, 30, 113, 179, 69, 221, 178, 228, 68, 70, 255, 197, 185, 1, 99, 84, 19, 137, 13, 145, 14, 163, 128, 152, 74, 144, 25, 16, 49, 50, 63, 22, 219, 204, 157, 107, 225, 104, 184, 72, 133, 56, 76, 160, 62, 18, 96, 10, 193, 194, 72, 2, 138, 243, 114, 108, 201, 52, 99, 136, 46, 168, 192, 42, 171]);

// Passing
const hashPlainTextVector = [
  {
    hash: "SHA-1",
    plainText: plainText.slice(0, 214),
  },
  {
    hash: "SHA-256",
    plainText: plainText.slice(0, 190),
  },
  {
    hash: "SHA-384",
    plainText: plainText.slice(0, 158),
  },
  {
    hash: "SHA-512",
    plainText: plainText.slice(0, 126),
  },
];

// TODO(@littledivy): Remove this when we enable WPT for encrypt_decrypt
Deno.test(async function testEncryptDecrypt() {
  const subtle = window.crypto.subtle;
  assert(subtle);
  for (
    const { hash, plainText } of hashPlainTextVector
  ) {
    const keyPair = await subtle.generateKey(
      {
        name: "RSA-OAEP",
        modulusLength: 2048,
        publicExponent: new Uint8Array([1, 0, 1]),
        hash,
      },
      true,
      ["encrypt", "decrypt"],
    );

    const encryptAlgorithm = { name: "RSA-OAEP" };
    const cipherText = await subtle.encrypt(
      encryptAlgorithm,
      keyPair.publicKey,
      plainText,
    );

    assert(cipherText);
    assert(cipherText.byteLength > 0);
    assertEquals(cipherText.byteLength * 8, 2048);
    assert(cipherText instanceof ArrayBuffer);

    const decrypted = await subtle.decrypt(
      encryptAlgorithm,
      keyPair.privateKey,
      cipherText,
    );
    assert(decrypted);
    assert(decrypted instanceof ArrayBuffer);
    assertEquals(new Uint8Array(decrypted), plainText);

    const badPlainText = new Uint8Array(plainText.byteLength + 1);
    badPlainText.set(plainText, 0);
    badPlainText.set(new Uint8Array([32]), plainText.byteLength);
    await assertRejects(async () => {
      // Should fail
      await subtle.encrypt(
        encryptAlgorithm,
        keyPair.publicKey,
        badPlainText,
      );
      throw new TypeError("unreachable");
    }, DOMException);
  }
});

Deno.test(async function testGenerateRSAKey() {
  const subtle = window.crypto.subtle;
  assert(subtle);

  const keyPair = await subtle.generateKey(
    {
      name: "RSA-PSS",
      modulusLength: 2048,
      publicExponent: new Uint8Array([1, 0, 1]),
      hash: "SHA-256",
    },
    true,
    ["sign", "verify"],
  );

  assert(keyPair.privateKey);
  assert(keyPair.publicKey);
  assertEquals(keyPair.privateKey.extractable, true);
  assert(keyPair.privateKey.usages.includes("sign"));
});

Deno.test(async function testGenerateHMACKey() {
  const key = await window.crypto.subtle.generateKey(
    {
      name: "HMAC",
      hash: "SHA-512",
    },
    true,
    ["sign", "verify"],
  );

  assert(key);
  assertEquals(key.extractable, true);
  assert(key.usages.includes("sign"));
});

Deno.test(async function testECDSASignVerify() {
  const key = await window.crypto.subtle.generateKey(
    {
      name: "ECDSA",
      namedCurve: "P-384",
    },
    true,
    ["sign", "verify"],
  );

  const encoder = new TextEncoder();
  const encoded = encoder.encode("Hello, World!");
  const signature = await window.crypto.subtle.sign(
    { name: "ECDSA", hash: "SHA-384" },
    key.privateKey,
    encoded,
  );

  assert(signature);
  assert(signature instanceof ArrayBuffer);

  const verified = await window.crypto.subtle.verify(
    { hash: { name: "SHA-384" }, name: "ECDSA" },
    key.publicKey,
    signature,
    encoded,
  );
  assert(verified);
});

// Tests the "bad paths" as a temporary replacement for sign_verify/ecdsa WPT.
Deno.test(async function testECDSASignVerifyFail() {
  const key = await window.crypto.subtle.generateKey(
    {
      name: "ECDSA",
      namedCurve: "P-384",
    },
    true,
    ["sign", "verify"],
  );

  const encoded = new Uint8Array([1]);
  // Signing with a public key (InvalidAccessError)
  await assertRejects(async () => {
    await window.crypto.subtle.sign(
      { name: "ECDSA", hash: "SHA-384" },
      key.publicKey,
      new Uint8Array([1]),
    );
    throw new TypeError("unreachable");
  }, DOMException);

  // Do a valid sign for later verifying.
  const signature = await window.crypto.subtle.sign(
    { name: "ECDSA", hash: "SHA-384" },
    key.privateKey,
    encoded,
  );

  // Verifying with a private key (InvalidAccessError)
  await assertRejects(async () => {
    await window.crypto.subtle.verify(
      { hash: { name: "SHA-384" }, name: "ECDSA" },
      key.privateKey,
      signature,
      encoded,
    );
    throw new TypeError("unreachable");
  }, DOMException);
});

// https://github.com/denoland/deno/issues/11313
Deno.test(async function testSignRSASSAKey() {
  const subtle = window.crypto.subtle;
  assert(subtle);

  const keyPair = await subtle.generateKey(
    {
      name: "RSASSA-PKCS1-v1_5",
      modulusLength: 2048,
      publicExponent: new Uint8Array([1, 0, 1]),
      hash: "SHA-256",
    },
    true,
    ["sign", "verify"],
  );

  assert(keyPair.privateKey);
  assert(keyPair.publicKey);
  assertEquals(keyPair.privateKey.extractable, true);
  assert(keyPair.privateKey.usages.includes("sign"));

  const encoder = new TextEncoder();
  const encoded = encoder.encode("Hello, World!");

  const signature = await window.crypto.subtle.sign(
    { name: "RSASSA-PKCS1-v1_5" },
    keyPair.privateKey,
    encoded,
  );

  assert(signature);
});

// deno-fmt-ignore
const rawKey = new Uint8Array([
  1, 2, 3, 4, 5, 6, 7, 8,
  9, 10, 11, 12, 13, 14, 15, 16
]);

const jwk: JsonWebKey = {
  kty: "oct",
  // unpadded base64 for rawKey.
  k: "AQIDBAUGBwgJCgsMDQ4PEA",
  alg: "HS256",
  ext: true,
  "key_ops": ["sign"],
};

Deno.test(async function subtleCryptoHmacImportExport() {
  const key1 = await crypto.subtle.importKey(
    "raw",
    rawKey,
    { name: "HMAC", hash: "SHA-256" },
    true,
    ["sign"],
  );
  const key2 = await crypto.subtle.importKey(
    "jwk",
    jwk,
    { name: "HMAC", hash: "SHA-256" },
    true,
    ["sign"],
  );
  const actual1 = await crypto.subtle.sign(
    { name: "HMAC" },
    key1,
    new Uint8Array([1, 2, 3, 4]),
  );

  const actual2 = await crypto.subtle.sign(
    { name: "HMAC" },
    key2,
    new Uint8Array([1, 2, 3, 4]),
  );
  // deno-fmt-ignore
  const expected = new Uint8Array([
    59, 170, 255, 216, 51, 141, 51, 194,
    213, 48, 41, 191, 184, 40, 216, 47,
    130, 165, 203, 26, 163, 43, 38, 71,
    23, 122, 222, 1, 146, 46, 182, 87,
  ]);
  assertEquals(
    new Uint8Array(actual1),
    expected,
  );
  assertEquals(
    new Uint8Array(actual2),
    expected,
  );

  const exportedKey1 = await crypto.subtle.exportKey("raw", key1);
  assertEquals(new Uint8Array(exportedKey1), rawKey);

  const exportedKey2 = await crypto.subtle.exportKey("jwk", key2);
  assertEquals(exportedKey2, jwk);
});

// https://github.com/denoland/deno/issues/12085
Deno.test(async function generateImportHmacJwk() {
  const key = await crypto.subtle.generateKey(
    {
      name: "HMAC",
      hash: "SHA-512",
    },
    true,
    ["sign"],
  );
  assert(key);
  assertEquals(key.type, "secret");
  assertEquals(key.extractable, true);
  assertEquals(key.usages, ["sign"]);

  const exportedKey = await crypto.subtle.exportKey("jwk", key);
  assertEquals(exportedKey.kty, "oct");
  assertEquals(exportedKey.alg, "HS512");
  assertEquals(exportedKey.key_ops, ["sign"]);
  assertEquals(exportedKey.ext, true);
  assert(typeof exportedKey.k == "string");
  assertEquals(exportedKey.k.length, 171);
});

// 2048-bits publicExponent=65537
const pkcs8TestVectors = [
  // rsaEncryption
  { pem: "cli/tests/testdata/webcrypto/id_rsaEncryption.pem", hash: "SHA-256" },
  // id-RSASSA-PSS (sha256)
  // `openssl genpkey -algorithm rsa-pss -pkeyopt rsa_pss_keygen_md:sha256 -out id_rsassaPss.pem`
  { pem: "cli/tests/testdata/webcrypto/id_rsassaPss.pem", hash: "SHA-256" },
  // id-RSASSA-PSS (default parameters)
  // `openssl genpkey -algorithm rsa-pss -out id_rsassaPss.pem`
  {
    pem: "cli/tests/testdata/webcrypto/id_rsassaPss_default.pem",
    hash: "SHA-1",
  },
  // id-RSASSA-PSS (default hash)
  // `openssl genpkey -algorithm rsa-pss -pkeyopt rsa_pss_keygen_saltlen:30 -out rsaPss_saltLen_30.pem`
  {
    pem: "cli/tests/testdata/webcrypto/id_rsassaPss_saltLen_30.pem",
    hash: "SHA-1",
  },
];

Deno.test({ permissions: { read: true } }, async function importRsaPkcs8() {
  const pemHeader = "-----BEGIN PRIVATE KEY-----";
  const pemFooter = "-----END PRIVATE KEY-----";
  for (const { pem, hash } of pkcs8TestVectors) {
    const keyFile = await Deno.readTextFile(pem);
    const pemContents = keyFile.substring(
      pemHeader.length,
      keyFile.length - pemFooter.length,
    );
    const binaryDerString = atob(pemContents);
    const binaryDer = new Uint8Array(binaryDerString.length);
    for (let i = 0; i < binaryDerString.length; i++) {
      binaryDer[i] = binaryDerString.charCodeAt(i);
    }

    const key = await crypto.subtle.importKey(
      "pkcs8",
      binaryDer,
      { name: "RSA-PSS", hash },
      true,
      ["sign"],
    );

    assert(key);
    assertEquals(key.type, "private");
    assertEquals(key.extractable, true);
    assertEquals(key.usages, ["sign"]);
    const algorithm = key.algorithm as RsaHashedKeyAlgorithm;
    assertEquals(algorithm.name, "RSA-PSS");
    assertEquals(algorithm.hash.name, hash);
    assertEquals(algorithm.modulusLength, 2048);
    assertEquals(algorithm.publicExponent, new Uint8Array([1, 0, 1]));
  }
});

// deno-fmt-ignore
const asn1AlgorithmIdentifier = new Uint8Array([
  0x02, 0x01, 0x00, // INTEGER
  0x30, 0x0d, // SEQUENCE (2 elements)
  0x06, 0x09, // OBJECT IDENTIFIER
  0x2a, 0x86, 0x48, 0x86, 0xf7, 0x0d, 0x01, 0x01, 0x01, // 1.2.840.113549.1.1.1 (rsaEncryption)
  0x05, 0x00, // NULL
]);

Deno.test(async function rsaExport() {
  for (const algorithm of ["RSASSA-PKCS1-v1_5", "RSA-PSS", "RSA-OAEP"]) {
    const keyPair = await crypto.subtle.generateKey(
      {
        name: algorithm,
        modulusLength: 2048,
        publicExponent: new Uint8Array([1, 0, 1]),
        hash: "SHA-256",
      },
      true,
      algorithm !== "RSA-OAEP" ? ["sign", "verify"] : ["encrypt", "decrypt"],
    );

    assert(keyPair.privateKey);
    assert(keyPair.publicKey);
    assertEquals(keyPair.privateKey.extractable, true);

    const exportedPrivateKey = await crypto.subtle.exportKey(
      "pkcs8",
      keyPair.privateKey,
    );

    assert(exportedPrivateKey);
    assert(exportedPrivateKey instanceof ArrayBuffer);

    const pkcs8 = new Uint8Array(exportedPrivateKey);
    assert(pkcs8.length > 0);

    assertEquals(
      pkcs8.slice(4, asn1AlgorithmIdentifier.byteLength + 4),
      asn1AlgorithmIdentifier,
    );

    const exportedPublicKey = await crypto.subtle.exportKey(
      "spki",
      keyPair.publicKey,
    );

    const spki = new Uint8Array(exportedPublicKey);
    assert(spki.length > 0);

    assertEquals(
      spki.slice(4, asn1AlgorithmIdentifier.byteLength + 1),
      asn1AlgorithmIdentifier.slice(3),
    );
  }
});

Deno.test(async function testHkdfDeriveBits() {
  const rawKey = await crypto.getRandomValues(new Uint8Array(16));
  const key = await crypto.subtle.importKey(
    "raw",
    rawKey,
    { name: "HKDF", hash: "SHA-256" },
    false,
    ["deriveBits"],
  );
  const salt = await crypto.getRandomValues(new Uint8Array(16));
  const info = await crypto.getRandomValues(new Uint8Array(16));
  const result = await crypto.subtle.deriveBits(
    {
      name: "HKDF",
      hash: "SHA-256",
      salt: salt,
      info: info,
    },
    key,
    128,
  );
  assertEquals(result.byteLength, 128 / 8);
});

Deno.test(async function testHkdfDeriveBitsWithLargeKeySize() {
  const key = await crypto.subtle.importKey(
    "raw",
    new Uint8Array([0x00]),
    "HKDF",
    false,
    ["deriveBits"],
  );
  await assertRejects(
    () =>
      crypto.subtle.deriveBits(
        {
          name: "HKDF",
          hash: "SHA-1",
          salt: new Uint8Array(),
          info: new Uint8Array(),
        },
        key,
        ((20 * 255) << 3) + 8,
      ),
    DOMException,
    "The length provided for HKDF is too large",
  );
});

Deno.test(async function testDeriveKey() {
  // Test deriveKey
  const rawKey = await crypto.getRandomValues(new Uint8Array(16));
  const key = await crypto.subtle.importKey(
    "raw",
    rawKey,
    "PBKDF2",
    false,
    ["deriveKey", "deriveBits"],
  );

  const salt = await crypto.getRandomValues(new Uint8Array(16));
  const derivedKey = await crypto.subtle.deriveKey(
    {
      name: "PBKDF2",
      salt,
      iterations: 1000,
      hash: "SHA-256",
    },
    key,
    { name: "HMAC", hash: "SHA-256" },
    true,
    ["sign"],
  );

  assert(derivedKey instanceof CryptoKey);
  assertEquals(derivedKey.type, "secret");
  assertEquals(derivedKey.extractable, true);
  assertEquals(derivedKey.usages, ["sign"]);

  const algorithm = derivedKey.algorithm as HmacKeyAlgorithm;
  assertEquals(algorithm.name, "HMAC");
  assertEquals(algorithm.hash.name, "SHA-256");
  assertEquals(algorithm.length, 256);
});

Deno.test(async function testAesCbcEncryptDecrypt() {
  const key = await crypto.subtle.generateKey(
    { name: "AES-CBC", length: 128 },
    true,
    ["encrypt", "decrypt"],
  );

  const iv = await crypto.getRandomValues(new Uint8Array(16));
  const encrypted = await crypto.subtle.encrypt(
    {
      name: "AES-CBC",
      iv,
    },
    key as CryptoKey,
    new Uint8Array([1, 2, 3, 4, 5, 6]),
  );

  assert(encrypted instanceof ArrayBuffer);
  assertEquals(encrypted.byteLength, 16);

  const decrypted = await crypto.subtle.decrypt(
    {
      name: "AES-CBC",
      iv,
    },
    key as CryptoKey,
    encrypted,
  );

  assert(decrypted instanceof ArrayBuffer);
  assertEquals(decrypted.byteLength, 6);
  assertEquals(new Uint8Array(decrypted), new Uint8Array([1, 2, 3, 4, 5, 6]));
});

Deno.test(async function testAesCtrEncryptDecrypt() {
  async function aesCtrRoundTrip(
    key: CryptoKey,
    counter: Uint8Array,
    length: number,
    plainText: Uint8Array,
  ) {
    const cipherText = await crypto.subtle.encrypt(
      {
        name: "AES-CTR",
        counter,
        length,
      },
      key,
      plainText,
    );

    assert(cipherText instanceof ArrayBuffer);
    assertEquals(cipherText.byteLength, plainText.byteLength);
    assertNotEquals(new Uint8Array(cipherText), plainText);

    const decryptedText = await crypto.subtle.decrypt(
      {
        name: "AES-CTR",
        counter,
        length,
      },
      key,
      cipherText,
    );

    assert(decryptedText instanceof ArrayBuffer);
    assertEquals(decryptedText.byteLength, plainText.byteLength);
    assertEquals(new Uint8Array(decryptedText), plainText);
  }
  for (const keySize of [128, 192, 256]) {
    const key = await crypto.subtle.generateKey(
      { name: "AES-CTR", length: keySize },
      true,
      ["encrypt", "decrypt"],
    ) as CryptoKey;

    // test normal operation
    for (const length of [128 /*, 64, 128 */]) {
      const counter = await crypto.getRandomValues(new Uint8Array(16));

      await aesCtrRoundTrip(
        key,
        counter,
        length,
        new Uint8Array([1, 2, 3, 4, 5, 6]),
      );
    }

    // test counter-wrapping
    for (const length of [32, 64, 128]) {
      const plaintext1 = await crypto.getRandomValues(new Uint8Array(32));
      const counter = new Uint8Array(16);

      // fixed upper part
      for (let off = 0; off < 16 - (length / 8); ++off) {
        counter[off] = off;
      }
      const ciphertext1 = await crypto.subtle.encrypt(
        {
          name: "AES-CTR",
          counter,
          length,
        },
        key,
        plaintext1,
      );

      // Set lower [length] counter bits to all '1's
      for (let off = 16 - (length / 8); off < 16; ++off) {
        counter[off] = 0xff;
      }

      // = [ 1 block of 0x00 + plaintext1 ]
      const plaintext2 = new Uint8Array(48);
      plaintext2.set(plaintext1, 16);

      const ciphertext2 = await crypto.subtle.encrypt(
        {
          name: "AES-CTR",
          counter,
          length,
        },
        key,
        plaintext2,
      );

      // If counter wrapped, 2nd block of ciphertext2 should be equal to 1st block of ciphertext1
      // since ciphertext1 used counter = 0x00...00
      // and ciphertext2 used counter = 0xFF..FF which should wrap to 0x00..00 without affecting
      // higher bits
      assertEquals(
        new Uint8Array(ciphertext1),
        new Uint8Array(ciphertext2).slice(16),
      );
    }
  }
});

// TODO(@littledivy): Enable WPT when we have importKey support
Deno.test(async function testECDH() {
  const namedCurve = "P-256";
  const keyPair = await crypto.subtle.generateKey(
    {
      name: "ECDH",
      namedCurve,
    },
    true,
    ["deriveBits"],
  );

  const derivedKey = await crypto.subtle.deriveBits(
    {
      name: "ECDH",
      public: keyPair.publicKey,
    },
    keyPair.privateKey,
    256,
  );

  assert(derivedKey instanceof ArrayBuffer);
  assertEquals(derivedKey.byteLength, 256 / 8);
});

Deno.test(async function testWrapKey() {
  // Test wrapKey
  const key = await crypto.subtle.generateKey(
    {
      name: "RSA-OAEP",
      modulusLength: 4096,
      publicExponent: new Uint8Array([1, 0, 1]),
      hash: "SHA-256",
    },
    true,
    ["wrapKey", "unwrapKey"],
  );

  const hmacKey = await crypto.subtle.generateKey(
    {
      name: "HMAC",
      hash: "SHA-256",
      length: 128,
    },
    true,
    ["sign"],
  );

  const wrappedKey = await crypto.subtle.wrapKey(
    "raw",
    hmacKey,
    key.publicKey,
    {
      name: "RSA-OAEP",
      label: new Uint8Array(8),
    },
  );

  assert(wrappedKey instanceof ArrayBuffer);
  assertEquals(wrappedKey.byteLength, 512);
});

// Doesn't need to cover all cases.
// Only for testing types.
Deno.test(async function testAesKeyGen() {
  const key = await crypto.subtle.generateKey(
    {
      name: "AES-GCM",
      length: 256,
    },
    true,
    ["encrypt", "decrypt"],
  );

  assert(key);
  assertEquals(key.type, "secret");
  assertEquals(key.extractable, true);
  assertEquals(key.usages, ["encrypt", "decrypt"]);
  const algorithm = key.algorithm as AesKeyAlgorithm;
  assertEquals(algorithm.name, "AES-GCM");
  assertEquals(algorithm.length, 256);
});

Deno.test(async function testUnwrapKey() {
  const subtle = crypto.subtle;

  const AES_KEY: AesKeyAlgorithm & AesCbcParams = {
    name: "AES-CBC",
    length: 128,
    iv: new Uint8Array(16),
  };

  const RSA_KEY: RsaHashedKeyGenParams & RsaOaepParams = {
    name: "RSA-OAEP",
    modulusLength: 2048,
    publicExponent: new Uint8Array([1, 0, 1]),
    hash: "SHA-1",
  };

  const aesKey = await subtle.generateKey(AES_KEY, true, [
    "encrypt",
    "decrypt",
  ]);

  const rsaKeyPair = await subtle.generateKey(
    {
      name: "RSA-OAEP",
      hash: "SHA-1",
      publicExponent: new Uint8Array([1, 0, 1]),
      modulusLength: 2048,
    },
    false,
    ["wrapKey", "encrypt", "unwrapKey", "decrypt"],
  );

  const enc = await subtle.wrapKey(
    "raw",
    aesKey,
    rsaKeyPair.publicKey,
    RSA_KEY,
  );
  const unwrappedKey = await subtle.unwrapKey(
    "raw",
    enc,
    rsaKeyPair.privateKey,
    RSA_KEY,
    AES_KEY,
    false,
    ["encrypt", "decrypt"],
  );

  assert(unwrappedKey instanceof CryptoKey);
  assertEquals(unwrappedKey.type, "secret");
  assertEquals(unwrappedKey.extractable, false);
  assertEquals(unwrappedKey.usages, ["encrypt", "decrypt"]);
});

Deno.test(async function testDecryptWithInvalidIntializationVector() {
  // deno-fmt-ignore
  const data = new Uint8Array([42,42,42,42,42,42,42,42,42,42,42,42,42,42,42]);
  const key = await crypto.subtle.importKey(
    "raw",
    new Uint8Array(16),
    { name: "AES-CBC", length: 256 },
    true,
    ["encrypt", "decrypt"],
  );
  // deno-fmt-ignore
  const initVector = new Uint8Array([0,1,2,3,4,5,6,7,8,9,10,11,12,13,14,15]);
  const encrypted = await crypto.subtle.encrypt(
    { name: "AES-CBC", iv: initVector },
    key,
    data,
  );
  // deno-fmt-ignore
  const initVector2 = new Uint8Array([15,14,13,12,11,10,9,8,7,6,5,4,3,2,1,0]);
  await assertRejects(async () => {
    await crypto.subtle.decrypt(
      { name: "AES-CBC", iv: initVector2 },
      key,
      encrypted,
    );
  }, DOMException);
});

const jwtRSAKeys = {
  "1024": {
    size: 1024,
    publicJWK: {
      kty: "RSA",
      n: "zZn4sRGfjQos56yL_Qy1R9NI-THMnFynn94g5RxA6wGrJh4BJT3x6I9x0IbpS3q-d4ORA6R2vuDMh8dDFRr9RDH6XY-gUScc9U5Jz3UA2KmVfsCbnUPvcAmMV_ENA7_TF0ivVjuIFodyDTx7EKHNVTrHHSlrbt7spbmcivs23Zc",
      e: "AQAB",
    },
    privateJWK: {
      kty: "RSA",
      n: "zZn4sRGfjQos56yL_Qy1R9NI-THMnFynn94g5RxA6wGrJh4BJT3x6I9x0IbpS3q-d4ORA6R2vuDMh8dDFRr9RDH6XY-gUScc9U5Jz3UA2KmVfsCbnUPvcAmMV_ENA7_TF0ivVjuIFodyDTx7EKHNVTrHHSlrbt7spbmcivs23Zc",
      e: "AQAB",
      d: "YqIK_GdH85F-GWZdgfgmv15NE78gOaL5h2g4v7DeM9-JC7A5PHSLKNYn87HFGcC4vv0PBIBRtyCA_mJJfEaGWORVCOXSBpWNepMYpio52n3w5uj5UZEsBnbtZc0EtWhVF2Auqa7VbiKrWcQUEgEI8V0gE5D4tyBg8GXv9975dQE",
      p: "9BrAg5L1zfqGPuWJDuDCBX-TmtZdrOI3Ys4ZaN-yMPlTjwWSEPO0qnfjEZcw2VgXHgJJmbVco6TxckJCmEYqeQ",
      q: "157jDJ1Ya5nmQvTPbhKAPAeMWogxCyaQTkBrp30pEKd6mGSB385hqr4BIk8s3f7MdXpM-USpaZgUoT4o_2VEjw",
      dp:
        "qdd_QUzcaB-6jkKo1Ug-1xKIAgDLFsIjJUUfWt_iHL8ti2Kl2dOnTcCypgebPm5TT1bqHN-agGYAdK5zpX2UiQ",
      dq:
        "hNRfwOSplNfhLvxLUN7a2qA3yYm-1MSz_1DWQP7srlLORlUcYPht2FZmsnEeDcAqynBGPQUcbG2Av_hgHz2OZw",
      qi:
        "zbpJQAhinrxSbVKxBQ2EZGFUD2e3WCXbAJRYpk8HVQ5AA52OhKTicOye2hEHnrgpFKzC8iznTsCG3FMkvwcj4Q",
    },
  },

  "2048": {
    size: 2048,
    publicJWK: {
      kty: "RSA",
      // unpadded base64 for rawKey.
      n: "09eVwAhT9SPBxdEN-74BBeEANGaVGwqH-YglIc4VV7jfhR2by5ivzVq8NCeQ1_ACDIlTDY8CTMQ5E1c1SEXmo_T7q84XUGXf8U9mx6uRg46sV7fF-hkwJR80BFVsvWxp4ahPlVJYj__94ft7rIVvchb5tyalOjrYFCJoFnSgq-i3ZjU06csI9XnO5klINucD_Qq0vUhO23_Add2HSYoRjab8YiJJR_Eths7Pq6HHd2RSXmwYp5foRnwe0_U75XmesHWDJlJUHYbwCZo0kP9G8g4QbucwU-MSNBkZOO2x2ZtZNexpHd0ThkATbnNlpVG_z2AGNORp_Ve3rlXwrGIXXw",
      e: "AQAB",
    },
    privateJWK: {
      kty: "RSA",
      // unpadded base64 for rawKey.
      n: "09eVwAhT9SPBxdEN-74BBeEANGaVGwqH-YglIc4VV7jfhR2by5ivzVq8NCeQ1_ACDIlTDY8CTMQ5E1c1SEXmo_T7q84XUGXf8U9mx6uRg46sV7fF-hkwJR80BFVsvWxp4ahPlVJYj__94ft7rIVvchb5tyalOjrYFCJoFnSgq-i3ZjU06csI9XnO5klINucD_Qq0vUhO23_Add2HSYoRjab8YiJJR_Eths7Pq6HHd2RSXmwYp5foRnwe0_U75XmesHWDJlJUHYbwCZo0kP9G8g4QbucwU-MSNBkZOO2x2ZtZNexpHd0ThkATbnNlpVG_z2AGNORp_Ve3rlXwrGIXXw",
      e: "AQAB",
      d: "H4xboN2co0VP9kXL71G8lUOM5EDis8Q9u8uqu_4U75t4rjpamVeD1vFMVfgOehokM_m_hKVnkkcmuNqj9L90ObaiRFPM5QxG7YkFpXbHlPAKeoXD1hsqMF0VQg_2wb8DhberInHA_rEA_kaVhHvavQLu7Xez45gf1d_J4I4931vjlCB6cupbLL0H5hHsxbMsX_5nnmAJdL_U3gD-U7ZdQheUPhDBJR2KeGzvnTm3KVKpOnwn-1Cd45MU4-KDdP0FcBVEuBsSrsQHliTaciBgkbyj__BangPj3edDxTkb-fKkEvhkXRjAoJs1ixt8nfSGDce9cM_GqAX9XGb4s2QkAQ",
      dp:
        "mM82RBwzGzi9LAqjGbi-badLtHRRBoH9sfMrJuOtzxRnmwBFccg_lwy-qAhUTqnN9kvD0H1FzXWzoFPFJbyi-AOmumYGpWm_PvzQGldne5CPJ02pYaeg-t1BePsT3OpIq0Am8E2Kjf9polpRJwIjO7Kx8UJKkhg5bISnsy0V8wE",
      dq:
        "ZlM4AvrWIpXwqsH_5Q-6BsLJdbnN_GypFCXoT9VXniXncSBZIWCkgDndBdWkSzyzIN65NiMRBfZaf9yduTFj4kvOPwb3ch3J0OxGJk0Ary4OGSlS1zNwMl93ALGal1FzpWUuiia9L9RraGqXAUr13L7TIIMRobRjpAV-z7M-ruM",
      p: "7VwGt_tJcAFQHrmDw5dM1EBru6fidM45NDv6VVOEbxKuD5Sh2EfAHfm5c6oouA1gZqwvKH0sn_XpB1NsyYyHEQd3sBVdK0zRjTo-E9mRP-1s-LMd5YDXVq6HE339nxpXsmO25slQEF6zBrj1bSNNXBFc7fgDnlq-HIeleMvsY_E",
      q: "5HqMHLzb4IgXhUl4pLz7E4kjY8PH2YGzaQfK805zJMbOXzmlZK0hizKo34Qqd2nB9xos7QgzOYQrNfSWheARwVsSQzAE0vGvw3zHIPP_lTtChBlCTPctQcURjw4dXcnK1oQ-IT321FNOW3EO-YTsyGcypJqJujlZrLbxYjOjQE8",
      qi:
        "OQXzi9gypDnpdHatIi0FaUGP8LSzfVH0AUugURJXs4BTJpvA9y4hcpBQLrcl7H_vq6kbGmvC49V-9I5HNVX_AuxGIXKuLZr5WOxPq8gLTqHV7X5ZJDtWIP_nq2NNgCQQyNNRrxebiWlwGK9GnX_unewT6jopI_oFhwp0Q13rBR0",
    },
  },
  "4096": {
    size: 4096,
    publicJWK: {
      kty: "RSA",
      n: "2qr2TL2c2JmbsN0OLIRnaAB_ZKb1-Gh9H0qb4lrBuDaqkW_eFPwT-JIsvnNJvDT7BLJ57tTMIj56ZMtv6efSSTWSk9MOoW2J1K_iEretZ2cegB_aRX7qQVjnoFsz9U02BKfAIUT0o_K7b9G08d1rrAUohi_SVQhwObodg7BddMbKUmz70QNIS487LN44WUVnn9OgE9atTYUARNukT0DuQb3J-K20ksTuVujXbSelohDmLobqlGoi5sY_548Qs9BtFmQ2nGuEHNB2zdlZ5EvEqbUFVZ2QboG6jXdoos6qcwdgUvAhj1Hz10Ngic_RFqL7bNDoIOzNp66hdA35uxbwuaygZ16ikxoPj7eTYud1hrkyQCgeGw2YhCiKIE6eos_U5dL7WHRD5aSkkzsgXtnF8pVmStsuf0QcdAoC-eeCex0tSTgRw9AtGTz8Yr1tGQD9l_580zAXnE6jmrwRRQ68EEA7vohGov3tnG8pGyg_zcxeADLtPlfTc1tEwmh3SGrioDClioYCipm1JvkweEgP9eMPpEC8SgRU1VNDSVe1SF4uNsH8vA7PHFKfg6juqJEc5ht-l10FYER-Qq6bZXsU2oNcfE5SLDeLTWmxiHmxK00M8ABMFIV5gUkPoMiWcl87O6XwzA2chsIERp7Vb-Vn2O-EELiXzv7lPhc6fTGQ0Nc",
      e: "AQAB",
    },
    privateJWK: {
      kty: "RSA",
      n: "2qr2TL2c2JmbsN0OLIRnaAB_ZKb1-Gh9H0qb4lrBuDaqkW_eFPwT-JIsvnNJvDT7BLJ57tTMIj56ZMtv6efSSTWSk9MOoW2J1K_iEretZ2cegB_aRX7qQVjnoFsz9U02BKfAIUT0o_K7b9G08d1rrAUohi_SVQhwObodg7BddMbKUmz70QNIS487LN44WUVnn9OgE9atTYUARNukT0DuQb3J-K20ksTuVujXbSelohDmLobqlGoi5sY_548Qs9BtFmQ2nGuEHNB2zdlZ5EvEqbUFVZ2QboG6jXdoos6qcwdgUvAhj1Hz10Ngic_RFqL7bNDoIOzNp66hdA35uxbwuaygZ16ikxoPj7eTYud1hrkyQCgeGw2YhCiKIE6eos_U5dL7WHRD5aSkkzsgXtnF8pVmStsuf0QcdAoC-eeCex0tSTgRw9AtGTz8Yr1tGQD9l_580zAXnE6jmrwRRQ68EEA7vohGov3tnG8pGyg_zcxeADLtPlfTc1tEwmh3SGrioDClioYCipm1JvkweEgP9eMPpEC8SgRU1VNDSVe1SF4uNsH8vA7PHFKfg6juqJEc5ht-l10FYER-Qq6bZXsU2oNcfE5SLDeLTWmxiHmxK00M8ABMFIV5gUkPoMiWcl87O6XwzA2chsIERp7Vb-Vn2O-EELiXzv7lPhc6fTGQ0Nc",
      e: "AQAB",
      d: "uXPRXBhcE5-DWabBRKQuhxgU8ype5gTISWefeYP7U96ZHqu_sBByZ5ihdgyU9pgAZGVx4Ep9rnVKnH2lNr2zrP9Qhyqy99nM0aMxmypIWLAuP__DwLj4t99M4sU29c48CAq1egHfccSFjzpNuetOTCA71EJuokt70pm0OmGzgTyvjuR7VTLxd5PMXitBowSn8_cphmnFpT8tkTiuy8CH0R3DU7MOuINomDD1s8-yPBcVAVTPUnwJiauNuzestLQKMLlhT5wn-cAbYk36XRKdgkjSc2AkhHRl4WDqT1nzWYdh_DVIYSLiKSktkPO9ovMrRYiPtozfhl0m9SR9Ll0wXtcnnDlWXc_MSGpw18vmUBSJ4PIhkiFsvLn-db3wUkA8uve-iqqfk0sxlGWughWx03kGmZDmprWbXugCBHfsI4X93w4exznXH_tapxPnmjbhVUQR6p41MvO2lcHWPLwGJgLIoejBHpnn3TmMN0UjFZki7q9B_dJ3fXh0mX9DzAlC0sil1NgCPhMPq02393_giinQquMknrBvgKxGSfGUrDKuflCx611ZZlRM3R7YMX2OIy1g4DyhPzBVjxRMtm8PnIs3m3Hi-O-C_PHF93w9J8Wqd0yIw7SpavDqZXLPC6Cqi8K7MBZyVECXHtRj1bBqT-h_xZmFCDjSU0NqfOdgApE",
      p: "9NrXwq4kY9kBBOwLoFZVQc4kJI_NbKa_W9FLdQdRIbMsZZHXJ3XDUR9vJAcaaR75WwIC7X6N55nVtWTq28Bys9flJ9RrCTfciOntHEphBhYaL5ZTUl-6khYmsOf_psff2VaOOCvHGff5ejuOmBQxkw2E-cv7knRgWFHoLWpku2NJIMuGHt9ks7OAUfIZVYl9YJnw4FYUzhgaxemknjLeZ8XTkGW2zckzF-d95YI9i8zD80Umubsw-YxriSfqFQ0rGHBsbQ8ZOTd_KJju42BWnXIjNDYmjFUqdzVjI4XQ8EGrCEf_8_iwphGyXD7LOJ4fqd97B3bYpoRTPnCgY_SEHQ",
      q: "5J758_NeKr1XPZiLxXohYQQnh0Lb4QtGZ1xzCgjhBQLcIBeTOG_tYjCues9tmLt93LpJfypSJ-SjDLwkR2s069_IByYGpxyeGtV-ulqYhSw1nD2CXKMDGyO5jXDs9tJrS_UhfobXKQH03CRdFugyPkSNmXY-AafFynG7xLr7oYBC05FnhUXPm3VBTPt9K-BpqwYd_h9vkAWeprSPo83UlwcLMupSJY9LaHxhRdz2yi0ZKNwXXHRwcszGjDBvvzUcCYbqWqjzbEvFY6KtH8Jh4LhM46rHaoEOTernJsDF6a6W8Df88RthqTExcwnaQf0O_dlbjSxEIPfbxx8t1EQugw",
      dp:
        "4Y7Hu5tYAnLhMXuQqj9dgqU3PkcKYdCp7xc6f7Ah2P2JJHfYz4z4RD7Ez1eLyNKzulZ8A_PVHUjlSZiRkaYTBAEaJDrV70P6cFWuC6WpA0ZREQ1V7EgrQnANbGILa8QsPbYyhSQu4YlB1IwQq5_OmzyVBtgWA7AZIMMzMsMT0FuB_if-gWohBjmRN-vh0p45VUf6UW568-_YmgDFmMYbg1UFs7s_TwrNenPR0h7MO4CB8hP9vJLoZrooRczzIjljPbwy5bRG9CJfjTJ0vhj9MUT3kR1hHV1HJVGU5iBbfTfBKnvJGSI6-IDM4ZUm-B0R5hbs6s9cfOjhFmACIJIbMQ",
      dq:
        "gT4iPbfyHyVEwWyQb4X4grjvg7bXSKSwG1SXMDAOzV9tg7LwJjKYNy8gJAtJgNNVdsfVLs-E_Epzpoph1AIWO9YZZXkov6Yc9zyEVONMX9S7ReU74hTBd8E9b2lMfMg9ogYk9jtSPTt-6kigW4fOh4cHqZ6_tP3cgfLD3JZ8FDPHE4WaySvLDq49yUBO5dQKyIU_xV6OGhQjOUjP_yEoMmzn9tOittsIHTxbXTxqQ6c1FvU9O6YTv8Jl5_Cl66khfX1I1RG38xvurcHULyUbYgeuZ_Iuo9XreT73h9_owo9RguGT29XH4vcNZmRGf5GIvRb4e5lvtleIZkwJA3u78w",
      qi:
        "JHmVKb1zwW5iRR6RCeexYnh2fmY-3DrPSdM8Dxhr0F8dayi-tlRqEdnG0hvp45n8gLUskWWcB9EXlUJObZGKDfGuxgMa3g_xeLA2vmFQ12MxPsyH4iCNZvsgmGxx7TuOHrnDh5EBVnM4_de63crEJON2sYI8Ozi-xp2OEmAr2seWKq4sxkFni6exLhqb-NE4m9HMKlng1EtQh2rLBFG1VYD3SYYpMLc5fxzqGvSxn3Fa-Xgg-IZPY3ubrcm52KYgmLUGmnYStfVqGSWSdhDXHlNgI5pdAA0FzpyBk3ZX-JsxhwcnneKrYBBweq06kRMGWgvdbdAQ-7wSeGqqj5VPwA",
    },
  },
};

Deno.test(async function testImportRsaJwk() {
  const subtle = window.crypto.subtle;
  assert(subtle);

  for (const [_key, jwkData] of Object.entries(jwtRSAKeys)) {
    const { size, publicJWK, privateJWK } = jwkData;
    if (size < 2048) {
      continue;
    }

    // 1. Test import PSS
    for (const hash of ["SHA-1", "SHA-256", "SHA-384", "SHA-512"]) {
      const hashMapPSS: Record<string, string> = {
        "SHA-1": "PS1",
        "SHA-256": "PS256",
        "SHA-384": "PS384",
        "SHA-512": "PS512",
      };

      if (size == 1024 && hash == "SHA-512") {
        continue;
      }

      const privateKeyPSS = await crypto.subtle.importKey(
        "jwk",
        {
          alg: hashMapPSS[hash],
          ...privateJWK,
          ext: true,
          "key_ops": ["sign"],
        },
        { name: "RSA-PSS", hash },
        true,
        ["sign"],
      );

      const publicKeyPSS = await crypto.subtle.importKey(
        "jwk",
        {
          alg: hashMapPSS[hash],
          ...publicJWK,
          ext: true,
          "key_ops": ["verify"],
        },
        { name: "RSA-PSS", hash },
        true,
        ["verify"],
      );

      const signaturePSS = await crypto.subtle.sign(
        { name: "RSA-PSS", saltLength: 32 },
        privateKeyPSS,
        new Uint8Array([1, 2, 3, 4]),
      );

      const verifyPSS = await crypto.subtle.verify(
        { name: "RSA-PSS", saltLength: 32 },
        publicKeyPSS,
        signaturePSS,
        new Uint8Array([1, 2, 3, 4]),
      );
      assert(verifyPSS);
    }

    // 2. Test import PKCS1
    for (const hash of ["SHA-1", "SHA-256", "SHA-384", "SHA-512"]) {
      const hashMapPKCS1: Record<string, string> = {
        "SHA-1": "RS1",
        "SHA-256": "RS256",
        "SHA-384": "RS384",
        "SHA-512": "RS512",
      };

      if (size == 1024 && hash == "SHA-512") {
        continue;
      }

      const privateKeyPKCS1 = await crypto.subtle.importKey(
        "jwk",
        {
          alg: hashMapPKCS1[hash],
          ...privateJWK,
          ext: true,
          "key_ops": ["sign"],
        },
        { name: "RSASSA-PKCS1-v1_5", hash },
        true,
        ["sign"],
      );

      const publicKeyPKCS1 = await crypto.subtle.importKey(
        "jwk",
        {
          alg: hashMapPKCS1[hash],
          ...publicJWK,
          ext: true,
          "key_ops": ["verify"],
        },
        { name: "RSASSA-PKCS1-v1_5", hash },
        true,
        ["verify"],
      );

      const signaturePKCS1 = await crypto.subtle.sign(
        { name: "RSASSA-PKCS1-v1_5", saltLength: 32 },
        privateKeyPKCS1,
        new Uint8Array([1, 2, 3, 4]),
      );

      const verifyPKCS1 = await crypto.subtle.verify(
        { name: "RSASSA-PKCS1-v1_5", saltLength: 32 },
        publicKeyPKCS1,
        signaturePKCS1,
        new Uint8Array([1, 2, 3, 4]),
      );
      assert(verifyPKCS1);
    }

    // 3. Test import OAEP
    for (
      const { hash, plainText } of hashPlainTextVector
    ) {
      const hashMapOAEP: Record<string, string> = {
        "SHA-1": "RSA-OAEP",
        "SHA-256": "RSA-OAEP-256",
        "SHA-384": "RSA-OAEP-384",
        "SHA-512": "RSA-OAEP-512",
      };

      if (size == 1024 && hash == "SHA-512") {
        continue;
      }

      const encryptAlgorithm = { name: "RSA-OAEP" };

      const privateKeyOAEP = await crypto.subtle.importKey(
        "jwk",
        {
          alg: hashMapOAEP[hash],
          ...privateJWK,
          ext: true,
          "key_ops": ["decrypt"],
        },
        { ...encryptAlgorithm, hash },
        true,
        ["decrypt"],
      );

      const publicKeyOAEP = await crypto.subtle.importKey(
        "jwk",
        {
          alg: hashMapOAEP[hash],
          ...publicJWK,
          ext: true,
          "key_ops": ["encrypt"],
        },
        { ...encryptAlgorithm, hash },
        true,
        ["encrypt"],
      );
      const cipherText = await subtle.encrypt(
        encryptAlgorithm,
        publicKeyOAEP,
        plainText,
      );

      assert(cipherText);
      assert(cipherText.byteLength > 0);
      assertEquals(cipherText.byteLength * 8, size);
      assert(cipherText instanceof ArrayBuffer);

      const decrypted = await subtle.decrypt(
        encryptAlgorithm,
        privateKeyOAEP,
        cipherText,
      );
      assert(decrypted);
      assert(decrypted instanceof ArrayBuffer);
      assertEquals(new Uint8Array(decrypted), plainText);
    }
  }
});

const jwtECKeys = {
  "256": {
    size: 256,
    algo: "ES256",
    publicJWK: {
      kty: "EC",
      crv: "P-256",
      x: "0hCwpvnZ8BKGgFi0P6T0cQGFQ7ugDJJQ35JXwqyuXdE",
      y: "zgN1UtSBRQzjm00QlXAbF1v6s0uObAmeGPHBmDWDYeg",
    },
    privateJWK: {
      kty: "EC",
      crv: "P-256",
      x: "0hCwpvnZ8BKGgFi0P6T0cQGFQ7ugDJJQ35JXwqyuXdE",
      y: "zgN1UtSBRQzjm00QlXAbF1v6s0uObAmeGPHBmDWDYeg",
      d: "E9M6LVq_nPnrsh_4YNSu_m5W53eQ9N7ptAiE69M1ROo",
    },
  },
  "384": {
    size: 384,
    algo: "ES384",
    publicJWK: {
      kty: "EC",
      crv: "P-384",
      x: "IZwU1mYXs27G2IVrOFtzp000T9iude8EZDXdpU47RL1fvevR0I3Wni19wdwhjLQ1",
      y: "vSgTjMd4M3qEL2vWGyQOdCSfJGZ8KlgQp2v8KOAzX4imUB3sAZdtqFr7AIactqzo",
    },
    privateJWK: {
      kty: "EC",
      crv: "P-384",
      x: "IZwU1mYXs27G2IVrOFtzp000T9iude8EZDXdpU47RL1fvevR0I3Wni19wdwhjLQ1",
      y: "vSgTjMd4M3qEL2vWGyQOdCSfJGZ8KlgQp2v8KOAzX4imUB3sAZdtqFr7AIactqzo",
      d: "RTe1mQeE08LSLpao-S-hqkku6HPldqQVguFEGDyYiNEOa560ztSyzEAS5KxeqEBz",
    },
  },
};

type JWK = Record<string, string>;

function _equalJwk(expected: JWK, got: JWK): boolean {
  const fields = Object.keys(expected);

  for (let i = 0; i < fields.length; i++) {
    const fieldName = fields[i];

    if (!(fieldName in got)) {
      return false;
    }
    if (expected[fieldName] !== got[fieldName]) {
      return false;
    }
  }

  return true;
}

Deno.test(async function testImportExportEcDsaJwk() {
  const subtle = crypto.subtle;
  assert(subtle);

  for (
    const [_key, keyData] of Object.entries(jwtECKeys)
  ) {
    const { size, publicJWK, privateJWK, algo } = keyData;
    if (size != 256) {
      continue;
    }

    // 1. Test import EcDsa
    const privateKeyECDSA = await subtle.importKey(
      "jwk",
      {
        alg: algo,
        ...privateJWK,
        ext: true,
        "key_ops": ["sign"],
      },
      { name: "ECDSA", namedCurve: privateJWK.crv },
      true,
      ["sign"],
    );
    /*const expPrivateKeyJWK = await subtle.exportKey(
      "jwk",
      privateKeyECDSA,
    );
    assert(equalJwk(privateJWK, expPrivateKeyJWK as JWK));*/

    const publicKeyECDSA = await subtle.importKey(
      "jwk",
      {
        alg: algo,
        ...publicJWK,
        ext: true,
        "key_ops": ["verify"],
      },
      { name: "ECDSA", namedCurve: publicJWK.crv },
      true,
      ["verify"],
    );

    /*const expPublicKeyJWK = await subtle.exportKey(
      "jwk",
      publicKeyECDSA,
    );

    assert(equalJwk(publicJWK, expPublicKeyJWK as JWK));*/

    const signatureECDSA = await subtle.sign(
      { name: "ECDSA", hash: "SHA-256" },
      privateKeyECDSA,
      new Uint8Array([1, 2, 3, 4]),
    );

    const verifyECDSA = await subtle.verify(
      { name: "ECDSA", hash: "SHA-256" },
      publicKeyECDSA,
      signatureECDSA,
      new Uint8Array([1, 2, 3, 4]),
    );
    assert(verifyECDSA);
  }
});

Deno.test(async function testImportEcDhJwk() {
  const subtle = crypto.subtle;
  assert(subtle);

  for (
    const [_key, jwkData] of Object.entries(jwtECKeys)
  ) {
    const { size, publicJWK, privateJWK } = jwkData;
    if (size != 256) {
      continue;
    }

    // 1. Test import EcDsa
    const privateKeyECDH = await subtle.importKey(
      "jwk",
      {
        ...privateJWK,
        ext: true,
        "key_ops": ["deriveBits"],
      },
      { name: "ECDH", namedCurve: privateJWK.crv },
      true,
      ["deriveBits"],
    );

    /*    const expPrivateKeyJWK = await subtle.exportKey(
      "jwk",
      privateKeyECDH,
    );
    assert(equalJwk(privateJWK, expPrivateKeyJWK as JWK));*/

    const publicKeyECDH = await subtle.importKey(
      "jwk",
      {
        ...publicJWK,
        ext: true,
        "key_ops": [],
      },
      { name: "ECDH", namedCurve: publicJWK.crv },
      true,
      [],
    );
    /*    const expPublicKeyJWK = await subtle.exportKey(
      "jwk",
      publicKeyECDH,
    );
    assert(equalJwk(publicJWK, expPublicKeyJWK as JWK));*/

    const derivedKey = await subtle.deriveBits(
      {
        name: "ECDH",
        public: publicKeyECDH,
      },
      privateKeyECDH,
      256,
    );

    assert(derivedKey instanceof ArrayBuffer);
    assertEquals(derivedKey.byteLength, 256 / 8);
  }
});

const ecTestKeys = {
  "256": {
    size: 256,
    namedCurve: "P-256",
    // deno-fmt-ignore
    spki: new Uint8Array([
      48, 89, 48, 19, 6, 7, 42, 134, 72, 206, 61, 2, 1, 6, 8, 42, 134, 72, 206,
      61, 3, 1, 7, 3, 66, 0, 4, 210, 16, 176, 166, 249, 217, 240, 18, 134, 128,
      88, 180, 63, 164, 244, 113, 1, 133, 67, 187, 160, 12, 146, 80, 223, 146,
      87, 194, 172, 174, 93, 209, 206, 3, 117, 82, 212, 129, 69, 12, 227, 155,
      77, 16, 149, 112, 27, 23, 91, 250, 179, 75, 142, 108, 9, 158, 24, 241,
      193, 152, 53, 131, 97, 232,
    ]),
    // deno-fmt-ignore
    pkcs8: new Uint8Array([
      48, 129, 135, 2, 1, 0, 48, 19, 6, 7, 42, 134, 72, 206, 61, 2, 1, 6, 8, 42,
      134, 72, 206, 61, 3, 1, 7, 4, 109, 48, 107, 2, 1, 1, 4, 32, 19, 211, 58,
      45, 90, 191, 156, 249, 235, 178, 31, 248, 96, 212, 174, 254, 110, 86, 231,
      119, 144, 244, 222, 233, 180, 8, 132, 235, 211, 53, 68, 234, 161, 68, 3,
      66, 0, 4, 210, 16, 176, 166, 249, 217, 240, 18, 134, 128, 88, 180, 63,
      164, 244, 113, 1, 133, 67, 187, 160, 12, 146, 80, 223, 146, 87, 194, 172,
      174, 93, 209, 206, 3, 117, 82, 212, 129, 69, 12, 227, 155, 77, 16, 149,
      112, 27, 23, 91, 250, 179, 75, 142, 108, 9, 158, 24, 241, 193, 152, 53,
      131, 97, 232,
    ]),
  },
};

Deno.test(async function testImportEcSpkiPkcs8() {
  const subtle = window.crypto.subtle;
  assert(subtle);

  for (
    const [_key, keyData] of Object.entries(ecTestKeys)
  ) {
    const { size, namedCurve, spki, pkcs8 } = keyData;
    if (size != 256) {
      continue;
    }

    const privateKeyECDSA = await subtle.importKey(
      "pkcs8",
      pkcs8,
      { name: "ECDSA", namedCurve },
      true,
      ["sign"],
    );

    /*const expPrivateKeyPKCS8 = await subtle.exportKey(
      "pkcs8",
      privateKeyECDSA,
    );

    assertEquals(new Uint8Array(expPrivateKeyPKCS8), pkcs8);*/

    const publicKeyECDSA = await subtle.importKey(
      "spki",
      spki,
      { name: "ECDSA", namedCurve },
      true,
      ["verify"],
    );

    for (
      const hash of [/*"SHA-1", */ "SHA-256" /*"SHA-384", "SHA-512"*/]
    ) {
      const signatureECDSA = await subtle.sign(
        { name: "ECDSA", hash },
        privateKeyECDSA,
        new Uint8Array([1, 2, 3, 4]),
      );

      const verifyECDSA = await subtle.verify(
        { name: "ECDSA", hash },
        publicKeyECDSA,
        signatureECDSA,
        new Uint8Array([1, 2, 3, 4]),
      );
      assert(verifyECDSA);
    }

    /*const expPublicKeySPKI = await subtle.exportKey(
      "spki",
      publicKeyECDSA,
    );

    assertEquals(new Uint8Array(expPublicKeySPKI), spki);

    /*const expPrivateKeySPKI = await subtle.exportKey(
      "spki",
      privateKeyECDSA,
    );
    assertEquals(new Uint8Array(expPrivateKeySPKI), spki);*/
  }
});

<<<<<<< HEAD
Deno.test(async function testAesGcmEncrypt() {
  const key = await crypto.subtle.importKey(
    "raw",
    new Uint8Array(16),
    { name: "AES-GCM", length: 256 },
    true,
    ["encrypt", "decrypt"],
  );

  // deno-fmt-ignore
  const iv = new Uint8Array([0,1,2,3,4,5,6,7,8,9,10,11]);
  const data = new Uint8Array([1, 2, 3]);

  const cipherText = await crypto.subtle.encrypt(
    { name: "AES-GCM", iv, additionalData: new Uint8Array() },
    key,
    data,
  );

  assert(cipherText instanceof ArrayBuffer);
  assertEquals(cipherText.byteLength, 19);
  assertEquals(
    new Uint8Array(cipherText),
    // deno-fmt-ignore
    new Uint8Array([50,223,112,178,166,156,255,110,125,138,95,141,82,47,14,164,134,247,22]),
=======
async function roundTripSecretJwk(
  jwk: JsonWebKey,
  algId: AlgorithmIdentifier | HmacImportParams,
  ops: KeyUsage[],
  validateKeys: (
    key: CryptoKey,
    originalJwk: JsonWebKey,
    exportedJwk: JsonWebKey,
  ) => void,
) {
  const key = await crypto.subtle.importKey(
    "jwk",
    jwk,
    algId,
    true,
    ops,
  );

  assert(key instanceof CryptoKey);
  assertEquals(key.type, "secret");

  const exportedKey = await crypto.subtle.exportKey("jwk", key);

  validateKeys(key, jwk, exportedKey);
}

Deno.test(async function testSecretJwkBase64Url() {
  // Test 16bits with "overflow" in 3rd pos of 'quartet', no padding
  const keyData = `{
      "kty": "oct",
      "k": "xxx",
      "alg": "HS512",
      "key_ops": ["sign", "verify"],
      "ext": true
    }`;

  await roundTripSecretJwk(
    JSON.parse(keyData),
    { name: "HMAC", hash: "SHA-512" },
    ["sign", "verify"],
    (key, _orig, exp) => {
      assertEquals((key.algorithm as HmacKeyAlgorithm).length, 16);

      assertEquals(exp.k, "xxw");
    },
  );

  // HMAC 128bits with base64url characters (-_)
  await roundTripSecretJwk(
    {
      kty: "oct",
      k: "HnZXRyDKn-_G5Fx4JWR1YA",
      alg: "HS256",
      "key_ops": ["sign", "verify"],
      ext: true,
    },
    { name: "HMAC", hash: "SHA-256" },
    ["sign", "verify"],
    (key, orig, exp) => {
      assertEquals((key.algorithm as HmacKeyAlgorithm).length, 128);

      assertEquals(orig.k, exp.k);
    },
  );

  // HMAC 104bits/(12+1) bytes with base64url characters (-_), padding and overflow in 2rd pos of "quartet"
  await roundTripSecretJwk(
    {
      kty: "oct",
      k: "a-_AlFa-2-OmEGa_-z==",
      alg: "HS384",
      "key_ops": ["sign", "verify"],
      ext: true,
    },
    { name: "HMAC", hash: "SHA-384" },
    ["sign", "verify"],
    (key, _orig, exp) => {
      assertEquals((key.algorithm as HmacKeyAlgorithm).length, 104);

      assertEquals("a-_AlFa-2-OmEGa_-w", exp.k);
    },
  );

  // AES-CBC 128bits with base64url characters (-_) no padding
  await roundTripSecretJwk(
    {
      kty: "oct",
      k: "_u3K_gEjRWf-7cr-ASNFZw",
      alg: "A128CBC",
      "key_ops": ["encrypt", "decrypt"],
      ext: true,
    },
    { name: "AES-CBC" },
    ["encrypt", "decrypt"],
    (_key, orig, exp) => {
      assertEquals(orig.k, exp.k);
    },
  );

  // AES-CBC 128bits of '1' with padding chars
  await roundTripSecretJwk(
    {
      kty: "oct",
      k: "_____________________w==",
      alg: "A128CBC",
      "key_ops": ["encrypt", "decrypt"],
      ext: true,
    },
    { name: "AES-CBC" },
    ["encrypt", "decrypt"],
    (_key, _orig, exp) => {
      assertEquals(exp.k, "_____________________w");
    },
>>>>>>> c4a0a43c
  );
});<|MERGE_RESOLUTION|>--- conflicted
+++ resolved
@@ -1418,7 +1418,6 @@
   }
 });
 
-<<<<<<< HEAD
 Deno.test(async function testAesGcmEncrypt() {
   const key = await crypto.subtle.importKey(
     "raw",
@@ -1444,7 +1443,9 @@
     new Uint8Array(cipherText),
     // deno-fmt-ignore
     new Uint8Array([50,223,112,178,166,156,255,110,125,138,95,141,82,47,14,164,134,247,22]),
-=======
+  );
+});
+
 async function roundTripSecretJwk(
   jwk: JsonWebKey,
   algId: AlgorithmIdentifier | HmacImportParams,
@@ -1558,6 +1559,5 @@
     (_key, _orig, exp) => {
       assertEquals(exp.k, "_____________________w");
     },
->>>>>>> c4a0a43c
   );
 });