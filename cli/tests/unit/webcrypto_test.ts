--- conflicted
+++ resolved
@@ -357,7 +357,6 @@
   assertEquals(exportedKey2, jwk);
 });
 
-<<<<<<< HEAD
 // deno-fmt-ignore
 const asn1AlgorithmIdentifier = new Uint8Array([
   0x02, 0x01, 0x00, // INTEGER
@@ -400,7 +399,8 @@
       asn1AlgorithmIdentifier,
     );
   }
-=======
+});
+
 unitTest(async function testHkdfDeriveBits() {
   const rawKey = await crypto.getRandomValues(new Uint8Array(16));
   const key = await crypto.subtle.importKey(
@@ -423,5 +423,4 @@
     128,
   );
   assertEquals(result.byteLength, 128 / 8);
->>>>>>> 84f87471
 });