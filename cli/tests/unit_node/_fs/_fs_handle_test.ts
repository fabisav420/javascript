--- conflicted
+++ resolved
@@ -17,8 +17,7 @@
   assert(data instanceof Uint8Array);
   assertEquals(new TextDecoder().decode(data as Uint8Array), "hello world");
 
-<<<<<<< HEAD
-  Deno.close(fileHandle.fd);
+  await fileHandle.close();
 });
 
 Deno.test("read", async function () {
@@ -58,7 +57,4 @@
   assertEquals(new TextDecoder().decode(res.buffer as Uint8Array), "hello");
 
   Deno.close(fileHandle.fd);
-=======
-  await fileHandle.close();
->>>>>>> d54ef02d
 });