// Copyright 2018-2023 the Deno authors. All rights reserved. MIT license.
import * as path from "../../../../test_util/std/path/mod.ts";
<<<<<<< HEAD
import { Buffer } from "node:buffer";
=======
import * as fs from "node:fs/promises";
>>>>>>> 262571e6
import {
  assert,
  assertEquals,
} from "../../../../test_util/std/testing/asserts.ts";
import { Buffer } from "node:buffer";

const moduleDir = path.dirname(path.fromFileUrl(import.meta.url));
const testData = path.resolve(moduleDir, "testdata", "hello.txt");
const fs = await import("node:fs/promises");
const decoder = new TextDecoder();

Deno.test("readFileSuccess", async function () {
  const fileHandle = await fs.open(testData);
  const data = await fileHandle.readFile();

  assert(data instanceof Uint8Array);
  assertEquals(decoder.decode(data as Uint8Array), "hello world");

  await fileHandle.close();
});

<<<<<<< HEAD
Deno.test("[node/fs filehandle.write] Write from Buffer", async function () {
  const tempFile: string = await Deno.makeTempFile();
  const fileHandle = await fs.open(tempFile, "a+");

  const buffer = Buffer.from("hello world");
  const res = await fileHandle.write(buffer, 0, 5, 0);

  const data = Deno.readFileSync(tempFile);
  await Deno.remove(tempFile);
  await fileHandle.close();

  assertEquals(res.bytesWritten, 5);
  assertEquals(decoder.decode(data), "hello");
});

Deno.test("[node/fs filehandle.write] Write from string", async function () {
  const tempFile: string = await Deno.makeTempFile();
  const fileHandle = await fs.open(tempFile, "a+");

  const str = "hello world";
  const res = await fileHandle.write(str);

  const data = Deno.readFileSync(tempFile);
  await Deno.remove(tempFile);
  await fileHandle.close();

  assertEquals(res.bytesWritten, 11);
  assertEquals(decoder.decode(data), "hello world");
=======
Deno.test("read", async function () {
  const fileHandle = await fs.open(testData);
  const byteLength = "hello world".length;

  const buf = new Buffer(byteLength);
  await fileHandle.read(buf, 0, byteLength, 0);

  assertEquals(new TextDecoder().decode(buf as Uint8Array), "hello world");

  await fileHandle.close();
});

Deno.test("read specify opt", async function () {
  const fileHandle = await fs.open(testData);
  const byteLength = "hello world".length;

  const opt = {
    buffer: new Buffer(byteLength),
    offset: 6,
    length: 5,
  };
  let res = await fileHandle.read(opt);

  assertEquals(res.bytesRead, byteLength);
  assertEquals(new TextDecoder().decode(res.buffer as Uint8Array), "world");

  const opt2 = {
    buffer: new Buffer(byteLength),
    length: 5,
    position: 0,
  };
  res = await fileHandle.read(opt2);

  assertEquals(res.bytesRead, byteLength);
  assertEquals(new TextDecoder().decode(res.buffer as Uint8Array), "hello");

  await fileHandle.close();
>>>>>>> 262571e6
});<|MERGE_RESOLUTION|>--- conflicted
+++ resolved
@@ -1,19 +1,14 @@
 // Copyright 2018-2023 the Deno authors. All rights reserved. MIT license.
 import * as path from "../../../../test_util/std/path/mod.ts";
-<<<<<<< HEAD
 import { Buffer } from "node:buffer";
-=======
 import * as fs from "node:fs/promises";
->>>>>>> 262571e6
 import {
   assert,
   assertEquals,
 } from "../../../../test_util/std/testing/asserts.ts";
-import { Buffer } from "node:buffer";
 
 const moduleDir = path.dirname(path.fromFileUrl(import.meta.url));
 const testData = path.resolve(moduleDir, "testdata", "hello.txt");
-const fs = await import("node:fs/promises");
 const decoder = new TextDecoder();
 
 Deno.test("readFileSuccess", async function () {
@@ -26,7 +21,46 @@
   await fileHandle.close();
 });
 
-<<<<<<< HEAD
+
+Deno.test("read", async function () {
+  const fileHandle = await fs.open(testData);
+  const byteLength = "hello world".length;
+
+  const buf = new Buffer(byteLength);
+  await fileHandle.read(buf, 0, byteLength, 0);
+
+  assertEquals(decoder.decode(buf as Uint8Array), "hello world");
+
+  await fileHandle.close();
+});
+
+Deno.test("read specify opt", async function () {
+  const fileHandle = await fs.open(testData);
+  const byteLength = "hello world".length;
+
+  const opt = {
+    buffer: new Buffer(byteLength),
+    offset: 6,
+    length: 5,
+  };
+  let res = await fileHandle.read(opt);
+
+  assertEquals(res.bytesRead, byteLength);
+  assertEquals(new TextDecoder().decode(res.buffer as Uint8Array), "world");
+
+  const opt2 = {
+    buffer: new Buffer(byteLength),
+    length: 5,
+    position: 0,
+  };
+  res = await fileHandle.read(opt2);
+
+  assertEquals(res.bytesRead, byteLength);
+  assertEquals(decoder.decode(res.buffer as Uint8Array), "hello");
+
+  await fileHandle.close();
+});
+
 Deno.test("[node/fs filehandle.write] Write from Buffer", async function () {
   const tempFile: string = await Deno.makeTempFile();
   const fileHandle = await fs.open(tempFile, "a+");
@@ -55,43 +89,4 @@
 
   assertEquals(res.bytesWritten, 11);
   assertEquals(decoder.decode(data), "hello world");
-=======
-Deno.test("read", async function () {
-  const fileHandle = await fs.open(testData);
-  const byteLength = "hello world".length;
-
-  const buf = new Buffer(byteLength);
-  await fileHandle.read(buf, 0, byteLength, 0);
-
-  assertEquals(new TextDecoder().decode(buf as Uint8Array), "hello world");
-
-  await fileHandle.close();
-});
-
-Deno.test("read specify opt", async function () {
-  const fileHandle = await fs.open(testData);
-  const byteLength = "hello world".length;
-
-  const opt = {
-    buffer: new Buffer(byteLength),
-    offset: 6,
-    length: 5,
-  };
-  let res = await fileHandle.read(opt);
-
-  assertEquals(res.bytesRead, byteLength);
-  assertEquals(new TextDecoder().decode(res.buffer as Uint8Array), "world");
-
-  const opt2 = {
-    buffer: new Buffer(byteLength),
-    length: 5,
-    position: 0,
-  };
-  res = await fileHandle.read(opt2);
-
-  assertEquals(res.bytesRead, byteLength);
-  assertEquals(new TextDecoder().decode(res.buffer as Uint8Array), "hello");
-
-  await fileHandle.close();
->>>>>>> 262571e6
 });