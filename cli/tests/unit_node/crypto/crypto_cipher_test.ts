// Copyright 2018-2024 the Deno authors. All rights reserved. MIT license.
import crypto from "node:crypto";
import { Buffer } from "node:buffer";
import { Readable } from "node:stream";
import { buffer, text } from "node:stream/consumers";
<<<<<<< HEAD
import {
  assertEquals,
  assertStrictEquals,
  assertThrows,
} from "../../../../test_util/std/assert/mod.ts";
=======
import { assertEquals, assertThrows } from "@test_util/std/assert/mod.ts";
>>>>>>> e5e2c459

const rsaPrivateKey = Deno.readTextFileSync(
  new URL("../testdata/rsa_private.pem", import.meta.url),
);
const rsaPublicKey = Deno.readTextFileSync(
  new URL("../testdata/rsa_public.pem", import.meta.url),
);

const input = new TextEncoder().encode("hello world");

function zeros(length: number): Uint8Array {
  return new Uint8Array(length);
}

Deno.test({
  name: "rsa public encrypt and private decrypt",
  fn() {
    const encrypted = crypto.publicEncrypt(Buffer.from(rsaPublicKey), input);
    const decrypted = crypto.privateDecrypt(
      Buffer.from(rsaPrivateKey),
      Buffer.from(encrypted),
    );
    assertEquals(decrypted, input);
  },
});

Deno.test({
  name: "rsa public encrypt (options) and private decrypt",
  fn() {
    const encrypted = crypto.publicEncrypt(
      { key: Buffer.from(rsaPublicKey) },
      input,
    );
    const decrypted = crypto.privateDecrypt(
      Buffer.from(rsaPrivateKey),
      Buffer.from(encrypted),
    );
    assertEquals(decrypted, input);
  },
});

Deno.test({
  name: "rsa private encrypt and private decrypt",
  fn() {
    const encrypted = crypto.privateEncrypt(rsaPrivateKey, input);
    const decrypted = crypto.privateDecrypt(
      rsaPrivateKey,
      Buffer.from(encrypted),
    );
    assertEquals(decrypted, input);
  },
});

Deno.test({
  name: "rsa public decrypt fail",
  fn() {
    const encrypted = crypto.publicEncrypt(rsaPublicKey, input);
    assertThrows(() =>
      crypto.publicDecrypt(rsaPublicKey, Buffer.from(encrypted))
    );
  },
});

Deno.test({
  name: "createCipheriv - multiple chunk inputs",
  fn() {
    const cipher = crypto.createCipheriv(
      "aes-128-cbc",
      new Uint8Array(16),
      new Uint8Array(16),
    );
    assertEquals(
      cipher.update(new Uint8Array(16), undefined, "hex"),
      "66e94bd4ef8a2c3b884cfa59ca342b2e",
    );
    assertEquals(
      cipher.update(new Uint8Array(19), undefined, "hex"),
      "f795bd4a52e29ed713d313fa20e98dbc",
    );
    assertEquals(
      cipher.update(new Uint8Array(55), undefined, "hex"),
      "a10cf66d0fddf3405370b4bf8df5bfb347c78395e0d8ae2194da0a90abc9888a94ee48f6c78fcd518a941c3896102cb1",
    );
    assertEquals(cipher.final("hex"), "e11901dde4a2f99fe4efc707e48c6aed");
  },
});

Deno.test({
  name: "createCipheriv - algorithms",
  fn() {
    const table = [
      [
        ["aes-128-cbc", 16, 16],
        "66e94bd4ef8a2c3b884cfa59ca342b2ef795bd4a52e29ed713d313fa20e98dbca10cf66d0fddf3405370b4bf8df5bfb3",
        "d5f65ecda64511e9d3d12206411ffd72",
      ],
      [
        ["aes-128-ecb", 16, 0],
        "66e94bd4ef8a2c3b884cfa59ca342b2e66e94bd4ef8a2c3b884cfa59ca342b2e66e94bd4ef8a2c3b884cfa59ca342b2e",
        "baf823258ca2e6994f638daa3515e986",
      ],
      [
        ["aes-192-ecb", 24, 0],
        "aae06992acbf52a3e8f4a96ec9300bd7aae06992acbf52a3e8f4a96ec9300bd7aae06992acbf52a3e8f4a96ec9300bd7",
        "2e0f33b51bb184654311ead507ea55fc",
      ],
      [
        ["aes-256-ecb", 32, 0],
        "dc95c078a2408989ad48a21492842087dc95c078a2408989ad48a21492842087dc95c078a2408989ad48a21492842087",
        "0ac1d7e8655254c6814b46753932df88",
      ],
      [
        ["aes256", 32, 16],
        "dc95c078a2408989ad48a2149284208708c374848c228233c2b34f332bd2e9d38b70c515a6663d38cdb8e6532b266491",
        "2e62607a5e8b715e4cb229a12169f2b2",
      ],
      [
        ["aes-256-cbc", 32, 16],
        "dc95c078a2408989ad48a2149284208708c374848c228233c2b34f332bd2e9d38b70c515a6663d38cdb8e6532b266491",
        "2e62607a5e8b715e4cb229a12169f2b2",
      ],
    ] as const;
    for (
      const [[alg, keyLen, ivLen], expectedUpdate, expectedFinal] of table
    ) {
      const cipher = crypto.createCipheriv(alg, zeros(keyLen), zeros(ivLen));
      assertEquals(cipher.update(zeros(50), undefined, "hex"), expectedUpdate);
      assertEquals(cipher.final("hex"), expectedFinal);
    }
  },
});

Deno.test({
  name: "createCipheriv - input encoding",
  fn() {
    const cipher = crypto.createCipheriv(
      "aes-128-cbc",
      new Uint8Array(16),
      new Uint8Array(16),
    );
    assertEquals(
      cipher.update("hello, world! hello, world!", "utf-8", "hex"),
      "ca7df4d74f51b77a7440ead38343ab0f",
    );
    assertEquals(cipher.final("hex"), "d0da733dec1fa61125c80a6f97e6166e");
  },
});

Deno.test({
  name: "createCipheriv - transform stream",
  async fn() {
    const result = await buffer(
      Readable.from("foo".repeat(15)).pipe(crypto.createCipheriv(
        "aes-128-cbc",
        new Uint8Array(16),
        new Uint8Array(16),
      )),
    );
    // deno-fmt-ignore
    assertEquals([...result], [
      129,  19, 202, 142, 137,  51,  23,  53, 198,  33,
      214, 125,  17,   5, 128,  57, 162, 217, 220,  53,
      172,  51,  85, 113,  71, 250,  44, 156,  80,   4,
      158,  92, 185, 173,  67,  47, 255,  71,  78, 187,
       80, 206,  42,   5,  34, 104,   1,  54
    ]);
  },
});

Deno.test({
  name: "createDecipheriv - algorithms",
  fn() {
    const table = [
      [
        ["aes-128-cbc", 16, 16],
        "66e94bd4ef8a2c3b884cfa59ca342b2ef795bd4a52e29ed713d313fa20e98dbca10cf66d0fddf3405370b4bf8df5bfb347c78395e0d8ae2194da0a90abc9888a94ee48f6c78fcd518a941c3896102cb1e11901dde4a2f99fe4efc707e48c6aed",
      ],
      [
        ["aes-128-ecb", 16, 0],
        "66e94bd4ef8a2c3b884cfa59ca342b2e66e94bd4ef8a2c3b884cfa59ca342b2e66e94bd4ef8a2c3b884cfa59ca342b2e66e94bd4ef8a2c3b884cfa59ca342b2e66e94bd4ef8a2c3b884cfa59ca342b2ec29a917cbaf72fa9bc32129bb0d17663",
      ],
      [
        ["aes-192-ecb", 24, 0],
        "aae06992acbf52a3e8f4a96ec9300bd7aae06992acbf52a3e8f4a96ec9300bd7aae06992acbf52a3e8f4a96ec9300bd7aae06992acbf52a3e8f4a96ec9300bd7aae06992acbf52a3e8f4a96ec9300bd7ab40eb56b6fc2aacf2e9254685cce891",
      ],
      [
        ["aes-256-ecb", 32, 0],
        "dc95c078a2408989ad48a21492842087dc95c078a2408989ad48a21492842087dc95c078a2408989ad48a21492842087dc95c078a2408989ad48a21492842087dc95c078a2408989ad48a214928420877c45b49560579dd1ffc7ec626de2a968",
      ],
      [
        ["aes256", 32, 16],
        "dc95c078a2408989ad48a2149284208708c374848c228233c2b34f332bd2e9d38b70c515a6663d38cdb8e6532b2664915d0dcc192580aee9ef8a8568193f1b44bfca557c6bab7dc79da07ffd42191b2659e6bee99cb2a6a7299f0e9a21686fc7",
      ],
      [
        ["aes-256-cbc", 32, 16],
        "dc95c078a2408989ad48a2149284208708c374848c228233c2b34f332bd2e9d38b70c515a6663d38cdb8e6532b2664915d0dcc192580aee9ef8a8568193f1b44bfca557c6bab7dc79da07ffd42191b2659e6bee99cb2a6a7299f0e9a21686fc7",
      ],
    ] as const;
    for (
      const [[alg, keyLen, ivLen], input] of table
    ) {
      const cipher = crypto.createDecipheriv(alg, zeros(keyLen), zeros(ivLen));
      assertEquals(cipher.update(input, "hex"), Buffer.alloc(80));
      assertEquals(cipher.final(), Buffer.alloc(10));
    }
  },
});

Deno.test({
  name: "createDecipheriv - transform stream",
  async fn() {
    const stream = Readable.from([
      // deno-fmt-ignore
      new Uint8Array([
        129,  19, 202, 142, 137,  51,  23,  53, 198,  33,
        214, 125,  17,   5, 128,  57, 162, 217, 220,  53,
        172,  51,  85, 113,  71, 250,  44, 156,  80,   4,
        158,  92, 185, 173,  67,  47, 255,  71,  78, 187,
         80, 206,  42,   5,  34, 104,   1,  54
      ]),
    ]).pipe(crypto.createDecipheriv(
      "aes-128-cbc",
      new Uint8Array(16),
      new Uint8Array(16),
    ));
    assertEquals(await text(stream), "foo".repeat(15));
  },
});

Deno.test({
  name: "createCipheriv - invalid algorithm",
  fn() {
    assertThrows(
      () =>
        crypto.createCipheriv("foo", new Uint8Array(16), new Uint8Array(16)),
      TypeError,
      "Unknown cipher",
    );
  },
});

Deno.test({
  name: "createDecipheriv - invalid algorithm",
  fn() {
    assertThrows(
      () =>
        crypto.createDecipheriv("foo", new Uint8Array(16), new Uint8Array(16)),
      TypeError,
      "Unknown cipher",
    );
  },
});

function setAutoPaddingTest(
  { algorithm, keyLength, pad }: {
    algorithm: string;
    keyLength: number;
    pad: boolean;
  },
) {
  const key = crypto.randomBytes(keyLength);
  const iv = algorithm.endsWith("ecb") ? null : crypto.randomBytes(16);
  const data = pad
    ? "0123456789abcdef0123456789abcde" // Not a multiple of block size
    : "0123456789abcdef0123456789abcdef"; // Multiple of block size

  const cipher = crypto.createCipheriv(algorithm, key, iv);
  cipher.setAutoPadding(pad);
  const encrypted = cipher.update(data, "utf8", "latin1") +
    cipher.final("latin1");

  const decipher = crypto.createDecipheriv(algorithm, key, iv);
  decipher.setAutoPadding(pad);
  const decrypted = decipher.update(encrypted, "latin1", "utf8") +
    decipher.final("utf8");

  assertStrictEquals(decrypted, data);
}

/**
 * @todo(iuioiua) Add `*-gcm` algorithms once `Cipher.getAuthTag()` and
 * `Decipher.setAuthTag()` are implemented.
 */
[
  {
    algorithm: "aes-128-cbc",
    keyLength: 16,
    pad: false,
  },
  {
    algorithm: "aes-128-cbc",
    keyLength: 16,
    pad: true,
  },
  {
    algorithm: "aes-128-ecb",
    keyLength: 16,
    pad: false,
  },
  {
    algorithm: "aes-128-ecb",
    keyLength: 16,
    pad: true,
  },
  {
    algorithm: "aes-192-ecb",
    keyLength: 24,
    pad: false,
  },
  {
    algorithm: "aes-192-ecb",
    keyLength: 24,
    pad: true,
  },
  {
    algorithm: "aes256",
    keyLength: 32,
    pad: false,
  },
  {
    algorithm: "aes256",
    keyLength: 32,
    pad: true,
  },
  {
    algorithm: "aes-256-cbc",
    keyLength: 32,
    pad: false,
  },
  {
    algorithm: "aes-256-cbc",
    keyLength: 32,
    pad: true,
  },
  {
    algorithm: "aes-256-ecb",
    keyLength: 32,
    pad: false,
  },
  {
    algorithm: "aes-256-ecb",
    keyLength: 32,
    pad: true,
  },
].forEach((options) => {
  Deno.test(`cipher.setAutoPadding() and decipher.setAutoPadding() - ${options.algorithm} ${options.pad ? "with" : "without"} padding`, () => {
    setAutoPaddingTest(options);
  });
});<|MERGE_RESOLUTION|>--- conflicted
+++ resolved
@@ -3,15 +3,11 @@
 import { Buffer } from "node:buffer";
 import { Readable } from "node:stream";
 import { buffer, text } from "node:stream/consumers";
-<<<<<<< HEAD
 import {
   assertEquals,
   assertStrictEquals,
   assertThrows,
-} from "../../../../test_util/std/assert/mod.ts";
-=======
-import { assertEquals, assertThrows } from "@test_util/std/assert/mod.ts";
->>>>>>> e5e2c459
+} from "@/std/assert/mod.ts";
 
 const rsaPrivateKey = Deno.readTextFileSync(
   new URL("../testdata/rsa_private.pem", import.meta.url),
