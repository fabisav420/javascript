--- conflicted
+++ resolved
@@ -2,12 +2,7 @@
 
 import * as http2 from "node:http2";
 import * as net from "node:net";
-<<<<<<< HEAD
-import { assertEquals } from "../../../test_util/std/testing/asserts.ts";
-=======
-import { deferred } from "../../../test_util/std/async/deferred.ts";
 import { assertEquals } from "../../../test_util/std/assert/mod.ts";
->>>>>>> 20aa0796
 
 for (const url of ["http://127.0.0.1:4246", "https://127.0.0.1:4247"]) {
   Deno.test(`[node/http2 client] ${url}`, {
