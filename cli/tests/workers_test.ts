--- conflicted
+++ resolved
@@ -277,11 +277,7 @@
     );
     const denoWorker = new Worker(
       new URL("subdir/deno_worker.ts", import.meta.url).href,
-<<<<<<< HEAD
       { type: "module", deno: { namespace: true } }
-=======
-      { type: "module", deno: true },
->>>>>>> 6c637f04
     );
 
     regularWorker.onmessage = (e): void => {
