--- conflicted
+++ resolved
@@ -34,20 +34,12 @@
     "Use alternative bundlers like \"deno_emit\", \"esbuild\" or \"rollup\" instead."
   );
 
-  let module_specifier =
-    resolve_url_or_path(&bundle_flags.source_file, cli_options.initial_cwd())?;
+  let module_specifier = cli_options.resolve_main_module().unwrap()?;
 
   let resolver = |_| {
     let cli_options = cli_options.clone();
-<<<<<<< HEAD
-    let source_file = &bundle_flags.source_file;
-    async move {
-      let module_specifier = cli_options.resolve_main_module().unwrap()?;
-
-=======
     let module_specifier = &module_specifier;
     async move {
->>>>>>> 485e1206
       log::debug!(">>>>> bundle START");
       let ps = ProcState::from_options(cli_options).await?;
       let graph =
@@ -81,11 +73,7 @@
         result: Ok((ps, graph)),
       },
       Err(e) => ResolutionResult::Restart {
-<<<<<<< HEAD
-        paths_to_watch: vec![PathBuf::from(source_file)],
-=======
         paths_to_watch: vec![module_specifier.to_file_path().unwrap()],
->>>>>>> 485e1206
         result: Err(e),
       },
     })
