--- conflicted
+++ resolved
@@ -99,16 +99,6 @@
   pub functions: Vec<FunctionCoverage>,
 }
 
-<<<<<<< HEAD
-=======
-#[derive(Debug, Serialize, Deserialize, Clone)]
-#[serde(rename_all = "camelCase")]
-pub struct Coverage {
-  pub script_coverage: ScriptCoverage,
-  pub script_source: String,
-}
-
->>>>>>> f4b03a88
 #[derive(Debug, Deserialize)]
 #[serde(rename_all = "camelCase")]
 struct TakePreciseCoverageResult {
@@ -222,34 +212,16 @@
   let entries = fs::read_dir(dir)?;
   for entry in entries {
     let json = fs::read_to_string(entry.unwrap().path())?;
-<<<<<<< HEAD
-    let coverage: ScriptCoverage = serde_json::from_str(&json)?;
-
-    coverages.push(coverage);
-  }
-
-  // TODO(caspervonb) drain_filter would make this cleaner, its nightly at the moment.
-  if coverages.len() > 1 {
-    coverages.sort_by_key(|k| k.url.clone());
-
-    for i in (1..coverages.len() - 1).rev() {
-      if coverages[i].url == coverages[i - 1].url {
-        let current = coverages.remove(i);
-        let previous = &mut coverages[i - 1];
-
-        for function in current.functions {
-          previous.functions.push(function);
-=======
-    let new_coverage: Coverage = serde_json::from_str(&json)?;
+    let new_coverage: ScriptCoverage = serde_json::from_str(&json)?;
 
     let existing_coverage = coverages
       .iter_mut()
-      .find(|x| x.script_coverage.url == new_coverage.script_coverage.url);
+      .find(|x| x.url == new_coverage.url);
 
     if let Some(existing_coverage) = existing_coverage {
-      for new_function in new_coverage.script_coverage.functions {
+      for new_function in new_coverage.functions {
         let existing_function = existing_coverage
-          .script_coverage
+          
           .functions
           .iter_mut()
           .find(|x| x.function_name == new_function.function_name);
@@ -270,10 +242,8 @@
           }
         } else {
           existing_coverage
-            .script_coverage
             .functions
             .push(new_function);
->>>>>>> f4b03a88
         }
       }
     } else {
@@ -281,7 +251,7 @@
     }
   }
 
-  coverages.sort_by_key(|k| k.script_coverage.url.clone());
+  coverages.sort_by_key(|k| k.url.clone());
 
   Ok(coverages)
 }
