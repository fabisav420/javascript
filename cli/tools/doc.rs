// Copyright 2018-2023 the Deno authors. All rights reserved. MIT license.

use crate::args::CliOptions;
use crate::args::DocFlags;
use crate::args::DocHtmlFlag;
use crate::args::DocSourceFileFlag;
use crate::args::Flags;
use crate::colors;
use crate::display::write_json_to_stdout;
use crate::display::write_to_stdout_ignore_sigpipe;
use crate::factory::CliFactory;
use crate::graph_util::graph_lock_or_exit;
use crate::graph_util::CreateGraphOptions;
use crate::tsc::get_types_declaration_file_text;
use crate::util::glob::expand_globs;
use deno_core::anyhow::bail;
use deno_core::anyhow::Context;
use deno_core::error::AnyError;
use deno_core::futures::FutureExt;
use deno_core::resolve_url_or_path;
use deno_doc as doc;
use deno_graph::CapturingModuleParser;
use deno_graph::DefaultParsedSourceStore;
use deno_graph::GraphKind;
use deno_graph::ModuleAnalyzer;
use deno_graph::ModuleSpecifier;
use doc::DocDiagnostic;
use indexmap::IndexMap;
use std::collections::BTreeMap;
use std::path::PathBuf;
use std::rc::Rc;
use std::sync::Arc;

async fn generate_doc_nodes_for_builtin_types(
  doc_flags: DocFlags,
  cli_options: &Arc<CliOptions>,
  capturing_parser: CapturingModuleParser<'_>,
  analyzer: &dyn ModuleAnalyzer,
) -> Result<IndexMap<ModuleSpecifier, Vec<doc::DocNode>>, AnyError> {
  let source_file_specifier =
    ModuleSpecifier::parse("internal://lib.deno.d.ts").unwrap();
  let content = get_types_declaration_file_text(cli_options.unstable());
  let mut loader = deno_graph::source::MemoryLoader::new(
    vec![(
      source_file_specifier.to_string(),
      deno_graph::source::Source::Module {
        specifier: source_file_specifier.to_string(),
        content,
        maybe_headers: None,
      },
    )],
    Vec::new(),
  );
  let mut graph = deno_graph::ModuleGraph::new(GraphKind::TypesOnly);
  graph
    .build(
      vec![source_file_specifier.clone()],
      &mut loader,
      deno_graph::BuildOptions {
        module_analyzer: Some(analyzer),
        ..Default::default()
      },
    )
    .await;
  let doc_parser = doc::DocParser::new(
    &graph,
    capturing_parser,
    doc::DocParserOptions {
      diagnostics: false,
      private: doc_flags.private,
    },
  )?;
  let nodes = doc_parser.parse_module(&source_file_specifier)?.definitions;

  Ok(IndexMap::from([(source_file_specifier, nodes)]))
}

pub async fn doc(flags: Flags, doc_flags: DocFlags) -> Result<(), AnyError> {
  let factory = CliFactory::from_flags(flags).await?;
  let cli_options = factory.cli_options();
  let module_info_cache = factory.module_info_cache()?;
  let source_parser = deno_graph::DefaultModuleParser::new_for_analysis();
  let store = DefaultParsedSourceStore::default();
  let analyzer =
    module_info_cache.as_module_analyzer(Some(&source_parser), &store);
  let capturing_parser =
    CapturingModuleParser::new(Some(&source_parser), &store);

  let doc_nodes_by_url = match doc_flags.source_files {
    DocSourceFileFlag::Builtin => {
      generate_doc_nodes_for_builtin_types(
        doc_flags.clone(),
        cli_options,
        capturing_parser,
        &analyzer,
      )
      .await?
    }
    DocSourceFileFlag::Paths(ref source_files) => {
      let module_graph_builder = factory.module_graph_builder().await?;
      let maybe_lockfile = factory.maybe_lockfile();

      let expanded_globs =
        expand_globs(source_files.iter().map(PathBuf::from).collect())?;
      let module_specifiers: Result<Vec<ModuleSpecifier>, AnyError> =
        expanded_globs
          .iter()
          .map(|source_file| {
            Ok(resolve_url_or_path(
              &source_file.to_string_lossy(),
              cli_options.initial_cwd(),
            )?)
          })
          .collect();
      let module_specifiers = module_specifiers?;
      let mut loader = module_graph_builder.create_graph_loader();
      let graph = module_graph_builder
        .create_graph_with_options(CreateGraphOptions {
          graph_kind: GraphKind::TypesOnly,
          roots: module_specifiers.clone(),
          loader: &mut loader,
          analyzer: &analyzer,
        })
        .await?;

      if let Some(lockfile) = maybe_lockfile {
        graph_lock_or_exit(&graph, &mut lockfile.lock());
      }

      let doc_parser = doc::DocParser::new(
        &graph,
        capturing_parser,
        doc::DocParserOptions {
          private: doc_flags.private,
          diagnostics: doc_flags.lint,
        },
      )?;

      let mut doc_nodes_by_url =
        IndexMap::with_capacity(module_specifiers.len());

      for module_specifier in module_specifiers {
        let nodes = doc_parser.parse_with_reexports(&module_specifier)?;
        doc_nodes_by_url.insert(module_specifier, nodes);
      }

      if doc_flags.lint {
        let diagnostics = doc_parser.take_diagnostics();
        check_diagnostics(&diagnostics)?;
      }

      doc_nodes_by_url
    }
  };

  if let Some(html_options) = &doc_flags.html {
    let deno_ns = if doc_flags.source_files != DocSourceFileFlag::Builtin {
      let deno_ns = generate_doc_nodes_for_builtin_types(
        doc_flags.clone(),
        cli_options,
        capturing_parser,
        &analyzer,
      )
      .await?;
      let (_, deno_ns) = deno_ns.first().unwrap();

      let deno_ns_symbols =
        deno_doc::html::compute_namespaced_symbols(deno_ns, &[]);

      Some(deno_ns_symbols)
    } else {
      None
    };

    generate_docs_directory(&doc_nodes_by_url, html_options, deno_ns)
      .boxed_local()
      .await
  } else {
    let modules_len = doc_nodes_by_url.len();
    let doc_nodes =
      doc_nodes_by_url.into_values().flatten().collect::<Vec<_>>();

    if doc_flags.json {
      write_json_to_stdout(&doc_nodes)
    } else if doc_flags.lint {
      // don't output docs if running with only the --lint flag
      log::info!(
        "Checked {} file{}",
        modules_len,
        if modules_len == 1 { "" } else { "s" }
      );
      Ok(())
    } else {
      print_docs_to_stdout(doc_flags, doc_nodes)
    }
  }
}

struct DocResolver {}

impl deno_doc::html::HrefResolver for DocResolver {
  fn resolve_global_symbol(&self, symbol: &[String], _context: &str) -> String {
    format!(
      "https://deno.land/api@{}?s={}",
      env!("CARGO_PKG_VERSION"),
      symbol.join(".")
    )
  }

  fn resolve_import_href(
    &self,
    symbol: &[String],
    src: &str,
  ) -> Option<String> {
    let mut url = ModuleSpecifier::parse(src).ok()?;

    if url.domain() == Some("deno.land") {
      url.set_query(Some(&format!("s={}", symbol.join("."))));
      return Some(url.to_string());
    }

    None
  }

  fn resolve_usage(
    &self,
    _current_specifier: &ModuleSpecifier,
    current_file: &str,
  ) -> String {
    current_file.to_string()
  }

  fn resolve_source(&self, location: &deno_doc::Location) -> String {
    location.filename.clone()
  }
}

async fn generate_docs_directory(
  doc_nodes_by_url: &IndexMap<ModuleSpecifier, Vec<doc::DocNode>>,
  html_options: &DocHtmlFlag,
  deno_ns: Option<std::collections::HashSet<Vec<String>>>,
) -> Result<(), AnyError> {
  let cwd = std::env::current_dir().context("Failed to get CWD")?;
  let output_dir_resolved = cwd.join(&html_options.output);

  let options = deno_doc::html::GenerateOptions {
    package_name: Some(html_options.name.to_owned()),
    main_entrypoint: None,
<<<<<<< HEAD
    global_symbols: Default::default(),
    global_symbol_href_resolver: Rc::new(|_, _| String::new()),
    rewrite_map: None,
    url_resolver: Rc::new(deno_doc::html::default_url_resolver),
    import_href_resolver: Rc::new(|_, _| None),
    usage_resolver: Rc::new(|_, _| String::new()),
    hide_module_doc_title: false,
=======
    global_symbols: deno_doc::html::NamespacedGlobalSymbols::new(
      deno_ns
        .map(|deno_ns| {
          deno_ns
            .into_iter()
            .map(|symbol| (symbol, "deno".to_string()))
            .collect()
        })
        .unwrap_or_default(),
    ),
    rewrite_map: None,
    hide_module_doc_title: false,
    href_resolver: Rc::new(DocResolver {}),
    sidebar_flatten_namespaces: false,
>>>>>>> 8ba828b4
  };

  let files = deno_doc::html::generate(options, doc_nodes_by_url)
    .context("Failed to generate HTML documentation")?;

  let path = &output_dir_resolved;
  let _ = std::fs::remove_dir_all(path);
  std::fs::create_dir(path)
    .with_context(|| format!("Failed to create directory {:?}", path))?;

  let no_of_files = files.len();
  for (name, content) in files {
    let this_path = path.join(name);
    let prefix = this_path.parent().with_context(|| {
      format!("Failed to get parent path for {:?}", this_path)
    })?;
    std::fs::create_dir_all(prefix)
      .with_context(|| format!("Failed to create directory {:?}", prefix))?;
    std::fs::write(&this_path, content)
      .with_context(|| format!("Failed to write file {:?}", this_path))?;
  }

  log::info!(
    "{}",
    colors::green(format!(
      "Written {} files to {:?}",
      no_of_files, html_options.output
    ))
  );
  Ok(())
}

fn print_docs_to_stdout(
  doc_flags: DocFlags,
  mut doc_nodes: Vec<deno_doc::DocNode>,
) -> Result<(), AnyError> {
  doc_nodes.retain(|doc_node| doc_node.kind != doc::DocNodeKind::Import);
  let details = if let Some(filter) = doc_flags.filter {
    let nodes = doc::find_nodes_by_name_recursively(doc_nodes, filter.clone());
    if nodes.is_empty() {
      bail!("Node {} was not found!", filter);
    }
    format!(
      "{}",
      doc::DocPrinter::new(&nodes, colors::use_color(), doc_flags.private)
    )
  } else {
    format!(
      "{}",
      doc::DocPrinter::new(&doc_nodes, colors::use_color(), doc_flags.private)
    )
  };

  write_to_stdout_ignore_sigpipe(details.as_bytes()).map_err(AnyError::from)
}

fn check_diagnostics(diagnostics: &[DocDiagnostic]) -> Result<(), AnyError> {
  if diagnostics.is_empty() {
    return Ok(());
  }

  // group by location then by line (sorted) then column (sorted)
  let mut diagnostic_groups = IndexMap::new();
  for diagnostic in diagnostics {
    diagnostic_groups
      .entry(diagnostic.location.filename.clone())
      .or_insert_with(BTreeMap::new)
      .entry(diagnostic.location.line)
      .or_insert_with(BTreeMap::new)
      .entry(diagnostic.location.col)
      .or_insert_with(Vec::new)
      .push(diagnostic);
  }

  for (filename, diagnostics_by_lc) in diagnostic_groups {
    for (line, diagnostics_by_col) in diagnostics_by_lc {
      for (col, diagnostics) in diagnostics_by_col {
        for diagnostic in diagnostics {
          log::warn!("{}", diagnostic.message());
        }
        log::warn!(
          "    at {}:{}:{}\n",
          colors::cyan(filename.as_str()),
          colors::yellow(&line.to_string()),
          colors::yellow(&(col + 1).to_string())
        )
      }
    }
  }
  bail!(
    "Found {} documentation lint error{}.",
    colors::bold(diagnostics.len().to_string()),
    if diagnostics.len() == 1 { "" } else { "s" }
  );
}<|MERGE_RESOLUTION|>--- conflicted
+++ resolved
@@ -246,15 +246,6 @@
   let options = deno_doc::html::GenerateOptions {
     package_name: Some(html_options.name.to_owned()),
     main_entrypoint: None,
-<<<<<<< HEAD
-    global_symbols: Default::default(),
-    global_symbol_href_resolver: Rc::new(|_, _| String::new()),
-    rewrite_map: None,
-    url_resolver: Rc::new(deno_doc::html::default_url_resolver),
-    import_href_resolver: Rc::new(|_, _| None),
-    usage_resolver: Rc::new(|_, _| String::new()),
-    hide_module_doc_title: false,
-=======
     global_symbols: deno_doc::html::NamespacedGlobalSymbols::new(
       deno_ns
         .map(|deno_ns| {
@@ -269,7 +260,9 @@
     hide_module_doc_title: false,
     href_resolver: Rc::new(DocResolver {}),
     sidebar_flatten_namespaces: false,
->>>>>>> 8ba828b4
+    import_href_resolver: Rc::new(|_, _| None),
+    usage_resolver: Rc::new(|_, _| String::new()),
+    hide_module_doc_title: false,
   };
 
   let files = deno_doc::html::generate(options, doc_nodes_by_url)
