--- conflicted
+++ resolved
@@ -34,12 +34,8 @@
   let capturing_parser =
     CapturingModuleParser::new(Some(&source_parser), &store);
 
-<<<<<<< HEAD
-  // TODO(bartlomieju): update to handle multiple files
-  let (doc_nodes, specifier) = match doc_flags.source_file {
-=======
-  let mut doc_nodes = match doc_flags.source_files {
->>>>>>> 1713df13
+  // TODO(bartlomieju): rewrite to return an IndexMap
+  let (doc_nodes, specifier) = match doc_flags.source_files {
     DocSourceFileFlag::Builtin => {
       let source_file_specifier =
         ModuleSpecifier::parse("internal://lib.deno.d.ts").unwrap();
@@ -72,11 +68,7 @@
 
       (nodes, source_file_specifier)
     }
-<<<<<<< HEAD
-    DocSourceFileFlag::Path(ref source_file) => {
-=======
-    DocSourceFileFlag::Paths(source_files) => {
->>>>>>> 1713df13
+    DocSourceFileFlag::Paths(ref source_files) => {
       let module_graph_builder = factory.module_graph_builder().await?;
       let maybe_lockfile = factory.maybe_lockfile();
 
@@ -102,25 +94,17 @@
         graph_lock_or_exit(&graph, &mut lockfile.lock());
       }
 
-<<<<<<< HEAD
-      let nodes =
-        doc::DocParser::new(&graph, doc_flags.private, capturing_parser)?
-          .parse_with_reexports(&module_specifier)?;
-
-      (nodes, module_specifier)
-=======
       let doc_parser =
         doc::DocParser::new(&graph, doc_flags.private, capturing_parser)?;
 
       let mut doc_nodes = vec![];
 
-      for module_specifier in module_specifiers {
+      for module_specifier in &module_specifiers {
         let nodes = doc_parser.parse_with_reexports(&module_specifier)?;
         doc_nodes.extend_from_slice(&nodes);
       }
 
-      doc_nodes
->>>>>>> 1713df13
+      (doc_nodes, module_specifiers[0].clone())
     }
   };
 
