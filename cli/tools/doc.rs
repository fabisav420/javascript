--- conflicted
+++ resolved
@@ -1,4 +1,4 @@
-// Copyright 2018-2024 the Deno authors. All rights reserved. MIT license.
+<<// Copyright 2018-2024 the Deno authors. All rights reserved. MIT license.
 
 use crate::args::DocFlags;
 use crate::args::DocHtmlFlag;
@@ -30,12 +30,7 @@
 
 async fn generate_doc_nodes_for_builtin_types(
   doc_flags: DocFlags,
-<<<<<<< HEAD
-  capturing_parser: CapturingModuleParser<'_>,
-=======
-  cli_options: &Arc<CliOptions>,
   parser: &dyn ModuleParser,
->>>>>>> 3298ca06
   analyzer: &dyn ModuleAnalyzer,
 ) -> Result<IndexMap<ModuleSpecifier, Vec<doc::DocNode>>, AnyError> {
   let source_file_specifier =
@@ -88,12 +83,7 @@
     DocSourceFileFlag::Builtin => {
       generate_doc_nodes_for_builtin_types(
         doc_flags.clone(),
-<<<<<<< HEAD
-        capturing_parser,
-=======
-        cli_options,
         &capturing_parser,
->>>>>>> 3298ca06
         &analyzer,
       )
       .await?
@@ -162,12 +152,7 @@
     let deno_ns = if doc_flags.source_files != DocSourceFileFlag::Builtin {
       let deno_ns = generate_doc_nodes_for_builtin_types(
         doc_flags.clone(),
-<<<<<<< HEAD
-        capturing_parser,
-=======
-        cli_options,
         &capturing_parser,
->>>>>>> 3298ca06
         &analyzer,
       )
       .await?;
