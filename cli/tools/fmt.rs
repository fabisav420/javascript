--- conflicted
+++ resolved
@@ -37,7 +37,6 @@
 ) -> Result<(), AnyError> {
   let target_file_resolver = || {
     // collect the files that are to be formatted
-<<<<<<< HEAD
     collect_files(&args, &ignore, is_supported_ext_md).and_then(|files| {
       if files.is_empty() {
         Err(generic_error("No target files found."))
@@ -45,9 +44,6 @@
         Ok(files)
       }
     })
-=======
-    collect_files(&args, &ignore, is_supported_ext_fmt)
->>>>>>> bb30e929
   };
   let operation = |paths: Vec<PathBuf>| {
     let config = get_typescript_config();
