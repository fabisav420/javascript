--- conflicted
+++ resolved
@@ -27,6 +27,7 @@
 use jupyter_runtime::KernelControlConnection;
 use jupyter_runtime::KernelIoPubConnection;
 use jupyter_runtime::KernelShellConnection;
+use jupyter_runtime::KernelStdinConnection;
 use jupyter_runtime::ReplyError;
 use jupyter_runtime::ReplyStatus;
 use jupyter_runtime::StreamContent;
@@ -42,6 +43,7 @@
 
 pub struct StartupData {
   pub iopub_connection: Arc<Mutex<KernelIoPubConnection>>,
+  pub stdin_connection: Arc<Mutex<KernelStdinConnection>>,
   pub last_execution_request: Arc<Mutex<Option<JupyterMessage>>>,
 }
 
@@ -53,35 +55,12 @@
     setup_tx: oneshot::Sender<StartupData>,
   ) -> Result<(), AnyError> {
     let mut heartbeat =
-<<<<<<< HEAD
-      bind_socket::<zeromq::RepSocket>(&spec, spec.hb_port).await?;
-    let shell_socket =
-      bind_socket::<zeromq::RouterSocket>(&spec, spec.shell_port).await?;
-    let control_socket =
-      bind_socket::<zeromq::RouterSocket>(&spec, spec.control_port).await?;
-    let stdin_socket =
-      bind_socket::<zeromq::RouterSocket>(&spec, spec.stdin_port).await?;
-    let iopub_socket =
-      bind_socket::<zeromq::PubSocket>(&spec, spec.iopub_port).await?;
-    let iopub_socket = Arc::new(Mutex::new(iopub_socket));
-    let stdin_socket = Arc::new(Mutex::new(stdin_socket));
-    let last_execution_request = Rc::new(RefCell::new(None));
-
-    // Store `iopub_socket` and `stdin_socket` in the op state for access to the runtime API.
-    {
-      let op_state_rc = repl_session.worker.js_runtime.op_state();
-      let mut op_state = op_state_rc.borrow_mut();
-      op_state.put(iopub_socket.clone());
-      op_state.put(last_execution_request.clone());
-      op_state.put(stdin_socket.clone());
-    }
-=======
       connection_info.create_kernel_heartbeat_connection().await?;
     let shell_connection =
       connection_info.create_kernel_shell_connection().await?;
     let control_connection =
       connection_info.create_kernel_control_connection().await?;
-    let _stdin_connection =
+    let stdin_connection =
       connection_info.create_kernel_stdin_connection().await?;
     let iopub_connection =
       connection_info.create_kernel_iopub_connection().await?;
@@ -92,10 +71,10 @@
     let Ok(()) = setup_tx.send(StartupData {
       iopub_connection: iopub_connection.clone(),
       last_execution_request: last_execution_request.clone(),
+      stdin_connection,
     }) else {
       bail!("Failed to send startup data");
     };
->>>>>>> ac4c0c00
 
     let cancel_handle = CancelHandle::new_rc();
 
