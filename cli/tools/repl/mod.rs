// Copyright 2018-2023 the Deno authors. All rights reserved. MIT license.

use crate::args::CliOptions;
use crate::args::Flags;
use crate::args::ReplFlags;
use crate::colors;
use crate::factory::CliFactory;
use crate::file_fetcher::FileFetcher;
use deno_core::error::AnyError;
use deno_core::futures::StreamExt;
use deno_runtime::permissions::Permissions;
use deno_runtime::permissions::PermissionsContainer;
use rustyline::error::ReadlineError;

mod cdp;
mod channel;
mod editor;
mod session;

use channel::rustyline_channel;
use channel::RustylineSyncMessage;
use channel::RustylineSyncMessageHandler;
use channel::RustylineSyncResponse;
use editor::EditorHelper;
use editor::ReplEditor;
use session::EvaluationOutput;
use session::ReplSession;

async fn read_line_and_poll(
  repl_session: &mut ReplSession,
  message_handler: &mut RustylineSyncMessageHandler,
  editor: ReplEditor,
) -> Result<String, ReadlineError> {
  #![allow(clippy::await_holding_refcell_ref)]
  let mut line_fut = tokio::task::spawn_blocking(move || editor.readline());
  let mut poll_worker = true;
  let notifications_rc = repl_session.notifications.clone();
  let mut notifications = notifications_rc.borrow_mut();

  loop {
    tokio::select! {
      result = &mut line_fut => {
        return result.unwrap();
      }
      result = message_handler.recv() => {
        match result {
          Some(RustylineSyncMessage::PostMessage { method, params }) => {
            let result = repl_session
              .post_message_with_event_loop(&method, params)
              .await;
            message_handler.send(RustylineSyncResponse::PostMessage(result)).unwrap();
          },
          Some(RustylineSyncMessage::LspCompletions {
            line_text,
            position,
          }) => {
            let result = repl_session.language_server.completions(&line_text, position).await;
            message_handler.send(RustylineSyncResponse::LspCompletions(result)).unwrap();
          }
          None => {}, // channel closed
        }

        poll_worker = true;
      }
      message = notifications.next() => {
        if let Some(message) = message {
          let method = message.get("method").unwrap().as_str().unwrap();
          if method == "Runtime.exceptionThrown" {
            let params = message.get("params").unwrap().as_object().unwrap();
            let exception_details = params.get("exceptionDetails").unwrap().as_object().unwrap();
            let text = exception_details.get("text").unwrap().as_str().unwrap();
            let exception = exception_details.get("exception").unwrap().as_object().unwrap();
            let description = exception.get("description").and_then(|d| d.as_str()).unwrap_or("undefined");
            println!("{text} {description}");
          }
        }
      }
      _ = repl_session.run_event_loop(), if poll_worker => {
        poll_worker = false;
      }
    }
  }
}

async fn read_eval_file(
  cli_options: &CliOptions,
  file_fetcher: &FileFetcher,
  eval_file: &str,
) -> Result<String, AnyError> {
  let specifier =
    deno_core::resolve_url_or_path(eval_file, cli_options.initial_cwd())?;

  let file = file_fetcher
    .fetch(&specifier, PermissionsContainer::allow_all())
    .await?;

  Ok((*file.source).to_string())
}

pub async fn run(flags: Flags, repl_flags: ReplFlags) -> Result<i32, AnyError> {
  let factory = CliFactory::from_flags(flags).await?;
  let cli_options = factory.cli_options();
  let main_module = cli_options.resolve_main_module()?;
  let permissions = PermissionsContainer::new(Permissions::from_options(
    &cli_options.permissions_options(),
  )?);
<<<<<<< HEAD
  let npm_resolver = factory.npm_resolver().await?.clone();
  let resolver = factory.resolver().await?.clone();
  let dir = factory.deno_dir()?;
  let file_fetcher = factory.file_fetcher()?;
  let worker_factory = factory.create_cli_main_worker_factory().await?;
=======
  let cli_options = ps.options.clone();
  let npm_resolver = ps.npm_resolver.clone();
  let resolver = ps.resolver.clone();
  let dir = ps.dir.clone();
  let file_fetcher = ps.file_fetcher.clone();
  let worker_factory = ps.create_cli_main_worker_factory();
>>>>>>> 94a148cd

  let mut worker = worker_factory
    .create_main_worker(main_module, permissions)
    .await?;
  worker.setup_repl().await?;
  let worker = worker.into_main_worker();
  let mut repl_session =
    ReplSession::initialize(cli_options, npm_resolver, resolver, worker)
      .await?;
  let mut rustyline_channel = rustyline_channel();

  let helper = EditorHelper {
    context_id: repl_session.context_id,
    sync_sender: rustyline_channel.0,
  };

  let history_file_path = dir.repl_history_file_path();
  let editor = ReplEditor::new(helper, history_file_path)?;

  if let Some(eval_files) = repl_flags.eval_files {
    for eval_file in eval_files {
      match read_eval_file(cli_options, file_fetcher, &eval_file).await {
        Ok(eval_source) => {
          let output = repl_session
            .evaluate_line_and_get_output(&eval_source)
            .await;
          // only output errors
          if let EvaluationOutput::Error(error_text) = output {
            println!("Error in --eval-file file \"{eval_file}\": {error_text}");
          }
        }
        Err(e) => {
          println!("Error in --eval-file file \"{eval_file}\": {e}");
        }
      }
    }
  }

  if let Some(eval) = repl_flags.eval {
    let output = repl_session.evaluate_line_and_get_output(&eval).await;
    // only output errors
    if let EvaluationOutput::Error(error_text) = output {
      println!("Error in --eval flag: {error_text}");
    }
  }

  // Doing this manually, instead of using `log::info!` because these messages
  // are supposed to go to stdout, not stderr.
  if !cli_options.is_quiet() {
    println!("Deno {}", crate::version::deno());
    println!("exit using ctrl+d, ctrl+c, or close()");
    if repl_flags.is_default_command {
      println!(
        "{}",
        colors::yellow("REPL is running with all permissions allowed.")
      );
      println!("To specify permissions, run `deno repl` with allow flags.")
    }
  }

  loop {
    let line = read_line_and_poll(
      &mut repl_session,
      &mut rustyline_channel.1,
      editor.clone(),
    )
    .await;
    match line {
      Ok(line) => {
        editor.set_should_exit_on_interrupt(false);
        editor.update_history(line.clone());
        let output = repl_session.evaluate_line_and_get_output(&line).await;

        // We check for close and break here instead of making it a loop condition to get
        // consistent behavior in when the user evaluates a call to close().
        if repl_session.closing().await? {
          break;
        }

        println!("{output}");
      }
      Err(ReadlineError::Interrupted) => {
        if editor.should_exit_on_interrupt() {
          break;
        }
        editor.set_should_exit_on_interrupt(true);
        println!("press ctrl+c again to exit");
        continue;
      }
      Err(ReadlineError::Eof) => {
        break;
      }
      Err(err) => {
        println!("Error: {err:?}");
        break;
      }
    }
  }

  Ok(repl_session.worker.exit_code())
}<|MERGE_RESOLUTION|>--- conflicted
+++ resolved
@@ -104,20 +104,11 @@
   let permissions = PermissionsContainer::new(Permissions::from_options(
     &cli_options.permissions_options(),
   )?);
-<<<<<<< HEAD
   let npm_resolver = factory.npm_resolver().await?.clone();
   let resolver = factory.resolver().await?.clone();
   let dir = factory.deno_dir()?;
   let file_fetcher = factory.file_fetcher()?;
   let worker_factory = factory.create_cli_main_worker_factory().await?;
-=======
-  let cli_options = ps.options.clone();
-  let npm_resolver = ps.npm_resolver.clone();
-  let resolver = ps.resolver.clone();
-  let dir = ps.dir.clone();
-  let file_fetcher = ps.file_fetcher.clone();
-  let worker_factory = ps.create_cli_main_worker_factory();
->>>>>>> 94a148cd
 
   let mut worker = worker_factory
     .create_main_worker(main_module, permissions)
