// Copyright 2018-2023 the Deno authors. All rights reserved. MIT license.

use std::io::Read;
use std::path::PathBuf;
use std::sync::Arc;

use deno_ast::MediaType;
use deno_ast::ModuleSpecifier;
use deno_core::error::AnyError;
use deno_core::resolve_url_or_path;
use deno_runtime::permissions::Permissions;
use deno_runtime::permissions::PermissionsContainer;

use crate::args::EvalFlags;
use crate::args::Flags;
use crate::args::RunFlags;
use crate::file_fetcher::File;
use crate::npm::NpmPackageReference;
use crate::proc_state::ProcState;
use crate::util;
use crate::worker::create_main_worker;

pub async fn run_script(
  flags: Flags,
  run_flags: RunFlags,
) -> Result<i32, AnyError> {
  if !flags.has_permission() && flags.has_permission_in_argv() {
    log::warn!(
      "{}",
      crate::colors::yellow(
        r#"Permission flags have likely been incorrectly set after the script argument.
To grant permissions, set them before the script argument. For example:
    deno run --allow-read=. main.js"#
      )
    );
  }

  if flags.watch.is_some() {
    return run_with_watch(flags, run_flags.script).await;
  }

  let main_module = if NpmPackageReference::from_str(&run_flags.script).is_ok()
  {
    ModuleSpecifier::parse(&run_flags.script)?
  } else {
    resolve_url_or_path(&run_flags.script)?
  };

  // TODO(bartlomieju): actually I think it will also fail if there's an import
  // map specified and bare specifier is used on the command line - this should
  // probably call `ProcState::resolve` instead
  let ps = ProcState::build_with_main(flags, main_module.clone()).await?;

  // Run a background task that checks for available upgrades. If an earlier
  // run of this background task found a new version of Deno.
  super::upgrade::check_for_upgrades(
    ps.http_client.clone(),
    ps.dir.upgrade_check_file_path(),
  );

<<<<<<< HEAD
  let permissions =
    Permissions::from_options(&ps.options.permissions_options())?;
=======
  let main_module = if NpmPackageReference::from_str(&run_flags.script).is_ok()
  {
    ModuleSpecifier::parse(&run_flags.script)?
  } else {
    resolve_url_or_path(&run_flags.script)?
  };
  let permissions = PermissionsContainer::new(Permissions::from_options(
    &ps.options.permissions_options(),
  )?);
>>>>>>> fa175d8c
  let mut worker =
    create_main_worker(&ps, main_module.clone(), permissions).await?;

  let exit_code = worker.run().await?;
  Ok(exit_code)
}

pub async fn run_from_stdin(flags: Flags) -> Result<i32, AnyError> {
  let ps = ProcState::build(flags).await?;
  let main_module = resolve_url_or_path("./$deno$stdin.ts").unwrap();
  let mut worker = create_main_worker(
    &ps.clone(),
    main_module.clone(),
    PermissionsContainer::new(Permissions::from_options(
      &ps.options.permissions_options(),
    )?),
  )
  .await?;

  let mut source = Vec::new();
  std::io::stdin().read_to_end(&mut source)?;
  // Create a dummy source file.
  let source_file = File {
    local: main_module.clone().to_file_path().unwrap(),
    maybe_types: None,
    media_type: MediaType::TypeScript,
    source: String::from_utf8(source)?.into(),
    specifier: main_module.clone(),
    maybe_headers: None,
  };
  // Save our fake file into file fetcher cache
  // to allow module access by TS compiler
  ps.file_fetcher.insert_cached(source_file);

  let exit_code = worker.run().await?;
  Ok(exit_code)
}

// TODO(bartlomieju): this function is not handling `exit_code` set by the runtime
// code properly.
async fn run_with_watch(flags: Flags, script: String) -> Result<i32, AnyError> {
  let flags = Arc::new(flags);
  let main_module = resolve_url_or_path(&script)?;
  let (sender, receiver) = tokio::sync::mpsc::unbounded_channel();

  let operation = |(sender, main_module): (
    tokio::sync::mpsc::UnboundedSender<Vec<PathBuf>>,
    ModuleSpecifier,
  )| {
    let flags = flags.clone();
    Ok(async move {
<<<<<<< HEAD
      let ps = ProcState::build_for_file_watcher(
        (*flags).clone(),
        main_module.clone(),
        sender.clone(),
      )
      .await?;
      let permissions =
        Permissions::from_options(&ps.options.permissions_options())?;
=======
      let ps =
        ProcState::build_for_file_watcher((*flags).clone(), sender.clone())
          .await?;
      let permissions = PermissionsContainer::new(Permissions::from_options(
        &ps.options.permissions_options(),
      )?);
>>>>>>> fa175d8c
      let worker =
        create_main_worker(&ps, main_module.clone(), permissions).await?;
      worker.run_for_watcher().await?;

      Ok(())
    })
  };

  util::file_watcher::watch_func2(
    receiver,
    operation,
    (sender, main_module),
    util::file_watcher::PrintConfig {
      job_name: "Process".to_string(),
      clear_screen: !flags.no_clear_screen,
    },
  )
  .await?;

  Ok(0)
}

pub async fn eval_command(
  flags: Flags,
  eval_flags: EvalFlags,
) -> Result<i32, AnyError> {
  // deno_graph works off of extensions for local files to determine the media
  // type, and so our "fake" specifier needs to have the proper extension.
<<<<<<< HEAD
  let main_module = resolve_url_or_path("./$deno$eval")?;
  let ps = ProcState::build_with_main(flags, main_module.clone()).await?;
  let permissions =
    Permissions::from_options(&ps.options.permissions_options())?;
=======
  let main_module =
    resolve_url_or_path(&format!("./$deno$eval.{}", eval_flags.ext))?;
  let ps = ProcState::build(flags).await?;
  let permissions = PermissionsContainer::new(Permissions::from_options(
    &ps.options.permissions_options(),
  )?);
>>>>>>> fa175d8c
  let mut worker =
    create_main_worker(&ps, main_module.clone(), permissions).await?;
  // Create a dummy source file.
  let source_code = if eval_flags.print {
    format!("console.log({})", eval_flags.code)
  } else {
    eval_flags.code
  }
  .into_bytes();

  let file = File {
    local: main_module.clone().to_file_path().unwrap(),
    maybe_types: None,
    media_type: MediaType::Unknown,
    source: String::from_utf8(source_code)?.into(),
    specifier: main_module.clone(),
    maybe_headers: None,
  };

  // Save our fake file into file fetcher cache
  // to allow module access by TS compiler.
  ps.file_fetcher.insert_cached(file);
  let exit_code = worker.run().await?;
  Ok(exit_code)
}<|MERGE_RESOLUTION|>--- conflicted
+++ resolved
@@ -58,20 +58,9 @@
     ps.dir.upgrade_check_file_path(),
   );
 
-<<<<<<< HEAD
-  let permissions =
-    Permissions::from_options(&ps.options.permissions_options())?;
-=======
-  let main_module = if NpmPackageReference::from_str(&run_flags.script).is_ok()
-  {
-    ModuleSpecifier::parse(&run_flags.script)?
-  } else {
-    resolve_url_or_path(&run_flags.script)?
-  };
   let permissions = PermissionsContainer::new(Permissions::from_options(
     &ps.options.permissions_options(),
   )?);
->>>>>>> fa175d8c
   let mut worker =
     create_main_worker(&ps, main_module.clone(), permissions).await?;
 
@@ -123,23 +112,15 @@
   )| {
     let flags = flags.clone();
     Ok(async move {
-<<<<<<< HEAD
       let ps = ProcState::build_for_file_watcher(
         (*flags).clone(),
         main_module.clone(),
         sender.clone(),
       )
       .await?;
-      let permissions =
-        Permissions::from_options(&ps.options.permissions_options())?;
-=======
-      let ps =
-        ProcState::build_for_file_watcher((*flags).clone(), sender.clone())
-          .await?;
       let permissions = PermissionsContainer::new(Permissions::from_options(
         &ps.options.permissions_options(),
       )?);
->>>>>>> fa175d8c
       let worker =
         create_main_worker(&ps, main_module.clone(), permissions).await?;
       worker.run_for_watcher().await?;
@@ -168,19 +149,11 @@
 ) -> Result<i32, AnyError> {
   // deno_graph works off of extensions for local files to determine the media
   // type, and so our "fake" specifier needs to have the proper extension.
-<<<<<<< HEAD
   let main_module = resolve_url_or_path("./$deno$eval")?;
   let ps = ProcState::build_with_main(flags, main_module.clone()).await?;
-  let permissions =
-    Permissions::from_options(&ps.options.permissions_options())?;
-=======
-  let main_module =
-    resolve_url_or_path(&format!("./$deno$eval.{}", eval_flags.ext))?;
-  let ps = ProcState::build(flags).await?;
   let permissions = PermissionsContainer::new(Permissions::from_options(
     &ps.options.permissions_options(),
   )?);
->>>>>>> fa175d8c
   let mut worker =
     create_main_worker(&ps, main_module.clone(), permissions).await?;
   // Create a dummy source file.
