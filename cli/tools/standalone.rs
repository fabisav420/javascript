// Copyright 2018-2022 the Deno authors. All rights reserved. MIT license.

use crate::deno_dir::DenoDir;
<<<<<<< HEAD
=======
use crate::flags::CompileFlags;
>>>>>>> 381d565a
use crate::flags::DenoSubcommand;
use crate::flags::Flags;
use crate::flags::FutureTypecheckMode;
use crate::flags::RunFlags;
use crate::flags::TypecheckMode;
<<<<<<< HEAD
=======
use crate::fs_util;
>>>>>>> 381d565a
use crate::standalone::Metadata;
use crate::standalone::MAGIC_TRAILER;
use crate::ProcState;
use deno_core::anyhow::bail;
use deno_core::anyhow::Context;
use deno_core::error::generic_error;
use deno_core::error::AnyError;
use deno_core::resolve_url_or_path;
use deno_core::serde_json;
use deno_core::url::Url;
use deno_graph::ModuleSpecifier;
use deno_runtime::deno_fetch::reqwest::Client;
use deno_runtime::permissions::Permissions;
use std::env;
use std::fs::read;
use std::fs::File;
use std::io::Read;
use std::io::Seek;
use std::io::SeekFrom;
use std::io::Write;
use std::path::Path;
use std::path::PathBuf;

use super::installer::infer_name_from_url;

pub async fn get_base_binary(
  deno_dir: &DenoDir,
  target: Option<String>,
) -> Result<Vec<u8>, AnyError> {
  if target.is_none() {
    let path = std::env::current_exe()?;
    return Ok(tokio::fs::read(path).await?);
  }

  let target = target.unwrap_or_else(|| env!("TARGET").to_string());
  let binary_name = format!("deno-{}.zip", target);

  let binary_path_suffix = if crate::version::is_canary() {
    format!("canary/{}/{}", crate::version::GIT_COMMIT_HASH, binary_name)
  } else {
    format!("release/v{}/{}", env!("CARGO_PKG_VERSION"), binary_name)
  };

  let download_directory = deno_dir.root.join("dl");
  let binary_path = download_directory.join(&binary_path_suffix);

  if !binary_path.exists() {
    download_base_binary(&download_directory, &binary_path_suffix).await?;
  }

  let archive_data = tokio::fs::read(binary_path).await?;
  let base_binary_path =
    crate::tools::upgrade::unpack(archive_data, target.contains("windows"))?;
  let base_binary = tokio::fs::read(base_binary_path).await?;
  Ok(base_binary)
}

async fn download_base_binary(
  output_directory: &Path,
  binary_path_suffix: &str,
) -> Result<(), AnyError> {
  let download_url = format!("https://dl.deno.land/{}", binary_path_suffix);

  let client_builder = Client::builder();
  let client = client_builder.build()?;

  println!("Checking {}", &download_url);

  let res = client.get(&download_url).send().await?;

  let binary_content = if res.status().is_success() {
    println!("Download has been found");
    res.bytes().await?.to_vec()
  } else {
    println!("Download could not be found, aborting");
    std::process::exit(1)
  };

  std::fs::create_dir_all(&output_directory)?;
  let output_path = output_directory.join(binary_path_suffix);
  std::fs::create_dir_all(&output_path.parent().unwrap())?;
  tokio::fs::write(output_path, binary_content).await?;
  Ok(())
}

/// This functions creates a standalone deno binary by appending a bundle
/// and magic trailer to the currently executing binary.
pub async fn create_standalone_binary(
  mut original_bin: Vec<u8>,
  eszip: eszip::EszipV2,
  entrypoint: ModuleSpecifier,
  flags: Flags,
  ps: ProcState,
) -> Result<Vec<u8>, AnyError> {
  let mut eszip_archive = eszip.into_bytes();

  let ca_data = match &flags.ca_file {
    Some(ca_file) => Some(read(ca_file)?),
    None => None,
  };
  let maybe_import_map: Option<(Url, String)> = match flags
    .import_map_path
    .as_ref()
  {
    None => None,
    Some(import_map_url) => {
      let import_map_specifier = deno_core::resolve_url_or_path(import_map_url)
        .context(format!("Bad URL (\"{}\") for import map.", import_map_url))?;
      let file = ps
        .file_fetcher
        .fetch(&import_map_specifier, &mut Permissions::allow_all())
        .await
        .context(format!(
          "Unable to load '{}' import map",
          import_map_specifier
        ))?;

      Some((import_map_specifier, file.source.to_string()))
    }
  };
  let metadata = Metadata {
    argv: flags.argv.clone(),
    unstable: flags.unstable,
    seed: flags.seed,
    location: flags.location.clone(),
    permissions: flags.permissions_options(),
    v8_flags: flags.v8_flags.clone(),
    unsafely_ignore_certificate_errors: flags
      .unsafely_ignore_certificate_errors
      .clone(),
    log_level: flags.log_level,
    ca_stores: flags.ca_stores,
    ca_data,
    entrypoint,
    maybe_import_map,
  };
  let mut metadata = serde_json::to_string(&metadata)?.as_bytes().to_vec();

  let eszip_pos = original_bin.len();
  let metadata_pos = eszip_pos + eszip_archive.len();
  let mut trailer = MAGIC_TRAILER.to_vec();
  trailer.write_all(&eszip_pos.to_be_bytes())?;
  trailer.write_all(&metadata_pos.to_be_bytes())?;

  let mut final_bin = Vec::with_capacity(
    original_bin.len() + eszip_archive.len() + trailer.len(),
  );
  final_bin.append(&mut original_bin);
  final_bin.append(&mut eszip_archive);
  final_bin.append(&mut metadata);
  final_bin.append(&mut trailer);

  Ok(final_bin)
}

/// This function writes out a final binary to specified path. If output path
/// is not already standalone binary it will return error instead.
pub async fn write_standalone_binary(
  output_path: PathBuf,
  final_bin: Vec<u8>,
) -> Result<(), AnyError> {
  if output_path.exists() {
    // If the output is a directory, throw error
    if output_path.is_dir() {
      bail!(
        concat!(
          "Could not compile to file '{}' because a directory exists with ",
          "the same name. You can use the `--output <file-path>` flag to ",
          "provide an alternative name."
        ),
        output_path.display()
      );
    }

    // Make sure we don't overwrite any file not created by Deno compiler.
    // Check for magic trailer in last 24 bytes.
    let mut has_trailer = false;
    let mut output_file = File::open(&output_path)?;
    // This seek may fail because the file is too small to possibly be
    // `deno compile` output.
    if output_file.seek(SeekFrom::End(-24)).is_ok() {
      let mut trailer = [0; 24];
      output_file.read_exact(&mut trailer)?;
      let (magic_trailer, _) = trailer.split_at(8);
      has_trailer = magic_trailer == MAGIC_TRAILER;
    }
    if !has_trailer {
      bail!(
        concat!(
          "Could not compile to file '{}' because the file already exists ",
          "and cannot be overwritten. Please delete the existing file or ",
          "use the `--output <file-path` flag to provide an alternative name."
        ),
        output_path.display()
      );
    }

    // Remove file if it was indeed a deno compiled binary, to avoid corruption
    // (see https://github.com/denoland/deno/issues/10310)
    std::fs::remove_file(&output_path)?;
  } else {
    let output_base = &output_path.parent().unwrap();
    if output_base.exists() && output_base.is_file() {
      bail!(
        concat!(
          "Could not compile to file '{}' because its parent directory ",
          "is an existing file. You can use the `--output <file-path>` flag to ",
          "provide an alternative name.",
        ),
        output_base.display(),
      );
    }
    tokio::fs::create_dir_all(output_base).await?;
  }

  tokio::fs::write(&output_path, final_bin).await?;
  #[cfg(unix)]
  {
    use std::os::unix::fs::PermissionsExt;
    let perms = std::fs::Permissions::from_mode(0o777);
    tokio::fs::set_permissions(output_path, perms).await?;
  }

  Ok(())
}

/// Transform the flags passed to `deno compile` to flags that would be used at
/// runtime, as if `deno run` were used.
/// - Flags that affect module resolution, loading, type checking, etc. aren't
///   applicable at runtime so are set to their defaults like `false`.
/// - Other flags are inherited.
pub fn compile_to_runtime_flags(
  flags: &Flags,
  baked_args: Vec<String>,
) -> Result<Flags, AnyError> {
  // IMPORTANT: Don't abbreviate any of this to `..flags` or
  // `..Default::default()`. That forces us to explicitly consider how any
  // change to `Flags` should be reflected here.
  Ok(Flags {
    argv: baked_args,
    subcommand: DenoSubcommand::Run(RunFlags {
      script: "placeholder".to_string(),
    }),
    allow_all: flags.allow_all,
    allow_env: flags.allow_env.clone(),
    allow_hrtime: flags.allow_hrtime,
    allow_net: flags.allow_net.clone(),
    allow_ffi: flags.allow_ffi.clone(),
    allow_read: flags.allow_read.clone(),
    allow_run: flags.allow_run.clone(),
    allow_write: flags.allow_write.clone(),
    ca_stores: flags.ca_stores.clone(),
    ca_file: flags.ca_file.clone(),
    cache_blocklist: vec![],
    cache_path: None,
    cached_only: false,
    config_path: None,
    coverage_dir: flags.coverage_dir.clone(),
    enable_testing_features: false,
    ignore: vec![],
    import_map_path: flags.import_map_path.clone(),
    inspect_brk: None,
    inspect: None,
    location: flags.location.clone(),
    lock_write: false,
    lock: None,
    log_level: flags.log_level,
    typecheck_mode: TypecheckMode::All,
<<<<<<< HEAD
    future_typecheck_mode: FutureTypecheckMode::None,
    has_check_flag: false,
=======
>>>>>>> 381d565a
    compat: flags.compat,
    unsafely_ignore_certificate_errors: flags
      .unsafely_ignore_certificate_errors
      .clone(),
    no_remote: false,
    no_prompt: flags.no_prompt,
    reload: false,
    repl: false,
    seed: flags.seed,
    unstable: flags.unstable,
    v8_flags: flags.v8_flags.clone(),
    version: false,
    watch: None,
    no_clear_screen: false,
  })
}

pub fn resolve_compile_executable_output_path(
  compile_flags: &CompileFlags,
) -> Result<PathBuf, AnyError> {
  let module_specifier = resolve_url_or_path(&compile_flags.source_file)?;
  compile_flags.output.as_ref().and_then(|output| {
    if fs_util::path_has_trailing_slash(output) {
      let infer_file_name = infer_name_from_url(&module_specifier).map(PathBuf::from)?;
      Some(output.join(infer_file_name))
    } else {
      Some(output.to_path_buf())
    }
  }).or_else(|| {
    infer_name_from_url(&module_specifier).map(PathBuf::from)
  }).ok_or_else(|| generic_error(
    "An executable name was not provided. One could not be inferred from the URL. Aborting.",
  )).map(|output| {
    match &compile_flags.target {
      Some(target) => {
        if target.contains("windows") {
          output.with_extension("exe")
        } else {
          output
        }
      }
      None => {
        if cfg!(windows) && output.extension().unwrap_or_default() != "exe" {
          output.with_extension("exe")
        } else {
          output
        }
      }
    }
  })
}

#[cfg(test)]
mod test {
  pub use super::*;

  #[test]
  fn resolve_compile_executable_output_path_target_linux() {
    let path = resolve_compile_executable_output_path(&CompileFlags {
      source_file: "mod.ts".to_string(),
      output: Some(PathBuf::from("./file")),
      args: Vec::new(),
      target: Some("x86_64-unknown-linux-gnu".to_string()),
    })
    .unwrap();

    // no extension, no matter what the operating system is
    // because the target was specified as linux
    // https://github.com/denoland/deno/issues/9667
    assert_eq!(path.file_name().unwrap(), "file");
  }

  #[test]
  fn resolve_compile_executable_output_path_target_windows() {
    let path = resolve_compile_executable_output_path(&CompileFlags {
      source_file: "mod.ts".to_string(),
      output: Some(PathBuf::from("./file")),
      args: Vec::new(),
      target: Some("x86_64-pc-windows-msvc".to_string()),
    })
    .unwrap();
    assert_eq!(path.file_name().unwrap(), "file.exe");
  }
}<|MERGE_RESOLUTION|>--- conflicted
+++ resolved
@@ -1,19 +1,13 @@
 // Copyright 2018-2022 the Deno authors. All rights reserved. MIT license.
 
 use crate::deno_dir::DenoDir;
-<<<<<<< HEAD
-=======
 use crate::flags::CompileFlags;
->>>>>>> 381d565a
 use crate::flags::DenoSubcommand;
 use crate::flags::Flags;
 use crate::flags::FutureTypecheckMode;
 use crate::flags::RunFlags;
 use crate::flags::TypecheckMode;
-<<<<<<< HEAD
-=======
 use crate::fs_util;
->>>>>>> 381d565a
 use crate::standalone::Metadata;
 use crate::standalone::MAGIC_TRAILER;
 use crate::ProcState;
@@ -282,11 +276,8 @@
     lock: None,
     log_level: flags.log_level,
     typecheck_mode: TypecheckMode::All,
-<<<<<<< HEAD
     future_typecheck_mode: FutureTypecheckMode::None,
     has_check_flag: false,
-=======
->>>>>>> 381d565a
     compat: flags.compat,
     unsafely_ignore_certificate_errors: flags
       .unsafely_ignore_certificate_errors
