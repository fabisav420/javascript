--- conflicted
+++ resolved
@@ -483,10 +483,6 @@
         (Vec<(&TestDescription, &JsError)>, Option<&JsError>),
       > = BTreeMap::default();
       let mut failure_titles = vec![];
-<<<<<<< HEAD
-=======
-      println!("\n{}\n", colors::white_bold_on_red(" ERRORS "));
->>>>>>> ab728e9c
       for (description, js_error) in &summary.failures {
         let (failures, _) = failures_by_origin
           .entry(description.origin.clone())
@@ -498,7 +494,7 @@
           failures_by_origin.entry(origin.clone()).or_default();
         let _ = uncaught_error.insert(js_error.as_ref());
       }
-      println!("\nfailures:\n");
+      println!("\n{}\n", colors::white_bold_on_red(" ERRORS "));
       for (origin, (failures, uncaught_error)) in failures_by_origin {
         for (description, js_error) in failures {
           let failure_title = format!(
@@ -539,12 +535,7 @@
           failure_titles.push(failure_title);
         }
       }
-<<<<<<< HEAD
-      println!("failures:\n");
-=======
-
       println!("{}\n", colors::white_bold_on_red(" FAILURES "));
->>>>>>> ab728e9c
       for failure_title in failure_titles {
         println!("{}", failure_title);
       }
