--- conflicted
+++ resolved
@@ -956,14 +956,8 @@
       specifiers,
       false,
       lib,
-<<<<<<< HEAD
-      Permissions::allow_all(),
-      permissions.clone(),
-=======
       PermissionsContainer::new(Permissions::allow_all()),
       PermissionsContainer::new(permissions.clone()),
-      false,
->>>>>>> fa175d8c
     )
     .await?;
   }
@@ -983,14 +977,8 @@
     module_specifiers,
     false,
     lib,
-<<<<<<< HEAD
-    Permissions::allow_all(),
-    permissions,
-=======
     PermissionsContainer::allow_all(),
     PermissionsContainer::new(permissions),
-    true,
->>>>>>> fa175d8c
   )
   .await?;
 
@@ -1373,13 +1361,7 @@
     let paths_to_watch_clone = paths_to_watch.clone();
 
     let files_changed = changed.is_some();
-<<<<<<< HEAD
-    let include = include.clone();
-    let ignore = ignore.clone();
     let ps = ps.borrow().clone();
-=======
-    let ps = ps.clone();
->>>>>>> fa175d8c
 
     async move {
       let test_modules = if test_options.doc {
@@ -1494,19 +1476,11 @@
     })
   };
 
-<<<<<<< HEAD
-  let cli_options = ps.borrow().options.clone();
-=======
->>>>>>> fa175d8c
   let operation = |modules_to_reload: Vec<(ModuleSpecifier, ModuleKind)>| {
     let permissions = permissions.clone();
-<<<<<<< HEAD
     ps.borrow_mut().reset_for_file_watcher();
     let ps = ps.borrow().clone();
-=======
-    let ps = ps.clone();
     let test_options = test_options.clone();
->>>>>>> fa175d8c
 
     async move {
       let specifiers_with_mode = fetch_specifiers_with_test_mode(
@@ -1545,12 +1519,13 @@
     }
   };
 
+  let clear_screen = !ps.borrow().options.no_clear_screen();
   file_watcher::watch_func(
     resolver,
     operation,
     file_watcher::PrintConfig {
       job_name: "Test".to_string(),
-      clear_screen: !ps.options.no_clear_screen(),
+      clear_screen,
     },
   )
   .await?;
