--- conflicted
+++ resolved
@@ -534,96 +534,8 @@
   };
 
   if !doc_modules.is_empty() {
-<<<<<<< HEAD
     let test_programs =
       collect_programs(program_state.clone(), doc_modules).await?;
-=======
-    let mut test_programs = Vec::new();
-
-    let blocks_regex = Regex::new(r"```([^\n]*)\n([\S\s]*?)```")?;
-    let lines_regex = Regex::new(r"(?:\* ?)(?:\# ?)?(.*)")?;
-
-    for specifier in &doc_modules {
-      let mut fetch_permissions = Permissions::allow_all();
-      let file = program_state
-        .file_fetcher
-        .fetch(&specifier, &mut fetch_permissions)
-        .await?;
-
-      let parsed_module =
-        ast::parse(&file.specifier.as_str(), &file.source, &file.media_type)?;
-
-      let mut comments = parsed_module.get_comments();
-      comments.sort_by_key(|comment| {
-        let location = parsed_module.get_location(&comment.span);
-        location.line
-      });
-
-      for comment in comments {
-        if comment.kind != CommentKind::Block || !comment.text.starts_with('*')
-        {
-          continue;
-        }
-
-        for block in blocks_regex.captures_iter(&comment.text) {
-          let maybe_attributes = block.get(1).map(|m| m.as_str().split(' '));
-          let media_type = if let Some(mut attributes) = maybe_attributes {
-            match attributes.next() {
-              Some("js") => MediaType::JavaScript,
-              Some("jsx") => MediaType::Jsx,
-              Some("ts") => MediaType::TypeScript,
-              Some("tsx") => MediaType::Tsx,
-              Some("") => file.media_type,
-              _ => MediaType::Unknown,
-            }
-          } else {
-            file.media_type
-          };
-
-          if media_type == MediaType::Unknown {
-            continue;
-          }
-
-          let body = block.get(2).unwrap();
-          let text = body.as_str();
-
-          // TODO(caspervonb) generate an inline source map
-          let mut source = String::new();
-          for line in lines_regex.captures_iter(&text) {
-            let text = line.get(1).unwrap();
-            source.push_str(&format!("{}\n", text.as_str()));
-          }
-
-          source.push_str("export {};");
-
-          let element = block.get(0).unwrap();
-          let span = comment
-            .span
-            .from_inner_byte_pos(element.start(), element.end());
-          let location = parsed_module.get_location(&span);
-
-          let specifier = deno_core::resolve_url_or_path(&format!(
-            "{}${}-{}{}",
-            location.filename,
-            location.line,
-            location.line + element.as_str().split('\n').count(),
-            media_type.as_ts_extension(),
-          ))?;
-
-          let file = File {
-            local: specifier.to_file_path().unwrap(),
-            maybe_types: None,
-            media_type,
-            source: source.clone(),
-            specifier: specifier.clone(),
-          };
-
-          program_state.file_fetcher.insert_cached(file.clone());
-          test_programs.push(file.specifier.clone());
-        }
-      }
-    }
->>>>>>> 2e69d213
 
     program_state
       .prepare_module_graph(
