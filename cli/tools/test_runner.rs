// Copyright 2018-2021 the Deno authors. All rights reserved. MIT license.

use crate::ast;
use crate::colors;
use crate::create_main_worker;
use crate::file_fetcher::File;
use crate::fs_util::collect_files;
use crate::fs_util::normalize_path;
use crate::media_type::MediaType;
use crate::module_graph;
use crate::program_state::ProgramState;
use crate::tokio_util;
use crate::tools::coverage::CoverageCollector;
use deno_core::error::AnyError;
use deno_core::futures::future;
use deno_core::futures::stream;
use deno_core::futures::FutureExt;
use deno_core::futures::StreamExt;
use deno_core::located_script_name;
use deno_core::serde_json::json;
use deno_core::url::Url;
use deno_core::ModuleSpecifier;
use deno_runtime::permissions::Permissions;
use rand::rngs::SmallRng;
use rand::seq::SliceRandom;
use rand::SeedableRng;
use regex::Regex;
use serde::Deserialize;
use std::path::Path;
use std::path::PathBuf;
use std::sync::mpsc::channel;
use std::sync::mpsc::Sender;
use std::sync::Arc;
use std::time::Duration;
use std::time::Instant;
use swc_common::comments::CommentKind;

#[derive(Debug, Clone, PartialEq, Deserialize)]
#[serde(rename_all = "camelCase")]
pub enum TestResult {
  Ok,
  Ignored,
  Failed(String),
}

#[derive(Debug, Clone, Deserialize)]
#[serde(tag = "kind", content = "data", rename_all = "camelCase")]
pub enum TestMessage {
  Plan {
    pending: usize,
    filtered: usize,
    only: bool,
  },
  Wait {
    name: String,
  },
  Result {
    name: String,
    duration: usize,
    result: TestResult,
  },
}

#[derive(Debug, Clone, Deserialize)]
pub struct TestEvent {
  pub origin: String,
  pub message: TestMessage,
}

#[derive(Debug, Clone, Deserialize)]
pub struct TestSummary {
  pub total: usize,
  pub passed: usize,
  pub failed: usize,
  pub ignored: usize,
  pub filtered_out: usize,
  pub measured: usize,
  pub failures: Vec<(String, String)>,
}

impl TestSummary {
  fn new() -> TestSummary {
    TestSummary {
      total: 0,
      passed: 0,
      failed: 0,
      ignored: 0,
      filtered_out: 0,
      measured: 0,
      failures: Vec::new(),
    }
  }

  fn has_failed(&self) -> bool {
    self.failed > 0 || !self.failures.is_empty()
  }

  fn has_pending(&self) -> bool {
    self.total - self.passed - self.failed - self.ignored > 0
  }
}

trait TestReporter {
  fn visit_event(&mut self, event: TestEvent);
  fn done(&mut self, summary: &TestSummary, elapsed: &Duration);
}

struct PrettyTestReporter {
  concurrent: bool,
}

impl PrettyTestReporter {
  fn new(concurrent: bool) -> PrettyTestReporter {
    PrettyTestReporter { concurrent }
  }
}

impl TestReporter for PrettyTestReporter {
  fn visit_event(&mut self, event: TestEvent) {
    match &event.message {
      TestMessage::Plan {
        pending,
        filtered: _,
        only: _,
      } => {
        if *pending == 1 {
          println!("running {} test from {}", pending, event.origin);
        } else {
          println!("running {} tests from {}", pending, event.origin);
        }
      }

      TestMessage::Wait { name } => {
        if !self.concurrent {
          print!("test {} ...", name);
        }
      }

      TestMessage::Result {
        name,
        duration,
        result,
      } => {
        if self.concurrent {
          print!("test {} ...", name);
        }

        match result {
          TestResult::Ok => {
            println!(
              " {} {}",
              colors::green("ok"),
              colors::gray(format!("({}ms)", duration))
            );
          }

          TestResult::Ignored => {
            println!(
              " {} {}",
              colors::yellow("ignored"),
              colors::gray(format!("({}ms)", duration))
            );
          }

          TestResult::Failed(_) => {
            println!(
              " {} {}",
              colors::red("FAILED"),
              colors::gray(format!("({}ms)", duration))
            );
          }
        }
      }
    }
  }

  fn done(&mut self, summary: &TestSummary, elapsed: &Duration) {
    if !summary.failures.is_empty() {
      println!("\nfailures:\n");
      for (name, error) in &summary.failures {
        println!("{}", name);
        println!("{}", error);
        println!();
      }

      println!("failures:\n");
      for (name, _) in &summary.failures {
        println!("\t{}", name);
      }
    }

    let status = if summary.has_failed() || summary.has_pending() {
      colors::red("FAILED").to_string()
    } else {
      colors::green("ok").to_string()
    };

    println!(
        "\ntest result: {}. {} passed; {} failed; {} ignored; {} measured; {} filtered out {}\n",
        status,
        summary.passed,
        summary.failed,
        summary.ignored,
        summary.measured,
        summary.filtered_out,
        colors::gray(format!("({}ms)", elapsed.as_millis())),
      );
  }
}

fn create_reporter(concurrent: bool) -> Box<dyn TestReporter + Send> {
  Box::new(PrettyTestReporter::new(concurrent))
}

pub(crate) fn is_supported(p: &Path) -> bool {
  use std::path::Component;
  if let Some(Component::Normal(basename_os_str)) = p.components().next_back() {
    let basename = basename_os_str.to_string_lossy();
    basename.ends_with("_test.ts")
      || basename.ends_with("_test.tsx")
      || basename.ends_with("_test.js")
      || basename.ends_with("_test.mjs")
      || basename.ends_with("_test.jsx")
      || basename.ends_with(".test.ts")
      || basename.ends_with(".test.tsx")
      || basename.ends_with(".test.js")
      || basename.ends_with(".test.mjs")
      || basename.ends_with(".test.jsx")
      || basename == "test.ts"
      || basename == "test.tsx"
      || basename == "test.js"
      || basename == "test.mjs"
      || basename == "test.jsx"
  } else {
    false
  }
}

pub fn is_remote_url(module_url: &str) -> bool {
  let lower = module_url.to_lowercase();
  lower.starts_with("http://") || lower.starts_with("https://")
}

pub fn collect_test_module_specifiers<P>(
  include: Vec<String>,
  root_path: &Path,
  predicate: P,
) -> Result<Vec<Url>, AnyError>
where
  P: Fn(&Path) -> bool,
{
  let (include_paths, include_urls): (Vec<String>, Vec<String>) =
    include.into_iter().partition(|n| !is_remote_url(n));
  let mut prepared = vec![];

  for path in include_paths {
    let p = normalize_path(&root_path.join(path));
    if p.is_dir() {
      let test_files = collect_files(&[p], &[], &predicate).unwrap();
      let test_files_as_urls = test_files
        .iter()
        .map(|f| Url::from_file_path(f).unwrap())
        .collect::<Vec<Url>>();
      prepared.extend(test_files_as_urls);
    } else {
      let url = Url::from_file_path(p).unwrap();
      prepared.push(url);
    }
  }

  for remote_url in include_urls {
    let url = Url::parse(&remote_url)?;
    prepared.push(url);
  }

  Ok(prepared)
}

pub async fn run_test_file(
  program_state: Arc<ProgramState>,
  main_module: ModuleSpecifier,
  test_module: ModuleSpecifier,
  permissions: Permissions,
  channel: Sender<TestEvent>,
) -> Result<(), AnyError> {
  let mut worker =
    create_main_worker(&program_state, main_module.clone(), permissions, true);

  {
    let js_runtime = &mut worker.js_runtime;
    js_runtime
      .op_state()
      .borrow_mut()
      .put::<Sender<TestEvent>>(channel.clone());
  }

  let mut maybe_coverage_collector = if let Some(ref coverage_dir) =
    program_state.coverage_dir
  {
    let session = worker.create_inspector_session().await;
    let coverage_dir = PathBuf::from(coverage_dir);
    let mut coverage_collector = CoverageCollector::new(coverage_dir, session);
    worker
      .with_event_loop(coverage_collector.start_collecting().boxed_local())
      .await?;

    Some(coverage_collector)
  } else {
    None
  };

  worker.execute_module(&main_module).await?;

  worker.execute_script(
    &located_script_name!(),
    "window.dispatchEvent(new Event('load'))",
  )?;

  worker.execute_module(&test_module).await?;

  worker
    .run_event_loop(maybe_coverage_collector.is_none())
    .await?;
  worker.execute_script(
    &located_script_name!(),
    "window.dispatchEvent(new Event('unload'))",
  )?;

  if let Some(coverage_collector) = maybe_coverage_collector.as_mut() {
    worker
      .with_event_loop(coverage_collector.stop_collecting().boxed_local())
      .await?;
  }

  Ok(())
}

/// Runs tests.
///
/// Returns a boolean indicating whether the tests failed.
#[allow(clippy::too_many_arguments)]
pub async fn run_tests(
  program_state: Arc<ProgramState>,
  permissions: Permissions,
  lib: module_graph::TypeLib,
  doc_modules: Vec<ModuleSpecifier>,
  test_modules: Vec<ModuleSpecifier>,
  no_run: bool,
  fail_fast: Option<usize>,
  quiet: bool,
  allow_none: bool,
  filter: Option<String>,
  shuffle: Option<u64>,
  concurrent_jobs: usize,
) -> Result<bool, AnyError> {
  let test_modules = if let Some(seed) = shuffle {
    let mut rng = SmallRng::seed_from_u64(seed);
    let mut test_modules = test_modules.clone();
    test_modules.sort();
    test_modules.shuffle(&mut rng);
    test_modules
  } else {
    test_modules
  };

  if !doc_modules.is_empty() {
    let mut test_programs = Vec::new();

    let blocks_regex = Regex::new(r"```([^\n]*)\n([\S\s]*?)```")?;
    let lines_regex = Regex::new(r"(?:\* ?)(?:\# ?)?(.*)")?;

    for specifier in &doc_modules {
      let mut fetch_permissions = Permissions::allow_all();
      let file = program_state
        .file_fetcher
        .fetch(&specifier, &mut fetch_permissions)
        .await?;

      let parsed_module =
        ast::parse(&file.specifier.as_str(), &file.source, &file.media_type)?;

      let mut comments = parsed_module.get_comments();
      comments.sort_by_key(|comment| {
        let location = parsed_module.get_location(&comment.span);
        location.line
      });

      for comment in comments {
        if comment.kind != CommentKind::Block || !comment.text.starts_with('*')
        {
          continue;
        }

        for block in blocks_regex.captures_iter(&comment.text) {
          let body = block.get(2).unwrap();
          let text = body.as_str();

          // TODO(caspervonb) generate an inline source map
          let mut source = String::new();
          for line in lines_regex.captures_iter(&text) {
            let text = line.get(1).unwrap();
            source.push_str(&format!("{}\n", text.as_str()));
          }

          source.push_str("export {};");

          let element = block.get(0).unwrap();
          let span = comment
            .span
            .from_inner_byte_pos(element.start(), element.end());
          let location = parsed_module.get_location(&span);

          let specifier = deno_core::resolve_url_or_path(&format!(
            "{}${}-{}",
            location.filename,
            location.line,
            location.line + element.as_str().split('\n').count(),
          ))?;

          let file = File {
            local: specifier.to_file_path().unwrap(),
            maybe_types: None,
            media_type: MediaType::TypeScript, // media_type.clone(),
            source: source.clone(),
            specifier: specifier.clone(),
          };

          program_state.file_fetcher.insert_cached(file.clone());
          test_programs.push(file.specifier.clone());
        }
      }
    }

    program_state
      .prepare_module_graph(
        test_programs.clone(),
        lib.clone(),
        Permissions::allow_all(),
        permissions.clone(),
        program_state.maybe_import_map.clone(),
      )
      .await?;
  } else if test_modules.is_empty() {
    println!("No matching test modules found");
    if !allow_none {
      std::process::exit(1);
    }

    return Ok(false);
  }

  program_state
    .prepare_module_graph(
      test_modules.clone(),
      lib.clone(),
      Permissions::allow_all(),
      permissions.clone(),
      program_state.maybe_import_map.clone(),
    )
    .await?;

  if no_run {
    return Ok(false);
  }

  // Because scripts, and therefore worker.execute cannot detect unresolved promises at the moment
  // we generate a module for the actual test execution.
  let test_options = json!({
      "disableLog": quiet,
      "filter": filter,
      "shuffle": shuffle,
  });

  let test_module = deno_core::resolve_path("$deno$test.js")?;
  let test_source =
    format!("await Deno[Deno.internal].runTests({});", test_options);
  let test_file = File {
    local: test_module.to_file_path().unwrap(),
    maybe_types: None,
    media_type: MediaType::JavaScript,
    source: test_source.clone(),
    specifier: test_module.clone(),
  };

  program_state.file_fetcher.insert_cached(test_file);

  let (sender, receiver) = channel::<TestEvent>();

  let join_handles = test_modules.iter().map(move |main_module| {
    let program_state = program_state.clone();
    let main_module = main_module.clone();
    let test_module = test_module.clone();
    let permissions = permissions.clone();
    let sender = sender.clone();

    tokio::task::spawn_blocking(move || {
      let join_handle = std::thread::spawn(move || {
        let future = run_test_file(
          program_state,
          main_module,
          test_module,
          permissions,
          sender,
        );

        tokio_util::run_basic(future)
      });

      join_handle.join().unwrap()
    })
  });

  let join_futures = stream::iter(join_handles)
    .buffer_unordered(concurrent_jobs)
    .collect::<Vec<Result<Result<(), AnyError>, tokio::task::JoinError>>>();

  let mut reporter = create_reporter(concurrent_jobs > 1);
  let handler = {
    tokio::task::spawn_blocking(move || {
      let earlier = Instant::now();
      let mut summary = TestSummary::new();
      let mut used_only = false;
<<<<<<< HEAD
=======
      let mut has_error = false;
      let mut planned = 0;
      let mut reported = 0;
      let mut failed = 0;
>>>>>>> 1ad65750

      for event in receiver.iter() {
        match event.message.clone() {
          TestMessage::Plan {
            pending,
            filtered,
            only,
          } => {
            summary.total += pending;
            summary.filtered_out += filtered;

            if only {
              used_only = true;
            }
          }

          TestMessage::Result {
            name,
            duration: _,
            result,
          } => match result {
            TestResult::Ok => {
              summary.passed += 1;
            }

<<<<<<< HEAD
            TestResult::Ignored => {
              summary.ignored += 1;
=======
            if let TestResult::Failed(_) = result {
              has_error = true;
              failed += 1;
>>>>>>> 1ad65750
            }

            TestResult::Failed(error) => {
              summary.failed += 1;
              summary.failures.push((name.clone(), error.clone()));
            }
          },
          _ => {}
        }

        reporter.visit_event(event);

<<<<<<< HEAD
        if summary.failed > 0 && fail_fast {
          break;
=======
        if let Some(x) = fail_fast {
          if failed >= x {
            break;
          }
>>>>>>> 1ad65750
        }
      }

      let elapsed = Instant::now().duration_since(earlier);
      reporter.done(&summary, &elapsed);

      if used_only {
        println!(
          "{} because the \"only\" option was used\n",
          colors::red("FAILED")
        );
      }

      used_only || summary.failed > 0
    })
  };

  let (result, join_results) = future::join(handler, join_futures).await;

  let mut join_errors = join_results.into_iter().filter_map(|join_result| {
    join_result
      .ok()
      .map(|handle_result| handle_result.err())
      .flatten()
  });

  if let Some(e) = join_errors.next() {
    Err(e)
  } else {
    Ok(result.unwrap_or(false))
  }
}

#[cfg(test)]
mod tests {
  use super::*;

  #[test]
  fn test_collect_test_module_specifiers() {
    let test_data_path = test_util::root_path().join("cli/tests/subdir");
    let mut matched_urls = collect_test_module_specifiers(
      vec![
        "https://example.com/colors_test.ts".to_string(),
        "./mod1.ts".to_string(),
        "./mod3.js".to_string(),
        "subdir2/mod2.ts".to_string(),
        "http://example.com/printf_test.ts".to_string(),
      ],
      &test_data_path,
      is_supported,
    )
    .unwrap();
    let test_data_url =
      Url::from_file_path(test_data_path).unwrap().to_string();

    let expected: Vec<Url> = vec![
      format!("{}/mod1.ts", test_data_url),
      format!("{}/mod3.js", test_data_url),
      format!("{}/subdir2/mod2.ts", test_data_url),
      "http://example.com/printf_test.ts".to_string(),
      "https://example.com/colors_test.ts".to_string(),
    ]
    .into_iter()
    .map(|f| Url::parse(&f).unwrap())
    .collect();
    matched_urls.sort();
    assert_eq!(matched_urls, expected);
  }

  #[test]
  fn test_is_supported() {
    assert!(is_supported(Path::new("tests/subdir/foo_test.ts")));
    assert!(is_supported(Path::new("tests/subdir/foo_test.tsx")));
    assert!(is_supported(Path::new("tests/subdir/foo_test.js")));
    assert!(is_supported(Path::new("tests/subdir/foo_test.jsx")));
    assert!(is_supported(Path::new("bar/foo.test.ts")));
    assert!(is_supported(Path::new("bar/foo.test.tsx")));
    assert!(is_supported(Path::new("bar/foo.test.js")));
    assert!(is_supported(Path::new("bar/foo.test.jsx")));
    assert!(is_supported(Path::new("foo/bar/test.js")));
    assert!(is_supported(Path::new("foo/bar/test.jsx")));
    assert!(is_supported(Path::new("foo/bar/test.ts")));
    assert!(is_supported(Path::new("foo/bar/test.tsx")));
    assert!(!is_supported(Path::new("README.md")));
    assert!(!is_supported(Path::new("lib/typescript.d.ts")));
    assert!(!is_supported(Path::new("notatest.js")));
    assert!(!is_supported(Path::new("NotAtest.ts")));
  }

  #[test]
  fn supports_dirs() {
    // TODO(caspervonb) generate some fixtures in a temporary directory instead, there's no need
    // for this to rely on external fixtures.
    let root = test_util::root_path()
      .join("test_util")
      .join("std")
      .join("http");
    println!("root {:?}", root);
    let mut matched_urls = collect_test_module_specifiers(
      vec![".".to_string()],
      &root,
      is_supported,
    )
    .unwrap();
    matched_urls.sort();
    let root_url = Url::from_file_path(root).unwrap().to_string();
    println!("root_url {}", root_url);
    let expected: Vec<Url> = vec![
      format!("{}/_io_test.ts", root_url),
      format!("{}/cookie_test.ts", root_url),
      format!("{}/file_server_test.ts", root_url),
      format!("{}/racing_server_test.ts", root_url),
      format!("{}/server_test.ts", root_url),
      format!("{}/test.ts", root_url),
    ]
    .into_iter()
    .map(|f| Url::parse(&f).unwrap())
    .collect();
    assert_eq!(matched_urls, expected);
  }

  #[test]
  fn test_is_remote_url() {
    assert!(is_remote_url("https://deno.land/std/http/file_server.ts"));
    assert!(is_remote_url("http://deno.land/std/http/file_server.ts"));
    assert!(is_remote_url("HTTP://deno.land/std/http/file_server.ts"));
    assert!(is_remote_url("HTTp://deno.land/std/http/file_server.ts"));
    assert!(!is_remote_url("file:///dev/deno_std/http/file_server.ts"));
    assert!(!is_remote_url("./dev/deno_std/http/file_server.ts"));
  }
}<|MERGE_RESOLUTION|>--- conflicted
+++ resolved
@@ -520,13 +520,6 @@
       let earlier = Instant::now();
       let mut summary = TestSummary::new();
       let mut used_only = false;
-<<<<<<< HEAD
-=======
-      let mut has_error = false;
-      let mut planned = 0;
-      let mut reported = 0;
-      let mut failed = 0;
->>>>>>> 1ad65750
 
       for event in receiver.iter() {
         match event.message.clone() {
@@ -552,14 +545,8 @@
               summary.passed += 1;
             }
 
-<<<<<<< HEAD
             TestResult::Ignored => {
               summary.ignored += 1;
-=======
-            if let TestResult::Failed(_) = result {
-              has_error = true;
-              failed += 1;
->>>>>>> 1ad65750
             }
 
             TestResult::Failed(error) => {
@@ -572,15 +559,10 @@
 
         reporter.visit_event(event);
 
-<<<<<<< HEAD
-        if summary.failed > 0 && fail_fast {
-          break;
-=======
         if let Some(x) = fail_fast {
-          if failed >= x {
+          if summary.failed >= x {
             break;
           }
->>>>>>> 1ad65750
         }
       }
 
