// Copyright 2018-2020 the Deno authors. All rights reserved. MIT license.
use crate::colors;
use crate::diagnostics::Diagnostic;
use crate::diagnostics::DiagnosticItem;
use crate::disk_cache::DiskCache;
use crate::doc::Location;
use crate::file_fetcher::SourceFile;
use crate::file_fetcher::SourceFileFetcher;
use crate::global_state::GlobalState;
use crate::import_map::ImportMap;
use crate::module_graph::ModuleGraph;
use crate::module_graph::ModuleGraphLoader;
use crate::msg;
use crate::msg::MediaType;
use crate::op_error::OpError;
use crate::ops;
use crate::permissions::Permissions;
use crate::source_maps::SourceMapGetter;
use crate::startup_data;
use crate::state::State;
use crate::swc_common::comments::CommentKind;
use crate::swc_common::Span;
use crate::swc_ecma_ast;
use crate::swc_util::AstParser;
use crate::swc_util::SwcDiagnosticBuffer;
use crate::version;
use crate::web_worker::WebWorker;
use crate::worker::WorkerEvent;
use core::task::Context;
use deno_core::Buf;
use deno_core::ErrBox;
use deno_core::ModuleSpecifier;
use deno_core::StartupData;
use futures::future::Either;
use futures::future::Future;
use futures::future::FutureExt;
use log::debug;
use log::info;
use log::Level;
use regex::Regex;
use serde::Deserialize;
use serde::Serialize;
use serde_json::json;
use serde_json::Value;
use sourcemap::SourceMap;
use std::collections::HashMap;
use std::collections::HashSet;
use std::fs;
use std::io;
use std::ops::Deref;
use std::ops::DerefMut;
use std::path::PathBuf;
use std::pin::Pin;
use std::str;
use std::sync::atomic::Ordering;
use std::sync::Arc;
use std::sync::Mutex;
use std::task::Poll;
use swc_ecma_visit::Node;
use swc_ecma_visit::Visit;
use url::Url;

pub const AVAILABLE_LIBS: &[&str] = &[
  "deno.ns",
  "deno.window",
  "deno.worker",
  "deno.shared_globals",
  "deno.unstable",
  "dom",
  "dom.iterable",
  "es5",
  "es6",
  "esnext",
  "es2020",
  "es2020.full",
  "es2019",
  "es2019.full",
  "es2018",
  "es2018.full",
  "es2017",
  "es2017.full",
  "es2016",
  "es2016.full",
  "es2015",
  "es2015.collection",
  "es2015.core",
  "es2015.generator",
  "es2015.iterable",
  "es2015.promise",
  "es2015.proxy",
  "es2015.reflect",
  "es2015.symbol",
  "es2015.symbol.wellknown",
  "es2016.array.include",
  "es2017.intl",
  "es2017.object",
  "es2017.sharedmemory",
  "es2017.string",
  "es2017.typedarrays",
  "es2018.asyncgenerator",
  "es2018.asynciterable",
  "es2018.intl",
  "es2018.promise",
  "es2018.regexp",
  "es2019.array",
  "es2019.object",
  "es2019.string",
  "es2019.symbol",
  "es2020.bigint",
  "es2020.promise",
  "es2020.string",
  "es2020.symbol.wellknown",
  "esnext.array",
  "esnext.asynciterable",
  "esnext.bigint",
  "esnext.intl",
  "esnext.promise",
  "esnext.string",
  "esnext.symbol",
  "scripthost",
  "webworker",
  "webworker.importscripts",
];

#[derive(Debug, Clone)]
pub struct CompiledModule {
  pub code: String,
  pub name: String,
}

pub struct CompilerWorker(WebWorker);

impl CompilerWorker {
  pub fn new(name: String, startup_data: StartupData, state: State) -> Self {
    let state_ = state.clone();
    let mut worker = WebWorker::new(name, startup_data, state_, false);
    {
      let isolate = &mut worker.isolate;
      ops::compiler::init(isolate, &state);
    }
    Self(worker)
  }
}

impl Deref for CompilerWorker {
  type Target = WebWorker;
  fn deref(&self) -> &Self::Target {
    &self.0
  }
}

impl DerefMut for CompilerWorker {
  fn deref_mut(&mut self) -> &mut Self::Target {
    &mut self.0
  }
}

impl Future for CompilerWorker {
  type Output = Result<(), ErrBox>;

  fn poll(self: Pin<&mut Self>, cx: &mut Context) -> Poll<Self::Output> {
    let inner = self.get_mut();
    inner.0.poll_unpin(cx)
  }
}

// TODO(bartlomieju): use JSONC parser from dprint instead of Regex
lazy_static! {
  static ref CHECK_JS_RE: Regex =
    Regex::new(r#""checkJs"\s*?:\s*?true"#).unwrap();
}

/// Create a new worker with snapshot of TS compiler and setup compiler's
/// runtime.
fn create_compiler_worker(
  global_state: GlobalState,
  permissions: Permissions,
) -> CompilerWorker {
  // TODO(bartlomieju): these $deno$ specifiers should be unified for all subcommands
  // like 'eval', 'repl'
  let entry_point =
    ModuleSpecifier::resolve_url_or_path("./__$deno$ts_compiler.ts").unwrap();
  let worker_state = State::new(
    global_state.clone(),
    Some(permissions),
    entry_point,
    None,
    true,
  )
  .expect("Unable to create worker state");

  // TODO(bartlomieju): this metric is never used anywhere
  // Count how many times we start the compiler worker.
  global_state.compiler_starts.fetch_add(1, Ordering::SeqCst);

  let mut worker = CompilerWorker::new(
    "TS".to_string(),
    startup_data::compiler_isolate_init(),
    worker_state,
  );
  worker.execute("bootstrap.tsCompilerRuntime()").unwrap();
  worker
}

#[derive(Clone)]
pub enum TargetLib {
  Main,
  Worker,
}

/// Struct which represents the state of the compiler
/// configuration where the first is canonical name for the configuration file,
/// second is a vector of the bytes of the contents of the configuration file,
/// third is bytes of the hash of contents.
#[derive(Clone)]
pub struct CompilerConfig {
  pub path: Option<PathBuf>,
  pub content: Option<Vec<u8>>,
  pub hash: Vec<u8>,
  pub compile_js: bool,
}

impl CompilerConfig {
  /// Take the passed flag and resolve the file name relative to the cwd.
  pub fn load(config_path: Option<String>) -> Result<Self, ErrBox> {
    let config_file = match &config_path {
      Some(config_file_name) => {
        debug!("Compiler config file: {}", config_file_name);
        let cwd = std::env::current_dir().unwrap();
        Some(cwd.join(config_file_name))
      }
      _ => None,
    };

    // Convert the PathBuf to a canonicalized string.  This is needed by the
    // compiler to properly deal with the configuration.
    let config_path = match &config_file {
      Some(config_file) => Some(config_file.canonicalize().map_err(|_| {
        io::Error::new(
          io::ErrorKind::InvalidInput,
          format!(
            "Could not find the config file: {}",
            config_file.to_string_lossy()
          ),
        )
      })),
      _ => None,
    };

    // Load the contents of the configuration file
    let config = match &config_file {
      Some(config_file) => {
        debug!("Attempt to load config: {}", config_file.to_str().unwrap());
        let config = fs::read(&config_file)?;
        Some(config)
      }
      _ => None,
    };

    let config_hash = match &config {
      Some(bytes) => bytes.clone(),
      _ => b"".to_vec(),
    };

    // If `checkJs` is set to true in `compilerOptions` then we're gonna be compiling
    // JavaScript files as well
    let compile_js = if let Some(config_content) = config.clone() {
      let config_str = std::str::from_utf8(&config_content)?;
      CHECK_JS_RE.is_match(config_str)
    } else {
      false
    };

    let ts_config = Self {
      path: config_path.unwrap_or_else(|| Ok(PathBuf::new())).ok(),
      content: config,
      hash: config_hash,
      compile_js,
    };

    Ok(ts_config)
  }
}

/// Information associated with compiled file in cache.
/// version_hash is used to validate versions of the file
/// and could be used to remove stale file in cache.
#[derive(Deserialize, Serialize)]
pub struct CompiledFileMetadata {
  pub version_hash: String,
}

impl CompiledFileMetadata {
  pub fn from_json_string(
    metadata_string: String,
  ) -> Result<Self, serde_json::Error> {
    serde_json::from_str::<Self>(&metadata_string)
  }

  pub fn to_json_string(&self) -> Result<String, serde_json::Error> {
    serde_json::to_string(self)
  }
}

/// Emit a SHA256 hash based on source code, deno version and TS config.
/// Used to check if a recompilation for source code is needed.
pub fn source_code_version_hash(
  source_code: &[u8],
  version: &str,
  config_hash: &[u8],
) -> String {
  crate::checksum::gen(vec![source_code, version.as_bytes(), config_hash])
}

fn maybe_log_stats(maybe_stats: Option<Vec<Stat>>) {
  if let Some(stats) = maybe_stats {
    debug!("DEBUG - Compilation Statistics:");
    for stat in stats {
      debug!("{}: {}", stat.key, stat.value);
    }
  }
}

pub struct TsCompilerInner {
  pub file_fetcher: SourceFileFetcher,
  pub config: CompilerConfig,
  pub disk_cache: DiskCache,
  /// Set of all URLs that have been compiled. This prevents double
  /// compilation of module.
  pub compiled: Mutex<HashSet<Url>>,
  /// This setting is controlled by `--reload` flag. Unless the flag
  /// is provided disk cache is used.
  pub use_disk_cache: bool,
  /// This setting is controlled by `compilerOptions.checkJs`
  pub compile_js: bool,
}

#[derive(Clone)]
pub struct TsCompiler(Arc<TsCompilerInner>);

impl Deref for TsCompiler {
  type Target = TsCompilerInner;
  fn deref(&self) -> &Self::Target {
    &self.0
  }
}

#[derive(Deserialize, Debug)]
#[serde(rename_all = "camelCase")]
struct Stat {
  key: String,
  value: f64,
}

#[derive(Deserialize)]
#[serde(rename_all = "camelCase")]
struct EmittedSource {
  filename: String,
  contents: String,
}

#[derive(Deserialize)]
#[serde(rename_all = "camelCase")]
struct BundleResponse {
  diagnostics: Diagnostic,
  bundle_output: Option<String>,
  stats: Option<Vec<Stat>>,
}

#[derive(Deserialize)]
#[serde(rename_all = "camelCase")]
struct CompileResponse {
  diagnostics: Diagnostic,
  emit_map: HashMap<String, EmittedSource>,
<<<<<<< HEAD
  build_info: Option<String>,
=======
  stats: Option<Vec<Stat>>,
>>>>>>> 1d8fc394
}

// TODO(bartlomieju): possible deduplicate once TS refactor is stabilized
#[derive(Deserialize)]
#[serde(rename_all = "camelCase")]
#[allow(unused)]
struct RuntimeBundleResponse {
  diagnostics: Vec<DiagnosticItem>,
  output: String,
}

#[derive(Deserialize)]
#[serde(rename_all = "camelCase")]
struct RuntimeCompileResponse {
  diagnostics: Vec<DiagnosticItem>,
  emit_map: HashMap<String, EmittedSource>,
}

impl TsCompiler {
  pub fn new(
    file_fetcher: SourceFileFetcher,
    disk_cache: DiskCache,
    use_disk_cache: bool,
    config_path: Option<String>,
  ) -> Result<Self, ErrBox> {
    let config = CompilerConfig::load(config_path)?;
    Ok(TsCompiler(Arc::new(TsCompilerInner {
      file_fetcher,
      disk_cache,
      compile_js: config.compile_js,
      config,
      compiled: Mutex::new(HashSet::new()),
      use_disk_cache,
    })))
  }

  /// Mark given module URL as compiled to avoid multiple compilations of same
  /// module in single run.
  fn mark_compiled(&self, url: &Url) {
    let mut c = self.compiled.lock().unwrap();
    c.insert(url.clone());
  }

  fn has_compiled(&self, url: &Url) -> bool {
    let c = self.compiled.lock().unwrap();
    c.contains(url)
  }

  /// Check if there is compiled source in cache that is valid
  /// and can be used again.
  fn has_compiled_source(
    &self,
    file_fetcher: &SourceFileFetcher,
    url: &Url,
  ) -> bool {
    let specifier = ModuleSpecifier::from(url.clone());
    if let Some(source_file) = file_fetcher
      .fetch_cached_source_file(&specifier, Permissions::allow_all())
    {
      if let Some(metadata) = self.get_metadata(&url) {
        // Compare version hashes
        let version_hash_to_validate = source_code_version_hash(
          &source_file.source_code,
          version::DENO,
          &self.config.hash,
        );

        if metadata.version_hash == version_hash_to_validate {
          return true;
        }
      }
    }

    false
  }

  /// Asynchronously compile module and all it's dependencies.
  ///
  /// This method compiled every module at most once.
  ///
  /// If `--reload` flag was provided then compiler will not on-disk cache and
  /// force recompilation.
  ///
  /// If compilation is required then new V8 worker is spawned with fresh TS
  /// compiler.
  pub async fn compile_module_graph(
    &self,
    global_state: GlobalState,
    source_file: &SourceFile,
    target: TargetLib,
    permissions: Permissions,
    module_graph: ModuleGraph,
    allow_js: bool,
  ) -> Result<(), ErrBox> {
    let mut has_cached_version = false;

    let module_url = source_file.url.clone();
    let build_info_key = self
      .disk_cache
      .get_cache_filename_with_extension(&module_url, "buildinfo");

    let build_info = match self.disk_cache.get(&build_info_key) {
      Ok(bytes) => Some(String::from_utf8(bytes)?),
      Err(_) => None,
    };

    let file_fetcher = global_state.file_fetcher.clone();

    // Only use disk cache if `--reload` flag was not used or
    // this file has already been compiled during current process
    // lifetime.
    if self.use_disk_cache || self.has_compiled(&source_file.url) {
      if let Some(build_info_str) = build_info.as_ref() {
        let build_inf_json: Value = serde_json::from_str(build_info_str)?;
        let program_val = build_inf_json["program"].as_object().unwrap();
        let file_infos = program_val["fileInfos"].as_object().unwrap();

        has_cached_version = true;

        has_cached_version &= self
          .has_compiled_source(&global_state.file_fetcher, &source_file.url);

        for (filename, file_info) in file_infos.iter() {
          if filename.starts_with("asset://") {
            continue;
          }

          let url = Url::parse(&filename).expect("Filename is not a valid url");
          let specifier = ModuleSpecifier::from(url);
          if let Some(source_file) = file_fetcher
            .fetch_cached_source_file(&specifier, Permissions::allow_all())
          {
            let existing_hash = crate::checksum::gen(vec![
              &source_file.source_code,
              version::DENO.as_bytes(),
            ]);
            let expected_hash =
              file_info["version"].as_str().unwrap().to_string();
            has_cached_version &= existing_hash == expected_hash
          } else {
            has_cached_version &= false
          }
        }
      }
    }
    if has_cached_version {
      return Ok(());
    }

    let module_graph_json =
      serde_json::to_value(module_graph).expect("Failed to serialize data");
    let target = match target {
      TargetLib::Main => "main",
      TargetLib::Worker => "worker",
    };
    let root_names = vec![module_url.to_string()];
    let unstable = global_state.flags.unstable;
    let performance = match global_state.flags.log_level {
      Some(Level::Debug) => true,
      _ => false,
    };
    let compiler_config = self.config.clone();
    let cwd = std::env::current_dir().unwrap();

    let j = match (compiler_config.path, compiler_config.content) {
      (Some(config_path), Some(config_data)) => json!({
        "type": msg::CompilerRequestType::Compile,
        "allowJs": allow_js,
        "target": target,
        "rootNames": root_names,
        "unstable": unstable,
        "performance": performance,
        "configPath": config_path,
        "config": str::from_utf8(&config_data).unwrap(),
        "cwd": cwd,
        "sourceFileMap": module_graph_json,
        "buildInfo": build_info,
      }),
      _ => json!({
        "type": msg::CompilerRequestType::Compile,
        "allowJs": allow_js,
        "target": target,
        "rootNames": root_names,
        "unstable": unstable,
        "performance": performance,
        "cwd": cwd,
        "sourceFileMap": module_graph_json,
        "buildInfo": build_info,
      }),
    };

    let req_msg = j.to_string().into_boxed_str().into_boxed_bytes();

    // TODO(bartlomieju): lift this call up - TSC shouldn't print anything
    info!(
      "{} {}",
      colors::green("Compile".to_string()),
      module_url.to_string()
    );

    let msg =
      execute_in_same_thread(global_state.clone(), permissions, req_msg)
        .await?;

    let json_str = std::str::from_utf8(&msg).unwrap();

    let compile_response: CompileResponse = serde_json::from_str(json_str)?;

    if !compile_response.diagnostics.items.is_empty() {
      return Err(ErrBox::from(compile_response.diagnostics));
    }

<<<<<<< HEAD
    if let Some(build_info) = compile_response.build_info {
      self.cache_build_info(&module_url, build_info)?;
    }
=======
    maybe_log_stats(compile_response.stats);

    self.set_graph_metadata(
      source_file.url.clone(),
      &compile_response.emit_map,
    )?;
>>>>>>> 1d8fc394
    self.cache_emitted_files(compile_response.emit_map)?;
    Ok(())
  }

  /// Get associated `CompiledFileMetadata` for given module if it exists.
  pub fn get_metadata(&self, url: &Url) -> Option<CompiledFileMetadata> {
    // Try to load cached version:
    // 1. check if there's 'meta' file
    let cache_key = self
      .disk_cache
      .get_cache_filename_with_extension(url, "meta");
    if let Ok(metadata_bytes) = self.disk_cache.get(&cache_key) {
      if let Ok(metadata) = std::str::from_utf8(&metadata_bytes) {
        if let Ok(read_metadata) =
          CompiledFileMetadata::from_json_string(metadata.to_string())
        {
          return Some(read_metadata);
        }
      }
    }

    None
  }

  fn cache_build_info(
    &self,
    url: &Url,
    build_info: String,
  ) -> std::io::Result<()> {
    let js_key = self
      .disk_cache
      .get_cache_filename_with_extension(url, "buildinfo");
    self.disk_cache.set(&js_key, build_info.as_bytes())?;

    Ok(())
  }

  fn cache_emitted_files(
    &self,
    emit_map: HashMap<String, EmittedSource>,
  ) -> std::io::Result<()> {
    for (emitted_name, source) in emit_map.iter() {
      let specifier = ModuleSpecifier::resolve_url(&source.filename)
        .expect("Should be a valid module specifier");

      let source_file = self
        .file_fetcher
        .fetch_cached_source_file(&specifier, Permissions::allow_all())
        .expect("Source file not found");

      // NOTE: JavaScript files are only cached to disk if `checkJs`
      // option in on
      if source_file.media_type == msg::MediaType::JavaScript
        && !self.compile_js
      {
        continue;
      }

      if emitted_name.ends_with(".map") {
        self.cache_source_map(&specifier, &source.contents)?;
      } else if emitted_name.ends_with(".js") {
        self.cache_compiled_file(&specifier, source_file, &source.contents)?;
      } else {
        panic!("Trying to cache unknown file type {}", emitted_name);
      }
    }

    Ok(())
  }

  pub fn get_compiled_module(
    &self,
    module_url: &Url,
  ) -> Result<CompiledModule, ErrBox> {
    let compiled_source_file = self.get_compiled_source_file(module_url)?;

    let compiled_module = CompiledModule {
      code: str::from_utf8(&compiled_source_file.source_code)
        .unwrap()
        .to_string(),
      name: module_url.to_string(),
    };

    Ok(compiled_module)
  }

  /// Return compiled JS file for given TS module.
  // TODO: ideally we shouldn't construct SourceFile by hand, but it should be delegated to
  // SourceFileFetcher
  pub fn get_compiled_source_file(
    &self,
    module_url: &Url,
  ) -> Result<SourceFile, ErrBox> {
    let cache_key = self
      .disk_cache
      .get_cache_filename_with_extension(&module_url, "js");
    let compiled_code = self.disk_cache.get(&cache_key)?;
    let compiled_code_filename = self.disk_cache.location.join(cache_key);
    debug!("compiled filename: {:?}", compiled_code_filename);

    let compiled_module = SourceFile {
      url: module_url.clone(),
      filename: compiled_code_filename,
      media_type: msg::MediaType::JavaScript,
      source_code: compiled_code,
      types_header: None,
    };

    Ok(compiled_module)
  }

  /// Save compiled JS file for given TS module to on-disk cache.
  ///
  /// Along compiled file a special metadata file is saved as well containing
  /// hash that can be validated to avoid unnecessary recompilation.
  fn cache_compiled_file(
    &self,
    module_specifier: &ModuleSpecifier,
    source_file: SourceFile,
    contents: &str,
  ) -> std::io::Result<()> {
    let js_key = self
      .disk_cache
      .get_cache_filename_with_extension(module_specifier.as_url(), "js");
    self.disk_cache.set(&js_key, contents.as_bytes())?;
    self.mark_compiled(module_specifier.as_url());

    let version_hash = source_code_version_hash(
      &source_file.source_code,
      version::DENO,
      &self.config.hash,
    );

    let compiled_file_metadata = CompiledFileMetadata { version_hash };
    let meta_key = self
      .disk_cache
      .get_cache_filename_with_extension(module_specifier.as_url(), "meta");
    self.disk_cache.set(
      &meta_key,
      compiled_file_metadata.to_json_string()?.as_bytes(),
    )
  }

  /// Return associated source map file for given TS module.
  // TODO: ideally we shouldn't construct SourceFile by hand, but it should be delegated to
  // SourceFileFetcher
  pub fn get_source_map_file(
    &self,
    module_specifier: &ModuleSpecifier,
  ) -> Result<SourceFile, ErrBox> {
    let cache_key = self
      .disk_cache
      .get_cache_filename_with_extension(module_specifier.as_url(), "js.map");
    let source_code = self.disk_cache.get(&cache_key)?;
    let source_map_filename = self.disk_cache.location.join(cache_key);
    debug!("source map filename: {:?}", source_map_filename);

    let source_map_file = SourceFile {
      url: module_specifier.as_url().to_owned(),
      filename: source_map_filename,
      media_type: msg::MediaType::JavaScript,
      source_code,
      types_header: None,
    };

    Ok(source_map_file)
  }

  /// Save source map file for given TS module to on-disk cache.
  fn cache_source_map(
    &self,
    module_specifier: &ModuleSpecifier,
    contents: &str,
  ) -> std::io::Result<()> {
    let js_key = self
      .disk_cache
      .get_cache_filename_with_extension(module_specifier.as_url(), "js");
    let js_path = self.disk_cache.location.join(js_key);
    let js_file_url =
      Url::from_file_path(js_path).expect("Bad file URL for file");

    let source_map_key = self
      .disk_cache
      .get_cache_filename_with_extension(module_specifier.as_url(), "js.map");

    let mut sm = SourceMap::from_slice(contents.as_bytes())
      .expect("Invalid source map content");
    sm.set_file(Some(&js_file_url.to_string()));
    sm.set_source(0, &module_specifier.to_string());

    let mut output: Vec<u8> = vec![];
    sm.to_writer(&mut output)
      .expect("Failed to write source map");

    self.disk_cache.set(&source_map_key, &output)
  }
}

impl SourceMapGetter for TsCompiler {
  fn get_source_map(&self, script_name: &str) -> Option<Vec<u8>> {
    self.try_to_resolve_and_get_source_map(script_name)
  }

  fn get_source_line(&self, script_name: &str, line: usize) -> Option<String> {
    self
      .try_resolve_and_get_source_file(script_name)
      .and_then(|out| {
        str::from_utf8(&out.source_code).ok().map(|v| {
          // Do NOT use .lines(): it skips the terminating empty line.
          // (due to internally using .split_terminator() instead of .split())
          let lines: Vec<&str> = v.split('\n').collect();
          assert!(lines.len() > line);
          lines[line].to_string()
        })
      })
  }
}

// `SourceMapGetter` related methods
impl TsCompiler {
  fn try_to_resolve(&self, script_name: &str) -> Option<ModuleSpecifier> {
    // if `script_name` can't be resolved to ModuleSpecifier it's probably internal
    // script (like `gen/cli/bundle/compiler.js`) so we won't be
    // able to get source for it anyway
    ModuleSpecifier::resolve_url(script_name).ok()
  }

  fn try_resolve_and_get_source_file(
    &self,
    script_name: &str,
  ) -> Option<SourceFile> {
    if let Some(module_specifier) = self.try_to_resolve(script_name) {
      return self
        .file_fetcher
        .fetch_cached_source_file(&module_specifier, Permissions::allow_all());
    }

    None
  }

  fn try_to_resolve_and_get_source_map(
    &self,
    script_name: &str,
  ) -> Option<Vec<u8>> {
    if let Some(module_specifier) = self.try_to_resolve(script_name) {
      return match self.get_source_map_file(&module_specifier) {
        Ok(out) => Some(out.source_code),
        Err(_) => {
          // Check if map is inlined
          if let Ok(compiled_source) =
            self.get_compiled_module(module_specifier.as_url())
          {
            let mut content_lines = compiled_source
              .code
              .split('\n')
              .map(|s| s.to_string())
              .collect::<Vec<String>>();

            if !content_lines.is_empty() {
              let last_line = content_lines.pop().unwrap();
              if last_line.starts_with(
                "//# sourceMappingURL=data:application/json;base64,",
              ) {
                let encoded = last_line.trim_start_matches(
                  "//# sourceMappingURL=data:application/json;base64,",
                );
                let decoded_map =
                  base64::decode(encoded).expect("failed to parse source map");
                return Some(decoded_map);
              }
            }
          }

          None
        }
      };
    }

    None
  }
}

async fn execute_in_same_thread(
  global_state: GlobalState,
  permissions: Permissions,
  req: Buf,
) -> Result<Buf, ErrBox> {
  let mut worker = create_compiler_worker(global_state.clone(), permissions);
  let handle = worker.thread_safe_handle();
  handle.post_message(req)?;

  let mut event_fut = handle.get_event().boxed_local();

  loop {
    let select_result = futures::future::select(event_fut, &mut worker).await;
    match select_result {
      Either::Left((event_result, _worker)) => {
        let event = event_result
          .expect("Compiler didn't respond")
          .expect("Empty message");

        let buf = match event {
          WorkerEvent::Message(buf) => Ok(buf),
          WorkerEvent::Error(error) => Err(error),
          WorkerEvent::TerminalError(error) => Err(error),
        }?;
        return Ok(buf);
      }
      Either::Right((worker_result, event_fut_)) => {
        event_fut = event_fut_;
        worker_result?;
      }
    }
  }
}

pub async fn bundle(
  global_state: &GlobalState,
  compiler_config: CompilerConfig,
  module_specifier: ModuleSpecifier,
  maybe_import_map: Option<ImportMap>,
  unstable: bool,
) -> Result<String, ErrBox> {
  debug!(
    "Invoking the compiler to bundle. module_name: {}",
    module_specifier.to_string()
  );

  let permissions = Permissions::allow_all();
  let mut module_graph_loader = ModuleGraphLoader::new(
    global_state.file_fetcher.clone(),
    maybe_import_map,
    permissions.clone(),
    false,
    true,
  );
  module_graph_loader
    .add_to_graph(&module_specifier, None)
    .await?;
  let module_graph = module_graph_loader.get_graph();
  let module_graph_json =
    serde_json::to_value(module_graph).expect("Failed to serialize data");

  let root_names = vec![module_specifier.to_string()];
  let target = "main";
  let cwd = std::env::current_dir().unwrap();
  let performance = match global_state.flags.log_level {
    Some(Level::Debug) => true,
    _ => false,
  };

  // TODO(bartlomieju): this is non-sense; CompilerConfig's `path` and `content` should
  // be optional
  let j = match (compiler_config.path, compiler_config.content) {
    (Some(config_path), Some(config_data)) => json!({
      "type": msg::CompilerRequestType::Bundle,
      "target": target,
      "rootNames": root_names,
      "unstable": unstable,
      "performance": performance,
      "configPath": config_path,
      "config": str::from_utf8(&config_data).unwrap(),
      "cwd": cwd,
      "sourceFileMap": module_graph_json,
    }),
    _ => json!({
      "type": msg::CompilerRequestType::Bundle,
      "target": target,
      "rootNames": root_names,
      "unstable": unstable,
      "performance": performance,
      "cwd": cwd,
      "sourceFileMap": module_graph_json,
    }),
  };

  let req_msg = j.to_string().into_boxed_str().into_boxed_bytes();

  let msg =
    execute_in_same_thread(global_state.clone(), permissions, req_msg).await?;
  let json_str = std::str::from_utf8(&msg).unwrap();

  let bundle_response: BundleResponse = serde_json::from_str(json_str)?;

  maybe_log_stats(bundle_response.stats);

  if !bundle_response.diagnostics.items.is_empty() {
    return Err(ErrBox::from(bundle_response.diagnostics));
  }

  assert!(bundle_response.bundle_output.is_some());
  let output = bundle_response.bundle_output.unwrap();
  Ok(output)
}

async fn create_runtime_module_graph(
  global_state: GlobalState,
  permissions: Permissions,
  root_name: &str,
  sources: &Option<HashMap<String, String>>,
  maybe_options: &Option<String>,
) -> Result<(Vec<String>, ModuleGraph), OpError> {
  let mut root_names = vec![];
  let mut module_graph_loader = ModuleGraphLoader::new(
    global_state.file_fetcher.clone(),
    None,
    permissions,
    false,
    false,
  );

  if let Some(s_map) = sources {
    root_names.push(root_name.to_string());
    module_graph_loader.build_local_graph(root_name, s_map)?;
  } else {
    let module_specifier =
      ModuleSpecifier::resolve_import(root_name, "<unknown>")?;
    root_names.push(module_specifier.to_string());
    module_graph_loader
      .add_to_graph(&module_specifier, None)
      .await?;
  }

  // download all additional files from TSconfig and add them to root_names
  if let Some(options) = maybe_options {
    let options_json: serde_json::Value = serde_json::from_str(options)?;
    if let Some(types_option) = options_json.get("types") {
      let types_arr = types_option.as_array().expect("types is not an array");

      for type_value in types_arr {
        let type_str = type_value
          .as_str()
          .expect("type is not a string")
          .to_string();
        let type_specifier = ModuleSpecifier::resolve_url_or_path(&type_str)?;
        module_graph_loader
          .add_to_graph(&type_specifier, None)
          .await?;
        root_names.push(type_specifier.to_string())
      }
    }
  }

  Ok((root_names, module_graph_loader.get_graph()))
}

/// This function is used by `Deno.compile()` API.
pub async fn runtime_compile(
  global_state: GlobalState,
  permissions: Permissions,
  root_name: &str,
  sources: &Option<HashMap<String, String>>,
  maybe_options: &Option<String>,
) -> Result<Value, OpError> {
  let (root_names, module_graph) = create_runtime_module_graph(
    global_state.clone(),
    permissions.clone(),
    root_name,
    sources,
    maybe_options,
  )
  .await?;
  let module_graph_json =
    serde_json::to_value(module_graph).expect("Failed to serialize data");

  let req_msg = json!({
    "type": msg::CompilerRequestType::RuntimeCompile,
    "target": "runtime",
    "rootNames": root_names,
    "sourceFileMap": module_graph_json,
    "options": maybe_options,
    "unstable": global_state.flags.unstable,
  })
  .to_string()
  .into_boxed_str()
  .into_boxed_bytes();

  let compiler = global_state.ts_compiler.clone();

  let msg = execute_in_same_thread(global_state, permissions, req_msg).await?;
  let json_str = std::str::from_utf8(&msg).unwrap();

  let response: RuntimeCompileResponse = serde_json::from_str(json_str)?;

  if response.diagnostics.is_empty() && sources.is_none() {
    compiler.cache_emitted_files(response.emit_map)?;
  }

  // We're returning `Ok()` instead of `Err()` because it's not runtime
  // error if there were diagnostics produced; we want to let user handle
  // diagnostics in the runtime.
  Ok(serde_json::from_str::<Value>(json_str).unwrap())
}

/// This function is used by `Deno.bundle()` API.
pub async fn runtime_bundle(
  global_state: GlobalState,
  permissions: Permissions,
  root_name: &str,
  sources: &Option<HashMap<String, String>>,
  maybe_options: &Option<String>,
) -> Result<Value, OpError> {
  let (root_names, module_graph) = create_runtime_module_graph(
    global_state.clone(),
    permissions.clone(),
    root_name,
    sources,
    maybe_options,
  )
  .await?;
  let module_graph_json =
    serde_json::to_value(module_graph).expect("Failed to serialize data");

  let req_msg = json!({
    "type": msg::CompilerRequestType::RuntimeBundle,
    "target": "runtime",
    "rootNames": root_names,
    "sourceFileMap": module_graph_json,
    "options": maybe_options,
    "unstable": global_state.flags.unstable,
  })
  .to_string()
  .into_boxed_str()
  .into_boxed_bytes();

  let msg = execute_in_same_thread(global_state, permissions, req_msg).await?;
  let json_str = std::str::from_utf8(&msg).unwrap();
  let _response: RuntimeBundleResponse = serde_json::from_str(json_str)?;
  // We're returning `Ok()` instead of `Err()` because it's not runtime
  // error if there were diagnostics produced; we want to let user handle
  // diagnostics in the runtime.
  Ok(serde_json::from_str::<Value>(json_str).unwrap())
}

/// This function is used by `Deno.transpileOnly()` API.
pub async fn runtime_transpile(
  global_state: GlobalState,
  permissions: Permissions,
  sources: &HashMap<String, String>,
  options: &Option<String>,
) -> Result<Value, OpError> {
  let req_msg = json!({
    "type": msg::CompilerRequestType::RuntimeTranspile,
    "sources": sources,
    "options": options,
  })
  .to_string()
  .into_boxed_str()
  .into_boxed_bytes();

  let msg = execute_in_same_thread(global_state, permissions, req_msg).await?;
  let json_str = std::str::from_utf8(&msg).unwrap();
  let v = serde_json::from_str::<serde_json::Value>(json_str)
    .expect("Error decoding JSON string.");
  Ok(v)
}

#[derive(Clone, Debug, PartialEq)]
enum DependencyKind {
  Import,
  DynamicImport,
  Export,
}

#[derive(Clone, Debug, PartialEq)]
struct DependencyDescriptor {
  span: Span,
  specifier: String,
  kind: DependencyKind,
}

struct DependencyVisitor {
  dependencies: Vec<DependencyDescriptor>,
}

impl Visit for DependencyVisitor {
  fn visit_import_decl(
    &mut self,
    import_decl: &swc_ecma_ast::ImportDecl,
    _parent: &dyn Node,
  ) {
    let src_str = import_decl.src.value.to_string();
    self.dependencies.push(DependencyDescriptor {
      specifier: src_str,
      kind: DependencyKind::Import,
      span: import_decl.span,
    });
  }

  fn visit_named_export(
    &mut self,
    named_export: &swc_ecma_ast::NamedExport,
    _parent: &dyn Node,
  ) {
    if let Some(src) = &named_export.src {
      let src_str = src.value.to_string();
      self.dependencies.push(DependencyDescriptor {
        specifier: src_str,
        kind: DependencyKind::Export,
        span: named_export.span,
      });
    }
  }

  fn visit_export_all(
    &mut self,
    export_all: &swc_ecma_ast::ExportAll,
    _parent: &dyn Node,
  ) {
    let src_str = export_all.src.value.to_string();
    self.dependencies.push(DependencyDescriptor {
      specifier: src_str,
      kind: DependencyKind::Export,
      span: export_all.span,
    });
  }

  fn visit_ts_import_type(
    &mut self,
    ts_import_type: &swc_ecma_ast::TsImportType,
    _parent: &dyn Node,
  ) {
    // TODO(bartlomieju): possibly add separate DependencyKind
    let src_str = ts_import_type.arg.value.to_string();
    self.dependencies.push(DependencyDescriptor {
      specifier: src_str,
      kind: DependencyKind::Import,
      span: ts_import_type.arg.span,
    });
  }

  fn visit_call_expr(
    &mut self,
    call_expr: &swc_ecma_ast::CallExpr,
    parent: &dyn Node,
  ) {
    use swc_ecma_ast::Expr::*;
    use swc_ecma_ast::ExprOrSuper::*;

    swc_ecma_visit::visit_call_expr(self, call_expr, parent);
    let boxed_expr = match call_expr.callee.clone() {
      Super(_) => return,
      Expr(boxed) => boxed,
    };

    match &*boxed_expr {
      Ident(ident) => {
        if &ident.sym.to_string() != "import" {
          return;
        }
      }
      _ => return,
    };

    if let Some(arg) = call_expr.args.get(0) {
      match &*arg.expr {
        Lit(lit) => {
          if let swc_ecma_ast::Lit::Str(str_) = lit {
            let src_str = str_.value.to_string();
            self.dependencies.push(DependencyDescriptor {
              specifier: src_str,
              kind: DependencyKind::DynamicImport,
              span: call_expr.span,
            });
          }
        }
        _ => return,
      }
    }
  }
}

#[derive(Clone, Debug, PartialEq)]
pub struct ImportDesc {
  pub specifier: String,
  pub deno_types: Option<String>,
  pub location: Location,
}

#[derive(Clone, Debug, PartialEq)]
pub enum TsReferenceKind {
  Lib,
  Types,
  Path,
}

#[derive(Clone, Debug, PartialEq)]
pub struct TsReferenceDesc {
  pub kind: TsReferenceKind,
  pub specifier: String,
  pub location: Location,
}

// TODO(bartlomieju): handle imports in ambient contexts/TS modules
/// This function is a port of `ts.preProcessFile()`
///
/// Additionally it captures `@deno-types` references directly
/// preceeding `import .. from` and `export .. from` statements.
pub fn pre_process_file(
  file_name: &str,
  media_type: MediaType,
  source_code: &str,
  analyze_dynamic_imports: bool,
) -> Result<(Vec<ImportDesc>, Vec<TsReferenceDesc>), SwcDiagnosticBuffer> {
  let parser = AstParser::new();
  parser.parse_module(file_name, media_type, source_code, |parse_result| {
    let module = parse_result?;
    let mut collector = DependencyVisitor {
      dependencies: vec![],
    };
    let module_span = module.span;
    collector.visit_module(&module, &module);

    let dependency_descriptors = collector.dependencies;

    // for each import check if there's relevant @deno-types directive
    let imports = dependency_descriptors
      .iter()
      .filter(|desc| {
        if analyze_dynamic_imports {
          return true;
        }

        desc.kind != DependencyKind::DynamicImport
      })
      .map(|desc| {
        let location = parser.get_span_location(desc.span);
        let deno_types = get_deno_types(&parser, desc.span);
        ImportDesc {
          specifier: desc.specifier.to_string(),
          deno_types,
          location: location.into(),
        }
      })
      .collect();

    // analyze comment from beginning of the file and find TS directives
    let comments = parser
      .comments
      .take_leading_comments(module_span.lo())
      .unwrap_or_else(Vec::new);

    let mut references = vec![];
    for comment in comments {
      if comment.kind != CommentKind::Line {
        continue;
      }

      let text = comment.text.to_string();
      if let Some((kind, specifier)) = parse_ts_reference(text.trim()) {
        let location = parser.get_span_location(comment.span);
        references.push(TsReferenceDesc {
          kind,
          specifier,
          location: location.into(),
        });
      }
    }
    Ok((imports, references))
  })
}

fn get_deno_types(parser: &AstParser, span: Span) -> Option<String> {
  let comments = parser.get_span_comments(span);

  if comments.is_empty() {
    return None;
  }

  // @deno-types must directly prepend import statement - hence
  // checking last comment for span
  let last = comments.last().unwrap();
  let comment = last.text.trim_start();
  parse_deno_types(&comment)
}

// TODO(bartlomieju): refactor
fn parse_ts_reference(comment: &str) -> Option<(TsReferenceKind, String)> {
  let (kind, specifier_in_quotes) = if comment.starts_with("/ <reference path=")
  {
    (
      TsReferenceKind::Path,
      comment.trim_start_matches("/ <reference path="),
    )
  } else if comment.starts_with("/ <reference lib=") {
    (
      TsReferenceKind::Lib,
      comment.trim_start_matches("/ <reference lib="),
    )
  } else if comment.starts_with("/ <reference types=") {
    (
      TsReferenceKind::Types,
      comment.trim_start_matches("/ <reference types="),
    )
  } else {
    return None;
  };

  let specifier = specifier_in_quotes
    .trim_end_matches("/>")
    .trim_end()
    .trim_start_matches('\"')
    .trim_start_matches('\'')
    .trim_end_matches('\"')
    .trim_end_matches('\'')
    .to_string();

  Some((kind, specifier))
}

fn parse_deno_types(comment: &str) -> Option<String> {
  if comment.starts_with("@deno-types") {
    let split: Vec<String> =
      comment.split('=').map(|s| s.to_string()).collect();
    assert_eq!(split.len(), 2);
    let specifier_in_quotes = split.get(1).unwrap().to_string();
    let specifier = specifier_in_quotes
      .trim()
      .trim_start_matches('\"')
      .trim_start_matches('\'')
      .trim_end_matches('\"')
      .trim_end_matches('\'')
      .to_string();
    return Some(specifier);
  }

  None
}

#[cfg(test)]
mod tests {
  use super::*;
  use crate::fs as deno_fs;
  use deno_core::ModuleSpecifier;
  use std::path::PathBuf;
  use tempfile::TempDir;

  #[test]
  fn test_parse_deno_types() {
    assert_eq!(
      parse_deno_types("@deno-types=./a/b/c.d.ts"),
      Some("./a/b/c.d.ts".to_string())
    );
    assert_eq!(
      parse_deno_types("@deno-types = https://dneo.land/x/some/package/a.d.ts"),
      Some("https://dneo.land/x/some/package/a.d.ts".to_string())
    );
    assert_eq!(
      parse_deno_types("@deno-types = ./a/b/c.d.ts"),
      Some("./a/b/c.d.ts".to_string())
    );
    assert!(parse_deno_types("asdf").is_none());
    assert!(parse_deno_types("// deno-types = fooo").is_none());
  }

  #[test]
  fn test_parse_ts_reference() {
    assert_eq!(
      parse_ts_reference(r#"/ <reference lib="deno.shared_globals" />"#),
      Some((TsReferenceKind::Lib, "deno.shared_globals".to_string()))
    );
    assert_eq!(
      parse_ts_reference(r#"/ <reference path="./type/reference/dep.ts" />"#),
      Some((TsReferenceKind::Path, "./type/reference/dep.ts".to_string()))
    );
    assert_eq!(
      parse_ts_reference(r#"/ <reference types="./type/reference.d.ts" />"#),
      Some((TsReferenceKind::Types, "./type/reference.d.ts".to_string()))
    );
    assert!(parse_ts_reference("asdf").is_none());
    assert!(
      parse_ts_reference(r#"/ <reference unknown="unknown" />"#).is_none()
    );
  }

  #[tokio::test]
  async fn test_compile() {
    let p = std::path::PathBuf::from(env!("CARGO_MANIFEST_DIR"))
      .parent()
      .unwrap()
      .join("cli/tests/002_hello.ts");
    let specifier =
      ModuleSpecifier::resolve_url_or_path(p.to_str().unwrap()).unwrap();
    let out = SourceFile {
      url: specifier.as_url().clone(),
      filename: PathBuf::from(p.to_str().unwrap().to_string()),
      media_type: msg::MediaType::TypeScript,
      source_code: include_bytes!("./tests/002_hello.ts").to_vec(),
      types_header: None,
    };
    let mock_state =
      GlobalState::mock(vec![String::from("deno"), String::from("hello.ts")]);

    let mut module_graph_loader = ModuleGraphLoader::new(
      mock_state.file_fetcher.clone(),
      None,
      Permissions::allow_all(),
      false,
      false,
    );
    module_graph_loader
      .add_to_graph(&specifier, None)
      .await
      .expect("Failed to create graph");
    let module_graph = module_graph_loader.get_graph();

    let result = mock_state
      .ts_compiler
      .compile_module_graph(
        mock_state.clone(),
        &out,
        TargetLib::Main,
        Permissions::allow_all(),
        module_graph,
        false,
      )
      .await;
    assert!(result.is_ok());
    let compiled_file = mock_state
      .ts_compiler
      .get_compiled_module(&out.url)
      .unwrap();
    let source_code = compiled_file.code;
    assert!(source_code
      .as_bytes()
      .starts_with(b"\"use strict\";\nconsole.log(\"Hello World\");"));
    let mut lines: Vec<String> =
      source_code.split('\n').map(|s| s.to_string()).collect();
    let last_line = lines.pop().unwrap();
    assert!(last_line
      .starts_with("//# sourceMappingURL=data:application/json;base64"));
  }

  #[tokio::test]
  async fn test_bundle() {
    let p = std::path::PathBuf::from(env!("CARGO_MANIFEST_DIR"))
      .parent()
      .unwrap()
      .join("cli/tests/002_hello.ts");
    use deno_core::ModuleSpecifier;
    let module_name =
      ModuleSpecifier::resolve_url_or_path(p.to_str().unwrap()).unwrap();

    let state = GlobalState::mock(vec![
      String::from("deno"),
      p.to_string_lossy().into(),
      String::from("$deno$/bundle.js"),
    ]);

    let result = bundle(
      &state,
      CompilerConfig::load(None).unwrap(),
      module_name,
      None,
      false,
    )
    .await;
    assert!(result.is_ok());
  }

  #[test]
  fn test_source_code_version_hash() {
    assert_eq!(
      "0185b42de0686b4c93c314daaa8dee159f768a9e9a336c2a5e3d5b8ca6c4208c",
      source_code_version_hash(b"1+2", "0.4.0", b"{}")
    );
    // Different source_code should result in different hash.
    assert_eq!(
      "e58631f1b6b6ce2b300b133ec2ad16a8a5ba6b7ecf812a8c06e59056638571ac",
      source_code_version_hash(b"1", "0.4.0", b"{}")
    );
    // Different version should result in different hash.
    assert_eq!(
      "307e6200347a88dbbada453102deb91c12939c65494e987d2d8978f6609b5633",
      source_code_version_hash(b"1", "0.1.0", b"{}")
    );
    // Different config should result in different hash.
    assert_eq!(
      "195eaf104a591d1d7f69fc169c60a41959c2b7a21373cd23a8f675f877ec385f",
      source_code_version_hash(b"1", "0.4.0", b"{\"compilerOptions\": {}}")
    );
  }

  #[test]
  fn test_compile_js() {
    let temp_dir = TempDir::new().expect("tempdir fail");
    let temp_dir_path = temp_dir.path();

    let test_cases = vec![
      // valid JSON
      (r#"{ "compilerOptions": { "checkJs": true } } "#, true),
      // JSON with comment
      (
        r#"{ "compilerOptions": { // force .js file compilation by Deno "checkJs": true } } "#,
        true,
      ),
      // invalid JSON
      (r#"{ "compilerOptions": { "checkJs": true },{ } "#, true),
      // without content
      ("", false),
    ];

    let path = temp_dir_path.join("tsconfig.json");
    let path_str = path.to_str().unwrap().to_string();

    for (json_str, expected) in test_cases {
      deno_fs::write_file(&path, json_str.as_bytes(), 0o666).unwrap();
      let config = CompilerConfig::load(Some(path_str.clone())).unwrap();
      assert_eq!(config.compile_js, expected);
    }
  }

  #[test]
  fn test_compiler_config_load() {
    let temp_dir = TempDir::new().expect("tempdir fail");
    let temp_dir_path = temp_dir.path();
    let path = temp_dir_path.join("doesnotexist.json");
    let path_str = path.to_str().unwrap().to_string();
    let res = CompilerConfig::load(Some(path_str));
    assert!(res.is_err());
  }
}<|MERGE_RESOLUTION|>--- conflicted
+++ resolved
@@ -372,11 +372,8 @@
 struct CompileResponse {
   diagnostics: Diagnostic,
   emit_map: HashMap<String, EmittedSource>,
-<<<<<<< HEAD
   build_info: Option<String>,
-=======
   stats: Option<Vec<Stat>>,
->>>>>>> 1d8fc394
 }
 
 // TODO(bartlomieju): possible deduplicate once TS refactor is stabilized
@@ -589,18 +586,11 @@
       return Err(ErrBox::from(compile_response.diagnostics));
     }
 
-<<<<<<< HEAD
+    maybe_log_stats(compile_response.stats);
+
     if let Some(build_info) = compile_response.build_info {
       self.cache_build_info(&module_url, build_info)?;
     }
-=======
-    maybe_log_stats(compile_response.stats);
-
-    self.set_graph_metadata(
-      source_file.url.clone(),
-      &compile_response.emit_map,
-    )?;
->>>>>>> 1d8fc394
     self.cache_emitted_files(compile_response.emit_map)?;
     Ok(())
   }
