--- conflicted
+++ resolved
@@ -231,50 +231,6 @@
       debug(`host.resolveModuleNames()`);
       debug(`  base: ${base}`);
       debug(`  specifiers: ${specifiers.join(", ")}`);
-<<<<<<< HEAD
-      if (legacy) {
-        const resolved = specifiers.map((specifier) => {
-          const maybeUrl = SourceFile.getResolvedUrl(specifier, base);
-
-          debug("compiler::host.resolveModuleNames maybeUrl", {
-            specifier,
-            maybeUrl,
-          });
-
-          let sourceFile = undefined;
-
-          if (specifier.startsWith(ASSETS)) {
-            sourceFile = getAssetInternal(specifier);
-          } else if (typeof maybeUrl !== "undefined") {
-            sourceFile = SourceFile.getCached(maybeUrl);
-          }
-
-          if (!sourceFile) {
-            return undefined;
-          }
-
-          return {
-            resolvedFileName: sourceFile.url,
-            isExternalLibraryImport: specifier.startsWith(ASSETS),
-            extension: sourceFile.extension,
-          };
-        });
-        debug(resolved);
-        return resolved;
-      } else {
-        /** @type {Array<[string, import("../dts/typescript").Extension]>} */
-        const resolved = core.jsonOpSync("op_resolve", {
-          specifiers,
-          base,
-        });
-        const r = resolved.map(([resolvedFileName, extension]) => ({
-          resolvedFileName,
-          extension,
-          isExternalLibraryImport: false,
-        }));
-        return r;
-      }
-=======
       /** @type {Array<[string, ts.Extension]>} */
       const resolved = core.jsonOpSync("op_resolve", {
         specifiers,
@@ -286,7 +242,6 @@
         isExternalLibraryImport: false,
       }));
       return r;
->>>>>>> e736d0f6
     },
     createHash(data) {
       return core.jsonOpSync("op_create_hash", { data }).hash;
@@ -373,11 +328,6 @@
     ].filter(({ code }) => !IGNORED_DIAGNOSTICS.includes(code));
     performanceProgram({ program });
 
-<<<<<<< HEAD
-    // TODO(@kitsonk) when legacy stats are removed, convert to just tuples
-    const stats = performanceEnd().map(({ key, value }) => [key, value]);
-=======
->>>>>>> e736d0f6
     core.jsonOpSync("op_respond", {
       diagnostics: fromTypeScriptDiagnostic(diagnostics),
       stats: performanceEnd(),
@@ -418,11 +368,6 @@
     }
     // we are caching in memory common type libraries that will be re-used by
     // tsc on when the snapshot is restored
-    assert(
-      host.getSourceFile(`${ASSETS}${specifier}`, ts.ScriptTarget.ESNext),
-    );
-  }
-  // this helps ensure as much as possible is in memory that is re-usable
   // before the snapshotting is done, which helps unsure fast "startup" for
   // subsequent uses of tsc in Deno.
   const TS_SNAPSHOT_PROGRAM = ts.createProgram({
