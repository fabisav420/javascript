// Copyright 2018-2021 the Deno authors. All rights reserved. MIT license.

// Contains types that can be used to validate and check `99_main_compiler.js`

import * as _ts from "../dts/typescript";

declare global {
  // deno-lint-ignore no-namespace
  namespace ts {
    var libs: string[];
    var libMap: Map<string, string>;

    interface SourceFile {
      version?: string;
    }

    interface Performance {
      enable(): void;
      getDuration(value: string): number;
    }

    var performance: Performance;
  }

  // deno-lint-ignore no-namespace
  namespace ts {
    export = _ts;
  }

  interface Object {
    // deno-lint-ignore no-explicit-any
    __proto__: any;
  }

  interface DenoCore {
    // deno-lint-ignore no-explicit-any
    jsonOpSync<T>(name: string, params: T): any;
    ops(): void;
    print(msg: string, code?: number): void;
    registerErrorClass(name: string, Ctor: typeof Error): void;
  }

  type LanguageServerRequest =
    | ConfigureRequest
    | FindRenameLocationsRequest
    | GetAsset
    | GetCodeFixes
    | GetCombinedCodeFix
    | GetCompletionsRequest
    | GetDefinitionRequest
    | GetDiagnosticsRequest
    | GetDocumentHighlightsRequest
    | GetImplementationRequest
    | GetNavigationTree
    | GetQuickInfoRequest
    | GetReferencesRequest
<<<<<<< HEAD
    | GetSignatureHelpItemsRequest;
=======
    | GetSupportedCodeFixes;
>>>>>>> 7e9028b5

  interface BaseLanguageServerRequest {
    id: number;
    method: string;
  }

  interface ConfigureRequest extends BaseLanguageServerRequest {
    method: "configure";
    // deno-lint-ignore no-explicit-any
    compilerOptions: Record<string, any>;
  }

  interface FindRenameLocationsRequest extends BaseLanguageServerRequest {
    method: "findRenameLocations";
    specifier: string;
    position: number;
    findInStrings: boolean;
    findInComments: boolean;
    providePrefixAndSuffixTextForRename: boolean;
  }

  interface GetAsset extends BaseLanguageServerRequest {
    method: "getAsset";
    specifier: string;
  }

  interface GetCodeFixes extends BaseLanguageServerRequest {
    method: "getCodeFixes";
    specifier: string;
    startPosition: number;
    endPosition: number;
    errorCodes: string[];
  }

  interface GetCombinedCodeFix extends BaseLanguageServerRequest {
    method: "getCombinedCodeFix";
    specifier: string;
    // deno-lint-ignore ban-types
    fixId: {};
  }

  interface GetCompletionsRequest extends BaseLanguageServerRequest {
    method: "getCompletions";
    specifier: string;
    position: number;
    preferences: ts.UserPreferences;
  }

  interface GetDiagnosticsRequest extends BaseLanguageServerRequest {
    method: "getDiagnostics";
    specifiers: string[];
  }

  interface GetDefinitionRequest extends BaseLanguageServerRequest {
    method: "getDefinition";
    specifier: string;
    position: number;
  }

  interface GetDocumentHighlightsRequest extends BaseLanguageServerRequest {
    method: "getDocumentHighlights";
    specifier: string;
    position: number;
    filesToSearch: string[];
  }

  interface GetImplementationRequest extends BaseLanguageServerRequest {
    method: "getImplementation";
    specifier: string;
    position: number;
  }

  interface GetNavigationTree extends BaseLanguageServerRequest {
    method: "getNavigationTree";
    specifier: string;
  }

  interface GetQuickInfoRequest extends BaseLanguageServerRequest {
    method: "getQuickInfo";
    specifier: string;
    position: number;
  }

  interface GetReferencesRequest extends BaseLanguageServerRequest {
    method: "getReferences";
    specifier: string;
    position: number;
  }

<<<<<<< HEAD
  interface GetSignatureHelpItemsRequest extends BaseLanguageServerRequest {
    method: "getSignatureHelpItems";
    specifier: string;
    position: number;
    options: _ts.SignatureHelpItemsOptions;
=======
  interface GetSupportedCodeFixes extends BaseLanguageServerRequest {
    method: "getSupportedCodeFixes";
>>>>>>> 7e9028b5
  }
}<|MERGE_RESOLUTION|>--- conflicted
+++ resolved
@@ -54,11 +54,8 @@
     | GetNavigationTree
     | GetQuickInfoRequest
     | GetReferencesRequest
-<<<<<<< HEAD
-    | GetSignatureHelpItemsRequest;
-=======
+    | GetSignatureHelpItemsRequest
     | GetSupportedCodeFixes;
->>>>>>> 7e9028b5
 
   interface BaseLanguageServerRequest {
     id: number;
@@ -148,15 +145,14 @@
     position: number;
   }
 
-<<<<<<< HEAD
   interface GetSignatureHelpItemsRequest extends BaseLanguageServerRequest {
     method: "getSignatureHelpItems";
     specifier: string;
     position: number;
-    options: _ts.SignatureHelpItemsOptions;
-=======
+    options: ts.SignatureHelpItemsOptions;
+  }
+
   interface GetSupportedCodeFixes extends BaseLanguageServerRequest {
     method: "getSupportedCodeFixes";
->>>>>>> 7e9028b5
   }
 }