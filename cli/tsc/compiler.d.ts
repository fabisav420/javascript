// Copyright 2018-2022 the Deno authors. All rights reserved. MIT license.

// Contains types that can be used to validate and check `99_main_compiler.js`

import * as _ts from "../dts/typescript";

declare global {
  namespace ts {
    var libs: string[];
    var libMap: Map<string, string>;
    var base64encode: (host: ts.CompilerHost, input: string) => string;
    var normalizePath: (path: string) => string;
    interface SourceFile {
      version?: string;
    }

    interface CompilerHost {
      base64encode?: (data: any) => string;
    }

    interface Performance {
      enable(): void;
      getDuration(value: string): number;
    }

    var performance: Performance;
  }

  namespace ts {
    export = _ts;
  }

  interface Object {
    // deno-lint-ignore no-explicit-any
    __proto__: any;
  }

  interface DenoCore {
    encode(value: string): Uint8Array;
    // deno-lint-ignore no-explicit-any
    opSync<T>(name: string, params: T): any;
    ops(): void;
    print(msg: string, stderr: bool): void;
    registerErrorClass(
      name: string,
      Ctor: typeof Error,
      // deno-lint-ignore no-explicit-any
      ...args: any[]
    ): void;
  }

  type LanguageServerRequest =
    | Restart
    | ConfigureRequest
    | FindRenameLocationsRequest
    | GetAssets
    | GetApplicableRefactors
    | GetEditsForRefactor
    | GetCodeFixes
    | GetCombinedCodeFix
    | GetCompletionDetails
    | GetCompletionsRequest
    | GetDefinitionRequest
    | GetDiagnosticsRequest
    | GetDocumentHighlightsRequest
    | GetEncodedSemanticClassifications
    | GetImplementationRequest
    | GetNavigateToItems
    | GetNavigationTree
    | GetOutliningSpans
    | GetQuickInfoRequest
    | GetReferencesRequest
    | GetSignatureHelpItemsRequest
    | GetSmartSelectionRange
    | GetSupportedCodeFixes
    | GetTypeDefinitionRequest
    | PrepareCallHierarchy
    | ProvideCallHierarchyIncomingCalls
    | ProvideCallHierarchyOutgoingCalls
    | RestartRequest;

  interface BaseLanguageServerRequest {
    id: number;
    method: string;
  }

  interface ConfigureRequest extends BaseLanguageServerRequest {
    method: "configure";
    // deno-lint-ignore no-explicit-any
    compilerOptions: Record<string, any>;
  }

  interface FindRenameLocationsRequest extends BaseLanguageServerRequest {
    method: "findRenameLocations";
    specifier: string;
    position: number;
    findInStrings: boolean;
    findInComments: boolean;
    providePrefixAndSuffixTextForRename: boolean;
  }

  interface GetAssets extends BaseLanguageServerRequest {
    method: "getAssets";
  }

  interface GetApplicableRefactors extends BaseLanguageServerRequest {
    method: "getApplicableRefactors";
    specifier: string;
    range: ts.TextRange;
    kind: string;
  }

  interface GetEditsForRefactor extends BaseLanguageServerRequest {
    method: "getEditsForRefactor";
    specifier: string;
    range: ts.TextRange;
    refactorName: string;
    actionName: string;
  }

  interface GetCodeFixes extends BaseLanguageServerRequest {
    method: "getCodeFixes";
    specifier: string;
    startPosition: number;
    endPosition: number;
    errorCodes: string[];
  }

  interface GetCombinedCodeFix extends BaseLanguageServerRequest {
    method: "getCombinedCodeFix";
    specifier: string;
    // deno-lint-ignore ban-types
    fixId: {};
  }

  interface GetCompletionDetails extends BaseLanguageServerRequest {
    method: "getCompletionDetails";
    args: {
      specifier: string;
      position: number;
      name: string;
      source?: string;
      preferences?: ts.UserPreferences;
      data?: ts.CompletionEntryData;
    };
  }

  interface GetCompletionsRequest extends BaseLanguageServerRequest {
    method: "getCompletions";
    specifier: string;
    position: number;
    preferences: ts.GetCompletionsAtPositionOptions;
  }

  interface GetDiagnosticsRequest extends BaseLanguageServerRequest {
    method: "getDiagnostics";
    specifiers: string[];
  }

  interface GetDefinitionRequest extends BaseLanguageServerRequest {
    method: "getDefinition";
    specifier: string;
    position: number;
  }

  interface GetDocumentHighlightsRequest extends BaseLanguageServerRequest {
    method: "getDocumentHighlights";
    specifier: string;
    position: number;
    filesToSearch: string[];
  }

  interface GetEncodedSemanticClassifications
    extends BaseLanguageServerRequest {
    method: "getEncodedSemanticClassifications";
    specifier: string;
    span: ts.TextSpan;
  }

  interface GetImplementationRequest extends BaseLanguageServerRequest {
    method: "getImplementation";
    specifier: string;
    position: number;
  }

  interface GetNavigateToItems extends BaseLanguageServerRequest {
    method: "getNavigateToItems";
    search: string;
    maxResultCount?: number;
    fileName?: string;
  }

  interface GetNavigationTree extends BaseLanguageServerRequest {
    method: "getNavigationTree";
    specifier: string;
  }

  interface GetOutliningSpans extends BaseLanguageServerRequest {
    method: "getOutliningSpans";
    specifier: string;
  }

  interface GetQuickInfoRequest extends BaseLanguageServerRequest {
    method: "getQuickInfo";
    specifier: string;
    position: number;
  }

  interface GetReferencesRequest extends BaseLanguageServerRequest {
    method: "getReferences";
    specifier: string;
    position: number;
  }

  interface GetSignatureHelpItemsRequest extends BaseLanguageServerRequest {
    method: "getSignatureHelpItems";
    specifier: string;
    position: number;
    options: ts.SignatureHelpItemsOptions;
  }

  interface GetSmartSelectionRange extends BaseLanguageServerRequest {
    method: "getSmartSelectionRange";
    specifier: string;
    position: number;
  }

  interface GetSupportedCodeFixes extends BaseLanguageServerRequest {
    method: "getSupportedCodeFixes";
  }

  interface GetTypeDefinitionRequest extends BaseLanguageServerRequest {
    method: "getTypeDefinition";
    specifier: string;
    position: number;
  }

  interface PrepareCallHierarchy extends BaseLanguageServerRequest {
    method: "prepareCallHierarchy";
    specifier: string;
    position: number;
  }

  interface ProvideCallHierarchyIncomingCalls
    extends BaseLanguageServerRequest {
    method: "provideCallHierarchyIncomingCalls";
    specifier: string;
    position: number;
  }

  interface ProvideCallHierarchyOutgoingCalls
    extends BaseLanguageServerRequest {
    method: "provideCallHierarchyOutgoingCalls";
    specifier: string;
    position: number;
  }

<<<<<<< HEAD
  interface RestartRequest extends BaseLanguageServerRequest {
=======
  interface Restart extends BaseLanguageServerRequest {
>>>>>>> 5db16d12
    method: "restart";
  }
}<|MERGE_RESOLUTION|>--- conflicted
+++ resolved
@@ -76,8 +76,6 @@
     | GetTypeDefinitionRequest
     | PrepareCallHierarchy
     | ProvideCallHierarchyIncomingCalls
-    | ProvideCallHierarchyOutgoingCalls
-    | RestartRequest;
 
   interface BaseLanguageServerRequest {
     id: number;
@@ -255,11 +253,7 @@
     position: number;
   }
 
-<<<<<<< HEAD
-  interface RestartRequest extends BaseLanguageServerRequest {
-=======
   interface Restart extends BaseLanguageServerRequest {
->>>>>>> 5db16d12
     method: "restart";
   }
 }