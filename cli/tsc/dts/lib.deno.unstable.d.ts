// Copyright 2018-2023 the Deno authors. All rights reserved. MIT license.

/// <reference no-default-lib="true" />
/// <reference lib="deno.ns" />

declare namespace Deno {
  export {}; // stop default export type behavior

  /** **UNSTABLE**: New API, yet to be vetted.
   *
   * Retrieve the process umask.  If `mask` is provided, sets the process umask.
   * This call always returns what the umask was before the call.
   *
   * ```ts
   * console.log(Deno.umask());  // e.g. 18 (0o022)
   * const prevUmaskValue = Deno.umask(0o077);  // e.g. 18 (0o022)
   * console.log(Deno.umask());  // e.g. 63 (0o077)
   * ```
   *
   * This API is under consideration to determine if permissions are required to
   * call it.
   *
   * *Note*: This API is not implemented on Windows
   *
   * @category File System
   */
  export function umask(mask?: number): number;

  /** **UNSTABLE**: New API, yet to be vetted.
   *
   * All plain number types for interfacing with foreign functions.
   *
   * @category FFI
   */
  type NativeNumberType =
    | "u8"
    | "i8"
    | "u16"
    | "i16"
    | "u32"
    | "i32"
    | "f32"
    | "f64";

  /** **UNSTABLE**: New API, yet to be vetted.
   *
   * All BigInt number types for interfacing with foreign functions.
   *
   * @category FFI
   */
  type NativeBigIntType =
    | "u64"
    | "i64"
    | "usize"
    | "isize";

  /** **UNSTABLE**: New API, yet to be vetted.
   *
   * The native boolean type for interfacing to foreign functions.
   *
   * @category FFI
   */
  type NativeBooleanType = "bool";

  /** **UNSTABLE**: New API, yet to be vetted.
   *
   * The native pointer type for interfacing to foreign functions.
   *
   * @category FFI
   */
  type NativePointerType = "pointer";

  /** **UNSTABLE**: New API, yet to be vetted.
   *
   * The native buffer type for interfacing to foreign functions.
   *
   * @category FFI
   */
  type NativeBufferType = "buffer";

  /** **UNSTABLE**: New API, yet to be vetted.
   *
   * The native function type for interfacing with foreign functions.
   *
   * @category FFI
   */
  type NativeFunctionType = "function";

  /** **UNSTABLE**: New API, yet to be vetted.
   *
   * The native void type for interfacing with foreign functions.
   *
   * @category FFI
   */
  type NativeVoidType = "void";

  /** **UNSTABLE**: New API, yet to be vetted.
   *
   * The native struct type for interfacing with foreign functions.
   */
  type NativeStructType = { readonly struct: readonly NativeType[] };

  /** **UNSTABLE**: New API, yet to be vetted.
   *
   * All supported types for interfacing with foreign functions.
   *
   * @category FFI
   */
  export type NativeType =
    | NativeNumberType
    | NativeBigIntType
    | NativeBooleanType
    | NativePointerType
    | NativeBufferType
    | NativeFunctionType
    | NativeStructType;

  /** **UNSTABLE**: New API, yet to be vetted.
   *
   * @category FFI
   */
  export type NativeResultType = NativeType | NativeVoidType;

  /** **UNSTABLE**: New API, yet to be vetted.
   *
   * A utility type conversion for foreign symbol parameters and unsafe callback
   * return types.
   *
   * @category FFI
   */
  type ToNativeTypeMap =
    & Record<NativeNumberType, number>
    & Record<NativeBigIntType, number | bigint>
    & Record<NativeBooleanType, boolean>
    & Record<NativePointerType, PointerValue>
    & Record<NativeFunctionType, PointerValue>
    & Record<NativeBufferType, BufferSource | null>;

  /** **UNSTABLE**: New API, yet to be vetted.
   *
   * Type conversion for foreign symbol parameters and unsafe callback return
   * types.
   *
   * @category FFI
   */
  type ToNativeType<T extends NativeType = NativeType> = T extends
    NativeStructType ? BufferSource
    : ToNativeTypeMap[Exclude<T, NativeStructType>];

  /** **UNSTABLE**: New API, yet to be vetted.
   *
   * A utility type for conversion for unsafe callback return types.
   *
   * @category FFI
   */
  type ToNativeResultTypeMap = ToNativeTypeMap & Record<NativeVoidType, void>;

  /** **UNSTABLE**: New API, yet to be vetted.
   *
   * Type conversion for unsafe callback return types.
   *
   * @category FFI
   */
  type ToNativeResultType<T extends NativeResultType = NativeResultType> =
    T extends NativeStructType ? BufferSource
    : ToNativeResultTypeMap[Exclude<T, NativeStructType>];

  /** **UNSTABLE**: New API, yet to be vetted.
   *
   * A utility type for conversion of parameter types of foreign functions.
   *
   * @category FFI
   */
  type ToNativeParameterTypes<T extends readonly NativeType[]> =
    //
    [(T[number])[]] extends [T] ? ToNativeType<T[number]>[]
      : [readonly (T[number])[]] extends [T]
        ? readonly ToNativeType<T[number]>[]
      : T extends readonly [...NativeType[]] ? {
          [K in keyof T]: ToNativeType<T[K]>;
        }
      : never;

  /** **UNSTABLE**: New API, yet to be vetted.
   *
   * A utility type for conversion of foreign symbol return types and unsafe
   * callback parameters.
   *
   * @category FFI
   */
  type FromNativeTypeMap =
    & Record<NativeNumberType, number>
    & Record<NativeBigIntType, number | bigint>
    & Record<NativeBooleanType, boolean>
    & Record<NativePointerType, PointerValue>
    & Record<NativeBufferType, PointerValue>
    & Record<NativeFunctionType, PointerValue>;

  /** **UNSTABLE**: New API, yet to be vetted.
   *
   * Type conversion for foreign symbol return types and unsafe callback
   * parameters.
   *
   * @category FFI
   */
  type FromNativeType<T extends NativeType = NativeType> = T extends
    NativeStructType ? Uint8Array
    : FromNativeTypeMap[Exclude<T, NativeStructType>];

  /** **UNSTABLE**: New API, yet to be vetted.
   *
   * A utility type for conversion for foreign symbol return types.
   *
   * @category FFI
   */
  type FromNativeResultTypeMap =
    & FromNativeTypeMap
    & Record<NativeVoidType, void>;

  /** **UNSTABLE**: New API, yet to be vetted.
   *
   * Type conversion for foreign symbol return types.
   *
   * @category FFI
   */
  type FromNativeResultType<T extends NativeResultType = NativeResultType> =
    T extends NativeStructType ? Uint8Array
    : FromNativeResultTypeMap[Exclude<T, NativeStructType>];

  /** **UNSTABLE**: New API, yet to be vetted.
   *
   * @category FFI
   */
  type FromNativeParameterTypes<
    T extends readonly NativeType[],
  > =
    //
    [(T[number])[]] extends [T] ? FromNativeType<T[number]>[]
      : [readonly (T[number])[]] extends [T]
        ? readonly FromNativeType<T[number]>[]
      : T extends readonly [...NativeType[]] ? {
          [K in keyof T]: FromNativeType<T[K]>;
        }
      : never;

  /** **UNSTABLE**: New API, yet to be vetted.
   *
   * The interface for a foreign function as defined by its parameter and result
   * types.
   *
   * @category FFI
   */
  export interface ForeignFunction<
    Parameters extends readonly NativeType[] = readonly NativeType[],
    Result extends NativeResultType = NativeResultType,
    NonBlocking extends boolean = boolean,
  > {
    /** Name of the symbol.
     *
     * Defaults to the key name in symbols object. */
    name?: string;
    /** The parameters of the foreign function. */
    parameters: Parameters;
    /** The result (return value) of the foreign function. */
    result: Result;
    /** When `true`, function calls will run on a dedicated blocking thread and
     * will return a `Promise` resolving to the `result`. */
    nonblocking?: NonBlocking;
    /** When `true`, function calls can safely callback into JavaScript or
     * trigger a garbage collection event.
     *
     * @default {false} */
    callback?: boolean;
  }

  /** **UNSTABLE**: New API, yet to be vetted.
   *
   * @category FFI
   */
  export interface ForeignStatic<Type extends NativeType = NativeType> {
    /** Name of the symbol, defaults to the key name in symbols object. */
    name?: string;
    /** The type of the foreign static value. */
    type: Type;
  }

  /** **UNSTABLE**: New API, yet to be vetted.
   *
   * A foreign library interface descriptor.
   *
   * @category FFI
   */
  export interface ForeignLibraryInterface {
    [name: string]: ForeignFunction | ForeignStatic;
  }

  /** **UNSTABLE**: New API, yet to be vetted.
   *
   * A utility type that infers a foreign symbol.
   *
   * @category FFI
   */
  type StaticForeignSymbol<T extends ForeignFunction | ForeignStatic> =
    T extends ForeignFunction ? FromForeignFunction<T>
      : T extends ForeignStatic ? FromNativeType<T["type"]>
      : never;

  /** **UNSTABLE**: New API, yet to be vetted.
   *
   *  @category FFI
   */
  type FromForeignFunction<T extends ForeignFunction> = T["parameters"] extends
    readonly [] ? () => StaticForeignSymbolReturnType<T>
    : (
      ...args: ToNativeParameterTypes<T["parameters"]>
    ) => StaticForeignSymbolReturnType<T>;

  /** **UNSTABLE**: New API, yet to be vetted.
   *
   * @category FFI
   */
  type StaticForeignSymbolReturnType<T extends ForeignFunction> =
    ConditionalAsync<T["nonblocking"], FromNativeResultType<T["result"]>>;

  /** **UNSTABLE**: New API, yet to be vetted.
   *
   * @category FFI
   */
  type ConditionalAsync<IsAsync extends boolean | undefined, T> =
    IsAsync extends true ? Promise<T> : T;

  /** **UNSTABLE**: New API, yet to be vetted.
   *
   * A utility type that infers a foreign library interface.
   *
   * @category FFI
   */
  type StaticForeignLibraryInterface<T extends ForeignLibraryInterface> = {
    [K in keyof T]: StaticForeignSymbol<T[K]>;
  };

  const brand: unique symbol;
  type PointerObject = { [brand]: unknown };

  /** **UNSTABLE**: New API, yet to be vetted.
   *
   * Pointer type depends on the architecture and actual pointer value.
   *
   * On a 32 bit host system all pointer values are plain numbers. On a 64 bit
   * host system pointer values are represented as numbers if the value is below
   * `Number.MAX_SAFE_INTEGER`, otherwise they are provided as bigints.
   *
   * @category FFI
   */
  export type PointerValue = null | PointerObject;

  /** **UNSTABLE**: New API, yet to be vetted.
   *
   * An unsafe pointer to a memory location for passing and returning pointers
   * to and from the FFI.
   *
   * @category FFI
   */
  export class UnsafePointer {
    /** Create a pointer from a numeric value. This is one is <i>really</i> dangerous! */
    static create(value: number | bigint): PointerValue;
    /** Returns `true` if the two pointers point to the same address. */
    static equals(a: PointerValue, b: PointerValue): boolean;
    /** Return the direct memory pointer to the typed array in memory. */
    static of(value: Deno.UnsafeCallback | BufferSource): PointerValue;
    /** Return a new pointer offset from the original by `offset` bytes. */
    static offset(value: NonNullable<PointerValue>, offset: number): PointerValue
    /** Get the numeric value of a pointer */
    static value(value: PointerValue): number | bigint;
  }

  /** **UNSTABLE**: New API, yet to be vetted.
   *
   * An unsafe pointer view to a memory location as specified by the `pointer`
   * value. The `UnsafePointerView` API follows the standard built in interface
   * {@linkcode DataView} for accessing the underlying types at an memory
   * location (numbers, strings and raw bytes).
   *
   * @category FFI
   */
  export class UnsafePointerView {
    constructor(pointer: NonNullable<PointerValue>);

    pointer: NonNullable<PointerValue>;

    /** Gets a boolean at the specified byte offset from the pointer. */
    getBool(offset?: number): boolean;
    /** Gets an unsigned 8-bit integer at the specified byte offset from the
     * pointer. */
    getUint8(offset?: number): number;
    /** Gets a signed 8-bit integer at the specified byte offset from the
     * pointer. */
    getInt8(offset?: number): number;
    /** Gets an unsigned 16-bit integer at the specified byte offset from the
     * pointer. */
    getUint16(offset?: number): number;
    /** Gets a signed 16-bit integer at the specified byte offset from the
     * pointer. */
    getInt16(offset?: number): number;
    /** Gets an unsigned 32-bit integer at the specified byte offset from the
     * pointer. */
    getUint32(offset?: number): number;
    /** Gets a signed 32-bit integer at the specified byte offset from the
     * pointer. */
    getInt32(offset?: number): number;
    /** Gets an unsigned 64-bit integer at the specified byte offset from the
     * pointer. */
    getBigUint64(offset?: number): number | bigint;
    /** Gets a signed 64-bit integer at the specified byte offset from the
     * pointer. */
    getBigInt64(offset?: number): number | bigint;
    /** Gets a signed 32-bit float at the specified byte offset from the
     * pointer. */
    getFloat32(offset?: number): number;
    /** Gets a signed 64-bit float at the specified byte offset from the
     * pointer. */
    getFloat64(offset?: number): number;
    /** Gets a pointer at the specified byte offset from the pointer */
    getPointer(offset?: number): PointerValue;
    /** Gets a C string (`null` terminated string) at the specified byte offset
     * from the pointer. */
    getCString(offset?: number): string;
    /** Gets a C string (`null` terminated string) at the specified byte offset
     * from the specified pointer. */
    static getCString(pointer: NonNullable<PointerValue>, offset?: number): string;
    /** Gets an `ArrayBuffer` of length `byteLength` at the specified byte
     * offset from the pointer. */
    getArrayBuffer(byteLength: number, offset?: number): ArrayBuffer;
    /** Gets an `ArrayBuffer` of length `byteLength` at the specified byte
     * offset from the specified pointer. */
    static getArrayBuffer(
      pointer: NonNullable<PointerValue>,
      byteLength: number,
      offset?: number,
    ): ArrayBuffer;
    /** Copies the memory of the pointer into a typed array.
     *
     * Length is determined from the typed array's `byteLength`.
     *
     * Also takes optional byte offset from the pointer. */
    copyInto(destination: BufferSource, offset?: number): void;
    /** Copies the memory of the specified pointer into a typed array.
     *
     * Length is determined from the typed array's `byteLength`.
     *
     * Also takes optional byte offset from the pointer. */
    static copyInto(
      pointer: NonNullable<PointerValue>,
      destination: BufferSource,
      offset?: number,
    ): void;
  }

  /** **UNSTABLE**: New API, yet to be vetted.
   *
   * An unsafe pointer to a function, for calling functions that are not present
   * as symbols.
   *
   * @category FFI
   */
  export class UnsafeFnPointer<Fn extends ForeignFunction> {
    /** The pointer to the function. */
    pointer: NonNullable<PointerValue>;
    /** The definition of the function. */
    definition: Fn;

    constructor(pointer: NonNullable<PointerValue>, definition: Const<Fn>);

    /** Call the foreign function. */
    call: FromForeignFunction<Fn>;
  }

  /** **UNSTABLE**: New API, yet to be vetted.
   *
   * Definition of a unsafe callback function.
   *
   * @category FFI
   */
  export interface UnsafeCallbackDefinition<
    Parameters extends readonly NativeType[] = readonly NativeType[],
    Result extends NativeResultType = NativeResultType,
  > {
    /** The parameters of the callbacks. */
    parameters: Parameters;
    /** The current result of the callback. */
    result: Result;
  }

  /** **UNSTABLE**: New API, yet to be vetted.
   *
   * An unsafe callback function.
   *
   * @category FFI
   */
  type UnsafeCallbackFunction<
    Parameters extends readonly NativeType[] = readonly NativeType[],
    Result extends NativeResultType = NativeResultType,
  > = Parameters extends readonly [] ? () => ToNativeResultType<Result> : (
    ...args: FromNativeParameterTypes<Parameters>
  ) => ToNativeResultType<Result>;

  /** **UNSTABLE**: New API, yet to be vetted.
   *
   * An unsafe function pointer for passing JavaScript functions as C function
   * pointers to foreign function calls.
   *
   * The function pointer remains valid until the `close()` method is called.
   *
   * All `UnsafeCallback` are always thread safe in that they can be called from
   * foreign threads without crashing. However, they do not wake up the Deno event
   * loop by default.
   * 
   * If a callback is to be called from foreign threads, use the `threadSafe()`
   * static constructor or explicitly call `ref()` to have the callback wake up
   * the Deno event loop when called from foreign threads. This also stops
   * Deno's process from exiting while the callback still exists and is not
   * unref'ed.
   *
   * Use `deref()` to then allow Deno's process to exit. Calling `deref()` on
   * a ref'ed callback does not stop it from waking up the Deno event loop when
   * called from foreign threads.
   *
   * @category FFI
   */
  export class UnsafeCallback<
    Definition extends UnsafeCallbackDefinition = UnsafeCallbackDefinition
  > {
    constructor(
      definition: Const<Definition>,
      callback: UnsafeCallbackFunction<
        Definition["parameters"],
        Definition["result"]
      >
    );

    /** The pointer to the unsafe callback. */
<<<<<<< HEAD
    readonly pointer: PointerValue;
=======
    pointer: NonNullable<PointerValue>;
>>>>>>> b56b8c8a
    /** The definition of the unsafe callback. */
    readonly definition: Definition;
    /** The callback function. */
    readonly callback: UnsafeCallbackFunction<
      Definition["parameters"],
      Definition["result"]
    >;

    /**
     * Creates an {@linkcode UnsafeCallback} and calls `ref()` once to allow it to
     * wake up the Deno event loop when called from foreign threads.
     *
     * This also stops Deno's process from exiting while the callback still
     * exists and is not unref'ed.
     */
    static threadSafe<
      Definition extends UnsafeCallbackDefinition = UnsafeCallbackDefinition
    >(
      definition: Const<Definition>,
      callback: UnsafeCallbackFunction<
        Definition["parameters"],
        Definition["result"]
      >
    ): UnsafeCallback<Definition>;

    /**
     * Increments the callback's reference counting and returns the new
     * reference count.
     *
     * After `ref()` has been called, the callback always wakes up the
     * Deno event loop when called from foreign threads.
     *
     * If the callback's reference count is non-zero, it keeps Deno's
     * process from exiting.
     */
    ref(): number;

    /**
     * Decrements the callback's reference counting and returns the new
     * reference count.
     * 
     * Calling `unref()` does not stop a callback from waking up the Deno
     * event loop when called from foreign threads.
     *
     * If the callback's reference counter is zero, it no longer keeps
     * Deno's process from exiting.
     */
    unref(): number;

    /**
     * Removes the C function pointer associated with this instance.
     *
     * Continuing to use the instance or the C function pointer after closing
     * the `UnsafeCallback` will lead to errors and crashes.
     *
     * Calling this method sets the callback's reference counting to zero,
     * stops the callback from waking up the Deno event loop when called from
     * foreign threads and no longer keeps Deno's process from exiting.
     */
    close(): void;
  }

  /** **UNSTABLE**: New API, yet to be vetted.
   *
   * A dynamic library resource.  Use {@linkcode Deno.dlopen} to load a dynamic
   * library and return this interface.
   *
   * @category FFI
   */
  export interface DynamicLibrary<S extends ForeignLibraryInterface> {
    /** All of the registered library along with functions for calling them. */
    symbols: StaticForeignLibraryInterface<S>;
    /** Removes the pointers associated with the library symbols.
     *
     * Continuing to use symbols that are part of the library will lead to
     * errors and crashes.
     *
     * Calling this method will also immediately set any references to zero and
     * will no longer keep Deno's process from exiting.
     */
    close(): void;
  }

  /**
   *  This magic code used to implement better type hints for {@linkcode Deno.dlopen}
   */
  type Cast<A, B> = A extends B ? A : B;
  type Const<T> = Cast<
    T,
    | (T extends string | number | bigint | boolean ? T : never)
    | { [K in keyof T]: Const<T[K]> }
    | []
  >;

  /** **UNSTABLE**: New API, yet to be vetted.
   *
   * Opens an external dynamic library and registers symbols, making foreign
   * functions available to be called.
   *
   * Requires `allow-ffi` permission. Loading foreign dynamic libraries can in
   * theory bypass all of the sandbox permissions. While it is a separate
   * permission users should acknowledge in practice that is effectively the
   * same as running with the `allow-all` permission.
   *
   * @example Given a C library which exports a foreign function named `add()`
   *
   * ```ts
   * // Determine library extension based on
   * // your OS.
   * let libSuffix = "";
   * switch (Deno.build.os) {
   *   case "windows":
   *     libSuffix = "dll";
   *     break;
   *   case "darwin":
   *     libSuffix = "dylib";
   *     break;
   *   default:
   *     libSuffix = "so";
   *     break;
   * }
   *
   * const libName = `./libadd.${libSuffix}`;
   * // Open library and define exported symbols
   * const dylib = Deno.dlopen(
   *   libName,
   *   {
   *     "add": { parameters: ["isize", "isize"], result: "isize" },
   *   } as const,
   * );
   *
   * // Call the symbol `add`
   * const result = dylib.symbols.add(35, 34); // 69
   *
   * console.log(`Result from external addition of 35 and 34: ${result}`);
   * ```
   *
   * @tags allow-ffi
   * @category FFI
   */
  export function dlopen<S extends ForeignLibraryInterface>(
    filename: string | URL,
    symbols: Const<S>,
  ): DynamicLibrary<S>;

  /** **UNSTABLE**: New API, yet to be vetted.
   *
   * These are unstable options which can be used with {@linkcode Deno.run}.
   *
   * @category Sub Process
   */
  interface UnstableRunOptions extends RunOptions {
    /** If `true`, clears the environment variables before executing the
     * sub-process.
     *
     * @default {false} */
    clearEnv?: boolean;
    /** For POSIX systems, sets the group ID for the sub process. */
    gid?: number;
    /** For POSIX systems, sets the user ID for the sub process. */
    uid?: number;
  }

  /** **UNSTABLE**: New API, yet to be vetted.
   *
   * Spawns new subprocess. RunOptions must contain at a minimum the `opt.cmd`,
   * an array of program arguments, the first of which is the binary.
   *
   * ```ts
   * const p = Deno.run({
   *   cmd: ["curl", "https://example.com"],
   * });
   * const status = await p.status();
   * ```
   *
   * Subprocess uses same working directory as parent process unless `opt.cwd`
   * is specified.
   *
   * Environmental variables from parent process can be cleared using `opt.clearEnv`.
   * Doesn't guarantee that only `opt.env` variables are present,
   * as the OS may set environmental variables for processes.
   *
   * Environmental variables for subprocess can be specified using `opt.env`
   * mapping.
   *
   * `opt.uid` sets the child process’s user ID. This translates to a setuid call
   * in the child process. Failure in the setuid call will cause the spawn to fail.
   *
   * `opt.gid` is similar to `opt.uid`, but sets the group ID of the child process.
   * This has the same semantics as the uid field.
   *
   * By default subprocess inherits stdio of parent process. To change
   * this this, `opt.stdin`, `opt.stdout`, and `opt.stderr` can be set
   * independently to a resource ID (_rid_) of an open file, `"inherit"`,
   * `"piped"`, or `"null"`:
   *
   * - _number_: the resource ID of an open file/resource. This allows you to
   *   read or write to a file.
   * - `"inherit"`: The default if unspecified. The subprocess inherits from the
   *   parent.
   * - `"piped"`: A new pipe should be arranged to connect the parent and child
   *   sub-process.
   * - `"null"`: This stream will be ignored. This is the equivalent of attaching
   *   the stream to `/dev/null`.
   *
   * Details of the spawned process are returned as an instance of
   * {@linkcode Deno.Process}.
   *
   * Requires `allow-run` permission.
   *
   * @tags allow-run
   * @category Sub Process
   */
  export function run<T extends UnstableRunOptions = UnstableRunOptions>(
    opt: T,
  ): Process<T>;

  /** **UNSTABLE**: New API, yet to be vetted.
   *
   * A custom `HttpClient` for use with {@linkcode fetch} function. This is
   * designed to allow custom certificates or proxies to be used with `fetch()`.
   *
   * @example ```ts
   * const caCert = await Deno.readTextFile("./ca.pem");
   * const client = Deno.createHttpClient({ caCerts: [ caCert ] });
   * const req = await fetch("https://myserver.com", { client });
   * ```
   *
   * @category Fetch API
   */
  export interface HttpClient {
    /** The resource ID associated with the client. */
    rid: number;
    /** Close the HTTP client. */
    close(): void;
  }

  /** **UNSTABLE**: New API, yet to be vetted.
   *
   * The options used when creating a {@linkcode Deno.HttpClient}.
   *
   * @category Fetch API
   */
  export interface CreateHttpClientOptions {
    /** A list of root certificates that will be used in addition to the
     * default root certificates to verify the peer's certificate.
     *
     * Must be in PEM format. */
    caCerts?: string[];
    /** A HTTP proxy to use for new connections. */
    proxy?: Proxy;
    /** PEM formatted client certificate chain. */
    certChain?: string;
    /** PEM formatted (RSA or PKCS8) private key of client certificate. */
    privateKey?: string;
  }

  /** **UNSTABLE**: New API, yet to be vetted.
   *
   * The definition of a proxy when specifying
   * {@linkcode Deno.CreateHttpClientOptions}.
   *
   * @category Fetch API
   */
  export interface Proxy {
    /** The string URL of the proxy server to use. */
    url: string;
    /** The basic auth credentials to be used against the proxy server. */
    basicAuth?: BasicAuth;
  }

  /** **UNSTABLE**: New API, yet to be vetted.
   *
   * Basic authentication credentials to be used with a {@linkcode Deno.Proxy}
   * server when specifying {@linkcode Deno.CreateHttpClientOptions}.
   *
   * @category Fetch API
   */
  export interface BasicAuth {
    /** The username to be used against the proxy server. */
    username: string;
    /** The password to be used against the proxy server. */
    password: string;
  }

  /** **UNSTABLE**: New API, yet to be vetted.
   *
   * Create a custom HttpClient for to use with {@linkcode fetch}. This is an
   * extension of the web platform Fetch API which allows Deno to use custom
   * TLS certificates and connect via a proxy while using `fetch()`.
   *
   * @example ```ts
   * const caCert = await Deno.readTextFile("./ca.pem");
   * const client = Deno.createHttpClient({ caCerts: [ caCert ] });
   * const response = await fetch("https://myserver.com", { client });
   * ```
   *
   * @example ```ts
   * const client = Deno.createHttpClient({
   *   proxy: { url: "http://myproxy.com:8080" }
   * });
   * const response = await fetch("https://myserver.com", { client });
   * ```
   *
   * @category Fetch API
   */
  export function createHttpClient(
    options: CreateHttpClientOptions,
  ): HttpClient;

  /** **UNSTABLE**: New API, yet to be vetted.
   *
   * A generic transport listener for message-oriented protocols.
   *
   * @category Network
   */
  export interface DatagramConn extends AsyncIterable<[Uint8Array, Addr]> {
    /** Waits for and resolves to the next message to the instance.
     *
     * Messages are received in the format of a tuple containing the data array
     * and the address information.
     */
    receive(p?: Uint8Array): Promise<[Uint8Array, Addr]>;
    /** Sends a message to the target via the connection. The method resolves
     * with the number of bytes sent. */
    send(p: Uint8Array, addr: Addr): Promise<number>;
    /** Close closes the socket. Any pending message promises will be rejected
     * with errors. */
    close(): void;
    /** Return the address of the instance. */
    readonly addr: Addr;
    [Symbol.asyncIterator](): AsyncIterableIterator<[Uint8Array, Addr]>;
  }

  /**
   * @category Network
   */
  export interface TcpListenOptions extends ListenOptions {
    /** When `true` the SO_REUSEPORT flag will be set on the listener. This
     * allows multiple processes to listen on the same address and port.
     *
     * On Linux this will cause the kernel to distribute incoming connections
     * across the different processes that are listening on the same address and
     * port.
     *
     * This flag is only supported on Linux. It is silently ignored on other
     * platforms.
     *
     * @default {false} */
    reusePort?: boolean;
  }

  /** **UNSTABLE**: New API, yet to be vetted.
   *
   * Unstable options which can be set when opening a Unix listener via
   * {@linkcode Deno.listen} or {@linkcode Deno.listenDatagram}.
   *
   * @category Network
   */
  export interface UnixListenOptions {
    /** A path to the Unix Socket. */
    path: string;
  }

  /** **UNSTABLE**: New API, yet to be vetted.
   *
   * Unstable options which can be set when opening a datagram listener via
   * {@linkcode Deno.listenDatagram}.
   *
   * @category Network
   */
  export interface UdpListenOptions extends ListenOptions {
    /** When `true` the specified address will be reused, even if another
     * process has already bound a socket on it. This effectively steals the
     * socket from the listener.
     *
     * @default {false} */
    reuseAddress?: boolean;
  }

  /** **UNSTABLE**: New API, yet to be vetted.
   *
   * Listen announces on the local transport address.
   *
   * ```ts
   * const listener = Deno.listen({ path: "/foo/bar.sock", transport: "unix" })
   * ```
   *
   * Requires `allow-read` and `allow-write` permission.
   *
   * @tags allow-read, allow-write
   * @category Network
   */
  export function listen(
    options: UnixListenOptions & { transport: "unix" },
  ): Listener;

  /** **UNSTABLE**: New API, yet to be vetted.
   *
   * Listen announces on the local transport address.
   *
   * ```ts
   * const listener1 = Deno.listenDatagram({
   *   port: 80,
   *   transport: "udp"
   * });
   * const listener2 = Deno.listenDatagram({
   *   hostname: "golang.org",
   *   port: 80,
   *   transport: "udp"
   * });
   * ```
   *
   * Requires `allow-net` permission.
   *
   * @tags allow-net
   * @category Network
   */
  export function listenDatagram(
    options: UdpListenOptions & { transport: "udp" },
  ): DatagramConn;

  /** **UNSTABLE**: New API, yet to be vetted.
   *
   * Listen announces on the local transport address.
   *
   * ```ts
   * const listener = Deno.listenDatagram({
   *   path: "/foo/bar.sock",
   *   transport: "unixpacket"
   * });
   * ```
   *
   * Requires `allow-read` and `allow-write` permission.
   *
   * @tags allow-read, allow-write
   * @category Network
   */
  export function listenDatagram(
    options: UnixListenOptions & { transport: "unixpacket" },
  ): DatagramConn;

  /** **UNSTABLE**: New API, yet to be vetted.
   *
   * @category Network
   */
  export interface UnixConnectOptions {
    transport: "unix";
    path: string;
  }

  /** **UNSTABLE**: New API, yet to be vetted.
   *
   * Connects to the hostname (default is "127.0.0.1") and port on the named
   * transport (default is "tcp"), and resolves to the connection (`Conn`).
   *
   * ```ts
   * const conn1 = await Deno.connect({ port: 80 });
   * const conn2 = await Deno.connect({ hostname: "192.0.2.1", port: 80 });
   * const conn3 = await Deno.connect({ hostname: "[2001:db8::1]", port: 80 });
   * const conn4 = await Deno.connect({ hostname: "golang.org", port: 80, transport: "tcp" });
   * const conn5 = await Deno.connect({ path: "/foo/bar.sock", transport: "unix" });
   * ```
   *
   * Requires `allow-net` permission for "tcp" and `allow-read` for "unix".
   *
   * @tags allow-net, allow-read
   * @category Network
   */
  export function connect(options: ConnectOptions): Promise<TcpConn>;
  /** **UNSTABLE**: New API, yet to be vetted.
   *
   * Connects to the hostname (default is "127.0.0.1") and port on the named
   * transport (default is "tcp"), and resolves to the connection (`Conn`).
   *
   * ```ts
   * const conn1 = await Deno.connect({ port: 80 });
   * const conn2 = await Deno.connect({ hostname: "192.0.2.1", port: 80 });
   * const conn3 = await Deno.connect({ hostname: "[2001:db8::1]", port: 80 });
   * const conn4 = await Deno.connect({ hostname: "golang.org", port: 80, transport: "tcp" });
   * const conn5 = await Deno.connect({ path: "/foo/bar.sock", transport: "unix" });
   * ```
   *
   * Requires `allow-net` permission for "tcp" and `allow-read` for "unix".
   *
   * @tags allow-net, allow-read
   * @category Network
   */
  export function connect(options: UnixConnectOptions): Promise<UnixConn>;

  /** **UNSTABLE**: New API, yet to be vetted.
   *
   * @category Network
   */
  export interface ConnectTlsOptions {
    /** **UNSTABLE**: New API, yet to be vetted.
     *
     * PEM formatted client certificate chain.
     */
    certChain?: string;
    /** **UNSTABLE**: New API, yet to be vetted.
     *
     * PEM formatted (RSA or PKCS8) private key of client certificate.
     */
    privateKey?: string;
    /** **UNSTABLE**: New API, yet to be vetted.
     *
     * Application-Layer Protocol Negotiation (ALPN) protocols supported by
     * the client. If not specified, no ALPN extension will be included in the
     * TLS handshake.
     */
    alpnProtocols?: string[];
  }

  /** **UNSTABLE**: New API, yet to be vetted.
   *
   * @category Network
   */
  export interface TlsHandshakeInfo {
    /** **UNSTABLE**: New API, yet to be vetted.
     *
     * Contains the ALPN protocol selected during negotiation with the server.
     * If no ALPN protocol selected, returns `null`.
     */
    alpnProtocol: string | null;
  }

  /** **UNSTABLE**: New API, yet to be vetted.
   *
   * @category Network
   */
  export interface TlsConn extends Conn {
    /** **UNSTABLE**: New API, yet to be vetted.
     *
     * Runs the client or server handshake protocol to completion if that has
     * not happened yet. Calling this method is optional; the TLS handshake
     * will be completed automatically as soon as data is sent or received.
     */
    handshake(): Promise<TlsHandshakeInfo>;
  }

  /** **UNSTABLE**: New API, yet to be vetted.
   *
   * Create a TLS connection with an attached client certificate.
   *
   * ```ts
   * const conn = await Deno.connectTls({
   *   hostname: "deno.land",
   *   port: 443,
   *   certChain: "---- BEGIN CERTIFICATE ----\n ...",
   *   privateKey: "---- BEGIN PRIVATE KEY ----\n ...",
   * });
   * ```
   *
   * Requires `allow-net` permission.
   *
   * @tags allow-net
   * @category Network
   */
  export function connectTls(options: ConnectTlsOptions): Promise<TlsConn>;

  /** **UNSTABLE**: New API, yet to be vetted.
   *
   * @category Network
   */
  export interface ListenTlsOptions {
    /** **UNSTABLE**: New API, yet to be vetted.
     *
     * Application-Layer Protocol Negotiation (ALPN) protocols to announce to
     * the client. If not specified, no ALPN extension will be included in the
     * TLS handshake.
     */
    alpnProtocols?: string[];
  }

  /** **UNSTABLE**: New API, yet to be vetted.
   *
   * @category Network
   */
  export interface StartTlsOptions {
    /** **UNSTABLE**: New API, yet to be vetted.
     *
     * Application-Layer Protocol Negotiation (ALPN) protocols to announce to
     * the client. If not specified, no ALPN extension will be included in the
     * TLS handshake.
     */
    alpnProtocols?: string[];
  }

  /** **UNSTABLE**: New API, yet to be vetted.
   *
   * Acquire an advisory file-system lock for the provided file.
   *
   * @param [exclusive=false]
   * @category File System
   */
  export function flock(rid: number, exclusive?: boolean): Promise<void>;

  /** **UNSTABLE**: New API, yet to be vetted.
   *
   * Acquire an advisory file-system lock synchronously for the provided file.
   *
   * @param [exclusive=false]
   * @category File System
   */
  export function flockSync(rid: number, exclusive?: boolean): void;

  /** **UNSTABLE**: New API, yet to be vetted.
   *
   * Release an advisory file-system lock for the provided file.
   *
   * @category File System
   */
  export function funlock(rid: number): Promise<void>;

  /** **UNSTABLE**: New API, yet to be vetted.
   *
   * Release an advisory file-system lock for the provided file synchronously.
   *
   * @category File System
   */
  export function funlockSync(rid: number): void;

  /** **UNSTABLE**: New API, yet to be vetted.
   *
   * A handler for HTTP requests. Consumes a request and returns a response.
   *
   * If a handler throws, the server calling the handler will assume the impact
   * of the error is isolated to the individual request. It will catch the error
   * and if necessary will close the underlying connection.
   *
   * @category HTTP Server
   */
  export type ServeHandler = (request: Request, getRemoteAddr: () => Deno.NetAddr) => Response | Promise<Response>;

  /** **UNSTABLE**: New API, yet to be vetted.
   *
   * Options which can be set when calling {@linkcode Deno.serve}.
   *
   * @category HTTP Server
   */
  export interface ServeOptions extends Partial<Deno.ListenOptions> {
    /** An {@linkcode AbortSignal} to close the server and all connections. */
    signal?: AbortSignal;

    /** Sets `SO_REUSEPORT` on POSIX systems. */
    reusePort?: boolean;

    /** The handler to invoke when route handlers throw an error. */
    onError?: (error: unknown) => Response | Promise<Response>;

    /** The callback which is called when the server starts listening. */
    onListen?: (params: { hostname: string; port: number }) => void;
  }

  /** **UNSTABLE**: New API, yet to be vetted.
   *
   * Additional options which are used when opening a TLS (HTTPS) server.
   *
   * @category HTTP Server
   */
  export interface ServeTlsOptions extends ServeOptions {
    /** Server private key in PEM format */
    cert: string;

    /** Cert chain in PEM format */
    key: string;
  }

  /** **UNSTABLE**: New API, yet to be vetted.
   *
   * @category HTTP Server
   */
  export interface ServeInit {
    /** The handler to invoke to process each incoming request. */
    handler: ServeHandler;
  }

  /** **UNSTABLE**: New API, yet to be vetted.
   *
   * Serves HTTP requests with the given handler.
   *
   * You can specify an object with a port and hostname option, which is the
   * address to listen on. The default is port `9000` on hostname `"127.0.0.1"`.
   *
   * The below example serves with the port `9000`.
   *
   * ```ts
   * Deno.serve((_req) => new Response("Hello, world"));
   * ```
   *
   * You can change the address to listen on using the `hostname` and `port`
   * options. The below example serves on port `3000`.
   *
   * ```ts
   * Deno.serve({ port: 3000 }, (_req) => new Response("Hello, world"));
   * ```
   *
   * You can stop the server with an {@linkcode AbortSignal}. The abort signal
   * needs to be passed as the `signal` option in the options bag. The server
   * aborts when the abort signal is aborted. To wait for the server to close,
   * await the promise returned from the `Deno.serve` API.
   *
   * ```ts
   * const ac = new AbortController();
   *
   * Deno.serve({ signal: ac.signal }, (_req) => new Response("Hello, world"))
   *  .then(() => console.log("Server closed"));
   *
   * console.log("Closing server...");
   * ac.abort();
   * ```
   *
   * By default `Deno.serve` prints the message
   * `Listening on http://<hostname>:<port>/` on listening. If you like to
   * change this behavior, you can specify a custom `onListen` callback.
   *
   * ```ts
   * Deno.serve({
   *   onListen({ port, hostname }) {
   *     console.log(`Server started at http://${hostname}:${port}`);
   *     // ... more info specific to your server ..
   *   },
   *   handler: (_req) => new Response("Hello, world"),
   * });
   * ```
   *
   * To enable TLS you must specify the `key` and `cert` options.
   *
   * ```ts
   * const cert = "-----BEGIN CERTIFICATE-----\n...\n-----END CERTIFICATE-----\n";
   * const key = "-----BEGIN PRIVATE KEY-----\n...\n-----END PRIVATE KEY-----\n";
   * Deno.serve({ cert, key }, (_req) => new Response("Hello, world"));
   * ```
   *
   * @category HTTP Server
   */
  export function serve(
    handler: ServeHandler,
    options?: ServeOptions | ServeTlsOptions,
  ): Promise<void>;
  /** **UNSTABLE**: New API, yet to be vetted.
   *
   * Serves HTTP requests with the given handler.
   *
   * You can specify an object with a port and hostname option, which is the
   * address to listen on. The default is port `9000` on hostname `"127.0.0.1"`.
   *
   * The below example serves with the port `9000`.
   *
   * ```ts
   * Deno.serve((_req) => new Response("Hello, world"));
   * ```
   *
   * You can change the address to listen on using the `hostname` and `port`
   * options. The below example serves on port `3000`.
   *
   * ```ts
   * Deno.serve({ port: 3000 }, (_req) => new Response("Hello, world"));
   * ```
   *
   * You can stop the server with an {@linkcode AbortSignal}. The abort signal
   * needs to be passed as the `signal` option in the options bag. The server
   * aborts when the abort signal is aborted. To wait for the server to close,
   * await the promise returned from the `Deno.serve` API.
   *
   * ```ts
   * const ac = new AbortController();
   *
   * Deno.serve({ signal: ac.signal }, (_req) => new Response("Hello, world"))
   *  .then(() => console.log("Server closed"));
   *
   * console.log("Closing server...");
   * ac.abort();
   * ```
   *
   * By default `Deno.serve` prints the message
   * `Listening on http://<hostname>:<port>/` on listening. If you like to
   * change this behavior, you can specify a custom `onListen` callback.
   *
   * ```ts
   * Deno.serve({
   *   onListen({ port, hostname }) {
   *     console.log(`Server started at http://${hostname}:${port}`);
   *     // ... more info specific to your server ..
   *   },
   *   handler: (_req) => new Response("Hello, world"),
   * });
   * ```
   *
   * To enable TLS you must specify the `key` and `cert` options.
   *
   * ```ts
   * const cert = "-----BEGIN CERTIFICATE-----\n...\n-----END CERTIFICATE-----\n";
   * const key = "-----BEGIN PRIVATE KEY-----\n...\n-----END PRIVATE KEY-----\n";
   * Deno.serve({ cert, key }, (_req) => new Response("Hello, world"));
   * ```
   *
   * @category HTTP Server
   */
  export function serve(
    options: ServeOptions | ServeTlsOptions,
    handler: ServeHandler,
  ): Promise<void>;
  /** **UNSTABLE**: New API, yet to be vetted.
   *
   * Serves HTTP requests with the given handler.
   *
   * You can specify an object with a port and hostname option, which is the
   * address to listen on. The default is port `9000` on hostname `"127.0.0.1"`.
   *
   * The below example serves with the port `9000`.
   *
   * ```ts
   * Deno.serve((_req) => new Response("Hello, world"));
   * ```
   *
   * You can change the address to listen on using the `hostname` and `port`
   * options. The below example serves on port `3000`.
   *
   * ```ts
   * Deno.serve({ port: 3000 }, (_req) => new Response("Hello, world"));
   * ```
   *
   * You can stop the server with an {@linkcode AbortSignal}. The abort signal
   * needs to be passed as the `signal` option in the options bag. The server
   * aborts when the abort signal is aborted. To wait for the server to close,
   * await the promise returned from the `Deno.serve` API.
   *
   * ```ts
   * const ac = new AbortController();
   *
   * Deno.serve({ signal: ac.signal }, (_req) => new Response("Hello, world"))
   *  .then(() => console.log("Server closed"));
   *
   * console.log("Closing server...");
   * ac.abort();
   * ```
   *
   * By default `Deno.serve` prints the message
   * `Listening on http://<hostname>:<port>/` on listening. If you like to
   * change this behavior, you can specify a custom `onListen` callback.
   *
   * ```ts
   * Deno.serve({
   *   onListen({ port, hostname }) {
   *     console.log(`Server started at http://${hostname}:${port}`);
   *     // ... more info specific to your server ..
   *   },
   *   handler: (_req) => new Response("Hello, world"),
   * });
   * ```
   *
   * To enable TLS you must specify the `key` and `cert` options.
   *
   * ```ts
   * const cert = "-----BEGIN CERTIFICATE-----\n...\n-----END CERTIFICATE-----\n";
   * const key = "-----BEGIN PRIVATE KEY-----\n...\n-----END PRIVATE KEY-----\n";
   * Deno.serve({ cert, key }, (_req) => new Response("Hello, world"));
   * ```
   *
   * @category HTTP Server
   */
  export function serve(
    options: ServeInit & (ServeOptions | ServeTlsOptions),
  ): Promise<void>;

  /** **UNSTABLE**: New API, yet to be vetted.
   *
   * Allows "hijacking" the connection that the request is associated with. This
   * can be used to implement protocols that build on top of HTTP (eg.
   * {@linkcode WebSocket}).
   *
   * The returned promise returns underlying connection and first packet
   * received. The promise shouldn't be awaited before responding to the
   * `request`, otherwise event loop might deadlock.
   *
   * ```ts
   * function handler(req: Request): Response {
   *   Deno.upgradeHttp(req).then(([conn, firstPacket]) => {
   *     // ...
   *   });
   *   return new Response(null, { status: 101 });
   * }
   * ```
   *
   * This method can only be called on requests originating the
   * {@linkcode Deno.serveHttp} server.
   *
   * @category HTTP Server
   */
  export function upgradeHttp(
    request: Request,
  ): Promise<[Deno.Conn, Uint8Array]>;

  /** **UNSTABLE**: New API, yet to be vetted.
   *
   * Allows "hijacking" the connection that the request is associated with.
   * This can be used to implement protocols that build on top of HTTP (eg.
   * {@linkcode WebSocket}).
   *
   * Unlike {@linkcode Deno.upgradeHttp} this function does not require that you
   * respond to the request with a {@linkcode Response} object. Instead this
   * function returns the underlying connection and first packet received
   * immediately, and then the caller is responsible for writing the response to
   * the connection.
   *
   * This method can only be called on requests originating the
   * {@linkcode Deno.serve} server.
   *
   * @category HTTP Server
   */
  export function upgradeHttpRaw(request: Request): [Deno.Conn, Uint8Array];
}

/** **UNSTABLE**: New API, yet to be vetted.
 *
 * The [Fetch API](https://developer.mozilla.org/en-US/docs/Web/API/Fetch_API)
 * which also supports setting a {@linkcode Deno.HttpClient} which provides a
 * way to connect via proxies and use custom TLS certificates.
 *
 * @tags allow-net, allow-read
 * @category Fetch API
 */
declare function fetch(
  input: Request | URL | string,
  init?: RequestInit & { client: Deno.HttpClient },
): Promise<Response>;

/** **UNSTABLE**: New API, yet to be vetted.
 *
 * @category Web Workers
 */
declare interface WorkerOptions {
  /** **UNSTABLE**: New API, yet to be vetted.
   *
   * Configure permissions options to change the level of access the worker will
   * have. By default it will have no permissions. Note that the permissions
   * of a worker can't be extended beyond its parent's permissions reach.
   *
   * - `"inherit"` will take the permissions of the thread the worker is created
   *   in.
   * - `"none"` will use the default behavior and have no permission
   * - A list of routes can be provided that are relative to the file the worker
   *   is created in to limit the access of the worker (read/write permissions
   *   only)
   *
   * Example:
   *
   * ```ts
   * // mod.ts
   * const worker = new Worker(
   *   new URL("deno_worker.ts", import.meta.url).href, {
   *     type: "module",
   *     deno: {
   *       permissions: {
   *         read: true,
   *       },
   *     },
   *   }
   * );
   * ```
   */
  deno?: {
    /** Set to `"none"` to disable all the permissions in the worker. */
    permissions?: Deno.PermissionOptions;
  };
}

/** **UNSTABLE**: New API, yet to be vetted.
 *
 * @category Web Sockets
 */
declare interface WebSocketStreamOptions {
  protocols?: string[];
  signal?: AbortSignal;
  headers?: HeadersInit;
}

/** **UNSTABLE**: New API, yet to be vetted.
 *
 * @category Web Sockets
 */
declare interface WebSocketConnection {
  readable: ReadableStream<string | Uint8Array>;
  writable: WritableStream<string | Uint8Array>;
  extensions: string;
  protocol: string;
}

/** **UNSTABLE**: New API, yet to be vetted.
 *
 * @category Web Sockets
 */
declare interface WebSocketCloseInfo {
  code?: number;
  reason?: string;
}

/** **UNSTABLE**: New API, yet to be vetted.
 *
 * @tags allow-net
 * @category Web Sockets
 */
declare class WebSocketStream {
  constructor(url: string, options?: WebSocketStreamOptions);
  url: string;
  connection: Promise<WebSocketConnection>;
  closed: Promise<WebSocketCloseInfo>;
  close(closeInfo?: WebSocketCloseInfo): void;
}<|MERGE_RESOLUTION|>--- conflicted
+++ resolved
@@ -539,11 +539,7 @@
     );
 
     /** The pointer to the unsafe callback. */
-<<<<<<< HEAD
-    readonly pointer: PointerValue;
-=======
-    pointer: NonNullable<PointerValue>;
->>>>>>> b56b8c8a
+    readonly pointer: NonNullable<PointerValue>;
     /** The definition of the unsafe callback. */
     readonly definition: Definition;
     /** The callback function. */
