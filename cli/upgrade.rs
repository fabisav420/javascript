--- conflicted
+++ resolved
@@ -167,26 +167,6 @@
   fut.boxed_local()
 }
 
-<<<<<<< HEAD
-=======
-fn compose_url_to_exec(version: &Version) -> Result<Url, AnyError> {
-  let s = format!(
-    "https://github.com/denoland/deno/releases/download/v{}/{}",
-    version, *ARCHIVE_NAME
-  );
-  Url::parse(&s).map_err(AnyError::from)
-}
-
-fn find_version(text: &str) -> Result<String, AnyError> {
-  let re = Regex::new(r#"v([^\?]+)?""#)?;
-  if let Some(_mat) = re.find(text) {
-    let mat = _mat.as_str();
-    return Ok(mat[1..mat.len() - 1].to_string());
-  }
-  Err(custom_error("NotFound", "Cannot read latest tag version"))
-}
-
->>>>>>> 5995c58e
 fn unpack(archive_data: Vec<u8>) -> Result<PathBuf, std::io::Error> {
   // We use into_path so that the tempdir is not automatically deleted. This is
   // useful for debugging upgrade, but also so this function can return a path
