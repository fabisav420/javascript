--- conflicted
+++ resolved
@@ -119,7 +119,6 @@
         &web_worker.worker.internal_channels.sender,
         handle,
       );
-<<<<<<< HEAD
       ops::worker_host::init(&state);
       ops::idna::init(&state);
       ops::io::init(&state);
@@ -127,16 +126,7 @@
       ops::errors::init(&state);
       ops::timers::init(&state);
       ops::fetch::init(&state);
-=======
-      ops::worker_host::init(isolate, &state);
-      ops::idna::init(isolate, &state);
-      ops::io::init(isolate, &state);
-      ops::resources::init(isolate, &state);
-      ops::errors::init(isolate, &state);
-      ops::timers::init(isolate, &state);
-      ops::fetch::init(isolate, &state);
-      ops::websocket::init(isolate, &state);
->>>>>>> 8c880d32
+      ops::websocket::init(&state);
 
       if has_deno_namespace {
         ops::runtime_compiler::init(&state);
