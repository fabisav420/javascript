--- conflicted
+++ resolved
@@ -1,10 +1,6 @@
 // Copyright 2018-2020 the Deno authors. All rights reserved. MIT license.
 
-<<<<<<< HEAD
-use crate::colors;
-#[cfg(feature = "tools")]
-=======
->>>>>>> 85a5a081
+#[cfg(feature = "tools")]
 use crate::fmt_errors::PrettyJsError;
 #[cfg(not(feature = "tools"))]
 use crate::fs_module_loader::FsModuleLoader;
@@ -28,7 +24,6 @@
 use deno_core::url::Url;
 use deno_core::JsRuntime;
 use deno_core::ModuleId;
-use deno_core::ModuleLoader;
 use deno_core::ModuleSpecifier;
 use deno_core::RuntimeOptions;
 use std::env;
@@ -41,48 +36,28 @@
 ///
 /// It provides ops available in the `Deno` namespace.
 ///
-<<<<<<< HEAD
-/// Currently there are two types of workers:
-///  - `MainWorker`
-///  - `WebWorker`
-pub struct Worker {
-  external_channels: WorkerHandle,
-  #[cfg(feature = "tools")]
-  inspector: Option<Box<DenoInspector>>,
-  // Following fields are pub because they are accessed
-  // when creating a new WebWorker instance.
-  pub(crate) internal_channels: WorkerChannelsInternal,
-  pub(crate) js_runtime: JsRuntime,
-  pub(crate) name: String,
-  #[cfg(feature = "tools")]
-=======
 /// All `WebWorker`s created during program execution
 /// are descendants of this worker.
 pub struct MainWorker {
   inspector: Option<Box<DenoInspector>>,
   js_runtime: JsRuntime,
->>>>>>> 85a5a081
   should_break_on_first_statement: bool,
 }
 
 impl MainWorker {
   pub fn new(
-<<<<<<< HEAD
-    name: String,
-    startup_snapshot: Snapshot,
-    program_state: Arc<ProgramState>,
-    module_loader: Rc<dyn ModuleLoader>,
-    is_main: bool,
-  ) -> Self {
-    #[cfg(feature = "tools")]
-=======
     program_state: &Arc<ProgramState>,
     main_module: ModuleSpecifier,
     permissions: Permissions,
   ) -> Self {
+    #[cfg(feature = "tools")]
     let module_loader =
       CliModuleLoader::new(program_state.maybe_import_map.clone());
->>>>>>> 85a5a081
+
+    #[cfg(not(feature = "tools"))]
+    let module_loader = FsModuleLoader::new();
+
+    #[cfg(feature = "tools")]
     let global_state_ = program_state.clone();
 
     #[cfg(feature = "tools")]
@@ -94,12 +69,8 @@
 
     let mut js_runtime = JsRuntime::new(RuntimeOptions {
       module_loader: Some(module_loader),
-<<<<<<< HEAD
-      startup_snapshot: Some(startup_snapshot),
+      startup_snapshot: Some(js::deno_isolate_init()),
       #[cfg(feature = "tools")]
-=======
-      startup_snapshot: Some(js::deno_isolate_init()),
->>>>>>> 85a5a081
       js_error_create_fn: Some(js_error_create_fn),
       #[cfg(not(feature = "tools"))]
       js_error_create_fn: None,
@@ -120,151 +91,15 @@
         None
       };
 
-<<<<<<< HEAD
-    #[cfg(feature = "tools")]
-    let should_break_on_first_statement = inspector.is_some()
-      && is_main
-      && program_state.flags.inspect_brk.is_some();
-
-    let (internal_channels, external_channels) = create_channels();
-
-    Self {
-      external_channels,
-      #[cfg(feature = "tools")]
-=======
     let should_break_on_first_statement =
       inspector.is_some() && program_state.flags.inspect_brk.is_some();
 
     let mut worker = Self {
->>>>>>> 85a5a081
       inspector,
       js_runtime,
-<<<<<<< HEAD
-      name,
-      #[cfg(feature = "tools")]
-      should_break_on_first_statement,
-      waker: AtomicWaker::new(),
-    }
-  }
-
-  /// Same as execute2() but the filename defaults to "$CWD/__anonymous__".
-  pub fn execute(&mut self, js_source: &str) -> Result<(), AnyError> {
-    let path = env::current_dir().unwrap().join("__anonymous__");
-    let url = Url::from_file_path(path).unwrap();
-    self.execute2(url.as_str(), js_source)
-  }
-
-  /// Executes the provided JavaScript source code. The js_filename argument is
-  /// provided only for debugging purposes.
-  pub fn execute2(
-    &mut self,
-    js_filename: &str,
-    js_source: &str,
-  ) -> Result<(), AnyError> {
-    self.js_runtime.execute(js_filename, js_source)
-  }
-
-  /// Loads and instantiates specified JavaScript module.
-  pub async fn preload_module(
-    &mut self,
-    module_specifier: &ModuleSpecifier,
-  ) -> Result<ModuleId, AnyError> {
-    self.js_runtime.load_module(module_specifier, None).await
-  }
-
-  /// Loads, instantiates and executes specified JavaScript module.
-  pub async fn execute_module(
-    &mut self,
-    module_specifier: &ModuleSpecifier,
-  ) -> Result<(), AnyError> {
-    let id = self.preload_module(module_specifier).await?;
-    self.wait_for_inspector_session();
-    self.js_runtime.mod_evaluate(id).await
-  }
-
-  /// Returns a way to communicate with the Worker from other threads.
-  pub fn thread_safe_handle(&self) -> WorkerHandle {
-    self.external_channels.clone()
-  }
-
-  #[cfg(feature = "tools")]
-  fn wait_for_inspector_session(&mut self) {
-    if self.should_break_on_first_statement {
-      self
-        .inspector
-        .as_mut()
-        .unwrap()
-        .wait_for_session_and_break_on_next_statement()
-    }
-  }
-
-  #[cfg(not(feature = "tools"))]
-  fn wait_for_inspector_session(&mut self) {}
-
-  /// Create new inspector session. This function panics if Worker
-  /// was not configured to create inspector.
-  #[cfg(feature = "tools")]
-  pub fn create_inspector_session(&mut self) -> Box<InspectorSession> {
-    let inspector = self.inspector.as_mut().unwrap();
-
-    InspectorSession::new(&mut **inspector)
-  }
-
-  pub fn poll_event_loop(
-    &mut self,
-    cx: &mut Context,
-  ) -> Poll<Result<(), AnyError>> {
-    // We always poll the inspector if it exists.
-    #[cfg(feature = "tools")]
-    let _ = self.inspector.as_mut().map(|i| i.poll_unpin(cx));
-    self.waker.register(cx.waker());
-    self.js_runtime.poll_event_loop(cx)
-  }
-
-  pub async fn run_event_loop(&mut self) -> Result<(), AnyError> {
-    poll_fn(|cx| self.poll_event_loop(cx)).await
-  }
-}
-
-#[cfg(feature = "tools")]
-impl Drop for Worker {
-  fn drop(&mut self) {
-    // The Isolate object must outlive the Inspector object, but this is
-    // currently not enforced by the type system.
-    self.inspector.take();
-  }
-}
-
-/// This worker is created and used by Deno executable.
-///
-/// It provides ops available in the `Deno` namespace.
-///
-/// All WebWorkers created during program execution are descendants of
-/// this worker.
-pub struct MainWorker(Worker);
-
-impl MainWorker {
-  pub fn new(
-    program_state: &Arc<ProgramState>,
-    main_module: ModuleSpecifier,
-    permissions: Permissions,
-  ) -> Self {
-    #[cfg(not(feature = "tools"))]
-    let loader = Rc::new(FsModuleLoader);
-    #[cfg(feature = "tools")]
-    let loader = CliModuleLoader::new(program_state.maybe_import_map.clone());
-    let mut worker = Worker::new(
-      "main".to_string(),
-      js::deno_isolate_init(),
-      program_state.clone(),
-      loader,
-      true,
-    );
-=======
       should_break_on_first_statement,
     };
 
->>>>>>> 85a5a081
     let js_runtime = &mut worker.js_runtime;
     {
       // All ops registered in this function depend on these
@@ -350,109 +185,6 @@
     self.wait_for_inspector_session();
     self.js_runtime.mod_evaluate(id).await
   }
-<<<<<<< HEAD
-}
-
-/// This worker is implementation of `Worker` Web API
-///
-/// At the moment this type of worker supports only
-/// communication with parent and creating new workers.
-///
-/// Each `WebWorker` is either a child of `MainWorker` or other
-/// `WebWorker`.
-pub struct WebWorker {
-  worker: Worker,
-  event_loop_idle: bool,
-  terminate_rx: mpsc::Receiver<()>,
-  handle: WebWorkerHandle,
-  pub has_deno_namespace: bool,
-}
-
-impl WebWorker {
-  pub fn new(
-    name: String,
-    permissions: Permissions,
-    main_module: ModuleSpecifier,
-    program_state: Arc<ProgramState>,
-    has_deno_namespace: bool,
-  ) -> Self {
-    #[cfg(not(feature = "tools"))]
-    let loader = Rc::new(FsModuleLoader);
-    #[cfg(feature = "tools")]
-    let loader = CliModuleLoader::new_for_worker();
-    let mut worker = Worker::new(
-      name,
-      js::deno_isolate_init(),
-      program_state.clone(),
-      loader,
-      false,
-    );
-
-    let terminated = Arc::new(AtomicBool::new(false));
-    let isolate_handle = worker.js_runtime.v8_isolate().thread_safe_handle();
-    let (terminate_tx, terminate_rx) = mpsc::channel::<()>(1);
-
-    let handle = WebWorkerHandle {
-      worker_handle: worker.thread_safe_handle(),
-      terminated,
-      isolate_handle,
-      terminate_tx,
-    };
-
-    let mut web_worker = Self {
-      worker,
-      event_loop_idle: false,
-      terminate_rx,
-      handle,
-      has_deno_namespace,
-    };
-
-    {
-      let handle = web_worker.thread_safe_handle();
-      let sender = web_worker.worker.internal_channels.sender.clone();
-      let js_runtime = &mut web_worker.js_runtime;
-      // All ops registered in this function depend on these
-      {
-        let op_state = js_runtime.op_state();
-        let mut op_state = op_state.borrow_mut();
-        op_state.put::<Metrics>(Default::default());
-        op_state.put::<Arc<ProgramState>>(program_state.clone());
-        op_state.put::<Permissions>(permissions);
-      }
-
-      ops::web_worker::init(js_runtime, sender.clone(), handle);
-      ops::runtime::init(js_runtime, main_module);
-      ops::fetch::init(js_runtime, program_state.flags.ca_file.as_deref());
-      ops::timers::init(js_runtime);
-      ops::worker_host::init(js_runtime, Some(sender));
-      ops::reg_json_sync(js_runtime, "op_close", deno_core::op_close);
-      ops::reg_json_sync(js_runtime, "op_resources", deno_core::op_resources);
-      ops::reg_json_sync(
-        js_runtime,
-        "op_domain_to_ascii",
-        deno_web::op_domain_to_ascii,
-      );
-      #[cfg(feature = "tools")]
-      ops::errors::init(js_runtime);
-      ops::io::init(js_runtime);
-      ops::websocket::init(js_runtime);
-
-      if has_deno_namespace {
-        ops::fs_events::init(js_runtime);
-        ops::fs::init(js_runtime);
-        ops::net::init(js_runtime);
-        ops::os::init(js_runtime);
-        ops::permissions::init(js_runtime);
-        ops::plugin::init(js_runtime);
-        ops::process::init(js_runtime);
-        ops::crypto::init(js_runtime, program_state.flags.seed);
-        #[cfg(feature = "tools")]
-        ops::runtime_compiler::init(js_runtime);
-        ops::signal::init(js_runtime);
-        ops::tls::init(js_runtime);
-        ops::tty::init(js_runtime);
-      }
-=======
 
   fn wait_for_inspector_session(&mut self) {
     if self.should_break_on_first_statement {
@@ -461,7 +193,6 @@
         .as_mut()
         .unwrap()
         .wait_for_session_and_break_on_next_statement()
->>>>>>> 85a5a081
     }
   }
 
