// Copyright 2018-2020 the Deno authors. All rights reserved. MIT license.

#[cfg(feature = "tools")]
use crate::fmt_errors::PrettyJsError;
#[cfg(not(feature = "tools"))]
use crate::fs_module_loader::FsModuleLoader;
#[cfg(feature = "tools")]
use crate::inspector::DenoInspector;
#[cfg(feature = "tools")]
use crate::inspector::InspectorSession;
use crate::js;
use crate::metrics::Metrics;
#[cfg(feature = "tools")]
use crate::module_loader::CliModuleLoader;
use crate::ops;
use crate::ops::io::get_stdio;
use crate::permissions::Permissions;
use crate::program_state::ProgramState;
#[cfg(feature = "tools")]
use crate::source_maps::apply_source_map;
use deno_core::error::AnyError;
use deno_core::futures::future::poll_fn;
#[cfg(feature = "tools")]
use deno_core::futures::future::FutureExt;
use deno_core::url::Url;
use deno_core::JsErrorCreateFn;
use deno_core::JsRuntime;
use deno_core::ModuleId;
use deno_core::ModuleLoader;
use deno_core::ModuleSpecifier;
use deno_core::RuntimeOptions;
use std::env;
use std::rc::Rc;
use std::sync::Arc;
use std::task::Context;
use std::task::Poll;

/// This worker is created and used by almost all
/// subcommands in Deno executable.
///
/// It provides ops available in the `Deno` namespace.
///
/// All `WebWorker`s created during program execution
/// are descendants of this worker.
pub struct MainWorker {
  #[cfg(feature = "tools")]
  inspector: Option<Box<DenoInspector>>,
  js_runtime: JsRuntime,
  #[cfg(feature = "tools")]
  should_break_on_first_statement: bool,
}

impl MainWorker {
  pub fn new(
    program_state: &Arc<ProgramState>,
    main_module: ModuleSpecifier,
    permissions: Permissions,
  ) -> Self {
    #[cfg(feature = "tools")]
    let module_loader =
      CliModuleLoader::new(program_state.maybe_import_map.clone());

<<<<<<< HEAD
    #[cfg(not(feature = "tools"))]
    let module_loader = Rc::new(FsModuleLoader);

    Self::from_options(program_state, main_module, permissions, module_loader)
=======
    let global_state_ = program_state.clone();

    let js_error_create_fn = Box::new(move |core_js_error| {
      let source_mapped_error =
        apply_source_map(&core_js_error, global_state_.clone());
      PrettyJsError::create(source_mapped_error)
    });

    Self::from_options(
      program_state,
      main_module,
      permissions,
      module_loader,
      Some(js_error_create_fn),
    )
>>>>>>> f49d9556
  }

  pub fn from_options(
    program_state: &Arc<ProgramState>,
    main_module: ModuleSpecifier,
    permissions: Permissions,
    module_loader: Rc<dyn ModuleLoader>,
    js_error_create_fn: Option<Box<JsErrorCreateFn>>,
  ) -> Self {
<<<<<<< HEAD
    #[cfg(feature = "tools")]
    let global_state_ = program_state.clone();

    #[cfg(feature = "tools")]
    let js_error_create_fn = Box::new(move |core_js_error| {
      let source_mapped_error =
        apply_source_map(&core_js_error, global_state_.clone());
      PrettyJsError::create(source_mapped_error)
    });
=======
    // TODO(bartlomieju): this is hacky way to not apply source
    // maps in JS
    let apply_source_maps = js_error_create_fn.is_some();
>>>>>>> f49d9556

    #[allow(unused_mut)]
    let mut js_runtime = JsRuntime::new(RuntimeOptions {
      module_loader: Some(module_loader),
      startup_snapshot: Some(js::deno_isolate_init()),
<<<<<<< HEAD
=======
      js_error_create_fn,
>>>>>>> f49d9556
      get_error_class_fn: Some(&crate::errors::get_error_class_name),
      #[cfg(feature = "tools")]
      js_error_create_fn: Some(js_error_create_fn),
      ..Default::default()
    });

    #[cfg(feature = "tools")]
    let inspector =
      if let Some(inspector_server) = &program_state.maybe_inspector_server {
        Some(DenoInspector::new(
          &mut js_runtime,
          Some(inspector_server.clone()),
        ))
      } else if program_state.flags.coverage || program_state.flags.repl {
        Some(DenoInspector::new(&mut js_runtime, None))
      } else {
        None
      };

    #[cfg(feature = "tools")]
    let should_break_on_first_statement =
      inspector.is_some() && program_state.flags.inspect_brk.is_some();

    let mut worker = Self {
      #[cfg(feature = "tools")]
      inspector,
      js_runtime,
      #[cfg(feature = "tools")]
      should_break_on_first_statement,
    };

    let js_runtime = &mut worker.js_runtime;
    {
      // All ops registered in this function depend on these
      {
        let op_state = js_runtime.op_state();
        let mut op_state = op_state.borrow_mut();
        op_state.put::<Metrics>(Default::default());
        op_state.put::<Arc<ProgramState>>(program_state.clone());
        op_state.put::<Permissions>(permissions);
      }

      ops::runtime::init(js_runtime, main_module, apply_source_maps);
      ops::fetch::init(js_runtime, program_state.flags.ca_file.as_deref());
      ops::timers::init(js_runtime);
      ops::worker_host::init(js_runtime, None);
      ops::crypto::init(js_runtime, program_state.flags.seed);
      ops::reg_json_sync(js_runtime, "op_close", deno_core::op_close);
      ops::reg_json_sync(js_runtime, "op_resources", deno_core::op_resources);
      ops::reg_json_sync(
        js_runtime,
        "op_domain_to_ascii",
        deno_web::op_domain_to_ascii,
      );
      #[cfg(feature = "tools")]
      ops::errors::init(js_runtime);
      ops::fs_events::init(js_runtime);
      ops::fs::init(js_runtime);
      ops::io::init(js_runtime);
      ops::net::init(js_runtime);
      ops::os::init(js_runtime);
      ops::permissions::init(js_runtime);
      ops::plugin::init(js_runtime);
      ops::process::init(js_runtime);
      #[cfg(feature = "tools")]
      ops::runtime_compiler::init(js_runtime);
      ops::signal::init(js_runtime);
      ops::tls::init(js_runtime);
      ops::tty::init(js_runtime);
      ops::websocket::init(js_runtime);
    }
    {
      let op_state = js_runtime.op_state();
      let mut op_state = op_state.borrow_mut();
      let t = &mut op_state.resource_table;
      let (stdin, stdout, stderr) = get_stdio();
      if let Some(stream) = stdin {
        t.add("stdin", Box::new(stream));
      }
      if let Some(stream) = stdout {
        t.add("stdout", Box::new(stream));
      }
      if let Some(stream) = stderr {
        t.add("stderr", Box::new(stream));
      }
    }
    worker
      .execute("bootstrap.mainRuntime()")
      .expect("Failed to execute bootstrap script");
    worker
  }

  /// Same as execute2() but the filename defaults to "$CWD/__anonymous__".
  pub fn execute(&mut self, js_source: &str) -> Result<(), AnyError> {
    let path = env::current_dir().unwrap().join("__anonymous__");
    let url = Url::from_file_path(path).unwrap();
    self.js_runtime.execute(url.as_str(), js_source)
  }

  /// Loads and instantiates specified JavaScript module.
  pub async fn preload_module(
    &mut self,
    module_specifier: &ModuleSpecifier,
  ) -> Result<ModuleId, AnyError> {
    self.js_runtime.load_module(module_specifier, None).await
  }

  /// Loads, instantiates and executes specified JavaScript module.
  pub async fn execute_module(
    &mut self,
    module_specifier: &ModuleSpecifier,
  ) -> Result<(), AnyError> {
    let id = self.preload_module(module_specifier).await?;
    self.wait_for_inspector_session();
    self.js_runtime.mod_evaluate(id).await
  }

  #[cfg(feature = "tools")]
  fn wait_for_inspector_session(&mut self) {
    if self.should_break_on_first_statement {
      self
        .inspector
        .as_mut()
        .unwrap()
        .wait_for_session_and_break_on_next_statement()
    }
  }

  #[cfg(not(feature = "tools"))]
  fn wait_for_inspector_session(&mut self) {}

  /// Create new inspector session. This function panics if Worker
  /// was not configured to create inspector.
  #[cfg(feature = "tools")]
  pub fn create_inspector_session(&mut self) -> Box<InspectorSession> {
    let inspector = self.inspector.as_mut().unwrap();

    InspectorSession::new(&mut **inspector)
  }

  pub fn poll_event_loop(
    &mut self,
    cx: &mut Context,
  ) -> Poll<Result<(), AnyError>> {
    // We always poll the inspector if it exists.
    #[cfg(feature = "tools")]
    let _ = self.inspector.as_mut().map(|i| i.poll_unpin(cx));
    self.js_runtime.poll_event_loop(cx)
  }

  pub async fn run_event_loop(&mut self) -> Result<(), AnyError> {
    poll_fn(|cx| self.poll_event_loop(cx)).await
  }
}

#[cfg(feature = "tools")]
impl Drop for MainWorker {
  fn drop(&mut self) {
    // The Isolate object must outlive the Inspector object, but this is
    // currently not enforced by the type system.
    self.inspector.take();
  }
}

#[cfg(test)]
mod tests {
  use super::*;
  use crate::flags::DenoSubcommand;
  use crate::flags::Flags;
  use crate::program_state::ProgramState;

  fn create_test_worker() -> MainWorker {
    let main_module =
      ModuleSpecifier::resolve_url_or_path("./hello.js").unwrap();
    let flags = Flags {
      subcommand: DenoSubcommand::Run {
        script: main_module.to_string(),
      },
      ..Default::default()
    };
    let permissions = Permissions::from_flags(&flags);
    let program_state =
      ProgramState::mock(vec!["deno".to_string()], Some(flags));
    MainWorker::new(&program_state, main_module, permissions)
  }

  #[tokio::test]
  async fn execute_mod_esm_imports_a() {
    let p = std::path::PathBuf::from(env!("CARGO_MANIFEST_DIR"))
      .parent()
      .unwrap()
      .join("cli/tests/esm_imports_a.js");
    let module_specifier =
      ModuleSpecifier::resolve_url_or_path(&p.to_string_lossy()).unwrap();
    let mut worker = create_test_worker();
    let result = worker.execute_module(&module_specifier).await;
    if let Err(err) = result {
      eprintln!("execute_mod err {:?}", err);
    }
    if let Err(e) = worker.run_event_loop().await {
      panic!("Future got unexpected error: {:?}", e);
    }
  }

  #[tokio::test]
  async fn execute_mod_circular() {
    let p = std::path::PathBuf::from(env!("CARGO_MANIFEST_DIR"))
      .parent()
      .unwrap()
      .join("tests/circular1.ts");
    let module_specifier =
      ModuleSpecifier::resolve_url_or_path(&p.to_string_lossy()).unwrap();
    let mut worker = create_test_worker();
    let result = worker.execute_module(&module_specifier).await;
    if let Err(err) = result {
      eprintln!("execute_mod err {:?}", err);
    }
    if let Err(e) = worker.run_event_loop().await {
      panic!("Future got unexpected error: {:?}", e);
    }
  }

  #[tokio::test]
  async fn execute_006_url_imports() {
    let _http_server_guard = test_util::http_server();
    let p = std::path::PathBuf::from(env!("CARGO_MANIFEST_DIR"))
      .parent()
      .unwrap()
      .join("cli/tests/006_url_imports.ts");
    let module_specifier =
      ModuleSpecifier::resolve_url_or_path(&p.to_string_lossy()).unwrap();
    let mut worker = create_test_worker();
    let result = worker.execute_module(&module_specifier).await;
    if let Err(err) = result {
      eprintln!("execute_mod err {:?}", err);
    }
    if let Err(e) = worker.run_event_loop().await {
      panic!("Future got unexpected error: {:?}", e);
    }
  }

  #[tokio::test]
  async fn execute_mod_resolve_error() {
    // "foo" is not a valid module specifier so this should return an error.
    let mut worker = create_test_worker();
    let module_specifier =
      ModuleSpecifier::resolve_url_or_path("does-not-exist").unwrap();
    let result = worker.execute_module(&module_specifier).await;
    assert!(result.is_err());
  }

  #[tokio::test]
  async fn execute_mod_002_hello() {
    // This assumes cwd is project root (an assumption made throughout the
    // tests).
    let mut worker = create_test_worker();
    let p = std::path::PathBuf::from(env!("CARGO_MANIFEST_DIR"))
      .parent()
      .unwrap()
      .join("cli/tests/002_hello.ts");
    let module_specifier =
      ModuleSpecifier::resolve_url_or_path(&p.to_string_lossy()).unwrap();
    let result = worker.execute_module(&module_specifier).await;
    assert!(result.is_ok());
  }
}<|MERGE_RESOLUTION|>--- conflicted
+++ resolved
@@ -60,12 +60,6 @@
     let module_loader =
       CliModuleLoader::new(program_state.maybe_import_map.clone());
 
-<<<<<<< HEAD
-    #[cfg(not(feature = "tools"))]
-    let module_loader = Rc::new(FsModuleLoader);
-
-    Self::from_options(program_state, main_module, permissions, module_loader)
-=======
     let global_state_ = program_state.clone();
 
     let js_error_create_fn = Box::new(move |core_js_error| {
@@ -81,7 +75,6 @@
       module_loader,
       Some(js_error_create_fn),
     )
->>>>>>> f49d9556
   }
 
   pub fn from_options(
@@ -91,33 +84,16 @@
     module_loader: Rc<dyn ModuleLoader>,
     js_error_create_fn: Option<Box<JsErrorCreateFn>>,
   ) -> Self {
-<<<<<<< HEAD
-    #[cfg(feature = "tools")]
-    let global_state_ = program_state.clone();
-
-    #[cfg(feature = "tools")]
-    let js_error_create_fn = Box::new(move |core_js_error| {
-      let source_mapped_error =
-        apply_source_map(&core_js_error, global_state_.clone());
-      PrettyJsError::create(source_mapped_error)
-    });
-=======
     // TODO(bartlomieju): this is hacky way to not apply source
     // maps in JS
     let apply_source_maps = js_error_create_fn.is_some();
->>>>>>> f49d9556
 
     #[allow(unused_mut)]
     let mut js_runtime = JsRuntime::new(RuntimeOptions {
       module_loader: Some(module_loader),
       startup_snapshot: Some(js::deno_isolate_init()),
-<<<<<<< HEAD
-=======
       js_error_create_fn,
->>>>>>> f49d9556
       get_error_class_fn: Some(&crate::errors::get_error_class_name),
-      #[cfg(feature = "tools")]
-      js_error_create_fn: Some(js_error_create_fn),
       ..Default::default()
     });
 
