// Copyright 2018-2023 the Deno authors. All rights reserved. MIT license.

use std::path::PathBuf;
use std::rc::Rc;
use std::sync::Arc;

use deno_ast::ModuleSpecifier;
use deno_core::error::AnyError;
use deno_core::futures::task::LocalFutureObj;
use deno_core::futures::FutureExt;
use deno_core::located_script_name;
use deno_core::serde_json::json;
use deno_core::serde_v8;
use deno_core::v8;
use deno_core::Extension;
use deno_core::ModuleId;
use deno_graph::npm::NpmPackageReqReference;
use deno_runtime::colors;
use deno_runtime::deno_node;
use deno_runtime::fmt_errors::format_js_error;
use deno_runtime::ops::worker_host::CreateWebWorkerCb;
use deno_runtime::ops::worker_host::WorkerEventCb;
use deno_runtime::permissions::PermissionsContainer;
use deno_runtime::web_worker::WebWorker;
use deno_runtime::web_worker::WebWorkerOptions;
use deno_runtime::worker::MainWorker;
use deno_runtime::worker::WorkerOptions;
use deno_runtime::BootstrapOptions;

use crate::args::DenoSubcommand;
use crate::errors;
use crate::module_loader::CliModuleLoader;
use crate::node;
use crate::ops;
use crate::proc_state::ProcState;
use crate::tools;
use crate::tools::coverage::CoverageCollector;
use crate::tools::test::TestMode;
use crate::util::checksum;
use crate::version;

pub struct CliMainWorker {
  main_module: ModuleSpecifier,
  is_main_cjs: bool,
  worker: MainWorker,
  ps: ProcState,

  js_run_tests_callback: Option<v8::Global<v8::Function>>,
  js_run_benchmarks_callback: Option<v8::Global<v8::Function>>,
  js_enable_test_callback: Option<v8::Global<v8::Function>>,
  js_enable_bench_callback: Option<v8::Global<v8::Function>>,
}

impl CliMainWorker {
  pub fn into_main_worker(self) -> MainWorker {
    self.worker
  }

  pub async fn setup_repl(&mut self) -> Result<(), AnyError> {
    self.worker.run_event_loop(false).await?;
    Ok(())
  }

  pub async fn run(&mut self) -> Result<i32, AnyError> {
    let mut maybe_coverage_collector =
      self.maybe_setup_coverage_collector().await?;
    log::debug!("main_module {}", self.main_module);

    if self.is_main_cjs {
      self.initialize_main_module_for_node()?;
      deno_node::load_cjs_module(
        &mut self.worker.js_runtime,
        &self.main_module.to_file_path().unwrap().to_string_lossy(),
        true,
        self.ps.options.inspect_brk().is_some(),
      )?;
    } else {
      self.execute_main_module_possibly_with_npm().await?;
    }

    self.worker.dispatch_load_event(&located_script_name!())?;

    loop {
      self
        .worker
        .run_event_loop(maybe_coverage_collector.is_none())
        .await?;
      if !self
        .worker
        .dispatch_beforeunload_event(&located_script_name!())?
      {
        break;
      }
    }

    self.worker.dispatch_unload_event(&located_script_name!())?;

    if let Some(coverage_collector) = maybe_coverage_collector.as_mut() {
      self
        .worker
        .with_event_loop(coverage_collector.stop_collecting().boxed_local())
        .await?;
    }

    Ok(self.worker.exit_code())
  }

  pub async fn run_for_watcher(self) -> Result<(), AnyError> {
    /// The FileWatcherModuleExecutor provides module execution with safe dispatching of life-cycle events by tracking the
    /// state of any pending events and emitting accordingly on drop in the case of a future
    /// cancellation.
    struct FileWatcherModuleExecutor {
      inner: CliMainWorker,
      pending_unload: bool,
    }

    impl FileWatcherModuleExecutor {
      pub fn new(worker: CliMainWorker) -> FileWatcherModuleExecutor {
        FileWatcherModuleExecutor {
          inner: worker,
          pending_unload: false,
        }
      }

      /// Execute the given main module emitting load and unload events before and after execution
      /// respectively.
      pub async fn execute(&mut self) -> Result<(), AnyError> {
        self.inner.execute_main_module_possibly_with_npm().await?;
        self
          .inner
          .worker
          .dispatch_load_event(&located_script_name!())?;
        self.pending_unload = true;

        let result = loop {
          match self.inner.worker.run_event_loop(false).await {
            Ok(()) => {}
            Err(error) => break Err(error),
          }
          match self
            .inner
            .worker
            .dispatch_beforeunload_event(&located_script_name!())
          {
            Ok(default_prevented) if default_prevented => {} // continue loop
            Ok(_) => break Ok(()),
            Err(error) => break Err(error),
          }
        };
        self.pending_unload = false;

        result?;

        self
          .inner
          .worker
          .dispatch_unload_event(&located_script_name!())?;

        Ok(())
      }
    }

    impl Drop for FileWatcherModuleExecutor {
      fn drop(&mut self) {
        if self.pending_unload {
          let _ = self
            .inner
            .worker
            .dispatch_unload_event(&located_script_name!());
        }
      }
    }

    let mut executor = FileWatcherModuleExecutor::new(self);
    executor.execute().await
  }

  pub async fn run_test_specifier(
    &mut self,
    mode: TestMode,
  ) -> Result<(), AnyError> {
    self.enable_test();

    // Enable op call tracing in core to enable better debugging of op sanitizer
    // failures.
    if self.ps.options.trace_ops() {
      self.worker.js_runtime.execute_script(
        &located_script_name!(),
        "Deno[Deno.internal].core.enableOpCallTracing();",
      )?;
    }

    let mut maybe_coverage_collector =
      self.maybe_setup_coverage_collector().await?;

    // We only execute the specifier as a module if it is tagged with TestMode::Module or
    // TestMode::Both.
    if mode != TestMode::Documentation {
      // We execute the module module as a side module so that import.meta.main is not set.
      self.execute_side_module_possibly_with_npm().await?;
    }

    self.worker.dispatch_load_event(&located_script_name!())?;
    self.run_tests(&self.ps.options.shuffle_tests()).await?;
    loop {
      if !self
        .worker
        .dispatch_beforeunload_event(&located_script_name!())?
      {
        break;
      }
      self.worker.run_event_loop(false).await?;
    }

    self.worker.dispatch_unload_event(&located_script_name!())?;

    if let Some(coverage_collector) = maybe_coverage_collector.as_mut() {
      self
        .worker
        .with_event_loop(coverage_collector.stop_collecting().boxed_local())
        .await?;
    }
    Ok(())
  }

  pub async fn run_lsp_test_specifier(
    &mut self,
    mode: TestMode,
  ) -> Result<(), AnyError> {
    self.enable_test();

    self.worker.execute_script(
      &located_script_name!(),
      "Deno[Deno.internal].core.enableOpCallTracing();",
    )?;

    if mode != TestMode::Documentation {
      // We execute the module module as a side module so that import.meta.main is not set.
      self.execute_side_module_possibly_with_npm().await?;
    }

    self.worker.dispatch_load_event(&located_script_name!())?;
    self.run_tests(&None).await?;
    loop {
      if !self
        .worker
        .dispatch_beforeunload_event(&located_script_name!())?
      {
        break;
      }
      self.worker.run_event_loop(false).await?;
    }
    self.worker.dispatch_unload_event(&located_script_name!())?;
    Ok(())
  }

  pub async fn run_bench_specifier(&mut self) -> Result<(), AnyError> {
    self.enable_bench();

    // We execute the module module as a side module so that import.meta.main is not set.
    self.execute_side_module_possibly_with_npm().await?;

    self.worker.dispatch_load_event(&located_script_name!())?;
    self.run_benchmarks().await?;
    loop {
      if !self
        .worker
        .dispatch_beforeunload_event(&located_script_name!())?
      {
        break;
      }
      self.worker.run_event_loop(false).await?;
    }
    self.worker.dispatch_unload_event(&located_script_name!())?;
    Ok(())
  }

  async fn execute_main_module_possibly_with_npm(
    &mut self,
  ) -> Result<(), AnyError> {
    let id = self.worker.preload_main_module(&self.main_module).await?;
    self.evaluate_module_possibly_with_npm(id).await
  }

  async fn execute_side_module_possibly_with_npm(
    &mut self,
  ) -> Result<(), AnyError> {
    let id = self.worker.preload_side_module(&self.main_module).await?;
    self.evaluate_module_possibly_with_npm(id).await
  }

  async fn evaluate_module_possibly_with_npm(
    &mut self,
    id: ModuleId,
  ) -> Result<(), AnyError> {
    if self.ps.npm_resolver.has_packages() || self.ps.graph().has_node_specifier
    {
      self.initialize_main_module_for_node()?;
    }
    self.worker.evaluate_module(id).await
  }

  fn initialize_main_module_for_node(&mut self) -> Result<(), AnyError> {
<<<<<<< HEAD
    let mut maybe_binary_command_name = None;
=======
    deno_node::initialize_runtime(
      &mut self.worker.js_runtime,
      self.ps.options.has_node_modules_dir(),
    )?;
>>>>>>> aba5329a
    if let DenoSubcommand::Run(flags) = self.ps.options.sub_command() {
      if let Ok(pkg_ref) = NpmPackageReqReference::from_str(&flags.script) {
        // if the user ran a binary command, we'll need to set process.argv[0]
        // to be the name of the binary command instead of deno
        let binary_name = pkg_ref
          .sub_path
          .as_deref()
          .unwrap_or(pkg_ref.req.name.as_str());
<<<<<<< HEAD
        maybe_binary_command_name = Some(binary_name.to_string());
=======
        deno_node::initialize_binary_command(
          &mut self.worker.js_runtime,
          binary_name,
        )?;
>>>>>>> aba5329a
      }
    }

    deno_node::initialize_runtime(
      &mut self.worker.js_runtime,
      self.ps.options.has_node_modules_dir(),
      maybe_binary_command_name,
    )?;

    Ok(())
  }

  async fn maybe_setup_coverage_collector(
    &mut self,
  ) -> Result<Option<CoverageCollector>, AnyError> {
    if let Some(ref coverage_dir) = self.ps.options.coverage_dir() {
      let session = self.worker.create_inspector_session().await;

      let coverage_dir = PathBuf::from(coverage_dir);
      let mut coverage_collector =
        tools::coverage::CoverageCollector::new(coverage_dir, session);
      self
        .worker
        .with_event_loop(coverage_collector.start_collecting().boxed_local())
        .await?;
      Ok(Some(coverage_collector))
    } else {
      Ok(None)
    }
  }

  /// Run tests declared with `Deno.test()`. Test events will be dispatched
  /// by calling ops which are currently only implemented in the CLI crate.
  pub async fn run_tests(
    &mut self,
    shuffle: &Option<u64>,
  ) -> Result<(), AnyError> {
    let promise = {
      let scope = &mut self.worker.js_runtime.handle_scope();
      let cb = self.js_run_tests_callback.as_ref().unwrap().open(scope);
      let this = v8::undefined(scope).into();
      let options =
        serde_v8::to_v8(scope, json!({ "shuffle": shuffle })).unwrap();
      let promise = cb.call(scope, this, &[options]).unwrap();
      v8::Global::new(scope, promise)
    };
    self.worker.js_runtime.resolve_value(promise).await?;
    Ok(())
  }

  /// Run benches declared with `Deno.bench()`. Bench events will be dispatched
  /// by calling ops which are currently only implemented in the CLI crate.
  pub async fn run_benchmarks(&mut self) -> Result<(), AnyError> {
    let promise = {
      let scope = &mut self.worker.js_runtime.handle_scope();
      let cb = self
        .js_run_benchmarks_callback
        .as_ref()
        .unwrap()
        .open(scope);
      let this = v8::undefined(scope).into();
      let promise = cb.call(scope, this, &[]).unwrap();
      v8::Global::new(scope, promise)
    };
    self.worker.js_runtime.resolve_value(promise).await?;
    Ok(())
  }

  /// Enable `Deno.test()`. If this isn't called before executing user code,
  /// `Deno.test()` calls will noop.
  pub fn enable_test(&mut self) {
    let scope = &mut self.worker.js_runtime.handle_scope();
    let cb = self.js_enable_test_callback.as_ref().unwrap().open(scope);
    let this = v8::undefined(scope).into();
    cb.call(scope, this, &[]).unwrap();
  }

  /// Enable `Deno.bench()`. If this isn't called before executing user code,
  /// `Deno.bench()` calls will noop.
  pub fn enable_bench(&mut self) {
    let scope = &mut self.worker.js_runtime.handle_scope();
    let cb = self.js_enable_bench_callback.as_ref().unwrap().open(scope);
    let this = v8::undefined(scope).into();
    cb.call(scope, this, &[]).unwrap();
  }
}

pub async fn create_main_worker(
  ps: &ProcState,
  main_module: ModuleSpecifier,
  permissions: PermissionsContainer,
) -> Result<CliMainWorker, AnyError> {
  create_main_worker_internal(
    ps,
    main_module,
    permissions,
    vec![],
    Default::default(),
    false,
  )
  .await
}

pub async fn create_main_worker_for_test_or_bench(
  ps: &ProcState,
  main_module: ModuleSpecifier,
  permissions: PermissionsContainer,
  custom_extensions: Vec<Extension>,
  stdio: deno_runtime::deno_io::Stdio,
) -> Result<CliMainWorker, AnyError> {
  create_main_worker_internal(
    ps,
    main_module,
    permissions,
    custom_extensions,
    stdio,
    true,
  )
  .await
}

async fn create_main_worker_internal(
  ps: &ProcState,
  main_module: ModuleSpecifier,
  permissions: PermissionsContainer,
  mut custom_extensions: Vec<Extension>,
  stdio: deno_runtime::deno_io::Stdio,
  bench_or_test: bool,
) -> Result<CliMainWorker, AnyError> {
  let (main_module, is_main_cjs) = if let Ok(package_ref) =
    NpmPackageReqReference::from_specifier(&main_module)
  {
    ps.npm_resolver
      .add_package_reqs(vec![package_ref.req.clone()])
      .await?;
    let pkg_nv = ps
      .npm_resolution
      .resolve_pkg_id_from_pkg_req(&package_ref.req)?
      .nv;
    let node_resolution = node::node_resolve_binary_export(
      &pkg_nv,
      package_ref.sub_path.as_deref(),
      &ps.npm_resolver,
    )?;
    let is_main_cjs =
      matches!(node_resolution, node::NodeResolution::CommonJs(_));
    (node_resolution.into_url(), is_main_cjs)
  } else if ps.options.is_npm_main() {
    let node_resolution =
      node::url_to_node_resolution(main_module, &ps.npm_resolver)?;
    let is_main_cjs =
      matches!(node_resolution, node::NodeResolution::CommonJs(_));
    (node_resolution.into_url(), is_main_cjs)
  } else {
    (main_module, false)
  };

  let module_loader = CliModuleLoader::new(
    ps.clone(),
    PermissionsContainer::allow_all(),
    permissions.clone(),
  );

  let maybe_inspector_server = ps.maybe_inspector_server.clone();

  let create_web_worker_cb =
    create_web_worker_callback(ps.clone(), stdio.clone());
  let web_worker_preload_module_cb =
    create_web_worker_preload_module_callback(ps.clone());
  let web_worker_pre_execute_module_cb =
    create_web_worker_pre_execute_module_callback(ps.clone());

  let maybe_storage_key = ps.options.resolve_storage_key(&main_module);
  let origin_storage_dir = maybe_storage_key.as_ref().map(|key| {
    ps.dir
      .origin_data_folder_path()
      .join(checksum::gen(&[key.as_bytes()]))
  });
  let cache_storage_dir = maybe_storage_key.map(|key| {
    // TODO(@satyarohith): storage quota management
    // Note: we currently use temp_dir() to avoid managing storage size.
    std::env::temp_dir()
      .join("deno_cache")
      .join(checksum::gen(&[key.as_bytes()]))
  });

  let mut extensions = ops::cli_exts(ps.clone());
  extensions.append(&mut custom_extensions);

  let options = WorkerOptions {
    bootstrap: BootstrapOptions {
      args: ps.options.argv().clone(),
      cpu_count: std::thread::available_parallelism()
        .map(|p| p.get())
        .unwrap_or(1),
      debug_flag: ps
        .options
        .log_level()
        .map(|l| l == log::Level::Debug)
        .unwrap_or(false),
      enable_testing_features: ps.options.enable_testing_features(),
      locale: deno_core::v8::icu::get_language_tag(),
      location: ps.options.location_flag().clone(),
      no_color: !colors::use_color(),
      is_tty: colors::is_tty(),
      runtime_version: version::deno(),
      ts_version: version::TYPESCRIPT.to_string(),
      unstable: ps.options.unstable(),
      user_agent: version::get_user_agent(),
      inspect: ps.options.is_inspecting(),
    },
    extensions,
    startup_snapshot: Some(crate::js::deno_isolate_init()),
    unsafely_ignore_certificate_errors: ps
      .options
      .unsafely_ignore_certificate_errors()
      .clone(),
    root_cert_store: Some(ps.root_cert_store.clone()),
    seed: ps.options.seed(),
    source_map_getter: Some(Box::new(module_loader.clone())),
    format_js_error_fn: Some(Arc::new(format_js_error)),
    create_web_worker_cb,
    web_worker_preload_module_cb,
    web_worker_pre_execute_module_cb,
    maybe_inspector_server,
    should_break_on_first_statement: ps.options.inspect_brk().is_some(),
    should_wait_for_inspector_session: ps.options.inspect_wait().is_some(),
    module_loader,
    npm_resolver: Some(Rc::new(ps.npm_resolver.clone())),
    get_error_class_fn: Some(&errors::get_error_class_name),
    cache_storage_dir,
    origin_storage_dir,
    blob_store: ps.blob_store.clone(),
    broadcast_channel: ps.broadcast_channel.clone(),
    shared_array_buffer_store: Some(ps.shared_array_buffer_store.clone()),
    compiled_wasm_module_store: Some(ps.compiled_wasm_module_store.clone()),
    stdio,
  };

  let mut worker = MainWorker::bootstrap_from_options(
    main_module.clone(),
    permissions,
    options,
  );

  let (
    js_run_tests_callback,
    js_run_benchmarks_callback,
    js_enable_test_callback,
    js_enable_bench_callback,
  ) = if bench_or_test {
    let scope = &mut worker.js_runtime.handle_scope();
    let js_run_tests_callback = deno_core::JsRuntime::eval::<v8::Function>(
      scope,
      "Deno[Deno.internal].testing.runTests",
    )
    .unwrap();
    let js_run_benchmarks_callback =
      deno_core::JsRuntime::eval::<v8::Function>(
        scope,
        "Deno[Deno.internal].testing.runBenchmarks",
      )
      .unwrap();
    let js_enable_tests_callback = deno_core::JsRuntime::eval::<v8::Function>(
      scope,
      "Deno[Deno.internal].testing.enableTest",
    )
    .unwrap();
    let js_enable_bench_callback = deno_core::JsRuntime::eval::<v8::Function>(
      scope,
      "Deno[Deno.internal].testing.enableBench",
    )
    .unwrap();
    (
      Some(v8::Global::new(scope, js_run_tests_callback)),
      Some(v8::Global::new(scope, js_run_benchmarks_callback)),
      Some(v8::Global::new(scope, js_enable_tests_callback)),
      Some(v8::Global::new(scope, js_enable_bench_callback)),
    )
  } else {
    (None, None, None, None)
  };

  Ok(CliMainWorker {
    main_module,
    is_main_cjs,
    worker,
    ps: ps.clone(),
    js_run_tests_callback,
    js_run_benchmarks_callback,
    js_enable_test_callback,
    js_enable_bench_callback,
  })
}

// TODO(bartlomieju): this callback could have default value
// and not be required
fn create_web_worker_preload_module_callback(
  _ps: ProcState,
) -> Arc<WorkerEventCb> {
  Arc::new(move |worker| {
    let fut = async move { Ok(worker) };
    LocalFutureObj::new(Box::new(fut))
  })
}

fn create_web_worker_pre_execute_module_callback(
  ps: ProcState,
) -> Arc<WorkerEventCb> {
  Arc::new(move |mut worker| {
    let ps = ps.clone();
    let fut = async move {
      // this will be up to date after pre-load
      if ps.npm_resolver.has_packages() {
        deno_node::initialize_runtime(
          &mut worker.js_runtime,
          ps.options.has_node_modules_dir(),
<<<<<<< HEAD
          None,
=======
>>>>>>> aba5329a
        )?;
      }

      Ok(worker)
    };
    LocalFutureObj::new(Box::new(fut))
  })
}

fn create_web_worker_callback(
  ps: ProcState,
  stdio: deno_runtime::deno_io::Stdio,
) -> Arc<CreateWebWorkerCb> {
  Arc::new(move |args| {
    let maybe_inspector_server = ps.maybe_inspector_server.clone();

    let module_loader = CliModuleLoader::new_for_worker(
      ps.clone(),
      args.parent_permissions.clone(),
      args.permissions.clone(),
    );
    let create_web_worker_cb =
      create_web_worker_callback(ps.clone(), stdio.clone());
    let preload_module_cb =
      create_web_worker_preload_module_callback(ps.clone());
    let pre_execute_module_cb =
      create_web_worker_pre_execute_module_callback(ps.clone());

    let extensions = ops::cli_exts(ps.clone());

    let maybe_storage_key = ps.options.resolve_storage_key(&args.main_module);
    let cache_storage_dir = maybe_storage_key.map(|key| {
      // TODO(@satyarohith): storage quota management
      // Note: we currently use temp_dir() to avoid managing storage size.
      std::env::temp_dir()
        .join("deno_cache")
        .join(checksum::gen(&[key.as_bytes()]))
    });

    let options = WebWorkerOptions {
      bootstrap: BootstrapOptions {
        args: ps.options.argv().clone(),
        cpu_count: std::thread::available_parallelism()
          .map(|p| p.get())
          .unwrap_or(1),
        debug_flag: ps
          .options
          .log_level()
          .map(|l| l == log::Level::Debug)
          .unwrap_or(false),
        enable_testing_features: ps.options.enable_testing_features(),
        locale: deno_core::v8::icu::get_language_tag(),
        location: Some(args.main_module.clone()),
        no_color: !colors::use_color(),
        is_tty: colors::is_tty(),
        runtime_version: version::deno(),
        ts_version: version::TYPESCRIPT.to_string(),
        unstable: ps.options.unstable(),
        user_agent: version::get_user_agent(),
        inspect: ps.options.is_inspecting(),
      },
      extensions,
      startup_snapshot: Some(crate::js::deno_isolate_init()),
      unsafely_ignore_certificate_errors: ps
        .options
        .unsafely_ignore_certificate_errors()
        .clone(),
      root_cert_store: Some(ps.root_cert_store.clone()),
      seed: ps.options.seed(),
      create_web_worker_cb,
      preload_module_cb,
      pre_execute_module_cb,
      format_js_error_fn: Some(Arc::new(format_js_error)),
      source_map_getter: Some(Box::new(module_loader.clone())),
      module_loader,
      npm_resolver: Some(Rc::new(ps.npm_resolver.clone())),
      worker_type: args.worker_type,
      maybe_inspector_server,
      get_error_class_fn: Some(&errors::get_error_class_name),
      blob_store: ps.blob_store.clone(),
      broadcast_channel: ps.broadcast_channel.clone(),
      shared_array_buffer_store: Some(ps.shared_array_buffer_store.clone()),
      compiled_wasm_module_store: Some(ps.compiled_wasm_module_store.clone()),
      stdio: stdio.clone(),
      cache_storage_dir,
    };

    WebWorker::bootstrap_from_options(
      args.name,
      args.permissions,
      args.main_module,
      args.worker_id,
      options,
    )
  })
}

#[cfg(test)]
mod tests {
  use super::*;
  use deno_core::resolve_path;
  use deno_core::FsModuleLoader;
  use deno_runtime::deno_broadcast_channel::InMemoryBroadcastChannel;
  use deno_runtime::deno_web::BlobStore;
  use deno_runtime::permissions::Permissions;

  fn create_test_worker() -> MainWorker {
    let main_module =
      resolve_path("./hello.js", &std::env::current_dir().unwrap()).unwrap();
    let permissions = PermissionsContainer::new(Permissions::default());

    let options = WorkerOptions {
      bootstrap: BootstrapOptions {
        args: vec![],
        cpu_count: 1,
        debug_flag: false,
        enable_testing_features: false,
        locale: deno_core::v8::icu::get_language_tag(),
        location: None,
        no_color: true,
        is_tty: false,
        runtime_version: "x".to_string(),
        ts_version: "x".to_string(),
        unstable: false,
        user_agent: "x".to_string(),
        inspect: false,
      },
      extensions: vec![],
      startup_snapshot: Some(crate::js::deno_isolate_init()),
      unsafely_ignore_certificate_errors: None,
      root_cert_store: None,
      seed: None,
      format_js_error_fn: None,
      source_map_getter: None,
      web_worker_preload_module_cb: Arc::new(|_| unreachable!()),
      web_worker_pre_execute_module_cb: Arc::new(|_| unreachable!()),
      create_web_worker_cb: Arc::new(|_| unreachable!()),
      maybe_inspector_server: None,
      should_break_on_first_statement: false,
      should_wait_for_inspector_session: false,
      module_loader: Rc::new(FsModuleLoader),
      npm_resolver: None,
      get_error_class_fn: None,
      cache_storage_dir: None,
      origin_storage_dir: None,
      blob_store: BlobStore::default(),
      broadcast_channel: InMemoryBroadcastChannel::default(),
      shared_array_buffer_store: None,
      compiled_wasm_module_store: None,
      stdio: Default::default(),
    };

    MainWorker::bootstrap_from_options(main_module, permissions, options)
  }

  #[tokio::test]
  async fn execute_mod_esm_imports_a() {
    let p = test_util::testdata_path().join("runtime/esm_imports_a.js");
    let module_specifier = ModuleSpecifier::from_file_path(&p).unwrap();
    let mut worker = create_test_worker();
    let result = worker.execute_main_module(&module_specifier).await;
    if let Err(err) = result {
      eprintln!("execute_mod err {err:?}");
    }
    if let Err(e) = worker.run_event_loop(false).await {
      panic!("Future got unexpected error: {e:?}");
    }
  }

  #[tokio::test]
  async fn execute_mod_circular() {
    let p = std::path::PathBuf::from(env!("CARGO_MANIFEST_DIR"))
      .parent()
      .unwrap()
      .join("tests/circular1.js");
    let module_specifier = ModuleSpecifier::from_file_path(&p).unwrap();
    let mut worker = create_test_worker();
    let result = worker.execute_main_module(&module_specifier).await;
    if let Err(err) = result {
      eprintln!("execute_mod err {err:?}");
    }
    if let Err(e) = worker.run_event_loop(false).await {
      panic!("Future got unexpected error: {e:?}");
    }
  }

  #[tokio::test]
  async fn execute_mod_resolve_error() {
    // "foo" is not a valid module specifier so this should return an error.
    let mut worker = create_test_worker();
    let module_specifier =
      resolve_path("./does-not-exist", &std::env::current_dir().unwrap())
        .unwrap();
    let result = worker.execute_main_module(&module_specifier).await;
    assert!(result.is_err());
  }

  #[tokio::test]
  async fn execute_mod_002_hello() {
    // This assumes cwd is project root (an assumption made throughout the
    // tests).
    let mut worker = create_test_worker();
    let p = test_util::testdata_path().join("run/001_hello.js");
    let module_specifier = ModuleSpecifier::from_file_path(&p).unwrap();
    let result = worker.execute_main_module(&module_specifier).await;
    assert!(result.is_ok());
  }
}<|MERGE_RESOLUTION|>--- conflicted
+++ resolved
@@ -301,14 +301,8 @@
   }
 
   fn initialize_main_module_for_node(&mut self) -> Result<(), AnyError> {
-<<<<<<< HEAD
     let mut maybe_binary_command_name = None;
-=======
-    deno_node::initialize_runtime(
-      &mut self.worker.js_runtime,
-      self.ps.options.has_node_modules_dir(),
-    )?;
->>>>>>> aba5329a
+
     if let DenoSubcommand::Run(flags) = self.ps.options.sub_command() {
       if let Ok(pkg_ref) = NpmPackageReqReference::from_str(&flags.script) {
         // if the user ran a binary command, we'll need to set process.argv[0]
@@ -317,14 +311,7 @@
           .sub_path
           .as_deref()
           .unwrap_or(pkg_ref.req.name.as_str());
-<<<<<<< HEAD
         maybe_binary_command_name = Some(binary_name.to_string());
-=======
-        deno_node::initialize_binary_command(
-          &mut self.worker.js_runtime,
-          binary_name,
-        )?;
->>>>>>> aba5329a
       }
     }
 
@@ -642,10 +629,7 @@
         deno_node::initialize_runtime(
           &mut worker.js_runtime,
           ps.options.has_node_modules_dir(),
-<<<<<<< HEAD
           None,
-=======
->>>>>>> aba5329a
         )?;
       }
 
