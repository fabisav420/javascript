--- conflicted
+++ resolved
@@ -284,23 +284,6 @@
         "op_domain_to_ascii",
         deno_web::op_domain_to_ascii,
       );
-<<<<<<< HEAD
-      ops::errors::init(&mut worker);
-      ops::fs_events::init(&mut worker);
-      ops::fs::init(&mut worker);
-      ops::io::init(&mut worker);
-      ops::net::init(&mut worker);
-      ops::os::init(&mut worker);
-      ops::permissions::init(&mut worker);
-      ops::plugin::init(&mut worker);
-      ops::process::init(&mut worker);
-      ops::runtime_compiler::init(&mut worker);
-      ops::signal::init(&mut worker);
-      ops::tls::init(&mut worker);
-      ops::tty::init(&mut worker);
-      ops::webgpu::init(&mut worker);
-      ops::websocket::init(&mut worker);
-=======
       ops::errors::init(js_runtime);
       ops::fs_events::init(js_runtime);
       ops::fs::init(js_runtime);
@@ -314,8 +297,8 @@
       ops::signal::init(js_runtime);
       ops::tls::init(js_runtime);
       ops::tty::init(js_runtime);
+      ops::webgpu::init(js_runtime);
       ops::websocket::init(js_runtime);
->>>>>>> 10654fa9
     }
     {
       let op_state = js_runtime.op_state();
@@ -473,16 +456,10 @@
         "op_domain_to_ascii",
         deno_web::op_domain_to_ascii,
       );
-<<<<<<< HEAD
-      ops::errors::init(&mut web_worker);
-      ops::io::init(&mut web_worker);
-      ops::webgpu::init(&mut web_worker);
-      ops::websocket::init(&mut web_worker);
-=======
       ops::errors::init(js_runtime);
       ops::io::init(js_runtime);
+      ops::webgpu::init(js_runtime);
       ops::websocket::init(js_runtime);
->>>>>>> 10654fa9
 
       if has_deno_namespace {
         ops::fs_events::init(js_runtime);
