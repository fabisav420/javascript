// Copyright 2018-2023 the Deno authors. All rights reserved. MIT license.

use std::path::PathBuf;
use std::rc::Rc;
use std::sync::Arc;

use deno_ast::ModuleSpecifier;
use deno_core::error::AnyError;
use deno_core::futures::task::LocalFutureObj;
use deno_core::futures::FutureExt;
use deno_core::located_script_name;
use deno_core::url::Url;
use deno_core::CompiledWasmModuleStore;
use deno_core::Extension;
use deno_core::ModuleId;
use deno_core::ModuleLoader;
use deno_core::SharedArrayBufferStore;
use deno_core::SourceMapGetter;
use deno_runtime::colors;
<<<<<<< HEAD
use deno_runtime::deno_fs::StdFs;
=======
use deno_runtime::deno_broadcast_channel::InMemoryBroadcastChannel;
>>>>>>> 13c16d9c
use deno_runtime::deno_node;
use deno_runtime::deno_node::NodeResolution;
use deno_runtime::deno_node::NodeResolver;
use deno_runtime::deno_tls::rustls::RootCertStore;
use deno_runtime::deno_web::BlobStore;
use deno_runtime::fmt_errors::format_js_error;
use deno_runtime::inspector_server::InspectorServer;
use deno_runtime::ops::worker_host::CreateWebWorkerCb;
use deno_runtime::ops::worker_host::WorkerEventCb;
use deno_runtime::permissions::PermissionsContainer;
use deno_runtime::web_worker::WebWorker;
use deno_runtime::web_worker::WebWorkerOptions;
use deno_runtime::worker::MainWorker;
use deno_runtime::worker::WorkerOptions;
use deno_runtime::BootstrapOptions;
use deno_semver::npm::NpmPackageReqReference;

use crate::args::StorageKeyResolver;
use crate::errors;
use crate::npm::CliNpmResolver;
use crate::ops;
use crate::tools;
use crate::tools::coverage::CoverageCollector;
use crate::util::checksum;
use crate::version;

pub trait ModuleLoaderFactory: Send + Sync {
  fn create_for_main(
    &self,
    root_permissions: PermissionsContainer,
    dynamic_permissions: PermissionsContainer,
  ) -> Rc<dyn ModuleLoader>;

  fn create_for_worker(
    &self,
    root_permissions: PermissionsContainer,
    dynamic_permissions: PermissionsContainer,
  ) -> Rc<dyn ModuleLoader>;

  fn create_source_map_getter(&self) -> Option<Box<dyn SourceMapGetter>>;
}

// todo(dsherret): this is temporary and we should remove this
// once we no longer conditionally initialize the node runtime
pub trait HasNodeSpecifierChecker: Send + Sync {
  fn has_node_specifier(&self) -> bool;
}

#[derive(Clone)]
pub struct CliMainWorkerOptions {
  pub argv: Vec<String>,
  pub debug: bool,
  pub coverage_dir: Option<String>,
  pub enable_testing_features: bool,
  pub has_node_modules_dir: bool,
  pub inspect_brk: bool,
  pub inspect_wait: bool,
  pub is_inspecting: bool,
  pub is_npm_main: bool,
  pub location: Option<Url>,
  pub maybe_binary_npm_command_name: Option<String>,
  pub origin_data_folder_path: Option<PathBuf>,
  pub seed: Option<u64>,
  pub unsafely_ignore_certificate_errors: Option<Vec<String>>,
  pub unstable: bool,
}

struct SharedWorkerState {
  options: CliMainWorkerOptions,
  storage_key_resolver: StorageKeyResolver,
  npm_resolver: Arc<CliNpmResolver>,
  node_resolver: Arc<NodeResolver>,
  has_node_specifier_checker: Box<dyn HasNodeSpecifierChecker>,
  blob_store: BlobStore,
  broadcast_channel: InMemoryBroadcastChannel,
  shared_array_buffer_store: SharedArrayBufferStore,
  compiled_wasm_module_store: CompiledWasmModuleStore,
  module_loader_factory: Box<dyn ModuleLoaderFactory>,
  root_cert_store: RootCertStore,
  node_fs: Arc<dyn deno_node::NodeFs>,
  maybe_inspector_server: Option<Arc<InspectorServer>>,
}

impl SharedWorkerState {
  pub fn should_initialize_node_runtime(&self) -> bool {
    self.npm_resolver.has_packages()
      || self.has_node_specifier_checker.has_node_specifier()
      || self.options.is_npm_main
  }
}

pub struct CliMainWorker {
  main_module: ModuleSpecifier,
  is_main_cjs: bool,
  worker: MainWorker,
  shared: Arc<SharedWorkerState>,
}

impl CliMainWorker {
  pub fn into_main_worker(self) -> MainWorker {
    self.worker
  }

  pub async fn setup_repl(&mut self) -> Result<(), AnyError> {
    self.worker.run_event_loop(false).await?;
    Ok(())
  }

  pub async fn run(&mut self) -> Result<i32, AnyError> {
    let mut maybe_coverage_collector =
      self.maybe_setup_coverage_collector().await?;
    log::debug!("main_module {}", self.main_module);

    if self.is_main_cjs {
      self.initialize_main_module_for_node()?;
      deno_node::load_cjs_module(
        &mut self.worker.js_runtime,
        &self.main_module.to_file_path().unwrap().to_string_lossy(),
        true,
        self.shared.options.inspect_brk,
      )?;
    } else {
      self.execute_main_module_possibly_with_npm().await?;
    }

    self.worker.dispatch_load_event(located_script_name!())?;

    loop {
      self
        .worker
        .run_event_loop(maybe_coverage_collector.is_none())
        .await?;
      if !self
        .worker
        .dispatch_beforeunload_event(located_script_name!())?
      {
        break;
      }
    }

    self.worker.dispatch_unload_event(located_script_name!())?;

    if let Some(coverage_collector) = maybe_coverage_collector.as_mut() {
      self
        .worker
        .with_event_loop(coverage_collector.stop_collecting().boxed_local())
        .await?;
    }

    Ok(self.worker.exit_code())
  }

  pub async fn run_for_watcher(self) -> Result<(), AnyError> {
    /// The FileWatcherModuleExecutor provides module execution with safe dispatching of life-cycle events by tracking the
    /// state of any pending events and emitting accordingly on drop in the case of a future
    /// cancellation.
    struct FileWatcherModuleExecutor {
      inner: CliMainWorker,
      pending_unload: bool,
    }

    impl FileWatcherModuleExecutor {
      pub fn new(worker: CliMainWorker) -> FileWatcherModuleExecutor {
        FileWatcherModuleExecutor {
          inner: worker,
          pending_unload: false,
        }
      }

      /// Execute the given main module emitting load and unload events before and after execution
      /// respectively.
      pub async fn execute(&mut self) -> Result<(), AnyError> {
        self.inner.execute_main_module_possibly_with_npm().await?;
        self
          .inner
          .worker
          .dispatch_load_event(located_script_name!())?;
        self.pending_unload = true;

        let result = loop {
          match self.inner.worker.run_event_loop(false).await {
            Ok(()) => {}
            Err(error) => break Err(error),
          }
          match self
            .inner
            .worker
            .dispatch_beforeunload_event(located_script_name!())
          {
            Ok(default_prevented) if default_prevented => {} // continue loop
            Ok(_) => break Ok(()),
            Err(error) => break Err(error),
          }
        };
        self.pending_unload = false;

        result?;

        self
          .inner
          .worker
          .dispatch_unload_event(located_script_name!())?;

        Ok(())
      }
    }

    impl Drop for FileWatcherModuleExecutor {
      fn drop(&mut self) {
        if self.pending_unload {
          let _ = self
            .inner
            .worker
            .dispatch_unload_event(located_script_name!());
        }
      }
    }

    let mut executor = FileWatcherModuleExecutor::new(self);
    executor.execute().await
  }

  pub async fn execute_main_module_possibly_with_npm(
    &mut self,
  ) -> Result<(), AnyError> {
    let id = self.worker.preload_main_module(&self.main_module).await?;
    self.evaluate_module_possibly_with_npm(id).await
  }

  pub async fn execute_side_module_possibly_with_npm(
    &mut self,
  ) -> Result<(), AnyError> {
    let id = self.worker.preload_side_module(&self.main_module).await?;
    self.evaluate_module_possibly_with_npm(id).await
  }

  async fn evaluate_module_possibly_with_npm(
    &mut self,
    id: ModuleId,
  ) -> Result<(), AnyError> {
    if self.shared.should_initialize_node_runtime() {
      self.initialize_main_module_for_node()?;
    }
    self.worker.evaluate_module(id).await
  }

  fn initialize_main_module_for_node(&mut self) -> Result<(), AnyError> {
    deno_node::initialize_runtime(
      &mut self.worker.js_runtime,
      self.shared.options.has_node_modules_dir,
      self.shared.options.maybe_binary_npm_command_name.as_deref(),
    )?;

    Ok(())
  }

  pub async fn maybe_setup_coverage_collector(
    &mut self,
  ) -> Result<Option<CoverageCollector>, AnyError> {
    if let Some(coverage_dir) = &self.shared.options.coverage_dir {
      let session = self.worker.create_inspector_session().await;

      let coverage_dir = PathBuf::from(coverage_dir);
      let mut coverage_collector =
        tools::coverage::CoverageCollector::new(coverage_dir, session);
      self
        .worker
        .with_event_loop(coverage_collector.start_collecting().boxed_local())
        .await?;
      Ok(Some(coverage_collector))
    } else {
      Ok(None)
    }
  }
}

pub struct CliMainWorkerFactory {
  shared: Arc<SharedWorkerState>,
}

impl CliMainWorkerFactory {
  #[allow(clippy::too_many_arguments)]
  pub fn new(
    storage_key_resolver: StorageKeyResolver,
    npm_resolver: Arc<CliNpmResolver>,
    node_resolver: Arc<NodeResolver>,
    has_node_specifier_checker: Box<dyn HasNodeSpecifierChecker>,
    blob_store: BlobStore,
    module_loader_factory: Box<dyn ModuleLoaderFactory>,
    root_cert_store: RootCertStore,
    node_fs: Arc<dyn deno_node::NodeFs>,
    maybe_inspector_server: Option<Arc<InspectorServer>>,
    options: CliMainWorkerOptions,
  ) -> Self {
    Self {
      shared: Arc::new(SharedWorkerState {
        options,
        storage_key_resolver,
        npm_resolver,
        node_resolver,
        has_node_specifier_checker,
        blob_store,
        broadcast_channel: Default::default(),
        shared_array_buffer_store: Default::default(),
        compiled_wasm_module_store: Default::default(),
        module_loader_factory,
        root_cert_store,
        node_fs,
        maybe_inspector_server,
      }),
    }
  }

  pub async fn create_main_worker(
    &self,
    main_module: ModuleSpecifier,
    permissions: PermissionsContainer,
  ) -> Result<CliMainWorker, AnyError> {
    self
      .create_custom_worker(
        main_module,
        permissions,
        vec![],
        Default::default(),
      )
      .await
  }

  pub async fn create_custom_worker(
    &self,
    main_module: ModuleSpecifier,
    permissions: PermissionsContainer,
    mut custom_extensions: Vec<Extension>,
    stdio: deno_runtime::deno_io::Stdio,
  ) -> Result<CliMainWorker, AnyError> {
    let shared = &self.shared;
    let (main_module, is_main_cjs) = if let Ok(package_ref) =
      NpmPackageReqReference::from_specifier(&main_module)
    {
      shared
        .npm_resolver
        .add_package_reqs(vec![package_ref.req.clone()])
        .await?;
      let node_resolution =
        shared.node_resolver.resolve_binary_export(&package_ref)?;
      let is_main_cjs = matches!(node_resolution, NodeResolution::CommonJs(_));
      (node_resolution.into_url(), is_main_cjs)
    } else if shared.options.is_npm_main {
      let node_resolution =
        shared.node_resolver.url_to_node_resolution(main_module)?;
      let is_main_cjs = matches!(node_resolution, NodeResolution::CommonJs(_));
      (node_resolution.into_url(), is_main_cjs)
    } else {
      (main_module, false)
    };

    let module_loader = shared
      .module_loader_factory
      .create_for_main(PermissionsContainer::allow_all(), permissions.clone());
    let maybe_source_map_getter =
      shared.module_loader_factory.create_source_map_getter();
    let maybe_inspector_server = shared.maybe_inspector_server.clone();

    let create_web_worker_cb =
      create_web_worker_callback(shared.clone(), stdio.clone());
    let web_worker_preload_module_cb =
      create_web_worker_preload_module_callback(shared);
    let web_worker_pre_execute_module_cb =
      create_web_worker_pre_execute_module_callback(shared.clone());

    let maybe_storage_key = shared
      .storage_key_resolver
      .resolve_storage_key(&main_module);
    let origin_storage_dir = maybe_storage_key.as_ref().map(|key| {
      shared
        .options
<<<<<<< HEAD
        .log_level()
        .map(|l| l == log::Level::Debug)
        .unwrap_or(false),
      enable_testing_features: ps.options.enable_testing_features(),
      locale: deno_core::v8::icu::get_language_tag(),
      location: ps.options.location_flag().clone(),
      no_color: !colors::use_color(),
      is_tty: colors::is_tty(),
      runtime_version: version::deno().to_string(),
      ts_version: version::TYPESCRIPT.to_string(),
      unstable: ps.options.unstable(),
      user_agent: version::get_user_agent().to_string(),
      inspect: ps.options.is_inspecting(),
    },
    extensions,
    startup_snapshot: Some(crate::js::deno_isolate_init()),
    unsafely_ignore_certificate_errors: ps
      .options
      .unsafely_ignore_certificate_errors()
      .clone(),
    root_cert_store: Some(ps.root_cert_store.clone()),
    seed: ps.options.seed(),
    source_map_getter: Some(Box::new(module_loader.clone())),
    format_js_error_fn: Some(Arc::new(format_js_error)),
    create_web_worker_cb,
    web_worker_preload_module_cb,
    web_worker_pre_execute_module_cb,
    maybe_inspector_server,
    should_break_on_first_statement: ps.options.inspect_brk().is_some(),
    should_wait_for_inspector_session: ps.options.inspect_wait().is_some(),
    module_loader,
    node_fs: Some(ps.node_fs.clone()),
    npm_resolver: Some(ps.npm_resolver.clone()),
    get_error_class_fn: Some(&errors::get_error_class_name),
    cache_storage_dir,
    origin_storage_dir,
    blob_store: ps.blob_store.clone(),
    broadcast_channel: ps.broadcast_channel.clone(),
    shared_array_buffer_store: Some(ps.shared_array_buffer_store.clone()),
    compiled_wasm_module_store: Some(ps.compiled_wasm_module_store.clone()),
    stdio,
  };

  let worker = MainWorker::bootstrap_from_options(
    main_module.clone(),
    permissions,
    StdFs,
    options,
  );

  Ok(CliMainWorker {
    main_module,
    is_main_cjs,
    worker,
    ps: ps.clone(),
  })
=======
        .origin_data_folder_path
        .as_ref()
        .unwrap() // must be set if storage key resolver returns a value
        .join(checksum::gen(&[key.as_bytes()]))
    });
    let cache_storage_dir = maybe_storage_key.map(|key| {
      // TODO(@satyarohith): storage quota management
      // Note: we currently use temp_dir() to avoid managing storage size.
      std::env::temp_dir()
        .join("deno_cache")
        .join(checksum::gen(&[key.as_bytes()]))
    });

    let mut extensions = ops::cli_exts(shared.npm_resolver.clone());
    extensions.append(&mut custom_extensions);

    let options = WorkerOptions {
      bootstrap: BootstrapOptions {
        args: shared.options.argv.clone(),
        cpu_count: std::thread::available_parallelism()
          .map(|p| p.get())
          .unwrap_or(1),
        debug_flag: shared.options.debug,
        enable_testing_features: shared.options.enable_testing_features,
        locale: deno_core::v8::icu::get_language_tag(),
        location: shared.options.location.clone(),
        no_color: !colors::use_color(),
        is_tty: colors::is_tty(),
        runtime_version: version::deno().to_string(),
        ts_version: version::TYPESCRIPT.to_string(),
        unstable: shared.options.unstable,
        user_agent: version::get_user_agent().to_string(),
        inspect: shared.options.is_inspecting,
      },
      extensions,
      startup_snapshot: Some(crate::js::deno_isolate_init()),
      unsafely_ignore_certificate_errors: shared
        .options
        .unsafely_ignore_certificate_errors
        .clone(),
      root_cert_store: Some(shared.root_cert_store.clone()),
      seed: shared.options.seed,
      source_map_getter: maybe_source_map_getter,
      format_js_error_fn: Some(Arc::new(format_js_error)),
      create_web_worker_cb,
      web_worker_preload_module_cb,
      web_worker_pre_execute_module_cb,
      maybe_inspector_server,
      should_break_on_first_statement: shared.options.inspect_brk,
      should_wait_for_inspector_session: shared.options.inspect_wait,
      module_loader,
      node_fs: Some(shared.node_fs.clone()),
      npm_resolver: Some(shared.npm_resolver.clone()),
      get_error_class_fn: Some(&errors::get_error_class_name),
      cache_storage_dir,
      origin_storage_dir,
      blob_store: shared.blob_store.clone(),
      broadcast_channel: shared.broadcast_channel.clone(),
      shared_array_buffer_store: Some(shared.shared_array_buffer_store.clone()),
      compiled_wasm_module_store: Some(
        shared.compiled_wasm_module_store.clone(),
      ),
      stdio,
    };

    let worker = MainWorker::bootstrap_from_options(
      main_module.clone(),
      permissions,
      options,
    );

    Ok(CliMainWorker {
      main_module,
      is_main_cjs,
      worker,
      shared: shared.clone(),
    })
  }
>>>>>>> 13c16d9c
}

// TODO(bartlomieju): this callback could have default value
// and not be required
fn create_web_worker_preload_module_callback(
  _shared: &Arc<SharedWorkerState>,
) -> Arc<WorkerEventCb> {
  Arc::new(move |worker| {
    let fut = async move { Ok(worker) };
    LocalFutureObj::new(Box::new(fut))
  })
}

fn create_web_worker_pre_execute_module_callback(
  shared: Arc<SharedWorkerState>,
) -> Arc<WorkerEventCb> {
  Arc::new(move |mut worker| {
    let shared = shared.clone();
    let fut = async move {
      // this will be up to date after pre-load
      if shared.should_initialize_node_runtime() {
        deno_node::initialize_runtime(
          &mut worker.js_runtime,
          shared.options.has_node_modules_dir,
          None,
        )?;
      }

      Ok(worker)
    };
    LocalFutureObj::new(Box::new(fut))
  })
}

fn create_web_worker_callback(
  shared: Arc<SharedWorkerState>,
  stdio: deno_runtime::deno_io::Stdio,
) -> Arc<CreateWebWorkerCb> {
  Arc::new(move |args| {
    let maybe_inspector_server = shared.maybe_inspector_server.clone();

    let module_loader = shared.module_loader_factory.create_for_worker(
      args.parent_permissions.clone(),
      args.permissions.clone(),
    );
    let maybe_source_map_getter =
      shared.module_loader_factory.create_source_map_getter();
    let create_web_worker_cb =
      create_web_worker_callback(shared.clone(), stdio.clone());
    let preload_module_cb = create_web_worker_preload_module_callback(&shared);
    let pre_execute_module_cb =
      create_web_worker_pre_execute_module_callback(shared.clone());

    let extensions = ops::cli_exts(shared.npm_resolver.clone());

    let maybe_storage_key = shared
      .storage_key_resolver
      .resolve_storage_key(&args.main_module);
    let cache_storage_dir = maybe_storage_key.map(|key| {
      // TODO(@satyarohith): storage quota management
      // Note: we currently use temp_dir() to avoid managing storage size.
      std::env::temp_dir()
        .join("deno_cache")
        .join(checksum::gen(&[key.as_bytes()]))
    });

    let options = WebWorkerOptions {
      bootstrap: BootstrapOptions {
        args: shared.options.argv.clone(),
        cpu_count: std::thread::available_parallelism()
          .map(|p| p.get())
          .unwrap_or(1),
        debug_flag: shared.options.debug,
        enable_testing_features: shared.options.enable_testing_features,
        locale: deno_core::v8::icu::get_language_tag(),
        location: Some(args.main_module.clone()),
        no_color: !colors::use_color(),
        is_tty: colors::is_tty(),
        runtime_version: version::deno().to_string(),
        ts_version: version::TYPESCRIPT.to_string(),
        unstable: shared.options.unstable,
        user_agent: version::get_user_agent().to_string(),
        inspect: shared.options.is_inspecting,
      },
      extensions,
      startup_snapshot: Some(crate::js::deno_isolate_init()),
      unsafely_ignore_certificate_errors: shared
        .options
        .unsafely_ignore_certificate_errors
        .clone(),
      root_cert_store: Some(shared.root_cert_store.clone()),
      seed: shared.options.seed,
      create_web_worker_cb,
      preload_module_cb,
      pre_execute_module_cb,
      format_js_error_fn: Some(Arc::new(format_js_error)),
      source_map_getter: maybe_source_map_getter,
      module_loader,
      node_fs: Some(shared.node_fs.clone()),
      npm_resolver: Some(shared.npm_resolver.clone()),
      worker_type: args.worker_type,
      maybe_inspector_server,
      get_error_class_fn: Some(&errors::get_error_class_name),
      blob_store: shared.blob_store.clone(),
      broadcast_channel: shared.broadcast_channel.clone(),
      shared_array_buffer_store: Some(shared.shared_array_buffer_store.clone()),
      compiled_wasm_module_store: Some(
        shared.compiled_wasm_module_store.clone(),
      ),
      stdio: stdio.clone(),
      cache_storage_dir,
    };

    WebWorker::bootstrap_from_options(
      args.name,
      args.permissions,
      StdFs,
      args.main_module,
      args.worker_id,
      options,
    )
  })
}

#[cfg(test)]
mod tests {
  use std::rc::Rc;

  use super::*;
  use deno_core::resolve_path;
  use deno_core::FsModuleLoader;
  use deno_runtime::deno_broadcast_channel::InMemoryBroadcastChannel;
  use deno_runtime::deno_fs::StdFs;
  use deno_runtime::deno_web::BlobStore;
  use deno_runtime::permissions::Permissions;

  fn create_test_worker() -> MainWorker {
    let main_module =
      resolve_path("./hello.js", &std::env::current_dir().unwrap()).unwrap();
    let permissions = PermissionsContainer::new(Permissions::default());

    let options = WorkerOptions {
      bootstrap: BootstrapOptions::default(),
      extensions: vec![],
      startup_snapshot: Some(crate::js::deno_isolate_init()),
      unsafely_ignore_certificate_errors: None,
      root_cert_store: None,
      seed: None,
      format_js_error_fn: None,
      source_map_getter: None,
      web_worker_preload_module_cb: Arc::new(|_| unreachable!()),
      web_worker_pre_execute_module_cb: Arc::new(|_| unreachable!()),
      create_web_worker_cb: Arc::new(|_| unreachable!()),
      maybe_inspector_server: None,
      should_break_on_first_statement: false,
      should_wait_for_inspector_session: false,
      module_loader: Rc::new(FsModuleLoader),
      node_fs: Some(Arc::new(deno_node::RealFs)),
      npm_resolver: None,
      get_error_class_fn: None,
      cache_storage_dir: None,
      origin_storage_dir: None,
      blob_store: BlobStore::default(),
      broadcast_channel: InMemoryBroadcastChannel::default(),
      shared_array_buffer_store: None,
      compiled_wasm_module_store: None,
      stdio: Default::default(),
    };

    MainWorker::bootstrap_from_options(main_module, permissions, StdFs, options)
  }

  #[tokio::test]
  async fn execute_mod_esm_imports_a() {
    let p = test_util::testdata_path().join("runtime/esm_imports_a.js");
    let module_specifier = ModuleSpecifier::from_file_path(&p).unwrap();
    let mut worker = create_test_worker();
    let result = worker.execute_main_module(&module_specifier).await;
    if let Err(err) = result {
      eprintln!("execute_mod err {err:?}");
    }
    if let Err(e) = worker.run_event_loop(false).await {
      panic!("Future got unexpected error: {e:?}");
    }
  }

  #[tokio::test]
  async fn execute_mod_circular() {
    let p = std::path::PathBuf::from(env!("CARGO_MANIFEST_DIR"))
      .parent()
      .unwrap()
      .join("tests/circular1.js");
    let module_specifier = ModuleSpecifier::from_file_path(&p).unwrap();
    let mut worker = create_test_worker();
    let result = worker.execute_main_module(&module_specifier).await;
    if let Err(err) = result {
      eprintln!("execute_mod err {err:?}");
    }
    if let Err(e) = worker.run_event_loop(false).await {
      panic!("Future got unexpected error: {e:?}");
    }
  }

  #[tokio::test]
  async fn execute_mod_resolve_error() {
    // "foo" is not a valid module specifier so this should return an error.
    let mut worker = create_test_worker();
    let module_specifier =
      resolve_path("./does-not-exist", &std::env::current_dir().unwrap())
        .unwrap();
    let result = worker.execute_main_module(&module_specifier).await;
    assert!(result.is_err());
  }

  #[tokio::test]
  async fn execute_mod_002_hello() {
    // This assumes cwd is project root (an assumption made throughout the
    // tests).
    let mut worker = create_test_worker();
    let p = test_util::testdata_path().join("run/001_hello.js");
    let module_specifier = ModuleSpecifier::from_file_path(&p).unwrap();
    let result = worker.execute_main_module(&module_specifier).await;
    assert!(result.is_ok());
  }
}<|MERGE_RESOLUTION|>--- conflicted
+++ resolved
@@ -17,11 +17,8 @@
 use deno_core::SharedArrayBufferStore;
 use deno_core::SourceMapGetter;
 use deno_runtime::colors;
-<<<<<<< HEAD
 use deno_runtime::deno_fs::StdFs;
-=======
 use deno_runtime::deno_broadcast_channel::InMemoryBroadcastChannel;
->>>>>>> 13c16d9c
 use deno_runtime::deno_node;
 use deno_runtime::deno_node::NodeResolution;
 use deno_runtime::deno_node::NodeResolver;
@@ -398,64 +395,6 @@
     let origin_storage_dir = maybe_storage_key.as_ref().map(|key| {
       shared
         .options
-<<<<<<< HEAD
-        .log_level()
-        .map(|l| l == log::Level::Debug)
-        .unwrap_or(false),
-      enable_testing_features: ps.options.enable_testing_features(),
-      locale: deno_core::v8::icu::get_language_tag(),
-      location: ps.options.location_flag().clone(),
-      no_color: !colors::use_color(),
-      is_tty: colors::is_tty(),
-      runtime_version: version::deno().to_string(),
-      ts_version: version::TYPESCRIPT.to_string(),
-      unstable: ps.options.unstable(),
-      user_agent: version::get_user_agent().to_string(),
-      inspect: ps.options.is_inspecting(),
-    },
-    extensions,
-    startup_snapshot: Some(crate::js::deno_isolate_init()),
-    unsafely_ignore_certificate_errors: ps
-      .options
-      .unsafely_ignore_certificate_errors()
-      .clone(),
-    root_cert_store: Some(ps.root_cert_store.clone()),
-    seed: ps.options.seed(),
-    source_map_getter: Some(Box::new(module_loader.clone())),
-    format_js_error_fn: Some(Arc::new(format_js_error)),
-    create_web_worker_cb,
-    web_worker_preload_module_cb,
-    web_worker_pre_execute_module_cb,
-    maybe_inspector_server,
-    should_break_on_first_statement: ps.options.inspect_brk().is_some(),
-    should_wait_for_inspector_session: ps.options.inspect_wait().is_some(),
-    module_loader,
-    node_fs: Some(ps.node_fs.clone()),
-    npm_resolver: Some(ps.npm_resolver.clone()),
-    get_error_class_fn: Some(&errors::get_error_class_name),
-    cache_storage_dir,
-    origin_storage_dir,
-    blob_store: ps.blob_store.clone(),
-    broadcast_channel: ps.broadcast_channel.clone(),
-    shared_array_buffer_store: Some(ps.shared_array_buffer_store.clone()),
-    compiled_wasm_module_store: Some(ps.compiled_wasm_module_store.clone()),
-    stdio,
-  };
-
-  let worker = MainWorker::bootstrap_from_options(
-    main_module.clone(),
-    permissions,
-    StdFs,
-    options,
-  );
-
-  Ok(CliMainWorker {
-    main_module,
-    is_main_cjs,
-    worker,
-    ps: ps.clone(),
-  })
-=======
         .origin_data_folder_path
         .as_ref()
         .unwrap() // must be set if storage key resolver returns a value
@@ -521,11 +460,12 @@
       stdio,
     };
 
-    let worker = MainWorker::bootstrap_from_options(
-      main_module.clone(),
-      permissions,
-      options,
-    );
+  let worker = MainWorker::bootstrap_from_options(
+    main_module.clone(),
+    permissions,
+    StdFs,
+    options,
+  );
 
     Ok(CliMainWorker {
       main_module,
@@ -534,7 +474,6 @@
       shared: shared.clone(),
     })
   }
->>>>>>> 13c16d9c
 }
 
 // TODO(bartlomieju): this callback could have default value
