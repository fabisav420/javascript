// Copyright 2018-2023 the Deno authors. All rights reserved. MIT license.

use std::path::PathBuf;
use std::rc::Rc;
use std::sync::Arc;

use deno_ast::ModuleSpecifier;
use deno_core::error::AnyError;
use deno_core::futures::task::LocalFutureObj;
use deno_core::futures::FutureExt;
use deno_core::located_script_name;
use deno_core::url::Url;
use deno_core::CompiledWasmModuleStore;
use deno_core::Extension;
use deno_core::ModuleId;
use deno_core::ModuleLoader;
use deno_core::SharedArrayBufferStore;
use deno_core::SourceMapGetter;
use deno_runtime::colors;
use deno_runtime::deno_broadcast_channel::InMemoryBroadcastChannel;
use deno_runtime::deno_fs;
use deno_runtime::deno_node;
use deno_runtime::deno_node::NodeResolution;
use deno_runtime::deno_node::NodeResolver;
use deno_runtime::deno_tls::RootCertStoreProvider;
use deno_runtime::deno_web::BlobStore;
use deno_runtime::fmt_errors::format_js_error;
use deno_runtime::inspector_server::InspectorServer;
use deno_runtime::ops::worker_host::CreateWebWorkerCb;
use deno_runtime::ops::worker_host::WorkerEventCb;
use deno_runtime::permissions::PermissionsContainer;
use deno_runtime::web_worker::WebWorker;
use deno_runtime::web_worker::WebWorkerOptions;
use deno_runtime::worker::MainWorker;
use deno_runtime::worker::WorkerOptions;
use deno_runtime::BootstrapOptions;
use deno_semver::npm::NpmPackageReqReference;

use crate::args::StorageKeyResolver;
use crate::errors;
use crate::npm::CliNpmResolver;
use crate::ops;
use crate::tools;
use crate::tools::coverage::CoverageCollector;
use crate::util::checksum;
use crate::version;

pub trait ModuleLoaderFactory: Send + Sync {
  fn create_for_main(
    &self,
    root_permissions: PermissionsContainer,
    dynamic_permissions: PermissionsContainer,
  ) -> Rc<dyn ModuleLoader>;

  fn create_for_worker(
    &self,
    root_permissions: PermissionsContainer,
    dynamic_permissions: PermissionsContainer,
  ) -> Rc<dyn ModuleLoader>;

  fn create_source_map_getter(&self) -> Option<Box<dyn SourceMapGetter>>;
}

// todo(dsherret): this is temporary and we should remove this
// once we no longer conditionally initialize the node runtime
pub trait HasNodeSpecifierChecker: Send + Sync {
  fn has_node_specifier(&self) -> bool;
}

#[derive(Clone)]
pub struct CliMainWorkerOptions {
  pub argv: Vec<String>,
  pub debug: bool,
  pub coverage_dir: Option<String>,
  pub enable_testing_features: bool,
  pub has_node_modules_dir: bool,
  pub inspect_brk: bool,
  pub inspect_wait: bool,
  pub is_inspecting: bool,
  pub is_npm_main: bool,
  pub location: Option<Url>,
  pub maybe_binary_npm_command_name: Option<String>,
  pub origin_data_folder_path: Option<PathBuf>,
  pub seed: Option<u64>,
  pub unsafely_ignore_certificate_errors: Option<Vec<String>>,
  pub unstable: bool,
}

struct SharedWorkerState {
  options: CliMainWorkerOptions,
  storage_key_resolver: StorageKeyResolver,
  npm_resolver: Arc<CliNpmResolver>,
  node_resolver: Arc<NodeResolver>,
  has_node_specifier_checker: Box<dyn HasNodeSpecifierChecker>,
  blob_store: BlobStore,
  broadcast_channel: InMemoryBroadcastChannel,
  shared_array_buffer_store: SharedArrayBufferStore,
  compiled_wasm_module_store: CompiledWasmModuleStore,
  module_loader_factory: Box<dyn ModuleLoaderFactory>,
<<<<<<< HEAD
  root_cert_store: RootCertStore,
  fs: Arc<dyn deno_fs::FileSystem>,
=======
  root_cert_store_provider: Arc<dyn RootCertStoreProvider>,
>>>>>>> 91317631
  node_fs: Arc<dyn deno_node::NodeFs>,
  maybe_inspector_server: Option<Arc<InspectorServer>>,
}

impl SharedWorkerState {
  pub fn should_initialize_node_runtime(&self) -> bool {
    self.npm_resolver.has_packages()
      || self.has_node_specifier_checker.has_node_specifier()
      || self.options.is_npm_main
  }
}

pub struct CliMainWorker {
  main_module: ModuleSpecifier,
  is_main_cjs: bool,
  worker: MainWorker,
  shared: Arc<SharedWorkerState>,
}

impl CliMainWorker {
  pub fn into_main_worker(self) -> MainWorker {
    self.worker
  }

  pub async fn setup_repl(&mut self) -> Result<(), AnyError> {
    self.worker.run_event_loop(false).await?;
    Ok(())
  }

  pub async fn run(&mut self) -> Result<i32, AnyError> {
    let mut maybe_coverage_collector =
      self.maybe_setup_coverage_collector().await?;
    log::debug!("main_module {}", self.main_module);

    if self.is_main_cjs {
      self.initialize_main_module_for_node()?;
      deno_node::load_cjs_module(
        &mut self.worker.js_runtime,
        &self.main_module.to_file_path().unwrap().to_string_lossy(),
        true,
        self.shared.options.inspect_brk,
      )?;
    } else {
      self.execute_main_module_possibly_with_npm().await?;
    }

    self.worker.dispatch_load_event(located_script_name!())?;

    loop {
      self
        .worker
        .run_event_loop(maybe_coverage_collector.is_none())
        .await?;
      if !self
        .worker
        .dispatch_beforeunload_event(located_script_name!())?
      {
        break;
      }
    }

    self.worker.dispatch_unload_event(located_script_name!())?;

    if let Some(coverage_collector) = maybe_coverage_collector.as_mut() {
      self
        .worker
        .with_event_loop(coverage_collector.stop_collecting().boxed_local())
        .await?;
    }

    Ok(self.worker.exit_code())
  }

  pub async fn run_for_watcher(self) -> Result<(), AnyError> {
    /// The FileWatcherModuleExecutor provides module execution with safe dispatching of life-cycle events by tracking the
    /// state of any pending events and emitting accordingly on drop in the case of a future
    /// cancellation.
    struct FileWatcherModuleExecutor {
      inner: CliMainWorker,
      pending_unload: bool,
    }

    impl FileWatcherModuleExecutor {
      pub fn new(worker: CliMainWorker) -> FileWatcherModuleExecutor {
        FileWatcherModuleExecutor {
          inner: worker,
          pending_unload: false,
        }
      }

      /// Execute the given main module emitting load and unload events before and after execution
      /// respectively.
      pub async fn execute(&mut self) -> Result<(), AnyError> {
        self.inner.execute_main_module_possibly_with_npm().await?;
        self
          .inner
          .worker
          .dispatch_load_event(located_script_name!())?;
        self.pending_unload = true;

        let result = loop {
          match self.inner.worker.run_event_loop(false).await {
            Ok(()) => {}
            Err(error) => break Err(error),
          }
          match self
            .inner
            .worker
            .dispatch_beforeunload_event(located_script_name!())
          {
            Ok(default_prevented) if default_prevented => {} // continue loop
            Ok(_) => break Ok(()),
            Err(error) => break Err(error),
          }
        };
        self.pending_unload = false;

        result?;

        self
          .inner
          .worker
          .dispatch_unload_event(located_script_name!())?;

        Ok(())
      }
    }

    impl Drop for FileWatcherModuleExecutor {
      fn drop(&mut self) {
        if self.pending_unload {
          let _ = self
            .inner
            .worker
            .dispatch_unload_event(located_script_name!());
        }
      }
    }

    let mut executor = FileWatcherModuleExecutor::new(self);
    executor.execute().await
  }

  pub async fn execute_main_module_possibly_with_npm(
    &mut self,
  ) -> Result<(), AnyError> {
    let id = self.worker.preload_main_module(&self.main_module).await?;
    self.evaluate_module_possibly_with_npm(id).await
  }

  pub async fn execute_side_module_possibly_with_npm(
    &mut self,
  ) -> Result<(), AnyError> {
    let id = self.worker.preload_side_module(&self.main_module).await?;
    self.evaluate_module_possibly_with_npm(id).await
  }

  async fn evaluate_module_possibly_with_npm(
    &mut self,
    id: ModuleId,
  ) -> Result<(), AnyError> {
    if self.shared.should_initialize_node_runtime() {
      self.initialize_main_module_for_node()?;
    }
    self.worker.evaluate_module(id).await
  }

  fn initialize_main_module_for_node(&mut self) -> Result<(), AnyError> {
    deno_node::initialize_runtime(
      &mut self.worker.js_runtime,
      self.shared.options.has_node_modules_dir,
      self.shared.options.maybe_binary_npm_command_name.as_deref(),
    )?;

    Ok(())
  }

  pub async fn maybe_setup_coverage_collector(
    &mut self,
  ) -> Result<Option<CoverageCollector>, AnyError> {
    if let Some(coverage_dir) = &self.shared.options.coverage_dir {
      let session = self.worker.create_inspector_session().await;

      let coverage_dir = PathBuf::from(coverage_dir);
      let mut coverage_collector =
        tools::coverage::CoverageCollector::new(coverage_dir, session);
      self
        .worker
        .with_event_loop(coverage_collector.start_collecting().boxed_local())
        .await?;
      Ok(Some(coverage_collector))
    } else {
      Ok(None)
    }
  }
}

pub struct CliMainWorkerFactory {
  shared: Arc<SharedWorkerState>,
}

impl CliMainWorkerFactory {
  #[allow(clippy::too_many_arguments)]
  pub fn new(
    storage_key_resolver: StorageKeyResolver,
    npm_resolver: Arc<CliNpmResolver>,
    node_resolver: Arc<NodeResolver>,
    has_node_specifier_checker: Box<dyn HasNodeSpecifierChecker>,
    blob_store: BlobStore,
    module_loader_factory: Box<dyn ModuleLoaderFactory>,
<<<<<<< HEAD
    root_cert_store: RootCertStore,
    fs: Arc<dyn deno_fs::FileSystem>,
=======
    root_cert_store_provider: Arc<dyn RootCertStoreProvider>,
>>>>>>> 91317631
    node_fs: Arc<dyn deno_node::NodeFs>,
    maybe_inspector_server: Option<Arc<InspectorServer>>,
    options: CliMainWorkerOptions,
  ) -> Self {
    Self {
      shared: Arc::new(SharedWorkerState {
        options,
        storage_key_resolver,
        npm_resolver,
        node_resolver,
        has_node_specifier_checker,
        blob_store,
        broadcast_channel: Default::default(),
        shared_array_buffer_store: Default::default(),
        compiled_wasm_module_store: Default::default(),
        module_loader_factory,
<<<<<<< HEAD
        root_cert_store,
        fs,
=======
        root_cert_store_provider,
>>>>>>> 91317631
        node_fs,
        maybe_inspector_server,
      }),
    }
  }

  pub async fn create_main_worker(
    &self,
    main_module: ModuleSpecifier,
    permissions: PermissionsContainer,
  ) -> Result<CliMainWorker, AnyError> {
    self
      .create_custom_worker(
        main_module,
        permissions,
        vec![],
        Default::default(),
      )
      .await
  }

  pub async fn create_custom_worker(
    &self,
    main_module: ModuleSpecifier,
    permissions: PermissionsContainer,
    mut custom_extensions: Vec<Extension>,
    stdio: deno_runtime::deno_io::Stdio,
  ) -> Result<CliMainWorker, AnyError> {
    let shared = &self.shared;
    let (main_module, is_main_cjs) = if let Ok(package_ref) =
      NpmPackageReqReference::from_specifier(&main_module)
    {
      shared
        .npm_resolver
        .add_package_reqs(vec![package_ref.req.clone()])
        .await?;
      let node_resolution =
        shared.node_resolver.resolve_binary_export(&package_ref)?;
      let is_main_cjs = matches!(node_resolution, NodeResolution::CommonJs(_));
      (node_resolution.into_url(), is_main_cjs)
    } else if shared.options.is_npm_main {
      let node_resolution =
        shared.node_resolver.url_to_node_resolution(main_module)?;
      let is_main_cjs = matches!(node_resolution, NodeResolution::CommonJs(_));
      (node_resolution.into_url(), is_main_cjs)
    } else {
      (main_module, false)
    };

    let module_loader = shared
      .module_loader_factory
      .create_for_main(PermissionsContainer::allow_all(), permissions.clone());
    let maybe_source_map_getter =
      shared.module_loader_factory.create_source_map_getter();
    let maybe_inspector_server = shared.maybe_inspector_server.clone();

    let create_web_worker_cb =
      create_web_worker_callback(shared.clone(), stdio.clone());
    let web_worker_preload_module_cb =
      create_web_worker_preload_module_callback(shared);
    let web_worker_pre_execute_module_cb =
      create_web_worker_pre_execute_module_callback(shared.clone());

    let maybe_storage_key = shared
      .storage_key_resolver
      .resolve_storage_key(&main_module);
    let origin_storage_dir = maybe_storage_key.as_ref().map(|key| {
      shared
        .options
        .origin_data_folder_path
        .as_ref()
        .unwrap() // must be set if storage key resolver returns a value
        .join(checksum::gen(&[key.as_bytes()]))
    });
    let cache_storage_dir = maybe_storage_key.map(|key| {
      // TODO(@satyarohith): storage quota management
      // Note: we currently use temp_dir() to avoid managing storage size.
      std::env::temp_dir()
        .join("deno_cache")
        .join(checksum::gen(&[key.as_bytes()]))
    });

    let mut extensions = ops::cli_exts(shared.npm_resolver.clone());
    extensions.append(&mut custom_extensions);

    let options = WorkerOptions {
      bootstrap: BootstrapOptions {
        args: shared.options.argv.clone(),
        cpu_count: std::thread::available_parallelism()
          .map(|p| p.get())
          .unwrap_or(1),
        debug_flag: shared.options.debug,
        enable_testing_features: shared.options.enable_testing_features,
        locale: deno_core::v8::icu::get_language_tag(),
        location: shared.options.location.clone(),
        no_color: !colors::use_color(),
        is_tty: colors::is_tty(),
        runtime_version: version::deno().to_string(),
        ts_version: version::TYPESCRIPT.to_string(),
        unstable: shared.options.unstable,
        user_agent: version::get_user_agent().to_string(),
        inspect: shared.options.is_inspecting,
      },
      extensions,
      startup_snapshot: Some(crate::js::deno_isolate_init()),
      unsafely_ignore_certificate_errors: shared
        .options
        .unsafely_ignore_certificate_errors
        .clone(),
      root_cert_store_provider: Some(shared.root_cert_store_provider.clone()),
      seed: shared.options.seed,
      source_map_getter: maybe_source_map_getter,
      format_js_error_fn: Some(Arc::new(format_js_error)),
      create_web_worker_cb,
      web_worker_preload_module_cb,
      web_worker_pre_execute_module_cb,
      maybe_inspector_server,
      should_break_on_first_statement: shared.options.inspect_brk,
      should_wait_for_inspector_session: shared.options.inspect_wait,
      module_loader,
      fs: Some(shared.fs.clone()),
      node_fs: Some(shared.node_fs.clone()),
      npm_resolver: Some(shared.npm_resolver.clone()),
      get_error_class_fn: Some(&errors::get_error_class_name),
      cache_storage_dir,
      origin_storage_dir,
      blob_store: shared.blob_store.clone(),
      broadcast_channel: shared.broadcast_channel.clone(),
      shared_array_buffer_store: Some(shared.shared_array_buffer_store.clone()),
      compiled_wasm_module_store: Some(
        shared.compiled_wasm_module_store.clone(),
      ),
      stdio,
    };

    let worker = MainWorker::bootstrap_from_options(
      main_module.clone(),
      permissions,
      options,
    );

    Ok(CliMainWorker {
      main_module,
      is_main_cjs,
      worker,
      shared: shared.clone(),
    })
  }
}

// TODO(bartlomieju): this callback could have default value
// and not be required
fn create_web_worker_preload_module_callback(
  _shared: &Arc<SharedWorkerState>,
) -> Arc<WorkerEventCb> {
  Arc::new(move |worker| {
    let fut = async move { Ok(worker) };
    LocalFutureObj::new(Box::new(fut))
  })
}

fn create_web_worker_pre_execute_module_callback(
  shared: Arc<SharedWorkerState>,
) -> Arc<WorkerEventCb> {
  Arc::new(move |mut worker| {
    let shared = shared.clone();
    let fut = async move {
      // this will be up to date after pre-load
      if shared.should_initialize_node_runtime() {
        deno_node::initialize_runtime(
          &mut worker.js_runtime,
          shared.options.has_node_modules_dir,
          None,
        )?;
      }

      Ok(worker)
    };
    LocalFutureObj::new(Box::new(fut))
  })
}

fn create_web_worker_callback(
  shared: Arc<SharedWorkerState>,
  stdio: deno_runtime::deno_io::Stdio,
) -> Arc<CreateWebWorkerCb> {
  Arc::new(move |args| {
    let maybe_inspector_server = shared.maybe_inspector_server.clone();

    let module_loader = shared.module_loader_factory.create_for_worker(
      args.parent_permissions.clone(),
      args.permissions.clone(),
    );
    let maybe_source_map_getter =
      shared.module_loader_factory.create_source_map_getter();
    let create_web_worker_cb =
      create_web_worker_callback(shared.clone(), stdio.clone());
    let preload_module_cb = create_web_worker_preload_module_callback(&shared);
    let pre_execute_module_cb =
      create_web_worker_pre_execute_module_callback(shared.clone());

    let extensions = ops::cli_exts(shared.npm_resolver.clone());

    let maybe_storage_key = shared
      .storage_key_resolver
      .resolve_storage_key(&args.main_module);
    let cache_storage_dir = maybe_storage_key.map(|key| {
      // TODO(@satyarohith): storage quota management
      // Note: we currently use temp_dir() to avoid managing storage size.
      std::env::temp_dir()
        .join("deno_cache")
        .join(checksum::gen(&[key.as_bytes()]))
    });

    let options = WebWorkerOptions {
      bootstrap: BootstrapOptions {
        args: shared.options.argv.clone(),
        cpu_count: std::thread::available_parallelism()
          .map(|p| p.get())
          .unwrap_or(1),
        debug_flag: shared.options.debug,
        enable_testing_features: shared.options.enable_testing_features,
        locale: deno_core::v8::icu::get_language_tag(),
        location: Some(args.main_module.clone()),
        no_color: !colors::use_color(),
        is_tty: colors::is_tty(),
        runtime_version: version::deno().to_string(),
        ts_version: version::TYPESCRIPT.to_string(),
        unstable: shared.options.unstable,
        user_agent: version::get_user_agent().to_string(),
        inspect: shared.options.is_inspecting,
      },
      extensions,
      startup_snapshot: Some(crate::js::deno_isolate_init()),
      unsafely_ignore_certificate_errors: shared
        .options
        .unsafely_ignore_certificate_errors
        .clone(),
      root_cert_store_provider: Some(shared.root_cert_store_provider.clone()),
      seed: shared.options.seed,
      create_web_worker_cb,
      preload_module_cb,
      pre_execute_module_cb,
      format_js_error_fn: Some(Arc::new(format_js_error)),
      source_map_getter: maybe_source_map_getter,
      module_loader,
      fs: Some(shared.fs.clone()),
      node_fs: Some(shared.node_fs.clone()),
      npm_resolver: Some(shared.npm_resolver.clone()),
      worker_type: args.worker_type,
      maybe_inspector_server,
      get_error_class_fn: Some(&errors::get_error_class_name),
      blob_store: shared.blob_store.clone(),
      broadcast_channel: shared.broadcast_channel.clone(),
      shared_array_buffer_store: Some(shared.shared_array_buffer_store.clone()),
      compiled_wasm_module_store: Some(
        shared.compiled_wasm_module_store.clone(),
      ),
      stdio: stdio.clone(),
      cache_storage_dir,
    };

    WebWorker::bootstrap_from_options(
      args.name,
      args.permissions,
      args.main_module,
      args.worker_id,
      options,
    )
  })
}

#[cfg(test)]
mod tests {
  use std::rc::Rc;

  use super::*;
  use deno_core::resolve_path;
  use deno_core::FsModuleLoader;
  use deno_runtime::deno_broadcast_channel::InMemoryBroadcastChannel;
  use deno_runtime::deno_web::BlobStore;
  use deno_runtime::permissions::Permissions;

  fn create_test_worker() -> MainWorker {
    let main_module =
      resolve_path("./hello.js", &std::env::current_dir().unwrap()).unwrap();
    let permissions = PermissionsContainer::new(Permissions::default());

    let options = WorkerOptions {
      bootstrap: BootstrapOptions::default(),
      extensions: vec![],
      startup_snapshot: Some(crate::js::deno_isolate_init()),
      unsafely_ignore_certificate_errors: None,
      root_cert_store_provider: None,
      seed: None,
      format_js_error_fn: None,
      source_map_getter: None,
      web_worker_preload_module_cb: Arc::new(|_| unreachable!()),
      web_worker_pre_execute_module_cb: Arc::new(|_| unreachable!()),
      create_web_worker_cb: Arc::new(|_| unreachable!()),
      maybe_inspector_server: None,
      should_break_on_first_statement: false,
      should_wait_for_inspector_session: false,
      module_loader: Rc::new(FsModuleLoader),
      fs: Some(Rc::new(deno_fs::RealFs)),
      node_fs: Some(Arc::new(deno_node::RealFs)),
      npm_resolver: None,
      get_error_class_fn: None,
      cache_storage_dir: None,
      origin_storage_dir: None,
      blob_store: BlobStore::default(),
      broadcast_channel: InMemoryBroadcastChannel::default(),
      shared_array_buffer_store: None,
      compiled_wasm_module_store: None,
      stdio: Default::default(),
    };

    MainWorker::bootstrap_from_options(main_module, permissions, options)
  }

  #[tokio::test]
  async fn execute_mod_esm_imports_a() {
    let p = test_util::testdata_path().join("runtime/esm_imports_a.js");
    let module_specifier = ModuleSpecifier::from_file_path(&p).unwrap();
    let mut worker = create_test_worker();
    let result = worker.execute_main_module(&module_specifier).await;
    if let Err(err) = result {
      eprintln!("execute_mod err {err:?}");
    }
    if let Err(e) = worker.run_event_loop(false).await {
      panic!("Future got unexpected error: {e:?}");
    }
  }

  #[tokio::test]
  async fn execute_mod_circular() {
    let p = std::path::PathBuf::from(env!("CARGO_MANIFEST_DIR"))
      .parent()
      .unwrap()
      .join("tests/circular1.js");
    let module_specifier = ModuleSpecifier::from_file_path(&p).unwrap();
    let mut worker = create_test_worker();
    let result = worker.execute_main_module(&module_specifier).await;
    if let Err(err) = result {
      eprintln!("execute_mod err {err:?}");
    }
    if let Err(e) = worker.run_event_loop(false).await {
      panic!("Future got unexpected error: {e:?}");
    }
  }

  #[tokio::test]
  async fn execute_mod_resolve_error() {
    // "foo" is not a valid module specifier so this should return an error.
    let mut worker = create_test_worker();
    let module_specifier =
      resolve_path("./does-not-exist", &std::env::current_dir().unwrap())
        .unwrap();
    let result = worker.execute_main_module(&module_specifier).await;
    assert!(result.is_err());
  }

  #[tokio::test]
  async fn execute_mod_002_hello() {
    // This assumes cwd is project root (an assumption made throughout the
    // tests).
    let mut worker = create_test_worker();
    let p = test_util::testdata_path().join("run/001_hello.js");
    let module_specifier = ModuleSpecifier::from_file_path(&p).unwrap();
    let result = worker.execute_main_module(&module_specifier).await;
    assert!(result.is_ok());
  }
}<|MERGE_RESOLUTION|>--- conflicted
+++ resolved
@@ -97,12 +97,8 @@
   shared_array_buffer_store: SharedArrayBufferStore,
   compiled_wasm_module_store: CompiledWasmModuleStore,
   module_loader_factory: Box<dyn ModuleLoaderFactory>,
-<<<<<<< HEAD
-  root_cert_store: RootCertStore,
+  root_cert_store_provider: Arc<dyn RootCertStoreProvider>,
   fs: Arc<dyn deno_fs::FileSystem>,
-=======
-  root_cert_store_provider: Arc<dyn RootCertStoreProvider>,
->>>>>>> 91317631
   node_fs: Arc<dyn deno_node::NodeFs>,
   maybe_inspector_server: Option<Arc<InspectorServer>>,
 }
@@ -313,12 +309,8 @@
     has_node_specifier_checker: Box<dyn HasNodeSpecifierChecker>,
     blob_store: BlobStore,
     module_loader_factory: Box<dyn ModuleLoaderFactory>,
-<<<<<<< HEAD
-    root_cert_store: RootCertStore,
+    root_cert_store_provider: Arc<dyn RootCertStoreProvider>,
     fs: Arc<dyn deno_fs::FileSystem>,
-=======
-    root_cert_store_provider: Arc<dyn RootCertStoreProvider>,
->>>>>>> 91317631
     node_fs: Arc<dyn deno_node::NodeFs>,
     maybe_inspector_server: Option<Arc<InspectorServer>>,
     options: CliMainWorkerOptions,
@@ -335,12 +327,8 @@
         shared_array_buffer_store: Default::default(),
         compiled_wasm_module_store: Default::default(),
         module_loader_factory,
-<<<<<<< HEAD
-        root_cert_store,
+        root_cert_store_provider,
         fs,
-=======
-        root_cert_store_provider,
->>>>>>> 91317631
         node_fs,
         maybe_inspector_server,
       }),
