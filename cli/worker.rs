--- conflicted
+++ resolved
@@ -535,11 +535,7 @@
     match self
       .shared
       .node_resolver
-<<<<<<< HEAD
-      .resolve_binary_export(&package_folder, sub_path)
-=======
       .resolve_binary_export(package_folder, sub_path)
->>>>>>> 8c1677ec
     {
       Ok(node_resolution) => Ok(node_resolution),
       Err(original_err) => {
