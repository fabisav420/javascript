// Copyright 2018-2024 the Deno authors. All rights reserved. MIT license.

use std::path::Path;
use std::path::PathBuf;
use std::rc::Rc;
use std::sync::Arc;

use deno_ast::ModuleSpecifier;
use deno_core::anyhow::bail;
use deno_core::anyhow::Context;
use deno_core::error::AnyError;
use deno_core::futures::FutureExt;
use deno_core::located_script_name;
use deno_core::parking_lot::Mutex;
use deno_core::url::Url;
use deno_core::v8;
use deno_core::CompiledWasmModuleStore;
use deno_core::Extension;
use deno_core::FeatureChecker;
use deno_core::ModuleId;
use deno_core::ModuleLoader;
use deno_core::PollEventLoopOptions;
use deno_core::SharedArrayBufferStore;
use deno_core::SourceMapGetter;
use deno_lockfile::Lockfile;
use deno_runtime::deno_broadcast_channel::InMemoryBroadcastChannel;
use deno_runtime::deno_fs;
use deno_runtime::deno_node;
use deno_runtime::deno_node::NodeResolution;
use deno_runtime::deno_node::NodeResolutionMode;
use deno_runtime::deno_node::NodeResolver;
use deno_runtime::deno_tls::RootCertStoreProvider;
use deno_runtime::deno_web::BlobStore;
use deno_runtime::fmt_errors::format_js_error;
use deno_runtime::inspector_server::InspectorServer;
use deno_runtime::ops::worker_host::CreateWebWorkerCb;
use deno_runtime::permissions::PermissionsContainer;
use deno_runtime::web_worker::WebWorker;
use deno_runtime::web_worker::WebWorkerOptions;
use deno_runtime::worker::MainWorker;
use deno_runtime::worker::WorkerOptions;
use deno_runtime::BootstrapOptions;
use deno_runtime::WorkerLogLevel;
use deno_semver::npm::NpmPackageReqReference;
use deno_semver::package::PackageReqReference;
use deno_terminal::colors;
use tokio::select;

use crate::args::package_json::PackageJsonDeps;
use crate::args::DenoSubcommand;
use crate::args::StorageKeyResolver;
use crate::errors;
use crate::npm::CliNpmResolver;
use crate::util::checksum;
use crate::util::file_watcher::WatcherCommunicator;
use crate::util::file_watcher::WatcherRestartMode;
use crate::version;

pub trait ModuleLoaderFactory: Send + Sync {
  fn create_for_main(
    &self,
    root_permissions: PermissionsContainer,
    dynamic_permissions: PermissionsContainer,
  ) -> Rc<dyn ModuleLoader>;

  fn create_for_worker(
    &self,
    root_permissions: PermissionsContainer,
    dynamic_permissions: PermissionsContainer,
  ) -> Rc<dyn ModuleLoader>;

  fn create_source_map_getter(&self) -> Option<Rc<dyn SourceMapGetter>>;
}

// todo(dsherret): this is temporary and we should remove this
// once we no longer conditionally initialize the node runtime
pub trait HasNodeSpecifierChecker: Send + Sync {
  fn has_node_specifier(&self) -> bool;
}

#[async_trait::async_trait(?Send)]
pub trait HmrRunner: Send + Sync {
  async fn start(&mut self) -> Result<(), AnyError>;
  async fn stop(&mut self) -> Result<(), AnyError>;
  async fn run(&mut self) -> Result<(), AnyError>;
}

#[async_trait::async_trait(?Send)]
pub trait CoverageCollector: Send + Sync {
  async fn start_collecting(&mut self) -> Result<(), AnyError>;
  async fn stop_collecting(&mut self) -> Result<(), AnyError>;
}

pub type CreateHmrRunnerCb = Box<
  dyn Fn(deno_core::LocalInspectorSession) -> Box<dyn HmrRunner> + Send + Sync,
>;

pub type CreateCoverageCollectorCb = Box<
  dyn Fn(deno_core::LocalInspectorSession) -> Box<dyn CoverageCollector>
    + Send
    + Sync,
>;

pub struct CliMainWorkerOptions {
  pub argv: Vec<String>,
  pub log_level: WorkerLogLevel,
  pub coverage_dir: Option<String>,
  pub enable_op_summary_metrics: bool,
  pub enable_testing_features: bool,
  pub has_node_modules_dir: bool,
  pub hmr: bool,
  pub inspect_brk: bool,
  pub inspect_wait: bool,
  pub strace_ops: Option<Vec<String>>,
  pub is_inspecting: bool,
  pub is_npm_main: bool,
  pub location: Option<Url>,
  pub argv0: Option<String>,
  pub origin_data_folder_path: Option<PathBuf>,
  pub seed: Option<u64>,
  pub unsafely_ignore_certificate_errors: Option<Vec<String>>,
  pub unstable: bool,
  pub skip_op_registration: bool,
  pub maybe_root_package_json_deps: Option<PackageJsonDeps>,
  pub create_hmr_runner: Option<CreateHmrRunnerCb>,
  pub create_coverage_collector: Option<CreateCoverageCollectorCb>,
}

struct SharedWorkerState {
  options: CliMainWorkerOptions,
  subcommand: DenoSubcommand,
  storage_key_resolver: StorageKeyResolver,
  npm_resolver: Arc<dyn CliNpmResolver>,
  node_resolver: Arc<NodeResolver>,
  blob_store: Arc<BlobStore>,
  broadcast_channel: InMemoryBroadcastChannel,
  shared_array_buffer_store: SharedArrayBufferStore,
  compiled_wasm_module_store: CompiledWasmModuleStore,
  module_loader_factory: Box<dyn ModuleLoaderFactory>,
  root_cert_store_provider: Arc<dyn RootCertStoreProvider>,
  fs: Arc<dyn deno_fs::FileSystem>,
  maybe_file_watcher_communicator: Option<Arc<WatcherCommunicator>>,
  maybe_inspector_server: Option<Arc<InspectorServer>>,
  maybe_lockfile: Option<Arc<Mutex<Lockfile>>>,
  feature_checker: Arc<FeatureChecker>,
  node_ipc: Option<i64>,
  enable_future_features: bool,
  disable_deprecated_api_warning: bool,
  verbose_deprecated_api_warning: bool,
}

impl SharedWorkerState {
  // Currently empty
}

pub struct CliMainWorker {
  main_module: ModuleSpecifier,
  is_main_cjs: bool,
  worker: MainWorker,
  shared: Arc<SharedWorkerState>,
}

impl CliMainWorker {
  pub fn into_main_worker(self) -> MainWorker {
    self.worker
  }

  pub async fn setup_repl(&mut self) -> Result<(), AnyError> {
    self.worker.run_event_loop(false).await?;
    Ok(())
  }

  pub async fn run(&mut self) -> Result<i32, AnyError> {
    let mut maybe_coverage_collector =
      self.maybe_setup_coverage_collector().await?;
    let mut maybe_hmr_runner = self.maybe_setup_hmr_runner().await?;

    log::debug!("main_module {}", self.main_module);

    if self.is_main_cjs {
      deno_node::load_cjs_module(
        &mut self.worker.js_runtime,
        &self.main_module.to_file_path().unwrap().to_string_lossy(),
        true,
        self.shared.options.inspect_brk,
      )?;
    } else {
      self.execute_main_module_possibly_with_npm().await?;
    }

    self.worker.dispatch_load_event(located_script_name!())?;

    loop {
      if let Some(hmr_runner) = maybe_hmr_runner.as_mut() {
        let watcher_communicator =
          self.shared.maybe_file_watcher_communicator.clone().unwrap();

        let hmr_future = hmr_runner.run().boxed_local();
        let event_loop_future = self.worker.run_event_loop(false).boxed_local();

        let result;
        select! {
          hmr_result = hmr_future => {
            result = hmr_result;
          },
          event_loop_result = event_loop_future => {
            result = event_loop_result;
          }
        }
        if let Err(e) = result {
          watcher_communicator
            .change_restart_mode(WatcherRestartMode::Automatic);
          return Err(e);
        }
      } else {
        self
          .worker
          .run_event_loop(maybe_coverage_collector.is_none())
          .await?;
      }

      if !self
        .worker
        .dispatch_beforeunload_event(located_script_name!())?
      {
        break;
      }
    }

    self.worker.dispatch_unload_event(located_script_name!())?;

    if let Some(coverage_collector) = maybe_coverage_collector.as_mut() {
      self
        .worker
        .js_runtime
        .with_event_loop_future(
          coverage_collector.stop_collecting().boxed_local(),
          PollEventLoopOptions::default(),
        )
        .await?;
    }
    if let Some(hmr_runner) = maybe_hmr_runner.as_mut() {
      self
        .worker
        .js_runtime
        .with_event_loop_future(
          hmr_runner.stop().boxed_local(),
          PollEventLoopOptions::default(),
        )
        .await?;
    }

    Ok(self.worker.exit_code())
  }

  pub async fn run_for_watcher(self) -> Result<(), AnyError> {
    /// The FileWatcherModuleExecutor provides module execution with safe dispatching of life-cycle events by tracking the
    /// state of any pending events and emitting accordingly on drop in the case of a future
    /// cancellation.
    struct FileWatcherModuleExecutor {
      inner: CliMainWorker,
      pending_unload: bool,
    }

    impl FileWatcherModuleExecutor {
      pub fn new(worker: CliMainWorker) -> FileWatcherModuleExecutor {
        FileWatcherModuleExecutor {
          inner: worker,
          pending_unload: false,
        }
      }

      /// Execute the given main module emitting load and unload events before and after execution
      /// respectively.
      pub async fn execute(&mut self) -> Result<(), AnyError> {
        self.inner.execute_main_module_possibly_with_npm().await?;
        self
          .inner
          .worker
          .dispatch_load_event(located_script_name!())?;
        self.pending_unload = true;

        let result = loop {
          match self.inner.worker.run_event_loop(false).await {
            Ok(()) => {}
            Err(error) => break Err(error),
          }
          match self
            .inner
            .worker
            .dispatch_beforeunload_event(located_script_name!())
          {
            Ok(default_prevented) if default_prevented => {} // continue loop
            Ok(_) => break Ok(()),
            Err(error) => break Err(error),
          }
        };
        self.pending_unload = false;

        result?;

        self
          .inner
          .worker
          .dispatch_unload_event(located_script_name!())?;

        Ok(())
      }
    }

    impl Drop for FileWatcherModuleExecutor {
      fn drop(&mut self) {
        if self.pending_unload {
          let _ = self
            .inner
            .worker
            .dispatch_unload_event(located_script_name!());
        }
      }
    }

    let mut executor = FileWatcherModuleExecutor::new(self);
    executor.execute().await
  }

  pub async fn execute_main_module_possibly_with_npm(
    &mut self,
  ) -> Result<(), AnyError> {
    let id = self.worker.preload_main_module(&self.main_module).await?;
    self.evaluate_module_possibly_with_npm(id).await
  }

  pub async fn execute_side_module_possibly_with_npm(
    &mut self,
  ) -> Result<(), AnyError> {
    let id = self.worker.preload_side_module(&self.main_module).await?;
    self.evaluate_module_possibly_with_npm(id).await
  }

  async fn evaluate_module_possibly_with_npm(
    &mut self,
    id: ModuleId,
  ) -> Result<(), AnyError> {
    self.worker.evaluate_module(id).await
  }

  pub async fn maybe_setup_hmr_runner(
    &mut self,
  ) -> Result<Option<Box<dyn HmrRunner>>, AnyError> {
    if !self.shared.options.hmr {
      return Ok(None);
    }
    let Some(setup_hmr_runner) = self.shared.options.create_hmr_runner.as_ref()
    else {
      return Ok(None);
    };

    let session = self.worker.create_inspector_session();

    let mut hmr_runner = setup_hmr_runner(session);

    self
      .worker
      .js_runtime
      .with_event_loop_future(
        hmr_runner.start().boxed_local(),
        PollEventLoopOptions::default(),
      )
      .await?;
    Ok(Some(hmr_runner))
  }

  pub async fn maybe_setup_coverage_collector(
    &mut self,
  ) -> Result<Option<Box<dyn CoverageCollector>>, AnyError> {
    let Some(create_coverage_collector) =
      self.shared.options.create_coverage_collector.as_ref()
    else {
      return Ok(None);
    };

    let session = self.worker.create_inspector_session();
    let mut coverage_collector = create_coverage_collector(session);
    self
      .worker
      .js_runtime
      .with_event_loop_future(
        coverage_collector.start_collecting().boxed_local(),
        PollEventLoopOptions::default(),
      )
      .await?;
    Ok(Some(coverage_collector))
  }

  pub fn execute_script_static(
    &mut self,
    name: &'static str,
    source_code: &'static str,
  ) -> Result<v8::Global<v8::Value>, AnyError> {
    self.worker.js_runtime.execute_script(name, source_code)
  }
}

pub struct CliMainWorkerFactory {
  shared: Arc<SharedWorkerState>,
}

impl CliMainWorkerFactory {
  #[allow(clippy::too_many_arguments)]
  pub fn new(
    storage_key_resolver: StorageKeyResolver,
    subcommand: DenoSubcommand,
    npm_resolver: Arc<dyn CliNpmResolver>,
    node_resolver: Arc<NodeResolver>,
    blob_store: Arc<BlobStore>,
    module_loader_factory: Box<dyn ModuleLoaderFactory>,
    root_cert_store_provider: Arc<dyn RootCertStoreProvider>,
    fs: Arc<dyn deno_fs::FileSystem>,
    maybe_file_watcher_communicator: Option<Arc<WatcherCommunicator>>,
    maybe_inspector_server: Option<Arc<InspectorServer>>,
    maybe_lockfile: Option<Arc<Mutex<Lockfile>>>,
    feature_checker: Arc<FeatureChecker>,
    options: CliMainWorkerOptions,
    node_ipc: Option<i64>,
    enable_future_features: bool,
    disable_deprecated_api_warning: bool,
    verbose_deprecated_api_warning: bool,
  ) -> Self {
    Self {
      shared: Arc::new(SharedWorkerState {
        options,
        subcommand,
        storage_key_resolver,
        npm_resolver,
        node_resolver,
        blob_store,
        broadcast_channel: Default::default(),
        shared_array_buffer_store: Default::default(),
        compiled_wasm_module_store: Default::default(),
        module_loader_factory,
        root_cert_store_provider,
        fs,
        maybe_file_watcher_communicator,
        maybe_inspector_server,
        maybe_lockfile,
        feature_checker,
        node_ipc,
        enable_future_features,
        disable_deprecated_api_warning,
        verbose_deprecated_api_warning,
      }),
    }
  }

  pub async fn create_main_worker(
    &self,
    main_module: ModuleSpecifier,
    permissions: PermissionsContainer,
  ) -> Result<CliMainWorker, AnyError> {
    self
      .create_custom_worker(
        main_module,
        permissions,
        vec![],
        Default::default(),
      )
      .await
  }

  pub async fn create_custom_worker(
    &self,
    main_module: ModuleSpecifier,
    permissions: PermissionsContainer,
    custom_extensions: Vec<Extension>,
    stdio: deno_runtime::deno_io::Stdio,
  ) -> Result<CliMainWorker, AnyError> {
    let shared = &self.shared;
    let (main_module, is_main_cjs) = if let Ok(package_ref) =
      NpmPackageReqReference::from_specifier(&main_module)
    {
      let package_ref = if package_ref.req().version_req.version_text() == "*" {
        // When using the wildcard version, select the same version used in the
        // package.json deps in order to prevent adding new dependency version
        shared
          .options
          .maybe_root_package_json_deps
          .as_ref()
          .and_then(|deps| {
            deps
              .values()
              .filter_map(|v| v.as_ref().ok())
              .find(|dep| dep.name == package_ref.req().name)
              .map(|dep| {
                NpmPackageReqReference::new(PackageReqReference {
                  req: dep.clone(),
                  sub_path: package_ref.sub_path().map(|s| s.to_string()),
                })
              })
          })
          .unwrap_or(package_ref)
      } else {
        package_ref
      };
      if let Some(npm_resolver) = shared.npm_resolver.as_managed() {
        npm_resolver
          .add_package_reqs(&[package_ref.req().clone()])
          .await?;
      }

      // use a fake referrer that can be used to discover the package.json if necessary
      let referrer =
        ModuleSpecifier::from_directory_path(self.shared.fs.cwd()?)
          .unwrap()
          .join("package.json")?;
      let package_folder = shared
        .npm_resolver
        .resolve_pkg_folder_from_deno_module_req(
          package_ref.req(),
          &referrer,
        )?;
      let node_resolution = self.resolve_binary_entrypoint(
        &package_folder,
        package_ref.sub_path(),
        &permissions,
      )?;
      let is_main_cjs = matches!(node_resolution, NodeResolution::CommonJs(_));

      if let Some(lockfile) = &shared.maybe_lockfile {
        // For npm binary commands, ensure that the lockfile gets updated
        // so that we can re-use the npm resolution the next time it runs
        // for better performance
        lockfile
          .lock()
          .write()
          .context("Failed writing lockfile.")?;
      }

      (node_resolution.into_url(), is_main_cjs)
    } else if shared.options.is_npm_main
      || shared.node_resolver.in_npm_package(&main_module)
    {
      let node_resolution =
        shared.node_resolver.url_to_node_resolution(main_module)?;
      let is_main_cjs = matches!(node_resolution, NodeResolution::CommonJs(_));
      (node_resolution.into_url(), is_main_cjs)
    } else {
      (main_module, false)
    };

    let module_loader = shared
      .module_loader_factory
      .create_for_main(PermissionsContainer::allow_all(), permissions.clone());
    let maybe_source_map_getter =
      shared.module_loader_factory.create_source_map_getter();
    let maybe_inspector_server = shared.maybe_inspector_server.clone();

    let create_web_worker_cb =
      create_web_worker_callback(shared.clone(), stdio.clone());

    let maybe_storage_key = shared
      .storage_key_resolver
      .resolve_storage_key(&main_module);
    let origin_storage_dir = maybe_storage_key.as_ref().map(|key| {
      shared
        .options
        .origin_data_folder_path
        .as_ref()
        .unwrap() // must be set if storage key resolver returns a value
        .join(checksum::gen(&[key.as_bytes()]))
    });
    let cache_storage_dir = maybe_storage_key.map(|key| {
      // TODO(@satyarohith): storage quota management
      // Note: we currently use temp_dir() to avoid managing storage size.
      std::env::temp_dir()
        .join("deno_cache")
        .join(checksum::gen(&[key.as_bytes()]))
    });

    // TODO(bartlomieju): this is cruft, update FeatureChecker to spit out
    // list of enabled features.
    let feature_checker = shared.feature_checker.clone();
    let mut unstable_features =
      Vec::with_capacity(crate::UNSTABLE_GRANULAR_FLAGS.len());
    for (feature_name, _, id) in crate::UNSTABLE_GRANULAR_FLAGS {
      if feature_checker.check(feature_name) {
        unstable_features.push(*id);
      }
    }

    let options = WorkerOptions {
      bootstrap: BootstrapOptions {
        args: shared.options.argv.clone(),
        cpu_count: std::thread::available_parallelism()
          .map(|p| p.get())
          .unwrap_or(1),
        log_level: shared.options.log_level,
        enable_op_summary_metrics: shared.options.enable_op_summary_metrics,
        enable_testing_features: shared.options.enable_testing_features,
        locale: deno_core::v8::icu::get_language_tag(),
        location: shared.options.location.clone(),
        no_color: !colors::use_color(),
        is_tty: deno_terminal::is_stdout_tty(),
        unstable: shared.options.unstable,
        unstable_features,
        user_agent: version::get_user_agent().to_string(),
        inspect: shared.options.is_inspecting,
        has_node_modules_dir: shared.options.has_node_modules_dir,
        argv0: shared.options.argv0.clone(),
        node_ipc_fd: shared.node_ipc,
        disable_deprecated_api_warning: shared.disable_deprecated_api_warning,
        verbose_deprecated_api_warning: shared.verbose_deprecated_api_warning,
        future: shared.enable_future_features,
      },
      extensions: custom_extensions,
      startup_snapshot: crate::js::deno_isolate_init(),
      create_params: None,
      unsafely_ignore_certificate_errors: shared
        .options
        .unsafely_ignore_certificate_errors
        .clone(),
      root_cert_store_provider: Some(shared.root_cert_store_provider.clone()),
      seed: shared.options.seed,
      source_map_getter: maybe_source_map_getter,
      format_js_error_fn: Some(Arc::new(format_js_error)),
      create_web_worker_cb,
      maybe_inspector_server,
      should_break_on_first_statement: shared.options.inspect_brk,
      should_wait_for_inspector_session: shared.options.inspect_wait,
      strace_ops: shared.options.strace_ops.clone(),
      module_loader,
      fs: shared.fs.clone(),
      npm_resolver: Some(shared.npm_resolver.clone().into_npm_resolver()),
      get_error_class_fn: Some(&errors::get_error_class_name),
      cache_storage_dir,
      origin_storage_dir,
      blob_store: shared.blob_store.clone(),
      broadcast_channel: shared.broadcast_channel.clone(),
      shared_array_buffer_store: Some(shared.shared_array_buffer_store.clone()),
      compiled_wasm_module_store: Some(
        shared.compiled_wasm_module_store.clone(),
      ),
      stdio,
      feature_checker,
      skip_op_registration: shared.options.skip_op_registration,
      dns_resolver: None,
    };

    let mut worker = MainWorker::bootstrap_from_options(
      main_module.clone(),
      permissions,
      options,
    );

    if self.shared.subcommand.needs_test() {
      macro_rules! test_file {
        ($($file:literal),*) => {
          $(worker.js_runtime.lazy_load_es_module_with_code(
            concat!("ext:cli/", $file),
            deno_core::ascii_str_include!(concat!("js/", $file)),
          )?;)*
        }
      }
      test_file!(
        "40_test_common.js",
        "40_test.js",
        "40_bench.js",
        "40_jupyter.js"
      );
    }

    Ok(CliMainWorker {
      main_module,
      is_main_cjs,
      worker,
      shared: shared.clone(),
    })
  }

  fn resolve_binary_entrypoint(
    &self,
    package_folder: &Path,
    sub_path: Option<&str>,
    permissions: &PermissionsContainer,
  ) -> Result<NodeResolution, AnyError> {
    match self
      .shared
      .node_resolver
      .resolve_binary_export(package_folder, sub_path)
    {
      Ok(node_resolution) => Ok(node_resolution),
      Err(original_err) => {
        // if the binary entrypoint was not found, fallback to regular node resolution
        let result = self.resolve_binary_entrypoint_fallback(
          package_folder,
          sub_path,
          permissions,
        );
        match result {
          Ok(Some(resolution)) => Ok(resolution),
          Ok(None) => Err(original_err),
          Err(fallback_err) => {
            bail!("{:#}\n\nFallback failed: {:#}", original_err, fallback_err)
          }
        }
      }
    }
  }

  /// resolve the binary entrypoint using regular node resolution
  fn resolve_binary_entrypoint_fallback(
    &self,
    package_folder: &Path,
    sub_path: Option<&str>,
    permissions: &PermissionsContainer,
  ) -> Result<Option<NodeResolution>, AnyError> {
    // only fallback if the user specified a sub path
    if sub_path.is_none() {
      // it's confusing to users if the package doesn't have any binary
      // entrypoint and we just execute the main script which will likely
      // have blank output, so do not resolve the entrypoint in this case
      return Ok(None);
    }

    // use a fake referrer since a real one doesn't exist
    let referrer =
      ModuleSpecifier::from_directory_path(package_folder).unwrap();
    let Some(resolution) = self
      .shared
      .node_resolver
      .resolve_package_subpath_from_deno_module(
        package_folder,
        sub_path,
        &referrer,
        NodeResolutionMode::Execution,
        permissions,
      )?
    else {
      return Ok(None);
    };
    match &resolution {
      NodeResolution::BuiltIn(_) => Ok(None),
      NodeResolution::CommonJs(specifier) | NodeResolution::Esm(specifier) => {
        if specifier
          .to_file_path()
          .map(|p| p.exists())
          .unwrap_or(false)
        {
          Ok(Some(resolution))
        } else {
          bail!("Cannot find module '{}'", specifier)
        }
      }
    }
  }
}

fn create_web_worker_callback(
  shared: Arc<SharedWorkerState>,
  stdio: deno_runtime::deno_io::Stdio,
) -> Arc<CreateWebWorkerCb> {
  Arc::new(move |args| {
    let maybe_inspector_server = shared.maybe_inspector_server.clone();

    let module_loader = shared.module_loader_factory.create_for_worker(
      args.parent_permissions.clone(),
      args.permissions.clone(),
    );
    let maybe_source_map_getter =
      shared.module_loader_factory.create_source_map_getter();
    let create_web_worker_cb =
      create_web_worker_callback(shared.clone(), stdio.clone());

    let maybe_storage_key = shared
      .storage_key_resolver
      .resolve_storage_key(&args.main_module);
    let cache_storage_dir = maybe_storage_key.map(|key| {
      // TODO(@satyarohith): storage quota management
      // Note: we currently use temp_dir() to avoid managing storage size.
      std::env::temp_dir()
        .join("deno_cache")
        .join(checksum::gen(&[key.as_bytes()]))
    });

    // TODO(bartlomieju): this is cruft, update FeatureChecker to spit out
    // list of enabled features.
    let feature_checker = shared.feature_checker.clone();
    let mut unstable_features =
      Vec::with_capacity(crate::UNSTABLE_GRANULAR_FLAGS.len());
    for (feature_name, _, id) in crate::UNSTABLE_GRANULAR_FLAGS {
      if feature_checker.check(feature_name) {
        unstable_features.push(*id);
      }
    }

    let options = WebWorkerOptions {
      bootstrap: BootstrapOptions {
        args: shared.options.argv.clone(),
        cpu_count: std::thread::available_parallelism()
          .map(|p| p.get())
          .unwrap_or(1),
        log_level: shared.options.log_level,
        enable_op_summary_metrics: shared.options.enable_op_summary_metrics,
        enable_testing_features: shared.options.enable_testing_features,
        locale: deno_core::v8::icu::get_language_tag(),
        location: Some(args.main_module.clone()),
        no_color: !colors::use_color(),
        is_tty: deno_terminal::is_stdout_tty(),
        unstable: shared.options.unstable,
        unstable_features,
        user_agent: version::get_user_agent().to_string(),
        inspect: shared.options.is_inspecting,
        has_node_modules_dir: shared.options.has_node_modules_dir,
        argv0: shared.options.argv0.clone(),
        node_ipc_fd: None,
        disable_deprecated_api_warning: shared.disable_deprecated_api_warning,
        verbose_deprecated_api_warning: shared.verbose_deprecated_api_warning,
        future: false,
      },
      extensions: vec![],
      startup_snapshot: crate::js::deno_isolate_init(),
      unsafely_ignore_certificate_errors: shared
        .options
        .unsafely_ignore_certificate_errors
        .clone(),
      root_cert_store_provider: Some(shared.root_cert_store_provider.clone()),
      seed: shared.options.seed,
      create_web_worker_cb,
      format_js_error_fn: Some(Arc::new(format_js_error)),
      source_map_getter: maybe_source_map_getter,
      module_loader,
      fs: shared.fs.clone(),
      npm_resolver: Some(shared.npm_resolver.clone().into_npm_resolver()),
      worker_type: args.worker_type,
      maybe_inspector_server,
      get_error_class_fn: Some(&errors::get_error_class_name),
      blob_store: shared.blob_store.clone(),
      broadcast_channel: shared.broadcast_channel.clone(),
      shared_array_buffer_store: Some(shared.shared_array_buffer_store.clone()),
      compiled_wasm_module_store: Some(
        shared.compiled_wasm_module_store.clone(),
      ),
      stdio: stdio.clone(),
      cache_storage_dir,
      feature_checker,
<<<<<<< HEAD
      dns_resolver: None,
=======
      strace_ops: shared.options.strace_ops.clone(),
      close_on_idle: args.close_on_idle,
      maybe_worker_metadata: args.maybe_worker_metadata,
>>>>>>> d6452b39
    };

    WebWorker::bootstrap_from_options(
      args.name,
      args.permissions,
      args.main_module,
      args.worker_id,
      options,
    )
  })
}

#[cfg(test)]
mod tests {
  use super::*;
  use deno_core::resolve_path;
  use deno_runtime::permissions::Permissions;

  fn create_test_worker() -> MainWorker {
    let main_module =
      resolve_path("./hello.js", &std::env::current_dir().unwrap()).unwrap();
    let permissions =
      PermissionsContainer::new(Permissions::none_without_prompt());

    let options = WorkerOptions {
      startup_snapshot: crate::js::deno_isolate_init(),
      ..Default::default()
    };

    MainWorker::bootstrap_from_options(main_module, permissions, options)
  }

  #[tokio::test]
  async fn execute_mod_esm_imports_a() {
    let p = test_util::testdata_path().join("runtime/esm_imports_a.js");
    let module_specifier = ModuleSpecifier::from_file_path(&p).unwrap();
    let mut worker = create_test_worker();
    let result = worker.execute_main_module(&module_specifier).await;
    if let Err(err) = result {
      eprintln!("execute_mod err {err:?}");
    }
    if let Err(e) = worker.run_event_loop(false).await {
      panic!("Future got unexpected error: {e:?}");
    }
  }

  #[tokio::test]
  async fn execute_mod_circular() {
    let p = std::path::PathBuf::from(env!("CARGO_MANIFEST_DIR"))
      .parent()
      .unwrap()
      .join("tests/circular1.js");
    let module_specifier = ModuleSpecifier::from_file_path(&p).unwrap();
    let mut worker = create_test_worker();
    let result = worker.execute_main_module(&module_specifier).await;
    if let Err(err) = result {
      eprintln!("execute_mod err {err:?}");
    }
    if let Err(e) = worker.run_event_loop(false).await {
      panic!("Future got unexpected error: {e:?}");
    }
  }

  #[tokio::test]
  async fn execute_mod_resolve_error() {
    // "foo" is not a valid module specifier so this should return an error.
    let mut worker = create_test_worker();
    let module_specifier =
      resolve_path("./does-not-exist", &std::env::current_dir().unwrap())
        .unwrap();
    let result = worker.execute_main_module(&module_specifier).await;
    assert!(result.is_err());
  }

  #[tokio::test]
  async fn execute_mod_002_hello() {
    // This assumes cwd is project root (an assumption made throughout the
    // tests).
    let mut worker = create_test_worker();
    let p = test_util::testdata_path().join("run/001_hello.js");
    let module_specifier = ModuleSpecifier::from_file_path(&p).unwrap();
    let result = worker.execute_main_module(&module_specifier).await;
    assert!(result.is_ok());
  }
}<|MERGE_RESOLUTION|>--- conflicted
+++ resolved
@@ -842,13 +842,10 @@
       stdio: stdio.clone(),
       cache_storage_dir,
       feature_checker,
-<<<<<<< HEAD
       dns_resolver: None,
-=======
       strace_ops: shared.options.strace_ops.clone(),
       close_on_idle: args.close_on_idle,
       maybe_worker_metadata: args.maybe_worker_metadata,
->>>>>>> d6452b39
     };
 
     WebWorker::bootstrap_from_options(
