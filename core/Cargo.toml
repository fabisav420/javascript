--- conflicted
+++ resolved
@@ -27,12 +27,8 @@
 serde_v8 = { version = "0.51.0", path = "../serde_v8" }
 sourcemap = "=6.0.1"
 url = { version = "2.2.2", features = ["serde"] }
-<<<<<<< HEAD
-# v8 = "0.44.1"
+# v8 = "0.44.2"
 v8 = { path = "../../rusty_v8" }
-=======
-v8 = "0.44.2"
->>>>>>> 91570ba6
 
 [[example]]
 name = "http_bench_json_ops"
