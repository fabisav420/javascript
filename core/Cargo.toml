--- conflicted
+++ resolved
@@ -31,11 +31,7 @@
 serde_v8 = { version = "0.45.0", path = "../serde_v8" }
 sourcemap = "=6.0.1"
 url = { version = "2.2.2", features = ["serde"] }
-<<<<<<< HEAD
-v8 = { version = "0.42.0", default-features = false }
-=======
-v8 = "0.42.1"
->>>>>>> 8af81d98
+v8 = { version = "0.42.1", default-features = false }
 
 [[example]]
 name = "http_bench_json_ops"
