--- conflicted
+++ resolved
@@ -13,11 +13,7 @@
 path = "lib.rs"
 
 [dependencies]
-<<<<<<< HEAD
-=======
 anyhow = "1.0.32"
-downcast-rs = "1.2.0"
->>>>>>> 7023263b
 futures = "0.3.5"
 indexmap = "1.6.0"
 lazy_static = "1.4.0"
