# Copyright 2018-2022 the Deno authors. All rights reserved. MIT license.

[package]
name = "deno_core"
version = "0.160.0"
authors.workspace = true
edition.workspace = true
license.workspace = true
readme = "README.md"
repository.workspace = true
description = "A modern JavaScript/TypeScript runtime built with V8, Rust, and Tokio"

[lib]
path = "lib.rs"

[features]
default = ["v8_use_custom_libcxx"]
v8_use_custom_libcxx = ["v8/use_custom_libcxx"]

[dependencies]
anyhow.workspace = true
bytes.workspace = true
deno_ops.workspace = true
futures.workspace = true
# Stay on 1.6 to avoid a dependency cycle in ahash https://github.com/tkaitchuck/aHash/issues/95
# Projects not depending on ahash are unafected as cargo will pull any 1.X that is >= 1.6.
indexmap = "1.6"
libc.workspace = true
log.workspace = true
once_cell.workspace = true
parking_lot.workspace = true
pin-project.workspace = true
serde.workspace = true
serde_json = { workspace = true, features = ["preserve_order"] }
serde_v8.workspace = true
smallvec.workspace = true
sourcemap = "6.1"
url.workspace = true
v8.workspace = true

[[example]]
name = "http_bench_json_ops"
path = "examples/http_bench_json_ops/main.rs"

# These dependencies are only used for the 'http_bench_*_ops' examples.
[dev-dependencies]
<<<<<<< HEAD
deno_ast = { version = "0.20.0", features = ["transpiling"] }
mio = { version = "0.8", features = ["os-poll", "net"] }
tokio = { version = "1.21", features = ["full"] }
=======
deno_ast.workspace = true
tokio.workspace = true
>>>>>>> 13e3acf7
<|MERGE_RESOLUTION|>--- conflicted
+++ resolved
@@ -44,11 +44,6 @@
 
 # These dependencies are only used for the 'http_bench_*_ops' examples.
 [dev-dependencies]
-<<<<<<< HEAD
-deno_ast = { version = "0.20.0", features = ["transpiling"] }
 mio = { version = "0.8", features = ["os-poll", "net"] }
-tokio = { version = "1.21", features = ["full"] }
-=======
 deno_ast.workspace = true
-tokio.workspace = true
->>>>>>> 13e3acf7
+tokio.workspace = true