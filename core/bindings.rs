// Copyright 2018-2022 the Deno authors. All rights reserved. MIT license.

use crate::error::is_instance_of_error;
use crate::error::JsError;
use crate::modules::get_asserted_module_type_from_assertions;
use crate::modules::parse_import_assertions;
use crate::modules::validate_import_assertions;
use crate::modules::ImportAssertionsKind;
use crate::modules::ModuleMap;
use crate::ops::OpCtx;
use crate::ops_builtin::WasmStreamingResource;
use crate::resolve_url_or_path;
use crate::source_map::apply_source_map as apply_source_map_;
use crate::JsRuntime;
use crate::PromiseId;
use crate::ResourceId;
use crate::ZeroCopyBuf;
use anyhow::Error;
use log::debug;
use once_cell::sync::Lazy;
use serde::Deserialize;
use serde::Serialize;
use serde_v8::to_v8;
use std::cell::RefCell;
use std::collections::HashMap;
use std::option::Option;
use std::os::raw::c_void;
use url::Url;
use v8::HandleScope;
use v8::Local;
use v8::MapFnTo;
use v8::SharedArrayBuffer;
use v8::ValueDeserializerHelper;
use v8::ValueSerializerHelper;

pub static EXTERNAL_REFERENCES: Lazy<v8::ExternalReferences> =
  Lazy::new(|| {
    v8::ExternalReferences::new(&[
      v8::ExternalReference {
        function: ref_op.map_fn_to(),
      },
      v8::ExternalReference {
        function: unref_op.map_fn_to(),
      },
      v8::ExternalReference {
        function: set_macrotask_callback.map_fn_to(),
      },
      v8::ExternalReference {
        function: set_nexttick_callback.map_fn_to(),
      },
      v8::ExternalReference {
        function: set_promise_reject_callback.map_fn_to(),
      },
      v8::ExternalReference {
        function: set_uncaught_exception_callback.map_fn_to(),
      },
      v8::ExternalReference {
        function: run_microtasks.map_fn_to(),
      },
      v8::ExternalReference {
        function: has_tick_scheduled.map_fn_to(),
      },
      v8::ExternalReference {
        function: set_has_tick_scheduled.map_fn_to(),
      },
      v8::ExternalReference {
        function: eval_context.map_fn_to(),
      },
      v8::ExternalReference {
        function: queue_microtask.map_fn_to(),
      },
      v8::ExternalReference {
        function: create_host_object.map_fn_to(),
      },
      v8::ExternalReference {
        function: encode.map_fn_to(),
      },
      v8::ExternalReference {
        function: decode.map_fn_to(),
      },
      v8::ExternalReference {
        function: serialize.map_fn_to(),
      },
      v8::ExternalReference {
        function: deserialize.map_fn_to(),
      },
      v8::ExternalReference {
        function: get_promise_details.map_fn_to(),
      },
      v8::ExternalReference {
        function: get_proxy_details.map_fn_to(),
      },
      v8::ExternalReference {
        function: is_proxy.map_fn_to(),
      },
      v8::ExternalReference {
        function: memory_usage.map_fn_to(),
      },
      v8::ExternalReference {
        function: call_console.map_fn_to(),
      },
      v8::ExternalReference {
        function: set_wasm_streaming_callback.map_fn_to(),
      },
      v8::ExternalReference {
        function: abort_wasm_streaming.map_fn_to(),
      },
      v8::ExternalReference {
        function: destructure_error.map_fn_to(),
      },
      v8::ExternalReference {
        function: terminate.map_fn_to(),
      },
      v8::ExternalReference {
        function: apply_source_map.map_fn_to(),
      },
    ])
  });

pub fn script_origin<'a>(
  s: &mut v8::HandleScope<'a>,
  resource_name: v8::Local<'a, v8::String>,
) -> v8::ScriptOrigin<'a> {
  let source_map_url = v8::String::new(s, "").unwrap();
  v8::ScriptOrigin::new(
    s,
    resource_name.into(),
    0,
    0,
    false,
    123,
    source_map_url.into(),
    true,
    false,
    false,
  )
}

pub fn module_origin<'a>(
  s: &mut v8::HandleScope<'a>,
  resource_name: v8::Local<'a, v8::String>,
) -> v8::ScriptOrigin<'a> {
  let source_map_url = v8::String::new(s, "").unwrap();
  v8::ScriptOrigin::new(
    s,
    resource_name.into(),
    0,
    0,
    false,
    123,
    source_map_url.into(),
    true,
    false,
    true,
  )
}

pub fn initialize_context<'s>(
  scope: &mut v8::HandleScope<'s, ()>,
  op_ctxs: &[OpCtx],
  snapshot_loaded: bool,
) -> v8::Local<'s, v8::Context> {
  let scope = &mut v8::EscapableHandleScope::new(scope);

  let context = v8::Context::new(scope);
  let global = context.global(scope);

  let scope = &mut v8::ContextScope::new(scope, context);

  // Snapshot already registered `Deno.core.ops` but
  // extensions may provide ops that aren't part of the snapshot.
  //
  // TODO(@littledivy): This is extra complexity for
  // a really weird usecase. Remove this once all
  // tsc ops are static at snapshot time.
  if snapshot_loaded {
    // Grab the Deno.core & Deno.core.ops objects
    let core_obj = JsRuntime::grab_global::<v8::Object>(scope, "Deno.core")
      .expect("Deno.core to exist");
    let ops_obj = JsRuntime::grab_global::<v8::Object>(scope, "Deno.core.ops")
      .expect("Deno.core.ops to exist");
    initialize_ops(scope, ops_obj, op_ctxs);
    initialize_op_names(scope, core_obj, op_ctxs);
    return scope.escape(context);
  }

  // global.Deno = { core: { } };
  let core_val = JsRuntime::ensure_objs(scope, global, "Deno.core").unwrap();

  // Bind functions to Deno.core.*
  set_func(scope, core_val, "refOp_", ref_op);
  set_func(scope, core_val, "unrefOp_", unref_op);
  set_func(
    scope,
    core_val,
    "setMacrotaskCallback",
    set_macrotask_callback,
  );
  set_func(
    scope,
    core_val,
    "setNextTickCallback",
    set_nexttick_callback,
  );
  set_func(
    scope,
    core_val,
    "setPromiseRejectCallback",
    set_promise_reject_callback,
  );
  set_func(
    scope,
    core_val,
    "setUncaughtExceptionCallback",
    set_uncaught_exception_callback,
  );
  set_func(scope, core_val, "runMicrotasks", run_microtasks);
  set_func(scope, core_val, "hasTickScheduled", has_tick_scheduled);
  set_func(
    scope,
    core_val,
    "setHasTickScheduled",
    set_has_tick_scheduled,
  );
  set_func(scope, core_val, "evalContext", eval_context);
  set_func(scope, core_val, "encode", encode);
  set_func(scope, core_val, "decode", decode);
  set_func(scope, core_val, "serialize", serialize);
  set_func(scope, core_val, "deserialize", deserialize);
  set_func(scope, core_val, "getPromiseDetails", get_promise_details);
  set_func(scope, core_val, "getProxyDetails", get_proxy_details);
  set_func(scope, core_val, "isProxy", is_proxy);
  set_func(scope, core_val, "memoryUsage", memory_usage);
  set_func(scope, core_val, "callConsole", call_console);
  set_func(scope, core_val, "createHostObject", create_host_object);
  set_func(
    scope,
    core_val,
    "setWasmStreamingCallback",
    set_wasm_streaming_callback,
  );
  set_func(scope, core_val, "abortWasmStreaming", abort_wasm_streaming);
  set_func(scope, core_val, "destructureError", destructure_error);
  set_func(scope, core_val, "terminate", terminate);
  set_func(scope, core_val, "applySourceMap", apply_source_map);

  // Direct bindings on `window`.
  set_func(scope, global, "queueMicrotask", queue_microtask);

  // Bind functions to Deno.core.ops.*
  let ops_obj = JsRuntime::ensure_objs(scope, global, "Deno.core.ops").unwrap();
  initialize_ops(scope, ops_obj, op_ctxs);
  initialize_op_names(scope, core_val, op_ctxs);
  scope.escape(context)
}

fn initialize_ops(
  scope: &mut v8::HandleScope,
  ops_obj: v8::Local<v8::Object>,
  op_ctxs: &[OpCtx],
) {
  for ctx in op_ctxs {
    let ctx_ptr = ctx as *const OpCtx as *const c_void;
    set_func_raw(scope, ops_obj, ctx.decl.name, ctx.decl.v8_fn_ptr, ctx_ptr);
  }
}

fn initialize_op_names(
  scope: &mut v8::HandleScope,
  core_obj: v8::Local<v8::Object>,
  op_ctxs: &[OpCtx],
) {
  let names: Vec<&str> = op_ctxs.iter().map(|o| o.decl.name).collect();
  let k = v8::String::new(scope, "op_names").unwrap().into();
  let v = serde_v8::to_v8(scope, names).unwrap();
  core_obj.set(scope, k, v);
}

pub fn set_func(
  scope: &mut v8::HandleScope<'_>,
  obj: v8::Local<v8::Object>,
  name: &'static str,
  callback: impl v8::MapFnTo<v8::FunctionCallback>,
) {
  let key = v8::String::new(scope, name).unwrap();
  let val = v8::Function::new(scope, callback).unwrap();
  val.set_name(key);
  obj.set(scope, key.into(), val.into());
}

// Register a raw v8::FunctionCallback
// with some external data.
pub fn set_func_raw(
  scope: &mut v8::HandleScope<'_>,
  obj: v8::Local<v8::Object>,
  name: &'static str,
  callback: v8::FunctionCallback,
  external_data: *const c_void,
) {
  let key = v8::String::new(scope, name).unwrap();
  let external = v8::External::new(scope, external_data as *mut c_void);
  let val = v8::Function::builder_raw(callback)
    .data(external.into())
    .build(scope)
    .unwrap();
  val.set_name(key);
  obj.set(scope, key.into(), val.into());
}

pub extern "C" fn host_import_module_dynamically_callback(
  context: v8::Local<v8::Context>,
  _host_defined_options: v8::Local<v8::Data>,
  resource_name: v8::Local<v8::Value>,
  specifier: v8::Local<v8::String>,
  import_assertions: v8::Local<v8::FixedArray>,
) -> *mut v8::Promise {
  let scope = &mut unsafe { v8::CallbackScope::new(context) };

  // NOTE(bartlomieju): will crash for non-UTF-8 specifier
  let specifier_str = specifier
    .to_string(scope)
    .unwrap()
    .to_rust_string_lossy(scope);
  let referrer_name_str = resource_name
    .to_string(scope)
    .unwrap()
    .to_rust_string_lossy(scope);

  let resolver = v8::PromiseResolver::new(scope).unwrap();
  let promise = resolver.get_promise(scope);

  let assertions = parse_import_assertions(
    scope,
    import_assertions,
    ImportAssertionsKind::DynamicImport,
  );

  {
    let tc_scope = &mut v8::TryCatch::new(scope);
    validate_import_assertions(tc_scope, &assertions);
    if tc_scope.has_caught() {
      let e = tc_scope.exception().unwrap();
      resolver.reject(tc_scope, e);
    }
  }
<<<<<<< HEAD
  let expected_module_type =
=======
  let asserted_module_type =
>>>>>>> 23efc4fc
    get_asserted_module_type_from_assertions(&assertions);

  let resolver_handle = v8::Global::new(scope, resolver);
  {
    let state_rc = JsRuntime::state(scope);
    let module_map_rc = JsRuntime::module_map(scope);

    debug!(
      "dyn_import specifier {} referrer {} ",
      specifier_str, referrer_name_str
    );
    ModuleMap::load_dynamic_import(
      module_map_rc,
      &specifier_str,
      &referrer_name_str,
<<<<<<< HEAD
      expected_module_type,
=======
      asserted_module_type,
>>>>>>> 23efc4fc
      resolver_handle,
    );
    state_rc.borrow_mut().notify_new_dynamic_import();
  }

  // Map errors from module resolution (not JS errors from module execution) to
  // ones rethrown from this scope, so they include the call stack of the
  // dynamic import site. Error objects without any stack frames are assumed to
  // be module resolution errors, other exception values are left as they are.
  let map_err = |scope: &mut v8::HandleScope,
                 args: v8::FunctionCallbackArguments,
                 _rv: v8::ReturnValue| {
    let arg = args.get(0);
    if is_instance_of_error(scope, arg) {
      let e: crate::error::NativeJsError =
        serde_v8::from_v8(scope, arg).unwrap();
      let name = e.name.unwrap_or_else(|| "Error".to_string());
      let message = v8::Exception::create_message(scope, arg);
      if message.get_stack_trace(scope).unwrap().get_frame_count() == 0 {
        let arg: v8::Local<v8::Object> = arg.try_into().unwrap();
        let message_key = v8::String::new(scope, "message").unwrap();
        let message = arg.get(scope, message_key.into()).unwrap();
        let exception = match name.as_str() {
          "RangeError" => {
            v8::Exception::range_error(scope, message.try_into().unwrap())
          }
          "TypeError" => {
            v8::Exception::type_error(scope, message.try_into().unwrap())
          }
          "SyntaxError" => {
            v8::Exception::syntax_error(scope, message.try_into().unwrap())
          }
          "ReferenceError" => {
            v8::Exception::reference_error(scope, message.try_into().unwrap())
          }
          _ => v8::Exception::error(scope, message.try_into().unwrap()),
        };
        let code_key = v8::String::new(scope, "code").unwrap();
        let code_value =
          v8::String::new(scope, "ERR_MODULE_NOT_FOUND").unwrap();
        let exception_obj = exception.to_object(scope).unwrap();
        exception_obj.set(scope, code_key.into(), code_value.into());
        scope.throw_exception(exception);
        return;
      }
    }
    scope.throw_exception(arg);
  };
  let map_err = v8::FunctionTemplate::new(scope, map_err);
  let map_err = map_err.get_function(scope).unwrap();
  let promise = promise.catch(scope, map_err).unwrap();

  &*promise as *const _ as *mut _
}

pub extern "C" fn host_initialize_import_meta_object_callback(
  context: v8::Local<v8::Context>,
  module: v8::Local<v8::Module>,
  meta: v8::Local<v8::Object>,
) {
  let scope = &mut unsafe { v8::CallbackScope::new(context) };
  let module_map_rc = JsRuntime::module_map(scope);
  let module_map = module_map_rc.borrow();

  let module_global = v8::Global::new(scope, module);
  let info = module_map
    .get_info(&module_global)
    .expect("Module not found");

  let url_key = v8::String::new(scope, "url").unwrap();
  let url_val = v8::String::new(scope, &info.name).unwrap();
  meta.create_data_property(scope, url_key.into(), url_val.into());

  let main_key = v8::String::new(scope, "main").unwrap();
  let main_val = v8::Boolean::new(scope, info.main);
  meta.create_data_property(scope, main_key.into(), main_val.into());
}

pub extern "C" fn promise_reject_callback(message: v8::PromiseRejectMessage) {
  use v8::PromiseRejectEvent::*;

  let scope = &mut unsafe { v8::CallbackScope::new(&message) };

  let state_rc = JsRuntime::state(scope);
  let mut state = state_rc.borrow_mut();

  // Node compat: perform synchronous process.emit("unhandledRejection").
  //
  // Note the callback follows the (type, promise, reason) signature of Node's
  // internal promiseRejectHandler from lib/internal/process/promises.js, not
  // the (promise, reason) signature of the "unhandledRejection" event listener.
  //
  // Short-circuits Deno's regular unhandled rejection logic because that's
  // a) asynchronous, and b) always terminates.
  if let Some(js_promise_reject_cb) = state.js_promise_reject_cb.clone() {
    let js_uncaught_exception_cb = state.js_uncaught_exception_cb.clone();
    drop(state); // Drop borrow, callbacks can call back into runtime.

    let tc_scope = &mut v8::TryCatch::new(scope);
    let undefined: v8::Local<v8::Value> = v8::undefined(tc_scope).into();
    let type_ = v8::Integer::new(tc_scope, message.get_event() as i32);
    let promise = message.get_promise();

    let reason = match message.get_event() {
      PromiseRejectWithNoHandler
      | PromiseRejectAfterResolved
      | PromiseResolveAfterResolved => message.get_value().unwrap_or(undefined),
      PromiseHandlerAddedAfterReject => undefined,
    };

    let args = &[type_.into(), promise.into(), reason];
    js_promise_reject_cb
      .open(tc_scope)
      .call(tc_scope, undefined, args);

    if let Some(exception) = tc_scope.exception() {
      if let Some(js_uncaught_exception_cb) = js_uncaught_exception_cb {
        tc_scope.reset(); // Cancel pending exception.
        js_uncaught_exception_cb.open(tc_scope).call(
          tc_scope,
          undefined,
          &[exception],
        );
      }
    }

    if tc_scope.has_caught() {
      // If we get here, an exception was thrown by the unhandledRejection
      // handler and there is ether no uncaughtException handler or the
      // handler threw an exception of its own.
      //
      // TODO(bnoordhuis) Node terminates the process or worker thread
      // but we don't really have that option. The exception won't bubble
      // up either because V8 cancels it when this function returns.
      let exception = tc_scope
        .stack_trace()
        .or_else(|| tc_scope.exception())
        .map(|value| value.to_rust_string_lossy(tc_scope))
        .unwrap_or_else(|| "no exception".into());
      eprintln!("Unhandled exception: {}", exception);
    }
  } else {
    let promise = message.get_promise();
    let promise_global = v8::Global::new(scope, promise);

    match message.get_event() {
      PromiseRejectWithNoHandler => {
        let error = message.get_value().unwrap();
        let error_global = v8::Global::new(scope, error);
        state
          .pending_promise_exceptions
          .insert(promise_global, error_global);
      }
      PromiseHandlerAddedAfterReject => {
        state.pending_promise_exceptions.remove(&promise_global);
      }
      PromiseRejectAfterResolved => {}
      PromiseResolveAfterResolved => {
        // Should not warn. See #1272
      }
    }
  }
}

fn ref_op<'s>(
  scope: &mut v8::HandleScope<'s>,
  args: v8::FunctionCallbackArguments,
  _rv: v8::ReturnValue,
) {
  let state_rc = JsRuntime::state(scope);
  let mut state = state_rc.borrow_mut();

  let promise_id = match v8::Local::<v8::Integer>::try_from(args.get(0))
    .map(|l| l.value() as PromiseId)
    .map_err(Error::from)
  {
    Ok(promise_id) => promise_id,
    Err(err) => {
      throw_type_error(scope, format!("invalid promise id: {}", err));
      return;
    }
  };

  state.unrefed_ops.remove(&promise_id);
}

fn unref_op<'s>(
  scope: &mut v8::HandleScope<'s>,
  args: v8::FunctionCallbackArguments,
  _rv: v8::ReturnValue,
) {
  let state_rc = JsRuntime::state(scope);
  let mut state = state_rc.borrow_mut();

  let promise_id = match v8::Local::<v8::Integer>::try_from(args.get(0))
    .map(|l| l.value() as PromiseId)
    .map_err(Error::from)
  {
    Ok(promise_id) => promise_id,
    Err(err) => {
      throw_type_error(scope, format!("invalid promise id: {}", err));
      return;
    }
  };

  state.unrefed_ops.insert(promise_id);
}

fn has_tick_scheduled(
  scope: &mut v8::HandleScope,
  _args: v8::FunctionCallbackArguments,
  mut rv: v8::ReturnValue,
) {
  let state_rc = JsRuntime::state(scope);
  let state = state_rc.borrow();
  rv.set(to_v8(scope, state.has_tick_scheduled).unwrap());
}

fn set_has_tick_scheduled(
  scope: &mut v8::HandleScope,
  args: v8::FunctionCallbackArguments,
  _rv: v8::ReturnValue,
) {
  let state_rc = JsRuntime::state(scope);
  let mut state = state_rc.borrow_mut();

  state.has_tick_scheduled = args.get(0).is_true();
}

fn run_microtasks(
  scope: &mut v8::HandleScope,
  _args: v8::FunctionCallbackArguments,
  _rv: v8::ReturnValue,
) {
  scope.perform_microtask_checkpoint();
}

fn set_nexttick_callback(
  scope: &mut v8::HandleScope,
  args: v8::FunctionCallbackArguments,
  _rv: v8::ReturnValue,
) {
  if let Ok(cb) = arg0_to_cb(scope, args) {
    JsRuntime::state(scope)
      .borrow_mut()
      .js_nexttick_cbs
      .push(cb);
  }
}

fn set_macrotask_callback(
  scope: &mut v8::HandleScope,
  args: v8::FunctionCallbackArguments,
  _rv: v8::ReturnValue,
) {
  if let Ok(cb) = arg0_to_cb(scope, args) {
    JsRuntime::state(scope)
      .borrow_mut()
      .js_macrotask_cbs
      .push(cb);
  }
}

fn set_promise_reject_callback(
  scope: &mut v8::HandleScope,
  args: v8::FunctionCallbackArguments,
  mut rv: v8::ReturnValue,
) {
  if let Ok(new) = arg0_to_cb(scope, args) {
    if let Some(old) = JsRuntime::state(scope)
      .borrow_mut()
      .js_promise_reject_cb
      .replace(new)
    {
      let old = v8::Local::new(scope, old);
      rv.set(old.into());
    }
  }
}

fn set_uncaught_exception_callback(
  scope: &mut v8::HandleScope,
  args: v8::FunctionCallbackArguments,
  mut rv: v8::ReturnValue,
) {
  if let Ok(new) = arg0_to_cb(scope, args) {
    if let Some(old) = JsRuntime::state(scope)
      .borrow_mut()
      .js_uncaught_exception_cb
      .replace(new)
    {
      let old = v8::Local::new(scope, old);
      rv.set(old.into());
    }
  }
}

fn arg0_to_cb(
  scope: &mut v8::HandleScope,
  args: v8::FunctionCallbackArguments,
) -> Result<v8::Global<v8::Function>, ()> {
  v8::Local::<v8::Function>::try_from(args.get(0))
    .map(|cb| v8::Global::new(scope, cb))
    .map_err(|err| throw_type_error(scope, err.to_string()))
}

fn eval_context(
  scope: &mut v8::HandleScope,
  args: v8::FunctionCallbackArguments,
  mut rv: v8::ReturnValue,
) {
  let source = match v8::Local::<v8::String>::try_from(args.get(0)) {
    Ok(s) => s,
    Err(_) => {
      throw_type_error(scope, "Missing first argument");
      return;
    }
  };

  let url = match v8::Local::<v8::String>::try_from(args.get(1)) {
    Ok(s) => match resolve_url_or_path(&s.to_rust_string_lossy(scope)) {
      Ok(s) => Some(s),
      Err(err) => {
        throw_type_error(scope, &format!("Invalid specifier: {}", err));
        return;
      }
    },
    Err(_) => None,
  };

  #[derive(Serialize)]
  struct Output<'s>(Option<serde_v8::Value<'s>>, Option<ErrInfo<'s>>);

  #[derive(Serialize)]
  #[serde(rename_all = "camelCase")]
  struct ErrInfo<'s> {
    thrown: serde_v8::Value<'s>,
    is_native_error: bool,
    is_compile_error: bool,
  }

  let tc_scope = &mut v8::TryCatch::new(scope);
  let name = v8::String::new(
    tc_scope,
    url.as_ref().map_or(crate::DUMMY_SPECIFIER, Url::as_str),
  )
  .unwrap();
  let origin = script_origin(tc_scope, name);
  let maybe_script = v8::Script::compile(tc_scope, source, Some(&origin));

  if maybe_script.is_none() {
    assert!(tc_scope.has_caught());
    let exception = tc_scope.exception().unwrap();
    let output = Output(
      None,
      Some(ErrInfo {
        thrown: exception.into(),
        is_native_error: is_instance_of_error(tc_scope, exception),
        is_compile_error: true,
      }),
    );
    rv.set(to_v8(tc_scope, output).unwrap());
    return;
  }

  let result = maybe_script.unwrap().run(tc_scope);

  if result.is_none() {
    assert!(tc_scope.has_caught());
    let exception = tc_scope.exception().unwrap();
    let output = Output(
      None,
      Some(ErrInfo {
        thrown: exception.into(),
        is_native_error: is_instance_of_error(tc_scope, exception),
        is_compile_error: false,
      }),
    );
    rv.set(to_v8(tc_scope, output).unwrap());
    return;
  }

  let output = Output(Some(result.unwrap().into()), None);
  rv.set(to_v8(tc_scope, output).unwrap());
}

/// This binding should be used if there's a custom console implementation
/// available. Using it will make sure that proper stack frames are displayed
/// in the inspector console.
///
/// Each method on console object should be bound to this function, eg:
/// ```ignore
/// function wrapConsole(consoleFromDeno, consoleFromV8) {
///   const callConsole = core.callConsole;
///
///   for (const key of Object.keys(consoleFromV8)) {
///     if (consoleFromDeno.hasOwnProperty(key)) {
///       consoleFromDeno[key] = callConsole.bind(
///         consoleFromDeno,
///         consoleFromV8[key],
///         consoleFromDeno[key],
///       );
///     }
///   }
/// }
/// ```
///
/// Inspired by:
/// https://github.com/nodejs/node/blob/1317252dfe8824fd9cfee125d2aaa94004db2f3b/src/inspector_js_api.cc#L194-L222
fn call_console(
  scope: &mut v8::HandleScope,
  args: v8::FunctionCallbackArguments,
  _rv: v8::ReturnValue,
) {
  if args.length() < 2
    || !args.get(0).is_function()
    || !args.get(1).is_function()
  {
    return throw_type_error(scope, "Invalid arguments");
  }

  let mut call_args = vec![];
  for i in 2..args.length() {
    call_args.push(args.get(i));
  }

  let receiver = args.this();
  let inspector_console_method =
    v8::Local::<v8::Function>::try_from(args.get(0)).unwrap();
  let deno_console_method =
    v8::Local::<v8::Function>::try_from(args.get(1)).unwrap();

  inspector_console_method.call(scope, receiver.into(), &call_args);
  deno_console_method.call(scope, receiver.into(), &call_args);
}

fn set_wasm_streaming_callback(
  scope: &mut v8::HandleScope,
  args: v8::FunctionCallbackArguments,
  _rv: v8::ReturnValue,
) {
  let cb = match arg0_to_cb(scope, args) {
    Ok(cb) => cb,
    Err(()) => return,
  };

  let state_rc = JsRuntime::state(scope);
  let mut state = state_rc.borrow_mut();

  // The callback to pass to the v8 API has to be a unit type, so it can't
  // borrow or move any local variables. Therefore, we're storing the JS
  // callback in a JsRuntimeState slot.
  if let slot @ None = &mut state.js_wasm_streaming_cb {
    slot.replace(cb);
  } else {
    return throw_type_error(
      scope,
      "Deno.core.setWasmStreamingCallback() already called",
    );
  }

  scope.set_wasm_streaming_callback(|scope, arg, wasm_streaming| {
    let (cb_handle, streaming_rid) = {
      let state_rc = JsRuntime::state(scope);
      let state = state_rc.borrow();
      let cb_handle = state.js_wasm_streaming_cb.as_ref().unwrap().clone();
      let streaming_rid = state
        .op_state
        .borrow_mut()
        .resource_table
        .add(WasmStreamingResource(RefCell::new(wasm_streaming)));
      (cb_handle, streaming_rid)
    };

    let undefined = v8::undefined(scope);
    let rid = serde_v8::to_v8(scope, streaming_rid).unwrap();
    cb_handle
      .open(scope)
      .call(scope, undefined.into(), &[arg, rid]);
  });
}

fn abort_wasm_streaming(
  scope: &mut v8::HandleScope,
  args: v8::FunctionCallbackArguments,
  _rv: v8::ReturnValue,
) {
  let rid: ResourceId = match serde_v8::from_v8(scope, args.get(0)) {
    Ok(rid) => rid,
    Err(_) => return throw_type_error(scope, "Invalid argument"),
  };
  let exception = args.get(1);

  let wasm_streaming = {
    let state_rc = JsRuntime::state(scope);
    let state = state_rc.borrow();
    let wsr = state
      .op_state
      .borrow_mut()
      .resource_table
      .take::<WasmStreamingResource>(rid);
    match wsr {
      Ok(wasm_streaming) => wasm_streaming,
      Err(err) => {
        let message = v8::String::new(scope, &err.to_string()).unwrap();
        let v8_error = v8::Exception::error(scope, message);
        scope.throw_exception(v8_error);
        return;
      }
    }
  };

  // At this point there are no clones of Rc<WasmStreamingResource> on the
  // resource table, and no one should own a reference because we're never
  // cloning them. So we can be sure `wasm_streaming` is the only reference.
  if let Ok(wsr) = std::rc::Rc::try_unwrap(wasm_streaming) {
    // NOTE: v8::WasmStreaming::abort can't be called while `state` is borrowed;
    // see https://github.com/denoland/deno/issues/13917
    wsr.0.into_inner().abort(Some(exception));
  } else {
    panic!("Couldn't consume WasmStreamingResource.");
  }
}

fn encode(
  scope: &mut v8::HandleScope,
  args: v8::FunctionCallbackArguments,
  mut rv: v8::ReturnValue,
) {
  let text = match v8::Local::<v8::String>::try_from(args.get(0)) {
    Ok(s) => s,
    Err(_) => {
      throw_type_error(scope, "Invalid argument");
      return;
    }
  };
  let text_str = text.to_rust_string_lossy(scope);
  let bytes: Box<[u8]> = text_str.into_bytes().into_boxed_slice();
  let len = bytes.len();
  let backing_store =
    v8::ArrayBuffer::new_backing_store_from_boxed_slice(bytes).make_shared();
  let buffer = v8::ArrayBuffer::with_backing_store(scope, &backing_store);
  let u8array = v8::Uint8Array::new(scope, buffer, 0, len).unwrap();
  rv.set(u8array.into())
}

fn decode(
  scope: &mut v8::HandleScope,
  args: v8::FunctionCallbackArguments,
  mut rv: v8::ReturnValue,
) {
  let zero_copy: ZeroCopyBuf = match serde_v8::from_v8(scope, args.get(0)) {
    Ok(zbuf) => zbuf,
    Err(_) => {
      throw_type_error(scope, "Invalid argument");
      return;
    }
  };
  let buf = &zero_copy;

  // Strip BOM
  let buf =
    if buf.len() >= 3 && buf[0] == 0xef && buf[1] == 0xbb && buf[2] == 0xbf {
      &buf[3..]
    } else {
      buf
    };

  // If `String::new_from_utf8()` returns `None`, this means that the
  // length of the decoded string would be longer than what V8 can
  // handle. In this case we return `RangeError`.
  //
  // For more details see:
  // - https://encoding.spec.whatwg.org/#dom-textdecoder-decode
  // - https://github.com/denoland/deno/issues/6649
  // - https://github.com/v8/v8/blob/d68fb4733e39525f9ff0a9222107c02c28096e2a/include/v8.h#L3277-L3278
  match v8::String::new_from_utf8(scope, buf, v8::NewStringType::Normal) {
    Some(text) => rv.set(text.into()),
    None => {
      let msg = v8::String::new(scope, "string too long").unwrap();
      let exception = v8::Exception::range_error(scope, msg);
      scope.throw_exception(exception);
    }
  };
}

struct SerializeDeserialize<'a> {
  host_objects: Option<v8::Local<'a, v8::Array>>,
}

impl<'a> v8::ValueSerializerImpl for SerializeDeserialize<'a> {
  #[allow(unused_variables)]
  fn throw_data_clone_error<'s>(
    &mut self,
    scope: &mut v8::HandleScope<'s>,
    message: v8::Local<'s, v8::String>,
  ) {
    let error = v8::Exception::type_error(scope, message);
    scope.throw_exception(error);
  }

  fn get_shared_array_buffer_id<'s>(
    &mut self,
    scope: &mut HandleScope<'s>,
    shared_array_buffer: Local<'s, SharedArrayBuffer>,
  ) -> Option<u32> {
    let state_rc = JsRuntime::state(scope);
    let state = state_rc.borrow_mut();
    if let Some(shared_array_buffer_store) = &state.shared_array_buffer_store {
      let backing_store = shared_array_buffer.get_backing_store();
      let id = shared_array_buffer_store.insert(backing_store);
      Some(id)
    } else {
      None
    }
  }

  fn get_wasm_module_transfer_id(
    &mut self,
    scope: &mut HandleScope<'_>,
    module: Local<v8::WasmModuleObject>,
  ) -> Option<u32> {
    let state_rc = JsRuntime::state(scope);
    let state = state_rc.borrow_mut();
    if let Some(compiled_wasm_module_store) = &state.compiled_wasm_module_store
    {
      let compiled_wasm_module = module.get_compiled_module();
      let id = compiled_wasm_module_store.insert(compiled_wasm_module);
      Some(id)
    } else {
      None
    }
  }

  fn write_host_object<'s>(
    &mut self,
    scope: &mut v8::HandleScope<'s>,
    object: v8::Local<'s, v8::Object>,
    value_serializer: &mut dyn v8::ValueSerializerHelper,
  ) -> Option<bool> {
    if let Some(host_objects) = self.host_objects {
      for i in 0..host_objects.length() {
        let value = host_objects.get_index(scope, i).unwrap();
        if value == object {
          value_serializer.write_uint32(i);
          return Some(true);
        }
      }
    }
    let message = v8::String::new(scope, "Unsupported object type").unwrap();
    self.throw_data_clone_error(scope, message);
    None
  }
}

impl<'a> v8::ValueDeserializerImpl for SerializeDeserialize<'a> {
  fn get_shared_array_buffer_from_id<'s>(
    &mut self,
    scope: &mut HandleScope<'s>,
    transfer_id: u32,
  ) -> Option<Local<'s, SharedArrayBuffer>> {
    let state_rc = JsRuntime::state(scope);
    let state = state_rc.borrow_mut();
    if let Some(shared_array_buffer_store) = &state.shared_array_buffer_store {
      let backing_store = shared_array_buffer_store.take(transfer_id)?;
      let shared_array_buffer =
        v8::SharedArrayBuffer::with_backing_store(scope, &backing_store);
      Some(shared_array_buffer)
    } else {
      None
    }
  }

  fn get_wasm_module_from_id<'s>(
    &mut self,
    scope: &mut HandleScope<'s>,
    clone_id: u32,
  ) -> Option<Local<'s, v8::WasmModuleObject>> {
    let state_rc = JsRuntime::state(scope);
    let state = state_rc.borrow_mut();
    if let Some(compiled_wasm_module_store) = &state.compiled_wasm_module_store
    {
      let compiled_module = compiled_wasm_module_store.take(clone_id)?;
      v8::WasmModuleObject::from_compiled_module(scope, &compiled_module)
    } else {
      None
    }
  }

  fn read_host_object<'s>(
    &mut self,
    scope: &mut v8::HandleScope<'s>,
    value_deserializer: &mut dyn v8::ValueDeserializerHelper,
  ) -> Option<v8::Local<'s, v8::Object>> {
    if let Some(host_objects) = self.host_objects {
      let mut i = 0;
      if !value_deserializer.read_uint32(&mut i) {
        return None;
      }
      let maybe_value = host_objects.get_index(scope, i);
      if let Some(value) = maybe_value {
        return value.to_object(scope);
      }
    }

    let message =
      v8::String::new(scope, "Failed to deserialize host object").unwrap();
    let error = v8::Exception::error(scope, message);
    scope.throw_exception(error);
    None
  }
}

fn serialize(
  scope: &mut v8::HandleScope,
  args: v8::FunctionCallbackArguments,
  mut rv: v8::ReturnValue,
) {
  let value = args.get(0);

  let options: Option<SerializeDeserializeOptions> =
    match serde_v8::from_v8(scope, args.get(1)) {
      Ok(opts) => opts,
      Err(_) => {
        throw_type_error(scope, "Invalid argument 2");
        return;
      }
    };

  let options = options.unwrap_or(SerializeDeserializeOptions {
    host_objects: None,
    transfered_array_buffers: None,
  });

  let host_objects = match options.host_objects {
    Some(value) => match v8::Local::<v8::Array>::try_from(value.v8_value) {
      Ok(host_objects) => Some(host_objects),
      Err(_) => {
        throw_type_error(scope, "host_objects not an array");
        return;
      }
    },
    None => None,
  };

  let transfered_array_buffers = match options.transfered_array_buffers {
    Some(value) => match v8::Local::<v8::Array>::try_from(value.v8_value) {
      Ok(transfered_array_buffers) => Some(transfered_array_buffers),
      Err(_) => {
        throw_type_error(scope, "transfered_array_buffers not an array");
        return;
      }
    },
    None => None,
  };

  let serialize_deserialize = Box::new(SerializeDeserialize { host_objects });
  let mut value_serializer =
    v8::ValueSerializer::new(scope, serialize_deserialize);

  value_serializer.write_header();

  if let Some(transfered_array_buffers) = transfered_array_buffers {
    let state_rc = JsRuntime::state(scope);
    let state = state_rc.borrow_mut();
    for i in 0..transfered_array_buffers.length() {
      let i = v8::Number::new(scope, i as f64).into();
      let buf = transfered_array_buffers.get(scope, i).unwrap();
      let buf = match v8::Local::<v8::ArrayBuffer>::try_from(buf) {
        Ok(buf) => buf,
        Err(_) => {
          throw_type_error(
            scope,
            "item in transfered_array_buffers not an ArrayBuffer",
          );
          return;
        }
      };
      if let Some(shared_array_buffer_store) = &state.shared_array_buffer_store
      {
        // TODO(lucacasonato): we need to check here that the buffer is not
        // already detached. We can not do that because V8 does not provide
        // a way to check if a buffer is already detached.
        if !buf.is_detachable() {
          throw_type_error(
            scope,
            "item in transfered_array_buffers is not transferable",
          );
          return;
        }
        let backing_store = buf.get_backing_store();
        buf.detach();
        let id = shared_array_buffer_store.insert(backing_store);
        value_serializer.transfer_array_buffer(id, buf);
        let id = v8::Number::new(scope, id as f64).into();
        transfered_array_buffers.set(scope, i, id);
      }
    }
  }

  let must_throw = {
    let scope = &mut v8::TryCatch::new(scope);
    let ret = value_serializer.write_value(scope.get_current_context(), value);
    if scope.has_caught() || scope.has_terminated() {
      scope.rethrow();
      false
    } else if let Some(true) = ret {
      let vector = value_serializer.release();
      let zbuf: ZeroCopyBuf = vector.into();
      rv.set(to_v8(scope, zbuf).unwrap());
      false
    } else {
      // We throw the TypeError outside of the v8::TryCatch scope.
      true
    }
  };

  if must_throw {
    throw_type_error(scope, "Failed to serialize response");
  }
}

#[derive(Deserialize)]
#[serde(rename_all = "camelCase")]
struct SerializeDeserializeOptions<'a> {
  host_objects: Option<serde_v8::Value<'a>>,
  transfered_array_buffers: Option<serde_v8::Value<'a>>,
}

fn deserialize(
  scope: &mut v8::HandleScope,
  args: v8::FunctionCallbackArguments,
  mut rv: v8::ReturnValue,
) {
  let zero_copy: ZeroCopyBuf = match serde_v8::from_v8(scope, args.get(0)) {
    Ok(zbuf) => zbuf,
    Err(_) => {
      throw_type_error(scope, "Invalid argument 1");
      return;
    }
  };

  let options: Option<SerializeDeserializeOptions> =
    match serde_v8::from_v8(scope, args.get(1)) {
      Ok(opts) => opts,
      Err(_) => {
        throw_type_error(scope, "Invalid argument 2");
        return;
      }
    };

  let options = options.unwrap_or(SerializeDeserializeOptions {
    host_objects: None,
    transfered_array_buffers: None,
  });

  let host_objects = match options.host_objects {
    Some(value) => match v8::Local::<v8::Array>::try_from(value.v8_value) {
      Ok(host_objects) => Some(host_objects),
      Err(_) => {
        throw_type_error(scope, "host_objects not an array");
        return;
      }
    },
    None => None,
  };

  let transfered_array_buffers = match options.transfered_array_buffers {
    Some(value) => match v8::Local::<v8::Array>::try_from(value.v8_value) {
      Ok(transfered_array_buffers) => Some(transfered_array_buffers),
      Err(_) => {
        throw_type_error(scope, "transfered_array_buffers not an array");
        return;
      }
    },
    None => None,
  };

  let serialize_deserialize = Box::new(SerializeDeserialize { host_objects });
  let mut value_deserializer =
    v8::ValueDeserializer::new(scope, serialize_deserialize, &zero_copy);

  let parsed_header = value_deserializer
    .read_header(scope.get_current_context())
    .unwrap_or_default();
  if !parsed_header {
    let msg = v8::String::new(scope, "could not deserialize value").unwrap();
    let exception = v8::Exception::range_error(scope, msg);
    scope.throw_exception(exception);
    return;
  }

  if let Some(transfered_array_buffers) = transfered_array_buffers {
    let state_rc = JsRuntime::state(scope);
    let state = state_rc.borrow_mut();
    if let Some(shared_array_buffer_store) = &state.shared_array_buffer_store {
      for i in 0..transfered_array_buffers.length() {
        let i = v8::Number::new(scope, i as f64).into();
        let id_val = transfered_array_buffers.get(scope, i).unwrap();
        let id = match id_val.number_value(scope) {
          Some(id) => id as u32,
          None => {
            throw_type_error(
              scope,
              "item in transfered_array_buffers not number",
            );
            return;
          }
        };
        if let Some(backing_store) = shared_array_buffer_store.take(id) {
          let array_buffer =
            v8::ArrayBuffer::with_backing_store(scope, &backing_store);
          value_deserializer.transfer_array_buffer(id, array_buffer);
          transfered_array_buffers.set(scope, id_val, array_buffer.into());
        } else {
          throw_type_error(
            scope,
            "transfered array buffer not present in shared_array_buffer_store",
          );
          return;
        }
      }
    }
  }

  let value = value_deserializer.read_value(scope.get_current_context());

  match value {
    Some(deserialized) => rv.set(deserialized),
    None => {
      let msg = v8::String::new(scope, "could not deserialize value").unwrap();
      let exception = v8::Exception::range_error(scope, msg);
      scope.throw_exception(exception);
    }
  };
}

fn queue_microtask(
  scope: &mut v8::HandleScope,
  args: v8::FunctionCallbackArguments,
  _rv: v8::ReturnValue,
) {
  match v8::Local::<v8::Function>::try_from(args.get(0)) {
    Ok(f) => scope.enqueue_microtask(f),
    Err(_) => {
      throw_type_error(scope, "Invalid argument");
    }
  };
}

fn destructure_error(
  scope: &mut v8::HandleScope,
  args: v8::FunctionCallbackArguments,
  mut rv: v8::ReturnValue,
) {
  let js_error = JsError::from_v8_exception(scope, args.get(0));
  let object = serde_v8::to_v8(scope, js_error).unwrap();
  rv.set(object);
}

fn terminate(
  scope: &mut v8::HandleScope,
  args: v8::FunctionCallbackArguments,
  _rv: v8::ReturnValue,
) {
  let state_rc = JsRuntime::state(scope);
  let mut state = state_rc.borrow_mut();
  state.explicit_terminate_exception =
    Some(v8::Global::new(scope, args.get(0)));
  scope.terminate_execution();
}

fn apply_source_map(
  scope: &mut v8::HandleScope,
  args: v8::FunctionCallbackArguments,
  mut rv: v8::ReturnValue,
) {
  #[derive(Deserialize, Serialize)]
  #[serde(rename_all = "camelCase")]
  struct Location {
    file_name: String,
    line_number: u32,
    column_number: u32,
  }
  let state_rc = JsRuntime::state(scope);
  let state = state_rc.borrow();
  if let Some(source_map_getter) = &state.source_map_getter {
    let mut location = match serde_v8::from_v8::<Location>(scope, args.get(0)) {
      Ok(location) => location,
      Err(error) => return throw_type_error(scope, error.to_string()),
    };
    let (f, l, c, _) = apply_source_map_(
      location.file_name,
      location.line_number.into(),
      location.column_number.into(),
      &mut HashMap::new(),
      source_map_getter.as_ref(),
    );
    location.file_name = f;
    location.line_number = l as u32;
    location.column_number = c as u32;
    rv.set(serde_v8::to_v8(scope, location).unwrap());
  } else {
    rv.set(args.get(0));
  }
}

fn create_host_object(
  scope: &mut v8::HandleScope,
  _args: v8::FunctionCallbackArguments,
  mut rv: v8::ReturnValue,
) {
  let template = v8::ObjectTemplate::new(scope);
  template.set_internal_field_count(1);
  if let Some(obj) = template.new_instance(scope) {
    rv.set(obj.into());
  };
}

/// Called by V8 during `JsRuntime::instantiate_module`.
///
/// This function borrows `ModuleMap` from the isolate slot,
/// so it is crucial to ensure there are no existing borrows
/// of `ModuleMap` when `JsRuntime::instantiate_module` is called.
pub fn module_resolve_callback<'s>(
  context: v8::Local<'s, v8::Context>,
  specifier: v8::Local<'s, v8::String>,
  import_assertions: v8::Local<'s, v8::FixedArray>,
  referrer: v8::Local<'s, v8::Module>,
) -> Option<v8::Local<'s, v8::Module>> {
  let scope = &mut unsafe { v8::CallbackScope::new(context) };

  let module_map_rc = JsRuntime::module_map(scope);
  let module_map = module_map_rc.borrow();

  let referrer_global = v8::Global::new(scope, referrer);

  let referrer_info = module_map
    .get_info(&referrer_global)
    .expect("ModuleInfo not found");
  let referrer_name = referrer_info.name.to_string();

  let specifier_str = specifier.to_rust_string_lossy(scope);

  let assertions = parse_import_assertions(
    scope,
    import_assertions,
    ImportAssertionsKind::StaticImport,
  );
  let maybe_module = module_map.resolve_callback(
    scope,
    &specifier_str,
    &referrer_name,
    assertions,
  );
  if let Some(module) = maybe_module {
    return Some(module);
  }

  let msg = format!(
    r#"Cannot resolve module "{}" from "{}""#,
    specifier_str, referrer_name
  );
  throw_type_error(scope, msg);
  None
}

// Returns promise details or throw TypeError, if argument passed isn't a Promise.
// Promise details is a js_two elements array.
// promise_details = [State, Result]
// State = enum { Pending = 0, Fulfilled = 1, Rejected = 2}
// Result = PromiseResult<T> | PromiseError
fn get_promise_details(
  scope: &mut v8::HandleScope,
  args: v8::FunctionCallbackArguments,
  mut rv: v8::ReturnValue,
) {
  let promise = match v8::Local::<v8::Promise>::try_from(args.get(0)) {
    Ok(val) => val,
    Err(_) => {
      throw_type_error(scope, "Invalid argument");
      return;
    }
  };

  #[derive(Serialize)]
  struct PromiseDetails<'s>(u32, Option<serde_v8::Value<'s>>);

  match promise.state() {
    v8::PromiseState::Pending => {
      rv.set(to_v8(scope, PromiseDetails(0, None)).unwrap());
    }
    v8::PromiseState::Fulfilled => {
      let promise_result = promise.result(scope);
      rv.set(
        to_v8(scope, PromiseDetails(1, Some(promise_result.into()))).unwrap(),
      );
    }
    v8::PromiseState::Rejected => {
      let promise_result = promise.result(scope);
      rv.set(
        to_v8(scope, PromiseDetails(2, Some(promise_result.into()))).unwrap(),
      );
    }
  }
}

// Based on https://github.com/nodejs/node/blob/1e470510ff74391d7d4ec382909ea8960d2d2fbc/src/node_util.cc
// Copyright Joyent, Inc. and other Node contributors.
//
// Permission is hereby granted, free of charge, to any person obtaining a
// copy of this software and associated documentation files (the
// "Software"), to deal in the Software without restriction, including
// without limitation the rights to use, copy, modify, merge, publish,
// distribute, sublicense, and/or sell copies of the Software, and to permit
// persons to whom the Software is furnished to do so, subject to the
// following conditions:
//
// The above copyright notice and this permission notice shall be included
// in all copies or substantial portions of the Software.
//
// THE SOFTWARE IS PROVIDED "AS IS", WITHOUT WARRANTY OF ANY KIND, EXPRESS
// OR IMPLIED, INCLUDING BUT NOT LIMITED TO THE WARRANTIES OF
// MERCHANTABILITY, FITNESS FOR A PARTICULAR PURPOSE AND NONINFRINGEMENT. IN
// NO EVENT SHALL THE AUTHORS OR COPYRIGHT HOLDERS BE LIABLE FOR ANY CLAIM,
// DAMAGES OR OTHER LIABILITY, WHETHER IN AN ACTION OF CONTRACT, TORT OR
// OTHERWISE, ARISING FROM, OUT OF OR IN CONNECTION WITH THE SOFTWARE OR THE
// USE OR OTHER DEALINGS IN THE SOFTWARE.
fn get_proxy_details(
  scope: &mut v8::HandleScope,
  args: v8::FunctionCallbackArguments,
  mut rv: v8::ReturnValue,
) {
  // Return undefined if it's not a proxy.
  let proxy = match v8::Local::<v8::Proxy>::try_from(args.get(0)) {
    Ok(val) => val,
    Err(_) => {
      return;
    }
  };

  let target = proxy.get_target(scope);
  let handler = proxy.get_handler(scope);
  let p: (serde_v8::Value, serde_v8::Value) = (target.into(), handler.into());
  rv.set(to_v8(scope, p).unwrap());
}

fn is_proxy(
  scope: &mut v8::HandleScope,
  args: v8::FunctionCallbackArguments,
  mut rv: v8::ReturnValue,
) {
  rv.set(v8::Boolean::new(scope, args.get(0).is_proxy()).into())
}

pub fn throw_type_error(scope: &mut v8::HandleScope, message: impl AsRef<str>) {
  let message = v8::String::new(scope, message.as_ref()).unwrap();
  let exception = v8::Exception::type_error(scope, message);
  scope.throw_exception(exception);
}

fn memory_usage(
  scope: &mut v8::HandleScope,
  _args: v8::FunctionCallbackArguments,
  mut rv: v8::ReturnValue,
) {
  let stats = get_memory_usage(scope);
  rv.set(to_v8(scope, stats).unwrap());
}

// HeapStats stores values from a isolate.get_heap_statistics() call
#[derive(Serialize)]
#[serde(rename_all = "camelCase")]
struct MemoryUsage {
  rss: usize,
  heap_total: usize,
  heap_used: usize,
  external: usize,
  // TODO: track ArrayBuffers, would require using a custom allocator to track
  // but it's otherwise a subset of external so can be indirectly tracked
  // array_buffers: usize,
}
fn get_memory_usage(isolate: &mut v8::Isolate) -> MemoryUsage {
  let mut s = v8::HeapStatistics::default();
  isolate.get_heap_statistics(&mut s);

  MemoryUsage {
    rss: s.total_physical_size(),
    heap_total: s.total_heap_size(),
    heap_used: s.used_heap_size(),
    external: s.external_memory(),
  }
}<|MERGE_RESOLUTION|>--- conflicted
+++ resolved
@@ -343,11 +343,7 @@
       resolver.reject(tc_scope, e);
     }
   }
-<<<<<<< HEAD
-  let expected_module_type =
-=======
   let asserted_module_type =
->>>>>>> 23efc4fc
     get_asserted_module_type_from_assertions(&assertions);
 
   let resolver_handle = v8::Global::new(scope, resolver);
@@ -363,11 +359,7 @@
       module_map_rc,
       &specifier_str,
       &referrer_name_str,
-<<<<<<< HEAD
-      expected_module_type,
-=======
       asserted_module_type,
->>>>>>> 23efc4fc
       resolver_handle,
     );
     state_rc.borrow_mut().notify_new_dynamic_import();
