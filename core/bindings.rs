--- conflicted
+++ resolved
@@ -192,15 +192,8 @@
   let ops_val = v8::Object::new(scope);
   core_val.set(scope, ops_key.into(), ops_val.into());
   // Bind functions to Deno.core.*
-<<<<<<< HEAD
-  set_func(scope, core_val, "refOp", ref_op);
-  set_func(scope, core_val, "unrefOp", unref_op);
-=======
-  set_func(scope, core_val, "opcallSync", opcall_sync);
-  set_func(scope, core_val, "opcallAsync", opcall_async);
   set_func(scope, core_val, "refOp_", ref_op);
   set_func(scope, core_val, "unrefOp_", unref_op);
->>>>>>> 09ae512c
   set_func(
     scope,
     core_val,
