// Copyright 2018-2022 the Deno authors. All rights reserved. MIT license.

use crate::error::is_instance_of_error;
use crate::modules::get_asserted_module_type_from_assertions;
use crate::modules::parse_import_assertions;
use crate::modules::validate_import_assertions;
use crate::modules::ImportAssertionsKind;
use crate::modules::ModuleMap;
use crate::ops::OpCtx;
use crate::JsRuntime;
use log::debug;
use std::option::Option;
use std::os::raw::c_void;
use v8::fast_api::FastFunction;
use v8::MapFnTo;

pub fn external_references(
  ops: &[OpCtx],
  snapshot_loaded: bool,
) -> v8::ExternalReferences {
  let mut references = vec![
    v8::ExternalReference {
      function: call_console.map_fn_to(),
    },
    v8::ExternalReference {
      function: import_meta_resolve.map_fn_to(),
    },
    v8::ExternalReference {
      function: catch_dynamic_import_promise_error.map_fn_to(),
    },
    v8::ExternalReference {
      function: empty_fn.map_fn_to(),
    },
  ];

  for ctx in ops {
    let ctx_ptr = ctx as *const OpCtx as _;
    references.push(v8::ExternalReference { pointer: ctx_ptr });
    references.push(v8::ExternalReference {
      function: ctx.decl.v8_fn_ptr,
    });
    if snapshot_loaded {
      if let Some(fast_fn) = &ctx.decl.fast_fn {
        references.push(v8::ExternalReference {
          pointer: fast_fn.function() as _,
        });
      }
    }
  }

  let refs = v8::ExternalReferences::new(&references);
  // Leak, V8 takes ownership of the references.
  std::mem::forget(references);
  refs
}

// TODO(nayeemrmn): Move to runtime and/or make `pub(crate)`.
pub fn script_origin<'a>(
  s: &mut v8::HandleScope<'a>,
  resource_name: v8::Local<'a, v8::String>,
) -> v8::ScriptOrigin<'a> {
  let source_map_url = v8::String::new(s, "").unwrap();
  v8::ScriptOrigin::new(
    s,
    resource_name.into(),
    0,
    0,
    false,
    123,
    source_map_url.into(),
    true,
    false,
    false,
  )
}

pub fn module_origin<'a>(
  s: &mut v8::HandleScope<'a>,
  resource_name: v8::Local<'a, v8::String>,
) -> v8::ScriptOrigin<'a> {
  let source_map_url = v8::String::new(s, "").unwrap();
  v8::ScriptOrigin::new(
    s,
    resource_name.into(),
    0,
    0,
    false,
    123,
    source_map_url.into(),
    true,
    false,
    true,
  )
}

pub fn initialize_context<'s>(
  scope: &mut v8::HandleScope<'s, ()>,
  op_ctxs: &[OpCtx],
  snapshot_loaded: bool,
  will_snapshot: bool,
) -> v8::Local<'s, v8::Context> {
  let scope = &mut v8::EscapableHandleScope::new(scope);

  let context = v8::Context::new(scope);
  let global = context.global(scope);

  let scope = &mut v8::ContextScope::new(scope, context);

  // Snapshot already registered `Deno.core.ops` but
  // extensions may provide ops that aren't part of the snapshot.
  if snapshot_loaded {
    // Grab the Deno.core.ops object & init it
    let ops_obj = JsRuntime::grab_global::<v8::Object>(scope, "Deno.core.ops")
      .expect("Deno.core.ops to exist");
<<<<<<< HEAD
    initialize_ops(scope, ops_obj, op_ctxs, snapshot_loaded, will_snapshot);

=======
    initialize_ops(scope, ops_obj, op_ctxs, snapshot_loaded);
    if !will_snapshot {
      initialize_async_ops_info(scope, ops_obj, op_ctxs);
    }
>>>>>>> 5cd82b84
    return scope.escape(context);
  }

  // global.Deno = { core: { } };
  let core_val = JsRuntime::ensure_objs(scope, global, "Deno.core").unwrap();

  // Bind functions to Deno.core.*
  set_func(scope, core_val, "callConsole", call_console);

  // Bind functions to Deno.core.ops.*
  let ops_obj = JsRuntime::ensure_objs(scope, global, "Deno.core.ops").unwrap();
<<<<<<< HEAD

  initialize_ops(scope, ops_obj, op_ctxs, snapshot_loaded, will_snapshot);
=======
  if !will_snapshot {
    initialize_async_ops_info(scope, ops_obj, op_ctxs);
  }
  initialize_ops(scope, ops_obj, op_ctxs, !will_snapshot);
>>>>>>> 5cd82b84
  scope.escape(context)
}

fn initialize_ops(
  scope: &mut v8::HandleScope,
  ops_obj: v8::Local<v8::Object>,
  op_ctxs: &[OpCtx],
  snapshot_loaded: bool,
  will_snapshot: bool,
) {
  for ctx in op_ctxs {
    let ctx_ptr = ctx as *const OpCtx as *const c_void;

    // If this is a fast op, we don't want it to be in the snapshot.
    // Only initialize once snapshot is loaded.
    if ctx.decl.fast_fn.is_some() && snapshot_loaded {
      set_func_raw(
        scope,
        ops_obj,
        ctx.decl.name,
        ctx.decl.v8_fn_ptr,
        ctx_ptr,
        &ctx.decl.fast_fn,
        snapshot_loaded,
        will_snapshot,
      );
    } else {
      set_func_raw(
        scope,
        ops_obj,
        ctx.decl.name,
        ctx.decl.v8_fn_ptr,
        ctx_ptr,
        &None,
        snapshot_loaded,
        will_snapshot,
      );
    }
  }
}

pub fn set_func(
  scope: &mut v8::HandleScope<'_>,
  obj: v8::Local<v8::Object>,
  name: &'static str,
  callback: impl v8::MapFnTo<v8::FunctionCallback>,
) {
  let key = v8::String::new(scope, name).unwrap();
  let val = v8::Function::new(scope, callback).unwrap();
  val.set_name(key);
  obj.set(scope, key.into(), val.into());
}

// Register a raw v8::FunctionCallback
// with some external data.
pub fn set_func_raw(
  scope: &mut v8::HandleScope<'_>,
  obj: v8::Local<v8::Object>,
  name: &'static str,
  callback: v8::FunctionCallback,
  external_data: *const c_void,
  fast_function: &Option<Box<dyn FastFunction>>,
  snapshot_loaded: bool,
  will_snapshot: bool,
) {
  let key = v8::String::new(scope, name).unwrap();
  let external = v8::External::new(scope, external_data as *mut c_void);
  let builder =
    v8::FunctionTemplate::builder_raw(callback).data(external.into());
  let templ = if let Some(fast_function) = fast_function {
    // Don't initialize fast ops when snapshotting, the external references count mismatch.
    if snapshot_loaded && !will_snapshot {
      // TODO(@littledivy): Support fast api overloads in ops.
      builder.build_fast(scope, &**fast_function, None)
    } else {
      builder.build(scope)
    }
  } else {
    builder.build(scope)
  };
  let val = templ.get_function(scope).unwrap();
  val.set_name(key);
  obj.set(scope, key.into(), val.into());
}

pub extern "C" fn wasm_async_resolve_promise_callback(
  _isolate: *mut v8::Isolate,
  context: v8::Local<v8::Context>,
  resolver: v8::Local<v8::PromiseResolver>,
  compilation_result: v8::Local<v8::Value>,
  success: v8::WasmAsyncSuccess,
) {
  // SAFETY: `CallbackScope` can be safely constructed from `Local<Context>`
  let scope = &mut unsafe { v8::CallbackScope::new(context) };
  if success == v8::WasmAsyncSuccess::Success {
    resolver.resolve(scope, compilation_result).unwrap();
  } else {
    resolver.reject(scope, compilation_result).unwrap();
  }
}

pub fn host_import_module_dynamically_callback<'s>(
  scope: &mut v8::HandleScope<'s>,
  _host_defined_options: v8::Local<'s, v8::Data>,
  resource_name: v8::Local<'s, v8::Value>,
  specifier: v8::Local<'s, v8::String>,
  import_assertions: v8::Local<'s, v8::FixedArray>,
) -> Option<v8::Local<'s, v8::Promise>> {
  // NOTE(bartlomieju): will crash for non-UTF-8 specifier
  let specifier_str = specifier
    .to_string(scope)
    .unwrap()
    .to_rust_string_lossy(scope);
  let referrer_name_str = resource_name
    .to_string(scope)
    .unwrap()
    .to_rust_string_lossy(scope);

  let resolver = v8::PromiseResolver::new(scope).unwrap();
  let promise = resolver.get_promise(scope);

  let assertions = parse_import_assertions(
    scope,
    import_assertions,
    ImportAssertionsKind::DynamicImport,
  );

  {
    let tc_scope = &mut v8::TryCatch::new(scope);
    validate_import_assertions(tc_scope, &assertions);
    if tc_scope.has_caught() {
      let e = tc_scope.exception().unwrap();
      resolver.reject(tc_scope, e);
    }
  }
  let asserted_module_type =
    get_asserted_module_type_from_assertions(&assertions);

  let resolver_handle = v8::Global::new(scope, resolver);
  {
    let state_rc = JsRuntime::state(scope);
    let module_map_rc = JsRuntime::module_map(scope);

    debug!(
      "dyn_import specifier {} referrer {} ",
      specifier_str, referrer_name_str
    );
    ModuleMap::load_dynamic_import(
      module_map_rc,
      &specifier_str,
      &referrer_name_str,
      asserted_module_type,
      resolver_handle,
    );
    state_rc.borrow_mut().notify_new_dynamic_import();
  }

  // Map errors from module resolution (not JS errors from module execution) to
  // ones rethrown from this scope, so they include the call stack of the
  // dynamic import site. Error objects without any stack frames are assumed to
  // be module resolution errors, other exception values are left as they are.
  let builder = v8::FunctionBuilder::new(catch_dynamic_import_promise_error);

  let map_err =
    v8::FunctionBuilder::<v8::Function>::build(builder, scope).unwrap();

  let promise = promise.catch(scope, map_err).unwrap();

  Some(promise)
}

pub extern "C" fn host_initialize_import_meta_object_callback(
  context: v8::Local<v8::Context>,
  module: v8::Local<v8::Module>,
  meta: v8::Local<v8::Object>,
) {
  // SAFETY: `CallbackScope` can be safely constructed from `Local<Context>`
  let scope = &mut unsafe { v8::CallbackScope::new(context) };
  let module_map_rc = JsRuntime::module_map(scope);
  let module_map = module_map_rc.borrow();

  let module_global = v8::Global::new(scope, module);
  let info = module_map
    .get_info(&module_global)
    .expect("Module not found");

  let url_key = v8::String::new(scope, "url").unwrap();
  let url_val = v8::String::new(scope, &info.name).unwrap();
  meta.create_data_property(scope, url_key.into(), url_val.into());

  let main_key = v8::String::new(scope, "main").unwrap();
  let main_val = v8::Boolean::new(scope, info.main);
  meta.create_data_property(scope, main_key.into(), main_val.into());

  let builder =
    v8::FunctionBuilder::new(import_meta_resolve).data(url_val.into());
  let val = v8::FunctionBuilder::<v8::Function>::build(builder, scope).unwrap();
  let resolve_key = v8::String::new(scope, "resolve").unwrap();
  meta.set(scope, resolve_key.into(), val.into());
}

fn import_meta_resolve(
  scope: &mut v8::HandleScope,
  args: v8::FunctionCallbackArguments,
  mut rv: v8::ReturnValue,
) {
  if args.length() > 1 {
    return throw_type_error(scope, "Invalid arguments");
  }

  let maybe_arg_str = args.get(0).to_string(scope);
  if maybe_arg_str.is_none() {
    return throw_type_error(scope, "Invalid arguments");
  }
  let specifier = maybe_arg_str.unwrap();
  let referrer = {
    let url_prop = args.data();
    url_prop.to_rust_string_lossy(scope)
  };
  let module_map_rc = JsRuntime::module_map(scope);
  let loader = {
    let module_map = module_map_rc.borrow();
    module_map.loader.clone()
  };
  match loader.resolve(&specifier.to_rust_string_lossy(scope), &referrer, false)
  {
    Ok(resolved) => {
      let resolved_val = serde_v8::to_v8(scope, resolved.as_str()).unwrap();
      rv.set(resolved_val);
    }
    Err(err) => {
      throw_type_error(scope, &err.to_string());
    }
  };
}

fn empty_fn(
  _scope: &mut v8::HandleScope,
  _args: v8::FunctionCallbackArguments,
  _rv: v8::ReturnValue,
) {
  //Do Nothing
}

//It creates a reference to an empty function which can be mantained after the snapshots
pub fn create_empty_fn<'s>(
  scope: &mut v8::HandleScope<'s>,
) -> Option<v8::Local<'s, v8::Function>> {
  let empty_fn = v8::FunctionTemplate::new(scope, empty_fn);
  empty_fn.get_function(scope)
}

fn catch_dynamic_import_promise_error(
  scope: &mut v8::HandleScope,
  args: v8::FunctionCallbackArguments,
  _rv: v8::ReturnValue,
) {
  let arg = args.get(0);
  if is_instance_of_error(scope, arg) {
    let e: crate::error::NativeJsError = serde_v8::from_v8(scope, arg).unwrap();
    let name = e.name.unwrap_or_else(|| "Error".to_string());
    let message = v8::Exception::create_message(scope, arg);
    if message.get_stack_trace(scope).unwrap().get_frame_count() == 0 {
      let arg: v8::Local<v8::Object> = arg.try_into().unwrap();
      let message_key = v8::String::new(scope, "message").unwrap();
      let message = arg.get(scope, message_key.into()).unwrap();
      let exception = match name.as_str() {
        "RangeError" => {
          v8::Exception::range_error(scope, message.try_into().unwrap())
        }
        "TypeError" => {
          v8::Exception::type_error(scope, message.try_into().unwrap())
        }
        "SyntaxError" => {
          v8::Exception::syntax_error(scope, message.try_into().unwrap())
        }
        "ReferenceError" => {
          v8::Exception::reference_error(scope, message.try_into().unwrap())
        }
        _ => v8::Exception::error(scope, message.try_into().unwrap()),
      };
      let code_key = v8::String::new(scope, "code").unwrap();
      let code_value = v8::String::new(scope, "ERR_MODULE_NOT_FOUND").unwrap();
      let exception_obj = exception.to_object(scope).unwrap();
      exception_obj.set(scope, code_key.into(), code_value.into());
      scope.throw_exception(exception);
      return;
    }
  }
  scope.throw_exception(arg);
}

pub extern "C" fn promise_reject_callback(message: v8::PromiseRejectMessage) {
  use v8::PromiseRejectEvent::*;

  // SAFETY: `CallbackScope` can be safely constructed from `&PromiseRejectMessage`
  let scope = &mut unsafe { v8::CallbackScope::new(&message) };

  let state_rc = JsRuntime::state(scope);
  let mut state = state_rc.borrow_mut();

  if let Some(js_promise_reject_cb) = state.js_promise_reject_cb.clone() {
    let tc_scope = &mut v8::TryCatch::new(scope);
    let undefined: v8::Local<v8::Value> = v8::undefined(tc_scope).into();
    let type_ = v8::Integer::new(tc_scope, message.get_event() as i32);
    let promise = message.get_promise();
    drop(state); // Drop borrow, callbacks can call back into runtime.

    let reason = match message.get_event() {
      PromiseRejectWithNoHandler
      | PromiseRejectAfterResolved
      | PromiseResolveAfterResolved => message.get_value().unwrap_or(undefined),
      PromiseHandlerAddedAfterReject => undefined,
    };

    let promise_global = v8::Global::new(tc_scope, promise);
    let args = &[type_.into(), promise.into(), reason];
    let maybe_has_unhandled_rejection_handler = js_promise_reject_cb
      .open(tc_scope)
      .call(tc_scope, undefined, args);

    let has_unhandled_rejection_handler =
      if let Some(value) = maybe_has_unhandled_rejection_handler {
        value.is_true()
      } else {
        false
      };

    if has_unhandled_rejection_handler {
      let mut state = state_rc.borrow_mut();
      if let Some(pending_mod_evaluate) = state.pending_mod_evaluate.as_mut() {
        if !pending_mod_evaluate.has_evaluated {
          pending_mod_evaluate
            .handled_promise_rejections
            .push(promise_global);
        }
      }
    }
  } else {
    let promise = message.get_promise();
    let promise_global = v8::Global::new(scope, promise);
    match message.get_event() {
      PromiseRejectWithNoHandler => {
        let error = message.get_value().unwrap();
        let error_global = v8::Global::new(scope, error);
        state
          .pending_promise_exceptions
          .insert(promise_global, error_global);
      }
      PromiseHandlerAddedAfterReject => {
        state.pending_promise_exceptions.remove(&promise_global);
      }
      PromiseRejectAfterResolved => {}
      PromiseResolveAfterResolved => {
        // Should not warn. See #1272
      }
    }
  }
}

/// This binding should be used if there's a custom console implementation
/// available. Using it will make sure that proper stack frames are displayed
/// in the inspector console.
///
/// Each method on console object should be bound to this function, eg:
/// ```ignore
/// function wrapConsole(consoleFromDeno, consoleFromV8) {
///   const callConsole = core.callConsole;
///
///   for (const key of Object.keys(consoleFromV8)) {
///     if (consoleFromDeno.hasOwnProperty(key)) {
///       consoleFromDeno[key] = callConsole.bind(
///         consoleFromDeno,
///         consoleFromV8[key],
///         consoleFromDeno[key],
///       );
///     }
///   }
/// }
/// ```
///
/// Inspired by:
/// https://github.com/nodejs/node/blob/1317252dfe8824fd9cfee125d2aaa94004db2f3b/src/inspector_js_api.cc#L194-L222
fn call_console(
  scope: &mut v8::HandleScope,
  args: v8::FunctionCallbackArguments,
  _rv: v8::ReturnValue,
) {
  if args.length() < 2
    || !args.get(0).is_function()
    || !args.get(1).is_function()
  {
    return throw_type_error(scope, "Invalid arguments");
  }

  let mut call_args = vec![];
  for i in 2..args.length() {
    call_args.push(args.get(i));
  }

  let receiver = args.this();
  let inspector_console_method =
    v8::Local::<v8::Function>::try_from(args.get(0)).unwrap();
  let deno_console_method =
    v8::Local::<v8::Function>::try_from(args.get(1)).unwrap();

  inspector_console_method.call(scope, receiver.into(), &call_args);
  deno_console_method.call(scope, receiver.into(), &call_args);
}

/// Called by V8 during `JsRuntime::instantiate_module`.
///
/// This function borrows `ModuleMap` from the isolate slot,
/// so it is crucial to ensure there are no existing borrows
/// of `ModuleMap` when `JsRuntime::instantiate_module` is called.
pub fn module_resolve_callback<'s>(
  context: v8::Local<'s, v8::Context>,
  specifier: v8::Local<'s, v8::String>,
  import_assertions: v8::Local<'s, v8::FixedArray>,
  referrer: v8::Local<'s, v8::Module>,
) -> Option<v8::Local<'s, v8::Module>> {
  // SAFETY: `CallbackScope` can be safely constructed from `Local<Context>`
  let scope = &mut unsafe { v8::CallbackScope::new(context) };

  let module_map_rc = JsRuntime::module_map(scope);
  let module_map = module_map_rc.borrow();

  let referrer_global = v8::Global::new(scope, referrer);

  let referrer_info = module_map
    .get_info(&referrer_global)
    .expect("ModuleInfo not found");
  let referrer_name = referrer_info.name.to_string();

  let specifier_str = specifier.to_rust_string_lossy(scope);

  let assertions = parse_import_assertions(
    scope,
    import_assertions,
    ImportAssertionsKind::StaticImport,
  );
  let maybe_module = module_map.resolve_callback(
    scope,
    &specifier_str,
    &referrer_name,
    assertions,
  );
  if let Some(module) = maybe_module {
    return Some(module);
  }

  let msg = format!(
    r#"Cannot resolve module "{}" from "{}""#,
    specifier_str, referrer_name
  );
  throw_type_error(scope, msg);
  None
}

pub fn throw_type_error(scope: &mut v8::HandleScope, message: impl AsRef<str>) {
  let message = v8::String::new(scope, message.as_ref()).unwrap();
  let exception = v8::Exception::type_error(scope, message);
  scope.throw_exception(exception);
}

struct AsyncOpsInfo {
  ptr: *const OpCtx,
  len: usize,
}

impl<'s> IntoIterator for &'s AsyncOpsInfo {
  type Item = &'s OpCtx;
  type IntoIter = AsyncOpsInfoIterator<'s>;

  fn into_iter(self) -> Self::IntoIter {
    AsyncOpsInfoIterator {
      // SAFETY: OpCtx slice is valid for the lifetime of the Isolate
      info: unsafe { std::slice::from_raw_parts(self.ptr, self.len) },
      index: 0,
    }
  }
}

struct AsyncOpsInfoIterator<'s> {
  info: &'s [OpCtx],
  index: usize,
}

impl<'s> Iterator for AsyncOpsInfoIterator<'s> {
  type Item = &'s OpCtx;

  fn next(&mut self) -> Option<Self::Item> {
    loop {
      match self.info.get(self.index) {
        Some(ctx) if ctx.decl.is_async => {
          self.index += 1;
          return Some(ctx);
        }
        Some(_) => {
          self.index += 1;
        }
        None => return None,
      }
    }
  }
}

fn async_ops_info(
  scope: &mut v8::HandleScope,
  args: v8::FunctionCallbackArguments,
  mut rv: v8::ReturnValue,
) {
  let async_op_names = v8::Object::new(scope);
  let external: v8::Local<v8::External> = args.data().try_into().unwrap();
  let info: &AsyncOpsInfo =
    // SAFETY: external is guaranteed to be a valid pointer to AsyncOpsInfo
    unsafe { &*(external.value() as *const AsyncOpsInfo) };
  for ctx in info {
    let name = v8::String::new(scope, ctx.decl.name).unwrap();
    let argc = v8::Integer::new(scope, ctx.decl.argc as i32);
    async_op_names.set(scope, name.into(), argc.into());
  }
  rv.set(async_op_names.into());
}

fn initialize_async_ops_info(
  scope: &mut v8::HandleScope,
  ops_obj: v8::Local<v8::Object>,
  op_ctxs: &[OpCtx],
) {
  let key = v8::String::new(scope, "asyncOpsInfo").unwrap();
  let external = v8::External::new(
    scope,
    Box::into_raw(Box::new(AsyncOpsInfo {
      ptr: op_ctxs as *const [OpCtx] as _,
      len: op_ctxs.len(),
    })) as *mut c_void,
  );
  let val = v8::Function::builder(async_ops_info)
    .data(external.into())
    .build(scope)
    .unwrap();
  val.set_name(key);
  ops_obj.set(scope, key.into(), val.into());
}<|MERGE_RESOLUTION|>--- conflicted
+++ resolved
@@ -112,15 +112,10 @@
     // Grab the Deno.core.ops object & init it
     let ops_obj = JsRuntime::grab_global::<v8::Object>(scope, "Deno.core.ops")
       .expect("Deno.core.ops to exist");
-<<<<<<< HEAD
     initialize_ops(scope, ops_obj, op_ctxs, snapshot_loaded, will_snapshot);
-
-=======
-    initialize_ops(scope, ops_obj, op_ctxs, snapshot_loaded);
     if !will_snapshot {
       initialize_async_ops_info(scope, ops_obj, op_ctxs);
     }
->>>>>>> 5cd82b84
     return scope.escape(context);
   }
 
@@ -132,15 +127,10 @@
 
   // Bind functions to Deno.core.ops.*
   let ops_obj = JsRuntime::ensure_objs(scope, global, "Deno.core.ops").unwrap();
-<<<<<<< HEAD
-
-  initialize_ops(scope, ops_obj, op_ctxs, snapshot_loaded, will_snapshot);
-=======
   if !will_snapshot {
     initialize_async_ops_info(scope, ops_obj, op_ctxs);
   }
-  initialize_ops(scope, ops_obj, op_ctxs, !will_snapshot);
->>>>>>> 5cd82b84
+  initialize_ops(scope, ops_obj, op_ctxs, snapshot_loaded, will_snapshot);
   scope.escape(context)
 }
 
