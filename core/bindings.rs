// Copyright 2018-2021 the Deno authors. All rights reserved. MIT license.

use crate::error::AnyError;
use crate::runtime::JsRuntimeState;
use crate::JsRuntime;
use crate::Op;
use crate::OpId;
use crate::OpTable;
use crate::ZeroCopyBuf;
use futures::future::FutureExt;
use rusty_v8 as v8;
use std::cell::Cell;
use std::convert::TryFrom;
use std::io::{stdout, Write};
use std::option::Option;
use url::Url;
use v8::MapFnTo;

lazy_static! {
  pub static ref EXTERNAL_REFERENCES: v8::ExternalReferences =
    v8::ExternalReferences::new(&[
      v8::ExternalReference {
        function: print.map_fn_to()
      },
      v8::ExternalReference {
        function: recv.map_fn_to()
      },
      v8::ExternalReference {
        function: send.map_fn_to()
      },
      v8::ExternalReference {
        function: set_macrotask_callback.map_fn_to()
      },
      v8::ExternalReference {
        function: eval_context.map_fn_to()
      },
      v8::ExternalReference {
        getter: shared_getter.map_fn_to()
      },
      v8::ExternalReference {
        function: queue_microtask.map_fn_to()
      },
      v8::ExternalReference {
        function: encode.map_fn_to()
      },
      v8::ExternalReference {
        function: decode.map_fn_to()
      },
      v8::ExternalReference {
        function: serialize.map_fn_to()
      },
      v8::ExternalReference {
        function: deserialize.map_fn_to()
      },
      v8::ExternalReference {
        function: get_promise_details.map_fn_to()
      },
      v8::ExternalReference {
        function: get_proxy_details.map_fn_to()
      },
    ]);
}

pub fn script_origin<'a>(
  s: &mut v8::HandleScope<'a>,
  resource_name: v8::Local<'a, v8::String>,
) -> v8::ScriptOrigin<'a> {
  let source_map_url = v8::String::new(s, "").unwrap();
  v8::ScriptOrigin::new(
    s,
    resource_name.into(),
    0,
    0,
    false,
    123,
    source_map_url.into(),
    true,
    false,
    false,
  )
}

pub fn module_origin<'a>(
  s: &mut v8::HandleScope<'a>,
  resource_name: v8::Local<'a, v8::String>,
) -> v8::ScriptOrigin<'a> {
  let source_map_url = v8::String::new(s, "").unwrap();
  v8::ScriptOrigin::new(
    s,
    resource_name.into(),
    0,
    0,
    false,
    123,
    source_map_url.into(),
    true,
    false,
    true,
  )
}

pub fn initialize_context<'s>(
  scope: &mut v8::HandleScope<'s, ()>,
) -> v8::Local<'s, v8::Context> {
  let scope = &mut v8::EscapableHandleScope::new(scope);

  let context = v8::Context::new(scope);
  let global = context.global(scope);

  let scope = &mut v8::ContextScope::new(scope, context);

  // global.Deno = { core: {} };
  let deno_key = v8::String::new(scope, "Deno").unwrap();
  let deno_val = v8::Object::new(scope);
  global.set(scope, deno_key.into(), deno_val.into());
  let core_key = v8::String::new(scope, "core").unwrap();
  let core_val = v8::Object::new(scope);
  deno_val.set(scope, core_key.into(), core_val.into());

<<<<<<< HEAD
  let print_key = v8::String::new(scope, "print").unwrap();
  let print_tmpl = v8::FunctionTemplate::new(scope, print);
  let print_val = print_tmpl.get_function(scope).unwrap();
  core_val.set(scope, print_key.into(), print_val.into());

  let recv_key = v8::String::new(scope, "recv").unwrap();
  let recv_tmpl = v8::FunctionTemplate::new(scope, recv);
  let recv_val = recv_tmpl.get_function(scope).unwrap();
  core_val.set(scope, recv_key.into(), recv_val.into());

  let send_key = v8::String::new(scope, "send").unwrap();
  let send_tmpl = v8::FunctionTemplate::new(scope, send);
  let send_val = send_tmpl.get_function(scope).unwrap();
  core_val.set(scope, send_key.into(), send_val.into());

  let set_macrotask_callback_key =
    v8::String::new(scope, "setMacrotaskCallback").unwrap();
  let set_macrotask_callback_tmpl =
    v8::FunctionTemplate::new(scope, set_macrotask_callback);
  let set_macrotask_callback_val =
    set_macrotask_callback_tmpl.get_function(scope).unwrap();
  core_val.set(
    scope,
    set_macrotask_callback_key.into(),
    set_macrotask_callback_val.into(),
  );

  let eval_context_key = v8::String::new(scope, "evalContext").unwrap();
  let eval_context_tmpl = v8::FunctionTemplate::new(scope, eval_context);
  let eval_context_val = eval_context_tmpl.get_function(scope).unwrap();
  core_val.set(scope, eval_context_key.into(), eval_context_val.into());

  let encode_key = v8::String::new(scope, "encode").unwrap();
  let encode_tmpl = v8::FunctionTemplate::new(scope, encode);
  let encode_val = encode_tmpl.get_function(scope).unwrap();
  core_val.set(scope, encode_key.into(), encode_val.into());

  let decode_key = v8::String::new(scope, "decode").unwrap();
  let decode_tmpl = v8::FunctionTemplate::new(scope, decode);
  let decode_val = decode_tmpl.get_function(scope).unwrap();
  core_val.set(scope, decode_key.into(), decode_val.into());

  let serialize_key = v8::String::new(scope, "serialize").unwrap();
  let serialize_tmpl = v8::FunctionTemplate::new(scope, serialize);
  let serialize_val = serialize_tmpl.get_function(scope).unwrap();
  core_val.set(scope, serialize_key.into(), serialize_val.into());

  let deserialize_key = v8::String::new(scope, "deserialize").unwrap();
  let deserialize_tmpl = v8::FunctionTemplate::new(scope, deserialize);
  let deserialize_val = deserialize_tmpl.get_function(scope).unwrap();
  core_val.set(scope, deserialize_key.into(), deserialize_val.into());

  let get_promise_details_key =
    v8::String::new(scope, "getPromiseDetails").unwrap();
  let get_promise_details_tmpl =
    v8::FunctionTemplate::new(scope, get_promise_details);
  let get_promise_details_val =
    get_promise_details_tmpl.get_function(scope).unwrap();
  core_val.set(
    scope,
    get_promise_details_key.into(),
    get_promise_details_val.into(),
  );

  let get_proxy_details_key =
    v8::String::new(scope, "getProxyDetails").unwrap();
  let get_proxy_details_tmpl =
    v8::FunctionTemplate::new(scope, get_proxy_details);
  let get_proxy_details_val =
    get_proxy_details_tmpl.get_function(scope).unwrap();
  core_val.set(
=======
  // Bind functions to Deno.core.*
  set_func(scope, core_val, "print", print);
  set_func(scope, core_val, "recv", recv);
  set_func(scope, core_val, "send", send);
  set_func(
>>>>>>> 0cf952e7
    scope,
    core_val,
    "setMacrotaskCallback",
    set_macrotask_callback,
  );
  set_func(scope, core_val, "evalContext", eval_context);
  set_func(scope, core_val, "encode", encode);
  set_func(scope, core_val, "decode", decode);
  set_func(scope, core_val, "getPromiseDetails", get_promise_details);
  set_func(scope, core_val, "getProxyDetails", get_proxy_details);

  let shared_key = v8::String::new(scope, "shared").unwrap();
  core_val.set_accessor(scope, shared_key.into(), shared_getter);

  // Direct bindings on `window`.
  set_func(scope, global, "queueMicrotask", queue_microtask);

  scope.escape(context)
}

#[inline(always)]
pub fn set_func(
  scope: &mut v8::HandleScope<'_>,
  obj: v8::Local<v8::Object>,
  name: &'static str,
  callback: impl v8::MapFnTo<v8::FunctionCallback>,
) {
  let key = v8::String::new(scope, name).unwrap();
  let tmpl = v8::FunctionTemplate::new(scope, callback);
  let val = tmpl.get_function(scope).unwrap();
  obj.set(scope, key.into(), val.into());
}

pub fn boxed_slice_to_uint8array<'sc>(
  scope: &mut v8::HandleScope<'sc>,
  buf: Box<[u8]>,
) -> v8::Local<'sc, v8::Uint8Array> {
  assert!(!buf.is_empty());
  let buf_len = buf.len();
  let backing_store = v8::ArrayBuffer::new_backing_store_from_boxed_slice(buf);
  let backing_store_shared = backing_store.make_shared();
  let ab = v8::ArrayBuffer::with_backing_store(scope, &backing_store_shared);
  v8::Uint8Array::new(scope, ab, 0, buf_len)
    .expect("Failed to create UintArray8")
}

pub extern "C" fn host_import_module_dynamically_callback(
  context: v8::Local<v8::Context>,
  referrer: v8::Local<v8::ScriptOrModule>,
  specifier: v8::Local<v8::String>,
  _import_assertions: v8::Local<v8::FixedArray>,
) -> *mut v8::Promise {
  let scope = &mut unsafe { v8::CallbackScope::new(context) };

  // NOTE(bartlomieju): will crash for non-UTF-8 specifier
  let specifier_str = specifier
    .to_string(scope)
    .unwrap()
    .to_rust_string_lossy(scope);
  let referrer_name = referrer.get_resource_name();
  let referrer_name_str = referrer_name
    .to_string(scope)
    .unwrap()
    .to_rust_string_lossy(scope);

  // TODO(ry) I'm not sure what HostDefinedOptions is for or if we're ever going
  // to use it. For now we check that it is not used. This check may need to be
  // changed in the future.
  let host_defined_options = referrer.get_host_defined_options();
  assert_eq!(host_defined_options.length(), 0);

  let resolver = v8::PromiseResolver::new(scope).unwrap();
  let promise = resolver.get_promise(scope);

  let resolver_handle = v8::Global::new(scope, resolver);
  {
    let state_rc = JsRuntime::state(scope);
    let mut state = state_rc.borrow_mut();
    state.dyn_import_cb(resolver_handle, &specifier_str, &referrer_name_str);
  }

  &*promise as *const _ as *mut _
}

pub extern "C" fn host_initialize_import_meta_object_callback(
  context: v8::Local<v8::Context>,
  module: v8::Local<v8::Module>,
  meta: v8::Local<v8::Object>,
) {
  let scope = &mut unsafe { v8::CallbackScope::new(context) };
  let state_rc = JsRuntime::state(scope);
  let state = state_rc.borrow();

  let module_global = v8::Global::new(scope, module);
  let info = state
    .modules
    .get_info(&module_global)
    .expect("Module not found");

  let url_key = v8::String::new(scope, "url").unwrap();
  let url_val = v8::String::new(scope, &info.name).unwrap();
  meta.create_data_property(scope, url_key.into(), url_val.into());

  let main_key = v8::String::new(scope, "main").unwrap();
  let main_val = v8::Boolean::new(scope, info.main);
  meta.create_data_property(scope, main_key.into(), main_val.into());
}

pub extern "C" fn promise_reject_callback(message: v8::PromiseRejectMessage) {
  let scope = &mut unsafe { v8::CallbackScope::new(&message) };

  let state_rc = JsRuntime::state(scope);
  let mut state = state_rc.borrow_mut();

  let promise = message.get_promise();
  let promise_global = v8::Global::new(scope, promise);

  match message.get_event() {
    v8::PromiseRejectEvent::PromiseRejectWithNoHandler => {
      let error = message.get_value().unwrap();
      let error_global = v8::Global::new(scope, error);
      state
        .pending_promise_exceptions
        .insert(promise_global, error_global);
    }
    v8::PromiseRejectEvent::PromiseHandlerAddedAfterReject => {
      state.pending_promise_exceptions.remove(&promise_global);
    }
    v8::PromiseRejectEvent::PromiseRejectAfterResolved => {}
    v8::PromiseRejectEvent::PromiseResolveAfterResolved => {
      // Should not warn. See #1272
    }
  };
}

pub(crate) unsafe fn get_backing_store_slice(
  backing_store: &v8::SharedRef<v8::BackingStore>,
  byte_offset: usize,
  byte_length: usize,
) -> &[u8] {
  let cells: *const [Cell<u8>] =
    &backing_store[byte_offset..byte_offset + byte_length];
  let bytes = cells as *const [u8];
  &*bytes
}

#[allow(clippy::mut_from_ref)]
pub(crate) unsafe fn get_backing_store_slice_mut(
  backing_store: &v8::SharedRef<v8::BackingStore>,
  byte_offset: usize,
  byte_length: usize,
) -> &mut [u8] {
  let cells: *const [Cell<u8>] =
    &backing_store[byte_offset..byte_offset + byte_length];
  let bytes = cells as *const _ as *mut [u8];
  &mut *bytes
}

fn print(
  scope: &mut v8::HandleScope,
  args: v8::FunctionCallbackArguments,
  _rv: v8::ReturnValue,
) {
  let arg_len = args.length();
  assert!((0..=2).contains(&arg_len));

  let obj = args.get(0);
  let is_err_arg = args.get(1);

  let mut is_err = false;
  if arg_len == 2 {
    let int_val = is_err_arg
      .integer_value(scope)
      .expect("Unable to convert to integer");
    is_err = int_val != 0;
  };
  let tc_scope = &mut v8::TryCatch::new(scope);
  let str_ = match obj.to_string(tc_scope) {
    Some(s) => s,
    None => v8::String::new(tc_scope, "").unwrap(),
  };
  if is_err {
    eprint!("{}", str_.to_rust_string_lossy(tc_scope));
    stdout().flush().unwrap();
  } else {
    print!("{}", str_.to_rust_string_lossy(tc_scope));
    stdout().flush().unwrap();
  }
}

fn recv(
  scope: &mut v8::HandleScope,
  args: v8::FunctionCallbackArguments,
  _rv: v8::ReturnValue,
) {
  let state_rc = JsRuntime::state(scope);
  let mut state = state_rc.borrow_mut();

  let cb = match v8::Local::<v8::Function>::try_from(args.get(0)) {
    Ok(cb) => cb,
    Err(err) => return throw_type_error(scope, err.to_string()),
  };

  let slot = match &mut state.js_recv_cb {
    slot @ None => slot,
    _ => return throw_type_error(scope, "Deno.core.recv() already called"),
  };

  slot.replace(v8::Global::new(scope, cb));
}

fn send<'s>(
  scope: &mut v8::HandleScope<'s>,
  args: v8::FunctionCallbackArguments,
  mut rv: v8::ReturnValue,
) {
  let state_rc = JsRuntime::state(scope);
  let state = state_rc.borrow_mut();

  let op_id = match v8::Local::<v8::Integer>::try_from(args.get(0))
    .map_err(AnyError::from)
    .and_then(|l| OpId::try_from(l.value()).map_err(AnyError::from))
  {
    Ok(op_id) => op_id,
    Err(err) => {
      let msg = format!("invalid op id: {}", err);
      let msg = v8::String::new(scope, &msg).unwrap();
      let exc = v8::Exception::type_error(scope, msg);
      scope.throw_exception(exc);
      return;
    }
  };

  let buf_iter = (1..args.length()).map(|idx| {
    v8::Local::<v8::ArrayBufferView>::try_from(args.get(idx))
      .map(|view| ZeroCopyBuf::new(scope, view))
      .map_err(|err| {
        let msg = format!("Invalid argument at position {}: {}", idx, err);
        let msg = v8::String::new(scope, &msg).unwrap();
        v8::Exception::type_error(scope, msg)
      })
  });

  let bufs = match buf_iter.collect::<Result<_, _>>() {
    Ok(bufs) => bufs,
    Err(exc) => {
      scope.throw_exception(exc);
      return;
    }
  };

  let op = OpTable::route_op(op_id, state.op_state.clone(), bufs);
  assert_eq!(state.shared.size(), 0);
  match op {
    Op::Sync(buf) if !buf.is_empty() => {
      rv.set(boxed_slice_to_uint8array(scope, buf).into());
    }
    Op::Sync(_) => {}
    Op::Async(fut) => {
      let fut2 = fut.map(move |buf| (op_id, buf));
      state.pending_ops.push(fut2.boxed_local());
      state.have_unpolled_ops.set(true);
    }
    Op::AsyncUnref(fut) => {
      let fut2 = fut.map(move |buf| (op_id, buf));
      state.pending_unref_ops.push(fut2.boxed_local());
      state.have_unpolled_ops.set(true);
    }
    Op::NotFound => {
      let msg = format!("Unknown op id: {}", op_id);
      let msg = v8::String::new(scope, &msg).unwrap();
      let exc = v8::Exception::type_error(scope, msg);
      scope.throw_exception(exc);
    }
  }
}

fn set_macrotask_callback(
  scope: &mut v8::HandleScope,
  args: v8::FunctionCallbackArguments,
  _rv: v8::ReturnValue,
) {
  let state_rc = JsRuntime::state(scope);
  let mut state = state_rc.borrow_mut();

  let cb = match v8::Local::<v8::Function>::try_from(args.get(0)) {
    Ok(cb) => cb,
    Err(err) => return throw_type_error(scope, err.to_string()),
  };

  let slot = match &mut state.js_macrotask_cb {
    slot @ None => slot,
    _ => {
      return throw_type_error(
        scope,
        "Deno.core.setMacrotaskCallback() already called",
      );
    }
  };

  slot.replace(v8::Global::new(scope, cb));
}

fn eval_context(
  scope: &mut v8::HandleScope,
  args: v8::FunctionCallbackArguments,
  mut rv: v8::ReturnValue,
) {
  let source = match v8::Local::<v8::String>::try_from(args.get(0)) {
    Ok(s) => s,
    Err(_) => {
      let msg = v8::String::new(scope, "Invalid argument").unwrap();
      let exception = v8::Exception::type_error(scope, msg);
      scope.throw_exception(exception);
      return;
    }
  };

  let url = v8::Local::<v8::String>::try_from(args.get(1))
    .map(|n| Url::from_file_path(n.to_rust_string_lossy(scope)).unwrap());

  let output = v8::Array::new(scope, 2);
  /*
   output[0] = result
   output[1] = ErrorInfo | null
     ErrorInfo = {
       thrown: Error | any,
       isNativeError: boolean,
       isCompileError: boolean,
     }
  */
  let tc_scope = &mut v8::TryCatch::new(scope);
  let name =
    v8::String::new(tc_scope, url.as_ref().map_or("<unknown>", Url::as_str))
      .unwrap();
  let origin = script_origin(tc_scope, name);
  let maybe_script = v8::Script::compile(tc_scope, source, Some(&origin));

  if maybe_script.is_none() {
    assert!(tc_scope.has_caught());
    let exception = tc_scope.exception().unwrap();

    let js_zero = v8::Integer::new(tc_scope, 0);
    let js_null = v8::null(tc_scope);
    output.set(tc_scope, js_zero.into(), js_null.into());

    let errinfo_obj = v8::Object::new(tc_scope);

    let is_compile_error_key =
      v8::String::new(tc_scope, "isCompileError").unwrap();
    let is_compile_error_val = v8::Boolean::new(tc_scope, true);
    errinfo_obj.set(
      tc_scope,
      is_compile_error_key.into(),
      is_compile_error_val.into(),
    );

    let is_native_error_key =
      v8::String::new(tc_scope, "isNativeError").unwrap();
    let is_native_error_val =
      v8::Boolean::new(tc_scope, exception.is_native_error());
    errinfo_obj.set(
      tc_scope,
      is_native_error_key.into(),
      is_native_error_val.into(),
    );

    let thrown_key = v8::String::new(tc_scope, "thrown").unwrap();
    errinfo_obj.set(tc_scope, thrown_key.into(), exception);

    let js_one = v8::Integer::new(tc_scope, 1);
    output.set(tc_scope, js_one.into(), errinfo_obj.into());

    rv.set(output.into());
    return;
  }

  let result = maybe_script.unwrap().run(tc_scope);

  if result.is_none() {
    assert!(tc_scope.has_caught());
    let exception = tc_scope.exception().unwrap();

    let js_zero = v8::Integer::new(tc_scope, 0);
    let js_null = v8::null(tc_scope);
    output.set(tc_scope, js_zero.into(), js_null.into());

    let errinfo_obj = v8::Object::new(tc_scope);

    let is_compile_error_key =
      v8::String::new(tc_scope, "isCompileError").unwrap();
    let is_compile_error_val = v8::Boolean::new(tc_scope, false);
    errinfo_obj.set(
      tc_scope,
      is_compile_error_key.into(),
      is_compile_error_val.into(),
    );

    let is_native_error_key =
      v8::String::new(tc_scope, "isNativeError").unwrap();
    let is_native_error_val =
      v8::Boolean::new(tc_scope, exception.is_native_error());
    errinfo_obj.set(
      tc_scope,
      is_native_error_key.into(),
      is_native_error_val.into(),
    );

    let thrown_key = v8::String::new(tc_scope, "thrown").unwrap();
    errinfo_obj.set(tc_scope, thrown_key.into(), exception);

    let js_one = v8::Integer::new(tc_scope, 1);
    output.set(tc_scope, js_one.into(), errinfo_obj.into());

    rv.set(output.into());
    return;
  }

  let js_zero = v8::Integer::new(tc_scope, 0);
  let js_one = v8::Integer::new(tc_scope, 1);
  let js_null = v8::null(tc_scope);
  output.set(tc_scope, js_zero.into(), result.unwrap());
  output.set(tc_scope, js_one.into(), js_null.into());
  rv.set(output.into());
}

fn encode(
  scope: &mut v8::HandleScope,
  args: v8::FunctionCallbackArguments,
  mut rv: v8::ReturnValue,
) {
  let text = match v8::Local::<v8::String>::try_from(args.get(0)) {
    Ok(s) => s,
    Err(_) => {
      let msg = v8::String::new(scope, "Invalid argument").unwrap();
      let exception = v8::Exception::type_error(scope, msg);
      scope.throw_exception(exception);
      return;
    }
  };
  let text_str = text.to_rust_string_lossy(scope);
  let text_bytes = text_str.as_bytes().to_vec().into_boxed_slice();

  let buf = if text_bytes.is_empty() {
    let ab = v8::ArrayBuffer::new(scope, 0);
    v8::Uint8Array::new(scope, ab, 0, 0).expect("Failed to create UintArray8")
  } else {
    let buf_len = text_bytes.len();
    let backing_store =
      v8::ArrayBuffer::new_backing_store_from_boxed_slice(text_bytes);
    let backing_store_shared = backing_store.make_shared();
    let ab = v8::ArrayBuffer::with_backing_store(scope, &backing_store_shared);
    v8::Uint8Array::new(scope, ab, 0, buf_len)
      .expect("Failed to create UintArray8")
  };

  rv.set(buf.into())
}

fn decode(
  scope: &mut v8::HandleScope,
  args: v8::FunctionCallbackArguments,
  mut rv: v8::ReturnValue,
) {
  let view = match v8::Local::<v8::ArrayBufferView>::try_from(args.get(0)) {
    Ok(view) => view,
    Err(_) => {
      let msg = v8::String::new(scope, "Invalid argument").unwrap();
      let exception = v8::Exception::type_error(scope, msg);
      scope.throw_exception(exception);
      return;
    }
  };

  let backing_store = view.buffer(scope).unwrap().get_backing_store();
  let buf = unsafe {
    get_backing_store_slice(
      &backing_store,
      view.byte_offset(),
      view.byte_length(),
    )
  };

  // Strip BOM
  let buf =
    if buf.len() >= 3 && buf[0] == 0xef && buf[1] == 0xbb && buf[2] == 0xbf {
      &buf[3..]
    } else {
      buf
    };

  // If `String::new_from_utf8()` returns `None`, this means that the
  // length of the decoded string would be longer than what V8 can
  // handle. In this case we return `RangeError`.
  //
  // For more details see:
  // - https://encoding.spec.whatwg.org/#dom-textdecoder-decode
  // - https://github.com/denoland/deno/issues/6649
  // - https://github.com/v8/v8/blob/d68fb4733e39525f9ff0a9222107c02c28096e2a/include/v8.h#L3277-L3278
  match v8::String::new_from_utf8(scope, &buf, v8::NewStringType::Normal) {
    Some(text) => rv.set(text.into()),
    None => {
      let msg = v8::String::new(scope, "string too long").unwrap();
      let exception = v8::Exception::range_error(scope, msg);
      scope.throw_exception(exception);
    }
  };
}

struct SerializeDeserialize {}

impl v8::ValueSerializerImpl for SerializeDeserialize {
  #[allow(unused_variables)]
  fn throw_data_clone_error<'s>(
    &mut self,
    scope: &mut v8::HandleScope<'s>,
    message: v8::Local<'s, v8::String>,
  ) {
    let error = v8::Exception::error(scope, message);
    scope.throw_exception(error);
  }
}

impl v8::ValueDeserializerImpl for SerializeDeserialize {}

fn serialize(
  scope: &mut v8::HandleScope,
  args: v8::FunctionCallbackArguments,
  mut rv: v8::ReturnValue,
) {
  let serialize_deserialize = Box::new(SerializeDeserialize {});
  let mut value_serializer =
    v8::ValueSerializer::new(scope, serialize_deserialize);
  match value_serializer.write_value(scope.get_current_context(), args.get(0)) {
    Some(true) => {
      let vector = value_serializer.release();
      let buf = {
        let buf_len = vector.len();
        let backing_store = v8::ArrayBuffer::new_backing_store_from_boxed_slice(
          vector.into_boxed_slice(),
        );
        let backing_store_shared = backing_store.make_shared();
        let ab =
          v8::ArrayBuffer::with_backing_store(scope, &backing_store_shared);
        v8::Uint8Array::new(scope, ab, 0, buf_len)
          .expect("Failed to create UintArray8")
      };

      rv.set(buf.into());
    }
    _ => {
      let msg = v8::String::new(scope, "Invalid argument").unwrap();
      let exception = v8::Exception::type_error(scope, msg);
      scope.throw_exception(exception);
    }
  }
}

fn deserialize(
  scope: &mut v8::HandleScope,
  args: v8::FunctionCallbackArguments,
  mut rv: v8::ReturnValue,
) {
  let view = match v8::Local::<v8::ArrayBufferView>::try_from(args.get(0)) {
    Ok(view) => view,
    Err(_) => {
      let msg = v8::String::new(scope, "Invalid argument").unwrap();
      let exception = v8::Exception::type_error(scope, msg);
      scope.throw_exception(exception);
      return;
    }
  };

  let backing_store = view.buffer(scope).unwrap().get_backing_store();
  let buf = unsafe {
    get_backing_store_slice(
      &backing_store,
      view.byte_offset(),
      view.byte_length(),
    )
  };

  let serialize_deserialize = Box::new(SerializeDeserialize {});
  let mut value_deserializer =
    v8::ValueDeserializer::new(scope, serialize_deserialize, buf);
  let value = value_deserializer.read_value(scope.get_current_context());

  match value {
    Some(deserialized) => rv.set(deserialized),
    None => {
      let msg = v8::String::new(scope, "string too long").unwrap();
      let exception = v8::Exception::range_error(scope, msg);
      scope.throw_exception(exception);
    }
  };
}

fn queue_microtask(
  scope: &mut v8::HandleScope,
  args: v8::FunctionCallbackArguments,
  _rv: v8::ReturnValue,
) {
  match v8::Local::<v8::Function>::try_from(args.get(0)) {
    Ok(f) => scope.enqueue_microtask(f),
    Err(_) => {
      let msg = v8::String::new(scope, "Invalid argument").unwrap();
      let exception = v8::Exception::type_error(scope, msg);
      scope.throw_exception(exception);
    }
  };
}

fn shared_getter(
  scope: &mut v8::HandleScope,
  _name: v8::Local<v8::Name>,
  _args: v8::PropertyCallbackArguments,
  mut rv: v8::ReturnValue,
) {
  let state_rc = JsRuntime::state(scope);
  let mut state = state_rc.borrow_mut();
  let JsRuntimeState {
    shared_ab, shared, ..
  } = &mut *state;

  // Lazily initialize the persistent external ArrayBuffer.
  let shared_ab = match shared_ab {
    Some(ref ab) => v8::Local::new(scope, ab),
    slot @ None => {
      let ab = v8::SharedArrayBuffer::with_backing_store(
        scope,
        shared.get_backing_store(),
      );
      slot.replace(v8::Global::new(scope, ab));
      ab
    }
  };
  rv.set(shared_ab.into())
}

// Called by V8 during `Isolate::mod_instantiate`.
pub fn module_resolve_callback<'s>(
  context: v8::Local<'s, v8::Context>,
  specifier: v8::Local<'s, v8::String>,
  _import_assertions: v8::Local<'s, v8::FixedArray>,
  referrer: v8::Local<'s, v8::Module>,
) -> Option<v8::Local<'s, v8::Module>> {
  let scope = &mut unsafe { v8::CallbackScope::new(context) };

  let state_rc = JsRuntime::state(scope);
  let state = state_rc.borrow();

  let referrer_global = v8::Global::new(scope, referrer);
  let referrer_info = state
    .modules
    .get_info(&referrer_global)
    .expect("ModuleInfo not found");
  let referrer_name = referrer_info.name.to_string();

  let specifier_str = specifier.to_rust_string_lossy(scope);

  let resolved_specifier = state
    .loader
    .resolve(
      state.op_state.clone(),
      &specifier_str,
      &referrer_name,
      false,
    )
    .expect("Module should have been already resolved");

  if let Some(id) = state.modules.get_id(resolved_specifier.as_str()) {
    if let Some(handle) = state.modules.get_handle(id) {
      return Some(v8::Local::new(scope, handle));
    }
  }

  let msg = format!(
    r#"Cannot resolve module "{}" from "{}""#,
    specifier_str, referrer_name
  );
  throw_type_error(scope, msg);
  None
}

// Returns promise details or throw TypeError, if argument passed isn't a Promise.
// Promise details is a js_two elements array.
// promise_details = [State, Result]
// State = enum { Pending = 0, Fulfilled = 1, Rejected = 2}
// Result = PromiseResult<T> | PromiseError
fn get_promise_details(
  scope: &mut v8::HandleScope,
  args: v8::FunctionCallbackArguments,
  mut rv: v8::ReturnValue,
) {
  let promise = match v8::Local::<v8::Promise>::try_from(args.get(0)) {
    Ok(val) => val,
    Err(_) => {
      let msg = v8::String::new(scope, "Invalid argument").unwrap();
      let exception = v8::Exception::type_error(scope, msg);
      scope.throw_exception(exception);
      return;
    }
  };

  let promise_details = v8::Array::new(scope, 2);

  match promise.state() {
    v8::PromiseState::Pending => {
      let js_zero = v8::Integer::new(scope, 0);
      promise_details.set(scope, js_zero.into(), js_zero.into());
      rv.set(promise_details.into());
    }
    v8::PromiseState::Fulfilled => {
      let js_zero = v8::Integer::new(scope, 0);
      let js_one = v8::Integer::new(scope, 1);
      let promise_result = promise.result(scope);
      promise_details.set(scope, js_zero.into(), js_one.into());
      promise_details.set(scope, js_one.into(), promise_result);
      rv.set(promise_details.into());
    }
    v8::PromiseState::Rejected => {
      let js_zero = v8::Integer::new(scope, 0);
      let js_one = v8::Integer::new(scope, 1);
      let js_two = v8::Integer::new(scope, 2);
      let promise_result = promise.result(scope);
      promise_details.set(scope, js_zero.into(), js_two.into());
      promise_details.set(scope, js_one.into(), promise_result);
      rv.set(promise_details.into());
    }
  }
}

// Based on https://github.com/nodejs/node/blob/1e470510ff74391d7d4ec382909ea8960d2d2fbc/src/node_util.cc
// Copyright Joyent, Inc. and other Node contributors.
//
// Permission is hereby granted, free of charge, to any person obtaining a
// copy of this software and associated documentation files (the
// "Software"), to deal in the Software without restriction, including
// without limitation the rights to use, copy, modify, merge, publish,
// distribute, sublicense, and/or sell copies of the Software, and to permit
// persons to whom the Software is furnished to do so, subject to the
// following conditions:
//
// The above copyright notice and this permission notice shall be included
// in all copies or substantial portions of the Software.
//
// THE SOFTWARE IS PROVIDED "AS IS", WITHOUT WARRANTY OF ANY KIND, EXPRESS
// OR IMPLIED, INCLUDING BUT NOT LIMITED TO THE WARRANTIES OF
// MERCHANTABILITY, FITNESS FOR A PARTICULAR PURPOSE AND NONINFRINGEMENT. IN
// NO EVENT SHALL THE AUTHORS OR COPYRIGHT HOLDERS BE LIABLE FOR ANY CLAIM,
// DAMAGES OR OTHER LIABILITY, WHETHER IN AN ACTION OF CONTRACT, TORT OR
// OTHERWISE, ARISING FROM, OUT OF OR IN CONNECTION WITH THE SOFTWARE OR THE
// USE OR OTHER DEALINGS IN THE SOFTWARE.
fn get_proxy_details(
  scope: &mut v8::HandleScope,
  args: v8::FunctionCallbackArguments,
  mut rv: v8::ReturnValue,
) {
  // Return undefined if it's not a proxy.
  let proxy = match v8::Local::<v8::Proxy>::try_from(args.get(0)) {
    Ok(val) => val,
    Err(_) => {
      return;
    }
  };

  let proxy_details = v8::Array::new(scope, 2);
  let js_zero = v8::Integer::new(scope, 0);
  let js_one = v8::Integer::new(scope, 1);
  let target = proxy.get_target(scope);
  let handler = proxy.get_handler(scope);
  proxy_details.set(scope, js_zero.into(), target);
  proxy_details.set(scope, js_one.into(), handler);
  rv.set(proxy_details.into());
}

fn throw_type_error(scope: &mut v8::HandleScope, message: impl AsRef<str>) {
  let message = v8::String::new(scope, message.as_ref()).unwrap();
  let exception = v8::Exception::type_error(scope, message);
  scope.throw_exception(exception);
}<|MERGE_RESOLUTION|>--- conflicted
+++ resolved
@@ -117,85 +117,11 @@
   let core_val = v8::Object::new(scope);
   deno_val.set(scope, core_key.into(), core_val.into());
 
-<<<<<<< HEAD
-  let print_key = v8::String::new(scope, "print").unwrap();
-  let print_tmpl = v8::FunctionTemplate::new(scope, print);
-  let print_val = print_tmpl.get_function(scope).unwrap();
-  core_val.set(scope, print_key.into(), print_val.into());
-
-  let recv_key = v8::String::new(scope, "recv").unwrap();
-  let recv_tmpl = v8::FunctionTemplate::new(scope, recv);
-  let recv_val = recv_tmpl.get_function(scope).unwrap();
-  core_val.set(scope, recv_key.into(), recv_val.into());
-
-  let send_key = v8::String::new(scope, "send").unwrap();
-  let send_tmpl = v8::FunctionTemplate::new(scope, send);
-  let send_val = send_tmpl.get_function(scope).unwrap();
-  core_val.set(scope, send_key.into(), send_val.into());
-
-  let set_macrotask_callback_key =
-    v8::String::new(scope, "setMacrotaskCallback").unwrap();
-  let set_macrotask_callback_tmpl =
-    v8::FunctionTemplate::new(scope, set_macrotask_callback);
-  let set_macrotask_callback_val =
-    set_macrotask_callback_tmpl.get_function(scope).unwrap();
-  core_val.set(
-    scope,
-    set_macrotask_callback_key.into(),
-    set_macrotask_callback_val.into(),
-  );
-
-  let eval_context_key = v8::String::new(scope, "evalContext").unwrap();
-  let eval_context_tmpl = v8::FunctionTemplate::new(scope, eval_context);
-  let eval_context_val = eval_context_tmpl.get_function(scope).unwrap();
-  core_val.set(scope, eval_context_key.into(), eval_context_val.into());
-
-  let encode_key = v8::String::new(scope, "encode").unwrap();
-  let encode_tmpl = v8::FunctionTemplate::new(scope, encode);
-  let encode_val = encode_tmpl.get_function(scope).unwrap();
-  core_val.set(scope, encode_key.into(), encode_val.into());
-
-  let decode_key = v8::String::new(scope, "decode").unwrap();
-  let decode_tmpl = v8::FunctionTemplate::new(scope, decode);
-  let decode_val = decode_tmpl.get_function(scope).unwrap();
-  core_val.set(scope, decode_key.into(), decode_val.into());
-
-  let serialize_key = v8::String::new(scope, "serialize").unwrap();
-  let serialize_tmpl = v8::FunctionTemplate::new(scope, serialize);
-  let serialize_val = serialize_tmpl.get_function(scope).unwrap();
-  core_val.set(scope, serialize_key.into(), serialize_val.into());
-
-  let deserialize_key = v8::String::new(scope, "deserialize").unwrap();
-  let deserialize_tmpl = v8::FunctionTemplate::new(scope, deserialize);
-  let deserialize_val = deserialize_tmpl.get_function(scope).unwrap();
-  core_val.set(scope, deserialize_key.into(), deserialize_val.into());
-
-  let get_promise_details_key =
-    v8::String::new(scope, "getPromiseDetails").unwrap();
-  let get_promise_details_tmpl =
-    v8::FunctionTemplate::new(scope, get_promise_details);
-  let get_promise_details_val =
-    get_promise_details_tmpl.get_function(scope).unwrap();
-  core_val.set(
-    scope,
-    get_promise_details_key.into(),
-    get_promise_details_val.into(),
-  );
-
-  let get_proxy_details_key =
-    v8::String::new(scope, "getProxyDetails").unwrap();
-  let get_proxy_details_tmpl =
-    v8::FunctionTemplate::new(scope, get_proxy_details);
-  let get_proxy_details_val =
-    get_proxy_details_tmpl.get_function(scope).unwrap();
-  core_val.set(
-=======
   // Bind functions to Deno.core.*
   set_func(scope, core_val, "print", print);
   set_func(scope, core_val, "recv", recv);
   set_func(scope, core_val, "send", send);
   set_func(
->>>>>>> 0cf952e7
     scope,
     core_val,
     "setMacrotaskCallback",
@@ -204,6 +130,8 @@
   set_func(scope, core_val, "evalContext", eval_context);
   set_func(scope, core_val, "encode", encode);
   set_func(scope, core_val, "decode", decode);
+  set_func(scope, core_val, "serialize", serialize);
+  set_func(scope, core_val, "deserialize", deserialize);
   set_func(scope, core_val, "getPromiseDetails", get_promise_details);
   set_func(scope, core_val, "getProxyDetails", get_proxy_details);
 
