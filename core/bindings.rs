--- conflicted
+++ resolved
@@ -137,11 +137,8 @@
   set_func(scope, core_val, "getPromiseDetails", get_promise_details);
   set_func(scope, core_val, "getProxyDetails", get_proxy_details);
   set_func(scope, core_val, "memoryUsage", memory_usage);
-<<<<<<< HEAD
   set_func(scope, core_val, "callConsole", call_console);
-=======
   set_func(scope, core_val, "createHostObject", create_host_object);
->>>>>>> 22e7b0f5
 
   // Direct bindings on `window`.
   set_func(scope, global, "queueMicrotask", queue_microtask);
