--- conflicted
+++ resolved
@@ -98,99 +98,45 @@
   // TODO test From<&[u8]> for Record
 }
 
-<<<<<<< HEAD
-pub type HttpOp = dyn Future<Item = i32, Error = std::io::Error> + Send;
+pub enum HttpOp {
+  Sync(Result<i32, std::io::Error>),
+  Async(Box<dyn Future<Item = i32, Error = std::io::Error> + Send>),
+}
 
 pub type HttpOpHandler =
-  fn(record: Record, zero_copy_buf: Option<PinnedBuf>) -> Box<HttpOp>;
+  fn(record: Record, zero_copy_buf: Option<PinnedBuf>) -> HttpOp;
 
 fn http_op(
   handler: HttpOpHandler,
-) -> impl Fn(&[u8], Option<PinnedBuf>) -> CoreOp {
-  move |control: &[u8], zero_copy_buf: Option<PinnedBuf>| -> CoreOp {
-    let record = Record::from(control);
-    let is_sync = record.promise_id == 0;
+) -> impl Fn(&mut [u8], Option<PinnedBuf>) -> CoreOp {
+  move |control: &mut [u8], zero_copy_buf: Option<PinnedBuf>| -> CoreOp {
+    let control_ptr = control.as_mut_ptr() as *mut i32;
+    let control_ints =
+      unsafe { std::slice::from_raw_parts_mut(control_ptr, 3) };
+
+    let record = Record::from(control as &[u8]);
     let op = handler(record.clone(), zero_copy_buf);
 
-    let mut record_a = record.clone();
-    let mut record_b = record.clone();
-
-    let fut = Box::new(
-      op.and_then(move |result| {
-        record_a.result = result;
-        Ok(record_a)
-      })
-      .or_else(|err| -> Result<Record, ()> {
-        eprintln!("unexpected err {}", err);
-        record_b.result = -1;
-        Ok(record_b)
-      })
-      .then(|result| -> Result<Buf, ()> {
-        let record = result.unwrap();
-        Ok(record.into())
-      }),
-    );
-
-    if is_sync {
-      Op::Sync(fut.wait().unwrap())
-    } else {
-      Op::Async(fut)
-=======
-enum HttpBenchOp {
-  Sync(Result<i32, std::io::Error>),
-  Async(Box<dyn Future<Item = i32, Error = std::io::Error> + Send>),
-}
-
-fn dispatch(
-  op_id: OpId,
-  control: &mut [u8],
-  zero_copy_buf: Option<PinnedBuf>,
-) -> CoreOp {
-  let control_ptr = control.as_mut_ptr() as *mut i32;
-  let control_ints = unsafe { std::slice::from_raw_parts_mut(control_ptr, 3) };
-
-  let record = Record::from(control as &[u8]);
-  let http_bench_op = match op_id {
-    OP_LISTEN => op_listen(),
-    OP_CLOSE => {
-      let rid = record.arg;
-      op_close(rid)
-    }
-    OP_ACCEPT => {
-      let listener_rid = record.arg;
-      op_accept(listener_rid)
-    }
-    OP_READ => {
-      let rid = record.arg;
-      op_read(rid, zero_copy_buf)
-    }
-    OP_WRITE => {
-      let rid = record.arg;
-      op_write(rid, zero_copy_buf)
-    }
-    _ => panic!("bad op {}", op_id),
-  };
-
-  let http_bench_op = greedy_poll(http_bench_op);
-
-  let promise_id = record.promise_id;
-
-  match http_bench_op {
-    HttpBenchOp::Sync(result) => {
-      match result {
-        Ok(retval) => {
-          control_ints[2] = retval;
+    let op = greedy_poll(op);
+    let promise_id = record.promise_id;
+
+    match op {
+      HttpOp::Sync(result) => {
+        match result {
+          Ok(retval) => {
+            control_ints[2] = retval;
+          }
+          Err(_err) => {
+            control_ints[2] = -1;
+          }
         }
-        Err(_err) => {
-          control_ints[2] = -1;
-        }
-      }
-      Op::Sync(empty_buf())
-    }
-    HttpBenchOp::Async(fut) => {
-      Op::Async(Box::new(fut.then(move |result| -> Result<Buf, ()> {
-        Ok(result_to_record(promise_id, result).into())
-      })))
+        Op::Sync(empty_buf())
+      }
+      HttpOp::Async(fut) => {
+        Op::Async(Box::new(fut.then(move |result| -> Result<Buf, ()> {
+          Ok(result_to_record(promise_id, result).into())
+        })))
+      }
     }
   }
 }
@@ -198,15 +144,15 @@
 /// Tries to greedily poll async ops once. Often they are immediately ready, in
 /// which case they can be turned into a sync op before we return to V8. This
 /// can save a boundary crossing.
-fn greedy_poll(http_bench_op: HttpBenchOp) -> HttpBenchOp {
-  if let HttpBenchOp::Async(mut fut) = http_bench_op {
+fn greedy_poll(http_op: HttpOp) -> HttpOp {
+  if let HttpOp::Async(mut fut) = http_op {
     match fut.poll() {
-      Err(err) => HttpBenchOp::Sync(Err(err)),
-      Ok(Async::Ready(n)) => HttpBenchOp::Sync(Ok(n as i32)),
-      Ok(Async::NotReady) => HttpBenchOp::Async(fut),
+      Err(err) => HttpOp::Sync(Err(err)),
+      Ok(Async::Ready(n)) => HttpOp::Sync(Ok(n as i32)),
+      Ok(Async::NotReady) => HttpOp::Async(fut),
     }
   } else {
-    http_bench_op
+    http_op
   }
 }
 
@@ -232,7 +178,6 @@
         arg: -1,
         result: -1,
       }
->>>>>>> 96cd05d2
     }
   }
 }
@@ -299,14 +244,10 @@
   rid as i32
 }
 
-<<<<<<< HEAD
-fn op_accept(record: Record, _zero_copy_buf: Option<PinnedBuf>) -> Box<HttpOp> {
+fn op_accept(record: Record, _zero_copy_buf: Option<PinnedBuf>) -> HttpOp {
   let listener_rid = record.arg;
-=======
-fn op_accept(listener_rid: i32) -> HttpBenchOp {
->>>>>>> 96cd05d2
   debug!("accept {}", listener_rid);
-  HttpBenchOp::Async(Box::new(
+  HttpOp::Async(Box::new(
     futures::future::poll_fn(move || {
       let mut table = RESOURCE_TABLE.lock().unwrap();
       let maybe_repr = table.get_mut(&listener_rid);
@@ -327,59 +268,32 @@
   ))
 }
 
-<<<<<<< HEAD
-fn op_listen(
-  _record: Record,
-  _zero_copy_buf: Option<PinnedBuf>,
-) -> Box<HttpOp> {
+fn op_listen(_record: Record, _zero_copy_buf: Option<PinnedBuf>) -> HttpOp {
   debug!("listen");
-  Box::new(lazy(move || {
-    let addr = "127.0.0.1:4544".parse::<SocketAddr>().unwrap();
-    let listener = tokio::net::TcpListener::bind(&addr).unwrap();
-    let rid = new_rid();
-=======
-fn op_listen() -> HttpBenchOp {
-  debug!("listen");
-
   let addr = "127.0.0.1:4544".parse::<SocketAddr>().unwrap();
   let listener = tokio::net::TcpListener::bind(&addr).unwrap();
   let rid = new_rid();
->>>>>>> 96cd05d2
 
   let mut guard = RESOURCE_TABLE.lock().unwrap();
   guard.insert(rid, Repr::TcpListener(listener));
 
-  HttpBenchOp::Sync(Ok(rid))
-}
-
-<<<<<<< HEAD
-fn op_close(record: Record, _zero_copy_buf: Option<PinnedBuf>) -> Box<HttpOp> {
+  HttpOp::Sync(Ok(rid))
+}
+
+fn op_close(record: Record, _zero_copy_buf: Option<PinnedBuf>) -> HttpOp {
   debug!("close");
   let rid = record.arg;
-  Box::new(lazy(move || {
-    let mut table = RESOURCE_TABLE.lock().unwrap();
-    let r = table.remove(&rid);
-    let result = if r.is_some() { 0 } else { -1 };
-    futures::future::ok(result)
-  }))
-}
-
-fn op_read(record: Record, zero_copy_buf: Option<PinnedBuf>) -> Box<HttpOp> {
-  let rid = record.arg;
-=======
-fn op_close(rid: i32) -> HttpBenchOp {
-  debug!("close");
   let mut table = RESOURCE_TABLE.lock().unwrap();
   let r = table.remove(&rid);
   let result = if r.is_some() { 0 } else { -1 };
-  HttpBenchOp::Sync(Ok(result))
-}
-
-fn op_read(rid: i32, zero_copy_buf: Option<PinnedBuf>) -> HttpBenchOp {
->>>>>>> 96cd05d2
+  HttpOp::Sync(Ok(result))
+}
+
+fn op_read(record: Record, zero_copy_buf: Option<PinnedBuf>) -> HttpOp {
+  let rid = record.arg;
   debug!("read rid={}", rid);
   let mut zero_copy_buf = zero_copy_buf.unwrap();
-  HttpBenchOp::Async(Box::new(
+  HttpOp::Async(Box::new(
     futures::future::poll_fn(move || {
       let mut table = RESOURCE_TABLE.lock().unwrap();
       let maybe_repr = table.get_mut(&rid);
@@ -396,15 +310,11 @@
   ))
 }
 
-<<<<<<< HEAD
-fn op_write(record: Record, zero_copy_buf: Option<PinnedBuf>) -> Box<HttpOp> {
+fn op_write(record: Record, zero_copy_buf: Option<PinnedBuf>) -> HttpOp {
   let rid = record.arg;
-=======
-fn op_write(rid: i32, zero_copy_buf: Option<PinnedBuf>) -> HttpBenchOp {
->>>>>>> 96cd05d2
   debug!("write rid={}", rid);
   let zero_copy_buf = zero_copy_buf.unwrap();
-  HttpBenchOp::Async(Box::new(
+  HttpOp::Async(Box::new(
     futures::future::poll_fn(move || {
       let mut table = RESOURCE_TABLE.lock().unwrap();
       let maybe_repr = table.get_mut(&rid);
