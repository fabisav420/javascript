--- conflicted
+++ resolved
@@ -72,10 +72,7 @@
   pub is_async: bool,
   pub is_unstable: bool,
   pub is_v8: bool,
-<<<<<<< HEAD
-=======
   pub force_registration: bool,
->>>>>>> 5a81ef56
   pub fast_fn: Option<FastFunction>,
 }
 
