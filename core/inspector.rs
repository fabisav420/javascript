--- conflicted
+++ resolved
@@ -159,7 +159,6 @@
   }
 }
 
-<<<<<<< HEAD
 /// Polling `JsRuntimeInspector` allows inspector to accept new incoming
 /// connections and "pump" messages in different sessions.
 ///
@@ -175,8 +174,6 @@
   }
 }
 
-=======
->>>>>>> b8d0e616
 impl JsRuntimeInspector {
   /// Currently Deno supports only a single context in `JsRuntime`
   /// and thus it's id is provided as an associated contant.
@@ -302,24 +299,12 @@
     self.sessions.borrow().has_blocking_sessions()
   }
 
-<<<<<<< HEAD
   fn poll_sessions_sync(&self) {
     let (prev_poll_state, mut prev_task_waker) = self.waker.update(|w| {
       let prev_poll_state = replace(&mut w.poll_state, PollState::SyncPolling);
       assert!(prev_poll_state != PollState::SyncPolling);
 
       let prev_task_waker = w.task_waker.take();
-=======
-  pub fn poll_sessions(
-    &self,
-    mut invoker_cx: Option<&mut Context>,
-  ) -> Result<Poll<()>, BorrowMutError> {
-    // The futures this function uses do not have re-entrant poll() functions.
-    // However it is can happpen that poll_sessions() gets re-entered, e.g.
-    // when an interrupt request is honored while the inspector future is polled
-    // by the task executor. We let the caller know by returning some error.
-    let mut sessions = self.sessions.try_borrow_mut()?;
->>>>>>> b8d0e616
 
       (prev_poll_state, prev_task_waker)
     });
@@ -374,25 +359,10 @@
     loop {
       self.poll_sessions_inner(cx);
 
-<<<<<<< HEAD
       {
         let flags = self.flags.borrow();
         assert!(!flags.on_pause);
         assert!(!flags.waiting_for_session);
-=======
-        // Poll established sessions.
-        match sessions.established.poll_next_unpin(cx) {
-          Poll::Ready(Some(session_stream_item)) => {
-            let (v8_session_ptr, msg) = session_stream_item;
-            *self.is_dispatching_message.borrow_mut() = true;
-            InspectorSession::dispatch_message(v8_session_ptr, msg);
-            *self.is_dispatching_message.borrow_mut() = false;
-            continue;
-          }
-          Poll::Ready(None) => break,
-          Poll::Pending => break,
-        };
->>>>>>> b8d0e616
       }
 
       let new_poll_state = self.waker.update(|w| {
@@ -475,7 +445,7 @@
         }
         None => {
           self.flags.get_mut().waiting_for_session = true;
-          let _ = self.poll_sessions(None).unwrap();
+          self.poll_sessions_sync();
         }
       };
     }
