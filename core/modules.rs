// Copyright 2018-2022 the Deno authors. All rights reserved. MIT license.

use crate::bindings;
use crate::error::generic_error;
use crate::module_specifier::ModuleSpecifier;
use crate::resolve_import;
use crate::resolve_url;
use crate::OpState;
use anyhow::Error;
use futures::future::FutureExt;
use futures::stream::FuturesUnordered;
use futures::stream::Stream;
use futures::stream::StreamFuture;
use futures::stream::TryStreamExt;
use log::debug;
use std::cell::RefCell;
use std::collections::HashMap;
use std::collections::HashSet;
use std::collections::VecDeque;
use std::future::Future;
use std::pin::Pin;
use std::rc::Rc;
use std::task::Context;
use std::task::Poll;

pub type ModuleId = i32;
pub(crate) type ModuleLoadId = i32;

pub const BOM_CHAR: &[u8] = &[0xef, 0xbb, 0xbf];

/// Strips the byte order mark from the provided text if it exists.
fn strip_bom(source_code: &[u8]) -> &[u8] {
  if source_code.starts_with(BOM_CHAR) {
    &source_code[BOM_CHAR.len()..]
  } else {
    source_code
  }
}

const SUPPORTED_TYPE_ASSERTIONS: &[&str] = &["json"];

/// Throws V8 exception if assertions are invalid
pub(crate) fn validate_import_assertions(
  scope: &mut v8::HandleScope,
  assertions: &HashMap<String, String>,
) {
  for (key, value) in assertions {
    if key == "type" && !SUPPORTED_TYPE_ASSERTIONS.contains(&value.as_str()) {
      let message = v8::String::new(
        scope,
        &format!("\"{}\" is not a valid module type.", value),
      )
      .unwrap();
      let exception = v8::Exception::type_error(scope, message);
      scope.throw_exception(exception);
      return;
    }
  }
}

#[derive(Debug)]
pub(crate) enum ImportAssertionsKind {
  StaticImport,
  DynamicImport,
}

pub(crate) fn parse_import_assertions(
  scope: &mut v8::HandleScope,
  import_assertions: v8::Local<v8::FixedArray>,
  kind: ImportAssertionsKind,
) -> HashMap<String, String> {
  let mut assertions: HashMap<String, String> = HashMap::default();

  let assertions_per_line = match kind {
    // For static imports, assertions are triples of (keyword, value and source offset)
    // Also used in `module_resolve_callback`.
    ImportAssertionsKind::StaticImport => 3,
    // For dynamic imports, assertions are tuples of (keyword, value)
    ImportAssertionsKind::DynamicImport => 2,
  };
  assert_eq!(import_assertions.length() % assertions_per_line, 0);
  let no_of_assertions = import_assertions.length() / assertions_per_line;

  for i in 0..no_of_assertions {
    let assert_key = import_assertions
      .get(scope, assertions_per_line * i)
      .unwrap();
    let assert_key_val = v8::Local::<v8::Value>::try_from(assert_key).unwrap();
    let assert_value = import_assertions
      .get(scope, (assertions_per_line * i) + 1)
      .unwrap();
    let assert_value_val =
      v8::Local::<v8::Value>::try_from(assert_value).unwrap();
    assertions.insert(
      assert_key_val.to_rust_string_lossy(scope),
      assert_value_val.to_rust_string_lossy(scope),
    );
  }

  assertions
}

pub(crate) fn get_asserted_module_type_from_assertions(
  assertions: &HashMap<String, String>,
) -> AssertedModuleType {
  assertions
    .get("type")
    .map(|ty| {
      if ty == "json" {
        AssertedModuleType::Json
      } else {
        AssertedModuleType::JavaScriptOrWasm
      }
    })
    .unwrap_or(AssertedModuleType::JavaScriptOrWasm)
}

// Clippy thinks the return value doesn't need to be an Option, it's unaware
// of the mapping that MapFnFrom<F> does for ResolveModuleCallback.
#[allow(clippy::unnecessary_wraps)]
fn json_module_evaluation_steps<'a>(
  context: v8::Local<'a, v8::Context>,
  module: v8::Local<v8::Module>,
) -> Option<v8::Local<'a, v8::Value>> {
  let scope = &mut unsafe { v8::CallbackScope::new(context) };
  let tc_scope = &mut v8::TryCatch::new(scope);
  let module_map = tc_scope
    .get_slot::<Rc<RefCell<ModuleMap>>>()
    .unwrap()
    .clone();

  let handle = v8::Global::<v8::Module>::new(tc_scope, module);
  let value_handle = module_map
    .borrow_mut()
    .json_value_store
    .remove(&handle)
    .unwrap();
  let value_local = v8::Local::new(tc_scope, value_handle);

  let name = v8::String::new(tc_scope, "default").unwrap();
  // This should never fail
  assert!(
    module.set_synthetic_module_export(tc_scope, name, value_local)
      == Some(true)
  );
  assert!(!tc_scope.has_caught());

  // Since TLA is active we need to return a promise.
  let resolver = v8::PromiseResolver::new(tc_scope).unwrap();
  let undefined = v8::undefined(tc_scope);
  resolver.resolve(tc_scope, undefined.into());
  Some(resolver.get_promise(tc_scope).into())
}

// Clippy thinks the return value doesn't need to be an Option, it's unaware
// of the mapping that MapFnFrom<F> does for ResolveModuleCallback.
#[allow(clippy::unnecessary_wraps)]
fn wasm_module_evaluation_steps<'a>(
  context: v8::Local<'a, v8::Context>,
  module: v8::Local<v8::Module>,
) -> Option<v8::Local<'a, v8::Value>> {
  let scope = &mut unsafe { v8::CallbackScope::new(context) };
  let tc_scope = &mut v8::TryCatch::new(scope);
  let module_map = tc_scope
    .get_slot::<Rc<RefCell<ModuleMap>>>()
    .unwrap()
    .clone();

  let handle = v8::Global::<v8::Module>::new(tc_scope, module);
  let (module_handle, import_specifiers, export_names) = module_map
    .borrow_mut()
    .wasm_value_store
    .remove(&handle)
    .unwrap();

  let resolver = v8::PromiseResolver::new(tc_scope).unwrap();
  let promise = resolver.get_promise(tc_scope);
  let synthetic_module_promise_resolver = v8::Global::new(tc_scope, resolver);
  let mut imported_modules_promises = vec![];

  let mut imports = vec![];
  {
    for (relative, resolved) in &import_specifiers {
      let global_module = {
        let module_map = module_map.borrow();
        let id = module_map
          .get_id(resolved.as_str(), AssertedModuleType::JavaScriptOrWasm)
          .unwrap();
        module_map.get_handle(id).unwrap()
      };
      let module = global_module.open(tc_scope);

      if module.get_status() == v8::ModuleStatus::Uninstantiated {
        // IMPORTANT: No borrows to `ModuleMap` can be held at this point because
        // `module_resolve_callback` will be calling into `ModuleMap` from within
        // the isolate.
        let instantiate_result = module
          .instantiate_module(tc_scope, bindings::module_resolve_callback);

        if instantiate_result.is_none() {
          let exception = tc_scope.exception().unwrap();
          let resolver = v8::PromiseResolver::new(tc_scope).unwrap();
          resolver.reject(tc_scope, exception);
          return Some(resolver.get_promise(tc_scope).into());
        }
      }

      if module.get_status() == v8::ModuleStatus::Errored {
        let resolver = v8::PromiseResolver::new(tc_scope).unwrap();
        resolver.reject(tc_scope, module.get_exception());
        return Some(resolver.get_promise(tc_scope).into());
      }

      // evaluate the module
      {
        let maybe_value = module.evaluate(tc_scope);
        assert!(maybe_value.is_some());
        let value = maybe_value.unwrap();
        let status = module.get_status();
        assert!(
          status == v8::ModuleStatus::Evaluated
            || status == v8::ModuleStatus::Errored
        );
        let promise = v8::Local::<v8::Promise>::try_from(value)
          .expect("Expected to get promise as module evaluation result");
        let promise_global = v8::Global::new(tc_scope, promise);
        imported_modules_promises.push(promise_global);
      }

      imports.push((relative.to_string(), global_module));

      assert!(!tc_scope.has_caught());
    }
  }

  let pending_evaluation = PendingWasmEvaluation {
    module_handle,
    module_global: v8::Global::new(tc_scope, module),
    synthetic_module_promise_resolver,
    imported_modules_promises,
    export_names,
    imports,
  };

  module_map
    .borrow_mut()
    .pending_wasm_evaluations
    .push(pending_evaluation);

  Some(promise.into())
}

/// A type of module to be executed.
///
/// For non-`JavaScript` modules, this value doesn't tell
/// how to interpret the module; it is only used to validate
/// the module against an import assertion (if one is present
/// in the import statement).
#[derive(Clone, Copy, Debug, Eq, Hash, PartialEq)]
pub enum ModuleType {
  JavaScript,
  Json,
  Wasm,
}

impl std::fmt::Display for ModuleType {
  fn fmt(&self, f: &mut std::fmt::Formatter) -> std::fmt::Result {
    match self {
      Self::JavaScript => write!(f, "JavaScript"),
      Self::Json => write!(f, "JSON"),
      Self::Wasm => write!(f, "WASM"),
    }
  }
}

/// EsModule source code that will be loaded into V8.
///
/// Users can implement `Into<ModuleInfo>` for different file types that
/// can be transpiled to valid EsModule.
///
/// Found module URL might be different from specified URL
/// used for loading due to redirections (like HTTP 303).
/// Eg. Both "`https://example.com/a.ts`" and
/// "`https://example.com/b.ts`" may point to "`https://example.com/c.ts`"
/// By keeping track of specified and found URL we can alias modules and avoid
/// recompiling the same code 3 times.
// TODO(bartlomieju): I have a strong opinion we should store all redirects
// that happened; not only first and final target. It would simplify a lot
// of things throughout the codebase otherwise we may end up requesting
// intermediate redirects from file loader.
#[derive(Debug, Clone, Eq, PartialEq)]
pub struct ModuleSource {
  pub code: Box<[u8]>,
  pub module_type: ModuleType,
  pub module_url_specified: String,
  pub module_url_found: String,
}

pub(crate) type PrepareLoadFuture =
  dyn Future<Output = (ModuleLoadId, Result<RecursiveModuleLoad, Error>)>;
pub type ModuleSourceFuture = dyn Future<Output = Result<ModuleSource, Error>>;

type ModuleLoadFuture =
  dyn Future<Output = Result<(ModuleRequest, ModuleSource), Error>>;

pub trait ModuleLoader {
  /// Returns an absolute URL.
  /// When implementing an spec-complaint VM, this should be exactly the
  /// algorithm described here:
  /// <https://html.spec.whatwg.org/multipage/webappapis.html#resolve-a-module-specifier>
  ///
  /// `is_main` can be used to resolve from current working directory or
  /// apply import map for child imports.
  fn resolve(
    &self,
    specifier: &str,
    referrer: &str,
    _is_main: bool,
  ) -> Result<ModuleSpecifier, Error>;

  /// Given ModuleSpecifier, load its source code.
  ///
  /// `is_dyn_import` can be used to check permissions or deny
  /// dynamic imports altogether.
  fn load(
    &self,
    module_specifier: &ModuleSpecifier,
    maybe_referrer: Option<ModuleSpecifier>,
    is_dyn_import: bool,
  ) -> Pin<Box<ModuleSourceFuture>>;

  /// This hook can be used by implementors to do some preparation
  /// work before starting loading of modules.
  ///
  /// For example implementor might download multiple modules in
  /// parallel and transpile them to final JS sources before
  /// yielding control back to the runtime.
  ///
  /// It's not required to implement this method.
  fn prepare_load(
    &self,
    _op_state: Rc<RefCell<OpState>>,
    _module_specifier: &ModuleSpecifier,
    _maybe_referrer: Option<String>,
    _is_dyn_import: bool,
  ) -> Pin<Box<dyn Future<Output = Result<(), Error>>>> {
    async { Ok(()) }.boxed_local()
  }
}

/// Placeholder structure used when creating
/// a runtime that doesn't support module loading.
pub struct NoopModuleLoader;

impl ModuleLoader for NoopModuleLoader {
  fn resolve(
    &self,
    _specifier: &str,
    _referrer: &str,
    _is_main: bool,
  ) -> Result<ModuleSpecifier, Error> {
    Err(generic_error("Module loading is not supported"))
  }

  fn load(
    &self,
    _module_specifier: &ModuleSpecifier,
    _maybe_referrer: Option<ModuleSpecifier>,
    _is_dyn_import: bool,
  ) -> Pin<Box<ModuleSourceFuture>> {
    async { Err(generic_error("Module loading is not supported")) }
      .boxed_local()
  }
}

/// Basic file system module loader.
///
/// Note that this loader will **block** event loop
/// when loading file as it uses synchronous FS API
/// from standard library.
pub struct FsModuleLoader;

impl ModuleLoader for FsModuleLoader {
  fn resolve(
    &self,
    specifier: &str,
    referrer: &str,
    _is_main: bool,
  ) -> Result<ModuleSpecifier, Error> {
    Ok(resolve_import(specifier, referrer)?)
  }

  fn load(
    &self,
    module_specifier: &ModuleSpecifier,
    _maybe_referrer: Option<ModuleSpecifier>,
    _is_dynamic: bool,
  ) -> Pin<Box<ModuleSourceFuture>> {
    let module_specifier = module_specifier.clone();
    async move {
      let path = module_specifier.to_file_path().map_err(|_| {
        generic_error(format!(
          "Provided module specifier \"{}\" is not a file URL.",
          module_specifier
        ))
      })?;
      let module_type = if let Some(extension) = path.extension() {
        let ext = extension.to_string_lossy().to_lowercase();
        if ext == "json" {
          ModuleType::Json
        } else if ext == "wasm" {
          ModuleType::Wasm
        } else {
          ModuleType::JavaScript
        }
      } else {
        ModuleType::JavaScript
      };

      let code = std::fs::read(path)?;
      let module = ModuleSource {
        code: code.into_boxed_slice(),
        module_type,
        module_url_specified: module_specifier.to_string(),
        module_url_found: module_specifier.to_string(),
      };
      Ok(module)
    }
    .boxed_local()
  }
}

/// Describes the entrypoint of a recursive module load.
#[derive(Debug)]
enum LoadInit {
  /// Main module specifier.
  Main(String),
  /// Module specifier for side module.
  Side(String),
  /// Dynamic import specifier with referrer and expected
  /// module type (which is determined by import assertion).
  DynamicImport(String, String, AssertedModuleType),
}

#[derive(Debug, Eq, PartialEq)]
pub enum LoadState {
  Init,
  LoadingRoot,
  LoadingImports,
  Done,
}

/// This future is used to implement parallel async module loading.
pub(crate) struct RecursiveModuleLoad {
  pub id: ModuleLoadId,
  pub root_module_id: Option<ModuleId>,
  init: LoadInit,
  root_asserted_module_type: Option<AssertedModuleType>,
<<<<<<< HEAD
=======
  root_module_type: Option<ModuleType>,
>>>>>>> 23efc4fc
  state: LoadState,
  module_map_rc: Rc<RefCell<ModuleMap>>,
  pending: FuturesUnordered<Pin<Box<ModuleLoadFuture>>>,
  visited: HashSet<ModuleRequest>,
  // These two fields are copied from `module_map_rc`, but they are cloned ahead
  // of time to avoid already-borrowed errors.
  op_state: Rc<RefCell<OpState>>,
  loader: Rc<dyn ModuleLoader>,
}

impl RecursiveModuleLoad {
  /// Starts a new asynchronous load of the module graph for given specifier.
  ///
  /// The module corresponding for the given `specifier` will be marked as
  // "the main module" (`import.meta.main` will return `true` for this module).
  fn main(specifier: &str, module_map_rc: Rc<RefCell<ModuleMap>>) -> Self {
    Self::new(LoadInit::Main(specifier.to_string()), module_map_rc)
  }

  /// Starts a new asynchronous load of the module graph for given specifier.
  fn side(specifier: &str, module_map_rc: Rc<RefCell<ModuleMap>>) -> Self {
    Self::new(LoadInit::Side(specifier.to_string()), module_map_rc)
  }

  /// Starts a new asynchronous load of the module graph for given specifier
  /// that was imported using `import()`.
  fn dynamic_import(
    specifier: &str,
    referrer: &str,
    asserted_module_type: AssertedModuleType,
    module_map_rc: Rc<RefCell<ModuleMap>>,
  ) -> Self {
    Self::new(
      LoadInit::DynamicImport(
        specifier.to_string(),
        referrer.to_string(),
        asserted_module_type,
      ),
      module_map_rc,
    )
  }

  fn new(init: LoadInit, module_map_rc: Rc<RefCell<ModuleMap>>) -> Self {
    let id = {
      let mut module_map = module_map_rc.borrow_mut();
      let id = module_map.next_load_id;
      module_map.next_load_id += 1;
      id
    };
    let op_state = module_map_rc.borrow().op_state.clone();
    let loader = module_map_rc.borrow().loader.clone();
    let asserted_module_type = match init {
      LoadInit::DynamicImport(_, _, module_type) => module_type,
      _ => AssertedModuleType::JavaScriptOrWasm,
    };
    let mut load = Self {
      id,
      root_module_id: None,
      root_asserted_module_type: None,
<<<<<<< HEAD
=======
      root_module_type: None,
>>>>>>> 23efc4fc
      init,
      state: LoadState::Init,
      module_map_rc: module_map_rc.clone(),
      op_state,
      loader,
      pending: FuturesUnordered::new(),
      visited: HashSet::new(),
    };
    // FIXME(bartlomieju): this seems fishy
    // Ignore the error here, let it be hit in `Stream::poll_next()`.
    if let Ok(root_specifier) = load.resolve_root() {
      if let Some(module_id) = module_map_rc
        .borrow()
        .get_id(root_specifier.as_str(), asserted_module_type)
      {
        load.root_module_id = Some(module_id);
        load.root_asserted_module_type = Some(asserted_module_type);
<<<<<<< HEAD
=======
        load.root_module_type = Some(
          module_map_rc
            .borrow()
            .get_info_by_id(&module_id)
            .unwrap()
            .module_type,
        );
>>>>>>> 23efc4fc
      }
    }
    load
  }

  fn resolve_root(&self) -> Result<ModuleSpecifier, Error> {
    match self.init {
      LoadInit::Main(ref specifier) => {
        self.loader.resolve(specifier, ".", true)
      }
      LoadInit::Side(ref specifier) => {
        self.loader.resolve(specifier, ".", false)
      }
      LoadInit::DynamicImport(ref specifier, ref referrer, _) => {
        self.loader.resolve(specifier, referrer, false)
      }
    }
  }

  async fn prepare(&self) -> Result<(), Error> {
    let op_state = self.op_state.clone();
    let (module_specifier, maybe_referrer) = match self.init {
      LoadInit::Main(ref specifier) => {
        let spec = self.loader.resolve(specifier, ".", true)?;
        (spec, None)
      }
      LoadInit::Side(ref specifier) => {
        let spec = self.loader.resolve(specifier, ".", false)?;
        (spec, None)
      }
      LoadInit::DynamicImport(ref specifier, ref referrer, _) => {
        let spec = self.loader.resolve(specifier, referrer, false)?;
        (spec, Some(referrer.to_string()))
      }
    };

    self
      .loader
      .prepare_load(
        op_state,
        &module_specifier,
        maybe_referrer,
        self.is_dynamic_import(),
      )
      .await
  }

  fn is_currently_loading_main_module(&self) -> bool {
    !self.is_dynamic_import()
      && matches!(self.init, LoadInit::Main(..))
      && self.state == LoadState::LoadingRoot
  }

  fn is_dynamic_import(&self) -> bool {
    matches!(self.init, LoadInit::DynamicImport(..))
  }

  pub(crate) fn register_and_recurse(
    &mut self,
    scope: &mut v8::HandleScope,
    module_request: &ModuleRequest,
    module_source: &ModuleSource,
  ) -> Result<(), ModuleError> {
<<<<<<< HEAD
    let asserted_module_type = module_source.module_type.into();
    if module_request.asserted_module_type != asserted_module_type {
=======
    let expected_asserted_module_type = module_source.module_type.into();
    if module_request.asserted_module_type != expected_asserted_module_type {
>>>>>>> 23efc4fc
      return Err(ModuleError::Other(generic_error(format!(
        "Expected a \"{}\" module but loaded a \"{}\" module.",
        module_request.asserted_module_type, module_source.module_type,
      ))));
    }

    // Register the module in the module map unless it's already there. If the
    // specified URL and the "true" URL are different, register the alias.
    if module_source.module_url_specified != module_source.module_url_found {
      self.module_map_rc.borrow_mut().alias(
        &module_source.module_url_specified,
<<<<<<< HEAD
        asserted_module_type,
        &module_source.module_url_found,
      );
    }
    let maybe_module_id = self
      .module_map_rc
      .borrow()
      .get_id(&module_source.module_url_found, asserted_module_type);
=======
        expected_asserted_module_type,
        &module_source.module_url_found,
      );
    }
    let maybe_module_id = self.module_map_rc.borrow().get_id(
      &module_source.module_url_found,
      expected_asserted_module_type,
    );
>>>>>>> 23efc4fc
    let module_id = match maybe_module_id {
      Some(id) => {
        debug!(
          "Already-registered module fetched again: {}",
          module_source.module_url_found
        );
        id
      }
      None => match module_source.module_type {
        ModuleType::JavaScript => {
          self.module_map_rc.borrow_mut().new_es_module(
            scope,
            self.is_currently_loading_main_module(),
            &module_source.module_url_found,
            &module_source.code,
          )?
        }
        ModuleType::Json => self.module_map_rc.borrow_mut().new_json_module(
          scope,
          &module_source.module_url_found,
          &module_source.code,
        )?,
        ModuleType::Wasm => self.module_map_rc.borrow_mut().new_wasm_module(
          scope,
          &module_source.module_url_found,
          &module_source.code,
        )?,
      },
    };

    // Recurse the module's imports. There are two cases for each import:
    // 1. If the module is not in the module map, start a new load for it in
    //    `self.pending`. The result of that load should eventually be passed to
    //    this function for recursion.
    // 2. If the module is already in the module map, queue it up to be
    //    recursed synchronously here.
    // This robustly ensures that the whole graph is in the module map before
    // `LoadState::Done` is set.
    let mut already_registered = VecDeque::new();
    already_registered.push_back((module_id, module_request.clone()));
    self.visited.insert(module_request.clone());
    while let Some((module_id, module_request)) = already_registered.pop_front()
    {
      let referrer = module_request.specifier.clone();
      let imports = self
        .module_map_rc
        .borrow()
        .get_requested_modules(module_id)
        .unwrap()
        .clone();
      for module_request in imports {
        if !self.visited.contains(&module_request) {
          if let Some(module_id) = self.module_map_rc.borrow().get_id(
            module_request.specifier.as_str(),
            module_request.asserted_module_type,
          ) {
            already_registered.push_back((module_id, module_request.clone()));
          } else {
            let referrer = referrer.clone();
            let request = module_request.clone();
            let loader = self.loader.clone();
            let is_dynamic_import = self.is_dynamic_import();
            let fut = async move {
              let load_result = loader
                .load(
                  &request.specifier,
                  Some(referrer.clone()),
                  is_dynamic_import,
                )
                .await;
              load_result.map(|s| (request, s))
            };
            self.pending.push(fut.boxed_local());
          }
          self.visited.insert(module_request);
        }
      }
    }

    // Update `self.state` however applicable.
    if self.state == LoadState::LoadingRoot {
      self.root_module_id = Some(module_id);
      self.root_asserted_module_type = Some(module_source.module_type.into());
      self.state = LoadState::LoadingImports;
    }
    if self.pending.is_empty() {
      self.state = LoadState::Done;
    }

    Ok(())
  }
}

impl Stream for RecursiveModuleLoad {
  type Item = Result<(ModuleRequest, ModuleSource), Error>;

  fn poll_next(
    self: Pin<&mut Self>,
    cx: &mut Context,
  ) -> Poll<Option<Self::Item>> {
    let inner = self.get_mut();
    // IMPORTANT: Do not borrow `inner.module_map_rc` here. It may not be
    // available.
    match inner.state {
      LoadState::Init => {
        let module_specifier = match inner.resolve_root() {
          Ok(url) => url,
          Err(error) => return Poll::Ready(Some(Err(error))),
        };
        let load_fut = if let Some(_module_id) = inner.root_module_id {
          // FIXME(bartlomieju): this is very bad
          // The root module is already in the module map.
          // TODO(nayeemrmn): In this case we would ideally skip to
          // `LoadState::LoadingImports` and synchronously recurse the imports
          // like the bottom of `RecursiveModuleLoad::register_and_recurse()`.
          // But the module map cannot be borrowed here. Instead fake a load
          // event so it gets passed to that function and recursed eventually.
<<<<<<< HEAD
          let module_type = inner.root_asserted_module_type.unwrap();
          let module_request = ModuleRequest {
            specifier: module_specifier.clone(),
            asserted_module_type: module_type,
=======
          let asserted_module_type = inner.root_asserted_module_type.unwrap();
          let module_type = inner.root_module_type.unwrap();
          let module_request = ModuleRequest {
            specifier: module_specifier.clone(),
            asserted_module_type,
>>>>>>> 23efc4fc
          };
          let module_source = ModuleSource {
            module_url_specified: module_specifier.to_string(),
            module_url_found: module_specifier.to_string(),
            // The code will be discarded, since this module is already in the
            // module map.
            code: Default::default(),
            // This module source is not actually used for anything, so the
            // module type doesn't matter.
            module_type: ModuleType::JavaScript,
          };
          futures::future::ok((module_request, module_source)).boxed()
        } else {
          let maybe_referrer = match inner.init {
            LoadInit::DynamicImport(_, ref referrer, _) => {
              resolve_url(referrer).ok()
            }
            _ => None,
          };
          let asserted_module_type = match inner.init {
            LoadInit::DynamicImport(_, _, module_type) => module_type,
            _ => AssertedModuleType::JavaScriptOrWasm,
          };
          let module_request = ModuleRequest {
            specifier: module_specifier.clone(),
            asserted_module_type,
          };
          let loader = inner.loader.clone();
          let is_dynamic_import = inner.is_dynamic_import();
          async move {
            let result = loader
              .load(&module_specifier, maybe_referrer, is_dynamic_import)
              .await;
            result.map(|s| (module_request, s))
          }
          .boxed_local()
        };
        inner.pending.push(load_fut);
        inner.state = LoadState::LoadingRoot;
        inner.try_poll_next_unpin(cx)
      }
      LoadState::LoadingRoot | LoadState::LoadingImports => {
        match inner.pending.try_poll_next_unpin(cx)? {
          Poll::Ready(None) => unreachable!(),
          Poll::Ready(Some(info)) => Poll::Ready(Some(Ok(info))),
          Poll::Pending => Poll::Pending,
        }
      }
      LoadState::Done => Poll::Ready(None),
    }
  }
}

#[derive(Clone, Copy, Debug, Eq, Hash, PartialEq)]
pub(crate) enum AssertedModuleType {
  JavaScriptOrWasm,
  Json,
}

<<<<<<< HEAD
impl Into<AssertedModuleType> for ModuleType {
  fn into(self) -> AssertedModuleType {
    match self {
      ModuleType::JavaScript => AssertedModuleType::JavaScriptOrWasm,
      ModuleType::Json => AssertedModuleType::Json,
      ModuleType::Wasm => AssertedModuleType::JavaScriptOrWasm,
=======
impl From<ModuleType> for AssertedModuleType {
  fn from(module_type: ModuleType) -> AssertedModuleType {
    match module_type {
      ModuleType::JavaScript => AssertedModuleType::JavaScriptOrWasm,
      ModuleType::Json => AssertedModuleType::Json,
>>>>>>> 23efc4fc
    }
  }
}

impl std::fmt::Display for AssertedModuleType {
  fn fmt(&self, f: &mut std::fmt::Formatter) -> std::fmt::Result {
    match self {
      Self::JavaScriptOrWasm => write!(f, "JavaScriptOrWasm"),
      Self::Json => write!(f, "JSON"),
    }
  }
}

<<<<<<< HEAD
/// Describes what is the expected type of module, usually
/// it's `ModuleType::JavaScript`, but if there were import assertions
/// it might be `ModuleType::Json`.
=======
/// Describes a request for a module as parsed from the source code.
/// Usually executable (`JavaScriptOrWasm`) is used, except when an
/// import assertions explicitly constrains an import to JSON, in
/// which case this will have a `AssertedModuleType::Json`.
>>>>>>> 23efc4fc
#[derive(Clone, Debug, Eq, Hash, PartialEq)]
pub(crate) struct ModuleRequest {
  pub specifier: ModuleSpecifier,
  pub asserted_module_type: AssertedModuleType,
}

pub(crate) struct ModuleInfo {
  #[allow(unused)]
  pub id: ModuleId,
  // Used in "bindings.rs" for "import.meta.main" property value.
  pub main: bool,
  pub name: String,
  pub requests: Vec<ModuleRequest>,
  pub module_type: ModuleType,
}

/// A symbolic module entity.
enum SymbolicModule {
  /// This module is an alias to another module.
  /// This is useful such that multiple names could point to
  /// the same underlying module (particularly due to redirects).
  Alias(String),
  /// This module associates with a V8 module by id.
  Mod(ModuleId),
}

#[derive(Debug)]
pub(crate) enum ModuleError {
  Exception(v8::Global<v8::Value>),
  Other(Error),
}

pub(crate) struct PendingWasmEvaluation {
  module_handle: v8::Global<v8::Object>,
  module_global: v8::Global<v8::Module>,
  synthetic_module_promise_resolver: v8::Global<v8::PromiseResolver>,
  imported_modules_promises: Vec<v8::Global<v8::Promise>>,
  export_names: Vec<v8::Global<v8::String>>,
  imports: Vec<(String, v8::Global<v8::Module>)>,
}

impl PendingWasmEvaluation {
  pub fn check_if_imported_modules_resolved(
    &self,
    scope: &mut v8::HandleScope,
  ) -> bool {
    for module_promise in &self.imported_modules_promises {
      let promise = module_promise.open(scope);
      let promise_state = promise.state();

      println!("promise {:?}", promise_state);

      match promise_state {
        v8::PromiseState::Pending => {
          eprintln!("promise is pending, aborting");
          return false;
        }
        // TODO: handle rejected promises
        v8::PromiseState::Rejected => {
          todo!()
        }
        _ => {}
      }
    }

    eprintln!("all promises resolved");
    scope.perform_microtask_checkpoint();
    true

    // let module_evaluation = maybe_module_evaluation.unwrap();

    // let promise = module_evaluation.promise.open(scope);
    // let promise_state = promise.state();

    // match promise_state {
    //   v8::PromiseState::Pending => {
    //     // NOTE: `poll_event_loop` will decide if
    //     // runtime would be woken soon
    //     state_rc.borrow_mut().pending_mod_evaluate = Some(module_evaluation);
    //   }
    //   v8::PromiseState::Fulfilled => {
    //     scope.perform_microtask_checkpoint();
    //     // Receiver end might have been already dropped, ignore the result
    //     let _ = module_evaluation.sender.send(Ok(()));
    //   }
    //   v8::PromiseState::Rejected => {
    //     let exception = promise.result(scope);
    //     scope.perform_microtask_checkpoint();
    //     // Receiver end might have been already dropped, ignore the result
    //     let _ = module_evaluation
    //       .sender
    //       .send(exception_to_err_result(scope, exception, false));
    //   }
    // }
  }

  pub fn complete(&self, scope: &mut v8::HandleScope) {
    eprintln!("completing wasm evaluation");
    let context = scope.get_current_context();

    let tc_scope = &mut v8::TryCatch::new(scope);
    let global = context.global(tc_scope);

    let wasm_str = v8::String::new(tc_scope, "WebAssembly").unwrap();
    let wasm = global
      .get(tc_scope, wasm_str.into())
      .unwrap()
      .to_object(tc_scope)
      .unwrap();
    let instance_str = v8::String::new(tc_scope, "Instance").unwrap();
    let instance_constructor: v8::Local<v8::Function> = wasm
      .get(tc_scope, instance_str.into())
      .unwrap()
      .try_into()
      .unwrap();

    let module_local = v8::Local::new(tc_scope, self.module_handle.clone());

    let imports_obj = v8::Object::new(tc_scope);
    for (name, module) in &self.imports {
      let module = module.open(tc_scope);
      let namespace = module.get_module_namespace();
      let specifier = v8::String::new(tc_scope, &name).unwrap();
      imports_obj
        .set(tc_scope, specifier.into(), namespace.into())
        .unwrap();
    }

    let instance = instance_constructor
      .new_instance(tc_scope, &[module_local.into(), imports_obj.into()])
      .unwrap();
    assert!(!tc_scope.has_caught());

    let exports_str = v8::String::new(tc_scope, "exports").unwrap();
    let exports = instance
      .get(tc_scope, exports_str.into())
      .unwrap()
      .to_object(tc_scope)
      .unwrap();
    assert!(!tc_scope.has_caught());

    let module = self.module_global.open(tc_scope);
    for name in &self.export_names {
      let name = v8::Local::new(tc_scope, name);
      let value = exports.get(tc_scope, name.into()).unwrap();
      assert!(
        module.set_synthetic_module_export(tc_scope, name, value) == Some(true)
      );
    }
    assert!(!tc_scope.has_caught());

    let undefined = v8::undefined(tc_scope);
    let resolver = self.synthetic_module_promise_resolver.open(tc_scope);
    resolver.resolve(tc_scope, undefined.into());
    tc_scope.perform_microtask_checkpoint();
    assert!(!tc_scope.has_caught());
  }
}

/// A collection of JS modules.
pub(crate) struct ModuleMap {
  // Handling of specifiers and v8 objects
  ids_by_handle: HashMap<v8::Global<v8::Module>, ModuleId>,
  handles_by_id: HashMap<ModuleId, v8::Global<v8::Module>>,
  info: HashMap<ModuleId, ModuleInfo>,
  by_name: HashMap<(String, AssertedModuleType), SymbolicModule>,
  next_module_id: ModuleId,
  next_load_id: ModuleLoadId,

  // Handling of futures for loading module sources
  pub loader: Rc<dyn ModuleLoader>,
  op_state: Rc<RefCell<OpState>>,
  pub(crate) dynamic_import_map:
    HashMap<ModuleLoadId, v8::Global<v8::PromiseResolver>>,
  pub(crate) preparing_dynamic_imports:
    FuturesUnordered<Pin<Box<PrepareLoadFuture>>>,
  pub(crate) pending_dynamic_imports:
    FuturesUnordered<StreamFuture<RecursiveModuleLoad>>,

  // This store is used temporarly, to forward parsed JSON
  // value from `new_json_module` to `json_module_evaluation_steps`
  json_value_store: HashMap<v8::Global<v8::Module>, v8::Global<v8::Value>>,
  // This store is used temporarly, to forward parsed WASM modules from
  // `new_wasm_module` to `wasm_module_evaluation_steps`
  wasm_value_store: HashMap<
    v8::Global<v8::Module>,
    (
      v8::Global<v8::Object>,
      Vec<(String, ModuleSpecifier)>,
      Vec<v8::Global<v8::String>>,
    ),
  >,

  pub(crate) pending_wasm_evaluations: Vec<PendingWasmEvaluation>,
}

impl ModuleMap {
  pub(crate) fn new(
    loader: Rc<dyn ModuleLoader>,
    op_state: Rc<RefCell<OpState>>,
  ) -> ModuleMap {
    Self {
      ids_by_handle: HashMap::new(),
      handles_by_id: HashMap::new(),
      info: HashMap::new(),
      by_name: HashMap::new(),
      next_module_id: 1,
      next_load_id: 1,
      loader,
      op_state,
      dynamic_import_map: HashMap::new(),
      preparing_dynamic_imports: FuturesUnordered::new(),
      pending_dynamic_imports: FuturesUnordered::new(),
      json_value_store: HashMap::new(),
      wasm_value_store: HashMap::new(),
      pending_wasm_evaluations: vec![],
    }
  }

  /// Get module id, following all aliases in case of module specifier
  /// that had been redirected.
  fn get_id(
    &self,
    name: &str,
    asserted_module_type: AssertedModuleType,
  ) -> Option<ModuleId> {
    let mut mod_name = name;
    loop {
      let symbolic_module = self
        .by_name
        .get(&(mod_name.to_string(), asserted_module_type))?;
      match symbolic_module {
        SymbolicModule::Alias(target) => {
          mod_name = target;
        }
        SymbolicModule::Mod(mod_id) => return Some(*mod_id),
      }
    }
  }

  fn new_json_module(
    &mut self,
    scope: &mut v8::HandleScope,
    name: &str,
    source: &[u8],
  ) -> Result<ModuleId, ModuleError> {
    let name_str = v8::String::new(scope, name).unwrap();
    let source_str = v8::String::new_from_utf8(
      scope,
      strip_bom(source),
      v8::NewStringType::Normal,
    )
    .unwrap();

    let tc_scope = &mut v8::TryCatch::new(scope);

    let parsed_json = match v8::json::parse(tc_scope, source_str) {
      Some(parsed_json) => parsed_json,
      None => {
        assert!(tc_scope.has_caught());
        let exception = tc_scope.exception().unwrap();
        let exception = v8::Global::new(tc_scope, exception);
        return Err(ModuleError::Exception(exception));
      }
    };

    let export_names = [v8::String::new(tc_scope, "default").unwrap()];
    let module = v8::Module::create_synthetic_module(
      tc_scope,
      name_str,
      &export_names,
      json_module_evaluation_steps,
    );

    let handle = v8::Global::<v8::Module>::new(tc_scope, module);
    let value_handle = v8::Global::<v8::Value>::new(tc_scope, parsed_json);
    self.json_value_store.insert(handle.clone(), value_handle);

    let id =
      self.create_module_info(name, ModuleType::Json, handle, false, vec![]);

    Ok(id)
  }

  fn new_wasm_module(
    &mut self,
    scope: &mut v8::HandleScope,
    name: &str,
    source: &[u8],
  ) -> Result<ModuleId, ModuleError> {
    let context = scope.get_current_context();

    let backing_store =
      v8::ArrayBuffer::new_backing_store_from_vec(source.to_owned()).into();
    let ab = v8::ArrayBuffer::with_backing_store(scope, &backing_store);

    let wire_bytes = v8::Uint8Array::new(scope, ab, 0, source.len()).unwrap();

    let global = context.global(scope);

    let wasm_str = v8::String::new(scope, "WebAssembly").unwrap();
    let wasm = global
      .get(scope, wasm_str.into())
      .unwrap()
      .to_object(scope)
      .unwrap();
    let module_str = v8::String::new(scope, "Module").unwrap();
    let module_constructor: v8::Local<v8::Function> = wasm
      .get(scope, module_str.into())
      .unwrap()
      .try_into()
      .unwrap();

    let wasm_module = {
      let tc_scope = &mut v8::TryCatch::new(scope);
      let module = module_constructor
        .new_instance(tc_scope, &[wire_bytes.into()])
        .unwrap();
      assert!(module.is_wasm_module_object());
      module
    };

    let imports_str = v8::String::new(scope, "imports").unwrap();
    let imports_fn: v8::Local<v8::Function> = module_constructor
      .get(scope, imports_str.into())
      .unwrap()
      .try_into()
      .unwrap();

    let undefined = v8::undefined(scope).into();

    let imports: v8::Local<v8::Array> = {
      let tc_scope = &mut v8::TryCatch::new(scope);
      imports_fn
        .call(tc_scope, undefined, &[wasm_module.into()])
        .unwrap()
        .try_into()
        .unwrap()
    };

    let mut import_modules = vec![];
    let module_str = v8::String::new(scope, "module").unwrap().into();
    for i in 0..imports.length() {
      let import = imports
        .get_index(scope, i)
        .unwrap()
        .to_object(scope)
        .unwrap();
      let import_module = import.get(scope, module_str).unwrap();
      import_modules.push(import_module.to_rust_string_lossy(scope));
    }

    let exports_str = v8::String::new(scope, "exports").unwrap();
    let exports_fn: v8::Local<v8::Function> = module_constructor
      .get(scope, exports_str.into())
      .unwrap()
      .try_into()
      .unwrap();

    let exports: v8::Local<v8::Array> = {
      let tc_scope = &mut v8::TryCatch::new(scope);
      exports_fn
        .call(tc_scope, undefined, &[wasm_module.into()])
        .unwrap()
        .try_into()
        .unwrap()
    };

    let mut export_names = vec![];
    let name_str = v8::String::new(scope, "name").unwrap().into();
    for i in 0..exports.length() {
      let export = exports
        .get_index(scope, i)
        .unwrap()
        .to_object(scope)
        .unwrap();
      let export_name = export
        .get(scope, name_str)
        .unwrap()
        .to_string(scope)
        .unwrap();
      export_names.push(export_name);
    }

    let name_str = v8::String::new(scope, name).unwrap();

    let module = {
      let tc_scope = &mut v8::TryCatch::new(scope);
      v8::Module::create_synthetic_module(
        tc_scope,
        name_str,
        &export_names,
        wasm_module_evaluation_steps,
      )
    };

    let export_names = export_names
      .into_iter()
      .map(|name| v8::Global::new(scope, name))
      .collect();

    let mut requests = vec![];
    let mut imports = vec![];
    for unresolved_specifier in import_modules {
      let specifier =
        match self.loader.resolve(&unresolved_specifier, name, false) {
          Ok(s) => s,
          Err(e) => return Err(ModuleError::Other(e)),
        };
      imports.push((unresolved_specifier, specifier.clone()));
      let req = ModuleRequest {
        specifier,
        asserted_module_type: AssertedModuleType::JavaScriptOrWasm,
      };
      requests.push(req);
    }

    let handle = v8::Global::<v8::Module>::new(scope, module);
    let value_handle = v8::Global::<v8::Object>::new(scope, wasm_module);
    self
      .wasm_value_store
      .insert(handle.clone(), (value_handle, imports, export_names));

    let id =
      self.create_module_info(name, ModuleType::Wasm, handle, false, requests);

    Ok(id)
  }

  // Create and compile an ES module.
  pub(crate) fn new_es_module(
    &mut self,
    scope: &mut v8::HandleScope,
    main: bool,
    name: &str,
    source: &[u8],
  ) -> Result<ModuleId, ModuleError> {
    let name_str = v8::String::new(scope, name).unwrap();
    let source_str =
      v8::String::new_from_utf8(scope, source, v8::NewStringType::Normal)
        .unwrap();

    let origin = bindings::module_origin(scope, name_str);
    let source = v8::script_compiler::Source::new(source_str, Some(&origin));

    let tc_scope = &mut v8::TryCatch::new(scope);

    let maybe_module = v8::script_compiler::compile_module(tc_scope, source);

    if tc_scope.has_caught() {
      assert!(maybe_module.is_none());
      let exception = tc_scope.exception().unwrap();
      let exception = v8::Global::new(tc_scope, exception);
      return Err(ModuleError::Exception(exception));
    }

    let module = maybe_module.unwrap();

    let mut requests: Vec<ModuleRequest> = vec![];
    let module_requests = module.get_module_requests();
    for i in 0..module_requests.length() {
      let module_request = v8::Local::<v8::ModuleRequest>::try_from(
        module_requests.get(tc_scope, i).unwrap(),
      )
      .unwrap();
      let import_specifier = module_request
        .get_specifier()
        .to_rust_string_lossy(tc_scope);

      let import_assertions = module_request.get_import_assertions();

      let assertions = parse_import_assertions(
        tc_scope,
        import_assertions,
        ImportAssertionsKind::StaticImport,
      );

      // FIXME(bartomieju): there are no stack frames if exception
      // is thrown here
      validate_import_assertions(tc_scope, &assertions);
      if tc_scope.has_caught() {
        let exception = tc_scope.exception().unwrap();
        let exception = v8::Global::new(tc_scope, exception);
        return Err(ModuleError::Exception(exception));
      }

      let module_specifier =
        match self.loader.resolve(&import_specifier, name, false) {
          Ok(s) => s,
          Err(e) => return Err(ModuleError::Other(e)),
        };
      let asserted_module_type =
        get_asserted_module_type_from_assertions(&assertions);
      let request = ModuleRequest {
        specifier: module_specifier,
        asserted_module_type,
      };
      requests.push(request);
    }

    if main {
      let maybe_main_module = self.info.values().find(|module| module.main);
      if let Some(main_module) = maybe_main_module {
        return Err(ModuleError::Other(generic_error(
          format!("Trying to create \"main\" module ({:?}), when one already exists ({:?})",
          name,
          main_module.name,
        ))));
      }
    }

    let handle = v8::Global::<v8::Module>::new(tc_scope, module);
    let id = self.create_module_info(
      name,
      ModuleType::JavaScript,
      handle,
      main,
      requests,
    );

    Ok(id)
  }

  fn create_module_info(
    &mut self,
    name: &str,
    module_type: ModuleType,
    handle: v8::Global<v8::Module>,
    main: bool,
    requests: Vec<ModuleRequest>,
  ) -> ModuleId {
    let id = self.next_module_id;
    self.next_module_id += 1;
    self.by_name.insert(
      (name.to_string(), module_type.into()),
      SymbolicModule::Mod(id),
    );
    self.handles_by_id.insert(id, handle.clone());
    self.ids_by_handle.insert(handle, id);
    self.info.insert(
      id,
      ModuleInfo {
        id,
        main,
        name: name.to_string(),
        requests,
        module_type,
      },
    );

    id
  }

  fn get_requested_modules(&self, id: ModuleId) -> Option<&Vec<ModuleRequest>> {
    self.info.get(&id).map(|i| &i.requests)
  }

  fn is_registered(
    &self,
    specifier: &ModuleSpecifier,
    asserted_module_type: AssertedModuleType,
  ) -> bool {
    if let Some(id) = self.get_id(specifier.as_str(), asserted_module_type) {
      let info = self.get_info_by_id(&id).unwrap();
      return asserted_module_type == info.module_type.into();
    }

    false
  }

  fn alias(
    &mut self,
    name: &str,
    asserted_module_type: AssertedModuleType,
    target: &str,
  ) {
    self.by_name.insert(
      (name.to_string(), asserted_module_type),
      SymbolicModule::Alias(target.to_string()),
    );
  }

  #[cfg(test)]
  fn is_alias(
    &self,
    name: &str,
    asserted_module_type: AssertedModuleType,
  ) -> bool {
    let cond = self.by_name.get(&(name.to_string(), asserted_module_type));
    matches!(cond, Some(SymbolicModule::Alias(_)))
  }

  pub(crate) fn get_handle(
    &self,
    id: ModuleId,
  ) -> Option<v8::Global<v8::Module>> {
    self.handles_by_id.get(&id).cloned()
  }

  pub(crate) fn get_info(
    &self,
    global: &v8::Global<v8::Module>,
  ) -> Option<&ModuleInfo> {
    if let Some(id) = self.ids_by_handle.get(global) {
      return self.info.get(id);
    }

    None
  }

  pub(crate) fn get_info_by_id(&self, id: &ModuleId) -> Option<&ModuleInfo> {
    self.info.get(id)
  }

  pub(crate) async fn load_main(
    module_map_rc: Rc<RefCell<ModuleMap>>,
    specifier: &str,
  ) -> Result<RecursiveModuleLoad, Error> {
    let load = RecursiveModuleLoad::main(specifier, module_map_rc.clone());
    load.prepare().await?;
    Ok(load)
  }

  pub(crate) async fn load_side(
    module_map_rc: Rc<RefCell<ModuleMap>>,
    specifier: &str,
  ) -> Result<RecursiveModuleLoad, Error> {
    let load = RecursiveModuleLoad::side(specifier, module_map_rc.clone());
    load.prepare().await?;
    Ok(load)
  }

  // Initiate loading of a module graph imported using `import()`.
  pub(crate) fn load_dynamic_import(
    module_map_rc: Rc<RefCell<ModuleMap>>,
    specifier: &str,
    referrer: &str,
    asserted_module_type: AssertedModuleType,
    resolver_handle: v8::Global<v8::PromiseResolver>,
  ) {
    let load = RecursiveModuleLoad::dynamic_import(
      specifier,
      referrer,
      asserted_module_type,
      module_map_rc.clone(),
    );
    module_map_rc
      .borrow_mut()
      .dynamic_import_map
      .insert(load.id, resolver_handle);
    let resolve_result = module_map_rc
      .borrow()
      .loader
      .resolve(specifier, referrer, false);
    let fut = match resolve_result {
      Ok(module_specifier) => {
        if module_map_rc
          .borrow()
          .is_registered(&module_specifier, asserted_module_type)
        {
          async move { (load.id, Ok(load)) }.boxed_local()
        } else {
          async move { (load.id, load.prepare().await.map(|()| load)) }
            .boxed_local()
        }
      }
      Err(error) => async move { (load.id, Err(error)) }.boxed_local(),
    };
    module_map_rc
      .borrow_mut()
      .preparing_dynamic_imports
      .push(fut);
  }

  pub(crate) fn has_pending_dynamic_imports(&self) -> bool {
    !(self.preparing_dynamic_imports.is_empty()
      && self.pending_dynamic_imports.is_empty())
  }

  /// Called by `module_resolve_callback` during module instantiation.
  pub(crate) fn resolve_callback<'s>(
    &self,
    scope: &mut v8::HandleScope<'s>,
    specifier: &str,
    referrer: &str,
    import_assertions: HashMap<String, String>,
  ) -> Option<v8::Local<'s, v8::Module>> {
    let resolved_specifier = self
      .loader
      .resolve(specifier, referrer, false)
      .expect("Module should have been already resolved");

    let module_type =
      get_asserted_module_type_from_assertions(&import_assertions);

    if let Some(id) = self.get_id(resolved_specifier.as_str(), module_type) {
      if let Some(handle) = self.get_handle(id) {
        return Some(v8::Local::new(scope, handle));
      }
    }

    None
  }
}

#[cfg(test)]
mod tests {
  use super::*;
  use crate::error::AnyError;
  use crate::Extension;
  use crate::JsRuntime;
  use crate::RuntimeOptions;
  use deno_ops::op;
  use futures::future::FutureExt;
  use parking_lot::Mutex;
  use std::fmt;
  use std::future::Future;
  use std::io;
  use std::path::PathBuf;
  use std::sync::atomic::{AtomicUsize, Ordering};
  use std::sync::Arc;
  // deno_ops macros generate code assuming deno_core in scope.
  mod deno_core {
    pub use crate::*;
  }

  // TODO(ry) Sadly FuturesUnordered requires the current task to be set. So
  // even though we are only using poll() in these tests and not Tokio, we must
  // nevertheless run it in the tokio executor. Ideally run_in_task can be
  // removed in the future.
  use crate::runtime::tests::run_in_task;

  #[derive(Default)]
  struct MockLoader {
    pub loads: Arc<Mutex<Vec<String>>>,
  }

  impl MockLoader {
    fn new() -> Rc<Self> {
      Default::default()
    }
  }

  fn mock_source_code(url: &str) -> Option<(&'static str, &'static str)> {
    const A_SRC: &str = r#"
import { b } from "/b.js";
import { c } from "/c.js";
if (b() != 'b') throw Error();
if (c() != 'c') throw Error();
if (!import.meta.main) throw Error();
if (import.meta.url != 'file:///a.js') throw Error();
"#;

    const B_SRC: &str = r#"
import { c } from "/c.js";
if (c() != 'c') throw Error();
export function b() { return 'b'; }
if (import.meta.main) throw Error();
if (import.meta.url != 'file:///b.js') throw Error();
"#;

    const C_SRC: &str = r#"
import { d } from "/d.js";
export function c() { return 'c'; }
if (d() != 'd') throw Error();
if (import.meta.main) throw Error();
if (import.meta.url != 'file:///c.js') throw Error();
"#;

    const D_SRC: &str = r#"
export function d() { return 'd'; }
if (import.meta.main) throw Error();
if (import.meta.url != 'file:///d.js') throw Error();
"#;

    const CIRCULAR1_SRC: &str = r#"
import "/circular2.js";
Deno.core.print("circular1");
"#;

    const CIRCULAR2_SRC: &str = r#"
import "/circular3.js";
Deno.core.print("circular2");
"#;

    const CIRCULAR3_SRC: &str = r#"
import "/circular1.js";
import "/circular2.js";
Deno.core.print("circular3");
"#;

    const REDIRECT1_SRC: &str = r#"
import "./redirect2.js";
Deno.core.print("redirect1");
"#;

    const REDIRECT2_SRC: &str = r#"
import "./redirect3.js";
Deno.core.print("redirect2");
"#;

    const REDIRECT3_SRC: &str = r#"Deno.core.print("redirect3");"#;

    const MAIN_SRC: &str = r#"
// never_ready.js never loads.
import "/never_ready.js";
// slow.js resolves after one tick.
import "/slow.js";
"#;

    const SLOW_SRC: &str = r#"
// Circular import of never_ready.js
// Does this trigger two ModuleLoader calls? It shouldn't.
import "/never_ready.js";
import "/a.js";
"#;

    const BAD_IMPORT_SRC: &str = r#"import "foo";"#;

    // (code, real_module_name)
    let spec: Vec<&str> = url.split("file://").collect();
    match spec[1] {
      "/a.js" => Some((A_SRC, "file:///a.js")),
      "/b.js" => Some((B_SRC, "file:///b.js")),
      "/c.js" => Some((C_SRC, "file:///c.js")),
      "/d.js" => Some((D_SRC, "file:///d.js")),
      "/circular1.js" => Some((CIRCULAR1_SRC, "file:///circular1.js")),
      "/circular2.js" => Some((CIRCULAR2_SRC, "file:///circular2.js")),
      "/circular3.js" => Some((CIRCULAR3_SRC, "file:///circular3.js")),
      "/redirect1.js" => Some((REDIRECT1_SRC, "file:///redirect1.js")),
      // pretend redirect - real module name is different than one requested
      "/redirect2.js" => Some((REDIRECT2_SRC, "file:///dir/redirect2.js")),
      "/dir/redirect3.js" => Some((REDIRECT3_SRC, "file:///redirect3.js")),
      "/slow.js" => Some((SLOW_SRC, "file:///slow.js")),
      "/never_ready.js" => {
        Some(("should never be Ready", "file:///never_ready.js"))
      }
      "/main.js" => Some((MAIN_SRC, "file:///main.js")),
      "/bad_import.js" => Some((BAD_IMPORT_SRC, "file:///bad_import.js")),
      // deliberately empty code.
      "/main_with_code.js" => Some(("", "file:///main_with_code.js")),
      _ => None,
    }
  }

  #[derive(Debug, PartialEq)]
  enum MockError {
    ResolveErr,
    LoadErr,
  }

  impl fmt::Display for MockError {
    fn fmt(&self, _f: &mut fmt::Formatter) -> fmt::Result {
      unimplemented!()
    }
  }

  impl std::error::Error for MockError {
    fn cause(&self) -> Option<&dyn std::error::Error> {
      unimplemented!()
    }
  }

  struct DelayedSourceCodeFuture {
    url: String,
    counter: u32,
  }

  impl Future for DelayedSourceCodeFuture {
    type Output = Result<ModuleSource, Error>;

    fn poll(self: Pin<&mut Self>, cx: &mut Context) -> Poll<Self::Output> {
      let inner = self.get_mut();
      inner.counter += 1;
      if inner.url == "file:///never_ready.js" {
        return Poll::Pending;
      }
      if inner.url == "file:///slow.js" && inner.counter < 2 {
        // TODO(ry) Hopefully in the future we can remove current task
        // notification. See comment above run_in_task.
        cx.waker().wake_by_ref();
        return Poll::Pending;
      }
      match mock_source_code(&inner.url) {
        Some(src) => Poll::Ready(Ok(ModuleSource {
          code: src.0.as_bytes().to_vec().into_boxed_slice(),
          module_type: ModuleType::JavaScript,
          module_url_specified: inner.url.clone(),
          module_url_found: src.1.to_owned(),
        })),
        None => Poll::Ready(Err(MockError::LoadErr.into())),
      }
    }
  }

  impl ModuleLoader for MockLoader {
    fn resolve(
      &self,
      specifier: &str,
      referrer: &str,
      _is_root: bool,
    ) -> Result<ModuleSpecifier, Error> {
      let referrer = if referrer == "." {
        "file:///"
      } else {
        referrer
      };

      let output_specifier = match resolve_import(specifier, referrer) {
        Ok(specifier) => specifier,
        Err(..) => return Err(MockError::ResolveErr.into()),
      };

      if mock_source_code(&output_specifier.to_string()).is_some() {
        Ok(output_specifier)
      } else {
        Err(MockError::ResolveErr.into())
      }
    }

    fn load(
      &self,
      module_specifier: &ModuleSpecifier,
      _maybe_referrer: Option<ModuleSpecifier>,
      _is_dyn_import: bool,
    ) -> Pin<Box<ModuleSourceFuture>> {
      let mut loads = self.loads.lock();
      loads.push(module_specifier.to_string());
      let url = module_specifier.to_string();
      DelayedSourceCodeFuture { url, counter: 0 }.boxed()
    }
  }

  #[test]
  fn test_recursive_load() {
    let loader = MockLoader::new();
    let loads = loader.loads.clone();
    let mut runtime = JsRuntime::new(RuntimeOptions {
      module_loader: Some(loader),
      ..Default::default()
    });
    let spec = resolve_url("file:///a.js").unwrap();
    let a_id_fut = runtime.load_main_module(&spec, None);
    let a_id = futures::executor::block_on(a_id_fut).unwrap();

    let _ = runtime.mod_evaluate(a_id);
    futures::executor::block_on(runtime.run_event_loop(false)).unwrap();
    let l = loads.lock();
    assert_eq!(
      l.to_vec(),
      vec![
        "file:///a.js",
        "file:///b.js",
        "file:///c.js",
        "file:///d.js"
      ]
    );

    let module_map_rc = JsRuntime::module_map(runtime.v8_isolate());
    let modules = module_map_rc.borrow();

    assert_eq!(
      modules.get_id("file:///a.js", AssertedModuleType::JavaScriptOrWasm),
      Some(a_id)
    );
    let b_id = modules
      .get_id("file:///b.js", AssertedModuleType::JavaScriptOrWasm)
      .unwrap();
    let c_id = modules
      .get_id("file:///c.js", AssertedModuleType::JavaScriptOrWasm)
      .unwrap();
    let d_id = modules
      .get_id("file:///d.js", AssertedModuleType::JavaScriptOrWasm)
      .unwrap();
    assert_eq!(
      modules.get_requested_modules(a_id),
      Some(&vec![
        ModuleRequest {
          specifier: resolve_url("file:///b.js").unwrap(),
          asserted_module_type: AssertedModuleType::JavaScriptOrWasm,
        },
        ModuleRequest {
          specifier: resolve_url("file:///c.js").unwrap(),
          asserted_module_type: AssertedModuleType::JavaScriptOrWasm,
        },
      ])
    );
    assert_eq!(
      modules.get_requested_modules(b_id),
      Some(&vec![ModuleRequest {
        specifier: resolve_url("file:///c.js").unwrap(),
        asserted_module_type: AssertedModuleType::JavaScriptOrWasm,
      },])
    );
    assert_eq!(
      modules.get_requested_modules(c_id),
      Some(&vec![ModuleRequest {
        specifier: resolve_url("file:///d.js").unwrap(),
        asserted_module_type: AssertedModuleType::JavaScriptOrWasm,
      },])
    );
    assert_eq!(modules.get_requested_modules(d_id), Some(&vec![]));
  }

  #[test]
  fn test_mods() {
    #[derive(Default)]
    struct ModsLoader {
      pub count: Arc<AtomicUsize>,
    }

    impl ModuleLoader for ModsLoader {
      fn resolve(
        &self,
        specifier: &str,
        referrer: &str,
        _is_main: bool,
      ) -> Result<ModuleSpecifier, Error> {
        self.count.fetch_add(1, Ordering::Relaxed);
        assert_eq!(specifier, "./b.js");
        assert_eq!(referrer, "file:///a.js");
        let s = resolve_import(specifier, referrer).unwrap();
        Ok(s)
      }

      fn load(
        &self,
        _module_specifier: &ModuleSpecifier,
        _maybe_referrer: Option<ModuleSpecifier>,
        _is_dyn_import: bool,
      ) -> Pin<Box<ModuleSourceFuture>> {
        unreachable!()
      }
    }

    let loader = Rc::new(ModsLoader::default());

    let resolve_count = loader.count.clone();
    static DISPATCH_COUNT: AtomicUsize = AtomicUsize::new(0);

    #[op]
    fn op_test(_: &mut OpState, control: u8) -> Result<u8, AnyError> {
      DISPATCH_COUNT.fetch_add(1, Ordering::Relaxed);
      assert_eq!(control, 42);
      Ok(43)
    }

    let ext = Extension::builder().ops(vec![op_test::decl()]).build();

    let mut runtime = JsRuntime::new(RuntimeOptions {
      extensions: vec![ext],
      module_loader: Some(loader),
      ..Default::default()
    });

    runtime
      .execute_script(
        "setup.js",
        r#"
        function assert(cond) {
          if (!cond) {
            throw Error("assert");
          }
        }
        "#,
      )
      .unwrap();

    assert_eq!(DISPATCH_COUNT.load(Ordering::Relaxed), 0);

    let module_map_rc = JsRuntime::module_map(runtime.v8_isolate());

    let (mod_a, mod_b) = {
      let scope = &mut runtime.handle_scope();
      let mut module_map = module_map_rc.borrow_mut();
      let specifier_a = "file:///a.js".to_string();
      let mod_a = module_map
        .new_es_module(
          scope,
          true,
          &specifier_a,
          br#"
          import { b } from './b.js'
          if (b() != 'b') throw Error();
          let control = 42;
          Deno.core.opSync("op_test", control);
        "#,
        )
        .unwrap();

      assert_eq!(DISPATCH_COUNT.load(Ordering::Relaxed), 0);
      let imports = module_map.get_requested_modules(mod_a);
      assert_eq!(
        imports,
        Some(&vec![ModuleRequest {
          specifier: resolve_url("file:///b.js").unwrap(),
          asserted_module_type: AssertedModuleType::JavaScriptOrWasm,
        },])
      );

      let mod_b = module_map
        .new_es_module(
          scope,
          false,
          "file:///b.js",
          b"export function b() { return 'b' }",
        )
        .unwrap();
      let imports = module_map.get_requested_modules(mod_b).unwrap();
      assert_eq!(imports.len(), 0);
      (mod_a, mod_b)
    };

    runtime.instantiate_module(mod_b).unwrap();
    assert_eq!(DISPATCH_COUNT.load(Ordering::Relaxed), 0);
    assert_eq!(resolve_count.load(Ordering::SeqCst), 1);

    runtime.instantiate_module(mod_a).unwrap();
    assert_eq!(DISPATCH_COUNT.load(Ordering::Relaxed), 0);

    let _ = runtime.mod_evaluate(mod_a);
    assert_eq!(DISPATCH_COUNT.load(Ordering::Relaxed), 1);
  }

  #[test]
  fn test_json_module() {
    #[derive(Default)]
    struct ModsLoader {
      pub count: Arc<AtomicUsize>,
    }

    impl ModuleLoader for ModsLoader {
      fn resolve(
        &self,
        specifier: &str,
        referrer: &str,
        _is_main: bool,
      ) -> Result<ModuleSpecifier, Error> {
        self.count.fetch_add(1, Ordering::Relaxed);
        assert_eq!(specifier, "./b.json");
        assert_eq!(referrer, "file:///a.js");
        let s = resolve_import(specifier, referrer).unwrap();
        Ok(s)
      }

      fn load(
        &self,
        _module_specifier: &ModuleSpecifier,
        _maybe_referrer: Option<ModuleSpecifier>,
        _is_dyn_import: bool,
      ) -> Pin<Box<ModuleSourceFuture>> {
        unreachable!()
      }
    }

    let loader = Rc::new(ModsLoader::default());

    let resolve_count = loader.count.clone();

    let mut runtime = JsRuntime::new(RuntimeOptions {
      module_loader: Some(loader),
      ..Default::default()
    });

    runtime
      .execute_script(
        "setup.js",
        r#"
          function assert(cond) {
            if (!cond) {
              throw Error("assert");
            }
          }
          "#,
      )
      .unwrap();

    let module_map_rc = JsRuntime::module_map(runtime.v8_isolate());

    let (mod_a, mod_b) = {
      let scope = &mut runtime.handle_scope();
      let mut module_map = module_map_rc.borrow_mut();
      let specifier_a = "file:///a.js".to_string();
      let mod_a = module_map
        .new_es_module(
          scope,
          true,
          &specifier_a,
          br#"
            import jsonData from './b.json' assert {type: "json"};
            assert(jsonData.a == "b");
            assert(jsonData.c.d == 10);
          "#,
        )
        .unwrap();

      let imports = module_map.get_requested_modules(mod_a);
      assert_eq!(
        imports,
        Some(&vec![ModuleRequest {
          specifier: resolve_url("file:///b.json").unwrap(),
          asserted_module_type: AssertedModuleType::Json,
        },])
      );

      let mod_b = module_map
        .new_json_module(
          scope,
          "file:///b.json",
          b"{\"a\": \"b\", \"c\": {\"d\": 10}}",
        )
        .unwrap();
      let imports = module_map.get_requested_modules(mod_b).unwrap();
      assert_eq!(imports.len(), 0);
      (mod_a, mod_b)
    };

    runtime.instantiate_module(mod_b).unwrap();
    assert_eq!(resolve_count.load(Ordering::SeqCst), 1);

    runtime.instantiate_module(mod_a).unwrap();

    let receiver = runtime.mod_evaluate(mod_a);
    futures::executor::block_on(runtime.run_event_loop(false)).unwrap();
    futures::executor::block_on(receiver).unwrap().unwrap();
  }

  #[test]
  fn dyn_import_err() {
    #[derive(Clone, Default)]
    struct DynImportErrLoader {
      pub count: Arc<AtomicUsize>,
    }

    impl ModuleLoader for DynImportErrLoader {
      fn resolve(
        &self,
        specifier: &str,
        referrer: &str,
        _is_main: bool,
      ) -> Result<ModuleSpecifier, Error> {
        self.count.fetch_add(1, Ordering::Relaxed);
        assert_eq!(specifier, "/foo.js");
        assert_eq!(referrer, "file:///dyn_import2.js");
        let s = resolve_import(specifier, referrer).unwrap();
        Ok(s)
      }

      fn load(
        &self,
        _module_specifier: &ModuleSpecifier,
        _maybe_referrer: Option<ModuleSpecifier>,
        _is_dyn_import: bool,
      ) -> Pin<Box<ModuleSourceFuture>> {
        async { Err(io::Error::from(io::ErrorKind::NotFound).into()) }.boxed()
      }
    }

    // Test an erroneous dynamic import where the specified module isn't found.
    run_in_task(|cx| {
      let loader = Rc::new(DynImportErrLoader::default());
      let count = loader.count.clone();
      let mut runtime = JsRuntime::new(RuntimeOptions {
        module_loader: Some(loader),
        ..Default::default()
      });

      runtime
        .execute_script(
          "file:///dyn_import2.js",
          r#"
        (async () => {
          await import("/foo.js");
        })();
        "#,
        )
        .unwrap();

      // We should get an error here.
      let result = runtime.poll_event_loop(cx, false);
      if let Poll::Ready(Ok(_)) = result {
        unreachable!();
      }
      assert_eq!(count.load(Ordering::Relaxed), 4);
    })
  }

  #[derive(Clone, Default)]
  struct DynImportOkLoader {
    pub prepare_load_count: Arc<AtomicUsize>,
    pub resolve_count: Arc<AtomicUsize>,
    pub load_count: Arc<AtomicUsize>,
  }

  impl ModuleLoader for DynImportOkLoader {
    fn resolve(
      &self,
      specifier: &str,
      referrer: &str,
      _is_main: bool,
    ) -> Result<ModuleSpecifier, Error> {
      let c = self.resolve_count.fetch_add(1, Ordering::Relaxed);
      assert!(c < 7);
      assert_eq!(specifier, "./b.js");
      assert_eq!(referrer, "file:///dyn_import3.js");
      let s = resolve_import(specifier, referrer).unwrap();
      Ok(s)
    }

    fn load(
      &self,
      specifier: &ModuleSpecifier,
      _maybe_referrer: Option<ModuleSpecifier>,
      _is_dyn_import: bool,
    ) -> Pin<Box<ModuleSourceFuture>> {
      self.load_count.fetch_add(1, Ordering::Relaxed);
      let info = ModuleSource {
        module_url_specified: specifier.to_string(),
        module_url_found: specifier.to_string(),
        code: b"export function b() { return 'b' }"
          .to_vec()
          .into_boxed_slice(),
        module_type: ModuleType::JavaScript,
      };
      async move { Ok(info) }.boxed()
    }

    fn prepare_load(
      &self,
      _op_state: Rc<RefCell<OpState>>,
      _module_specifier: &ModuleSpecifier,
      _maybe_referrer: Option<String>,
      _is_dyn_import: bool,
    ) -> Pin<Box<dyn Future<Output = Result<(), Error>>>> {
      self.prepare_load_count.fetch_add(1, Ordering::Relaxed);
      async { Ok(()) }.boxed_local()
    }
  }

  #[test]
  fn dyn_import_ok() {
    run_in_task(|cx| {
      let loader = Rc::new(DynImportOkLoader::default());
      let prepare_load_count = loader.prepare_load_count.clone();
      let resolve_count = loader.resolve_count.clone();
      let load_count = loader.load_count.clone();
      let mut runtime = JsRuntime::new(RuntimeOptions {
        module_loader: Some(loader),
        ..Default::default()
      });

      // Dynamically import mod_b
      runtime
        .execute_script(
          "file:///dyn_import3.js",
          r#"
          (async () => {
            let mod = await import("./b.js");
            if (mod.b() !== 'b') {
              throw Error("bad1");
            }
            // And again!
            mod = await import("./b.js");
            if (mod.b() !== 'b') {
              throw Error("bad2");
            }
          })();
          "#,
        )
        .unwrap();

      // First poll runs `prepare_load` hook.
      assert!(matches!(runtime.poll_event_loop(cx, false), Poll::Pending));
      assert_eq!(prepare_load_count.load(Ordering::Relaxed), 1);

      // Second poll actually loads modules into the isolate.
      assert!(matches!(
        runtime.poll_event_loop(cx, false),
        Poll::Ready(Ok(_))
      ));
      assert_eq!(resolve_count.load(Ordering::Relaxed), 7);
      assert_eq!(load_count.load(Ordering::Relaxed), 1);
      assert!(matches!(
        runtime.poll_event_loop(cx, false),
        Poll::Ready(Ok(_))
      ));
      assert_eq!(resolve_count.load(Ordering::Relaxed), 7);
      assert_eq!(load_count.load(Ordering::Relaxed), 1);
    })
  }

  #[test]
  fn dyn_import_borrow_mut_error() {
    // https://github.com/denoland/deno/issues/6054
    run_in_task(|cx| {
      let loader = Rc::new(DynImportOkLoader::default());
      let prepare_load_count = loader.prepare_load_count.clone();
      let mut runtime = JsRuntime::new(RuntimeOptions {
        module_loader: Some(loader),
        ..Default::default()
      });
      runtime
        .execute_script(
          "file:///dyn_import3.js",
          r#"
          (async () => {
            let mod = await import("./b.js");
            if (mod.b() !== 'b') {
              throw Error("bad");
            }
          })();
          "#,
        )
        .unwrap();
      // First poll runs `prepare_load` hook.
      let _ = runtime.poll_event_loop(cx, false);
      assert_eq!(prepare_load_count.load(Ordering::Relaxed), 1);
      // Second poll triggers error
      let _ = runtime.poll_event_loop(cx, false);
    })
  }

  // Regression test for https://github.com/denoland/deno/issues/3736.
  #[test]
  fn dyn_concurrent_circular_import() {
    #[derive(Clone, Default)]
    struct DynImportCircularLoader {
      pub resolve_count: Arc<AtomicUsize>,
      pub load_count: Arc<AtomicUsize>,
    }

    impl ModuleLoader for DynImportCircularLoader {
      fn resolve(
        &self,
        specifier: &str,
        referrer: &str,
        _is_main: bool,
      ) -> Result<ModuleSpecifier, Error> {
        self.resolve_count.fetch_add(1, Ordering::Relaxed);
        let s = resolve_import(specifier, referrer).unwrap();
        Ok(s)
      }

      fn load(
        &self,
        specifier: &ModuleSpecifier,
        _maybe_referrer: Option<ModuleSpecifier>,
        _is_dyn_import: bool,
      ) -> Pin<Box<ModuleSourceFuture>> {
        self.load_count.fetch_add(1, Ordering::Relaxed);
        let filename = PathBuf::from(specifier.to_string())
          .file_name()
          .unwrap()
          .to_string_lossy()
          .to_string();
        let code = match filename.as_str() {
          "a.js" => "import './b.js';",
          "b.js" => "import './c.js';\nimport './a.js';",
          "c.js" => "import './d.js';",
          "d.js" => "// pass",
          _ => unreachable!(),
        };
        let info = ModuleSource {
          module_url_specified: specifier.to_string(),
          module_url_found: specifier.to_string(),
          code: code.as_bytes().to_vec().into_boxed_slice(),
          module_type: ModuleType::JavaScript,
        };
        async move { Ok(info) }.boxed()
      }
    }

    let loader = Rc::new(DynImportCircularLoader::default());
    let mut runtime = JsRuntime::new(RuntimeOptions {
      module_loader: Some(loader),
      ..Default::default()
    });

    runtime
      .execute_script(
        "file:///entry.js",
        "import('./b.js');\nimport('./a.js');",
      )
      .unwrap();

    let result = futures::executor::block_on(runtime.run_event_loop(false));
    assert!(result.is_ok());
  }

  #[test]
  fn test_circular_load() {
    let loader = MockLoader::new();
    let loads = loader.loads.clone();
    let mut runtime = JsRuntime::new(RuntimeOptions {
      module_loader: Some(loader),
      ..Default::default()
    });

    let fut = async move {
      let spec = resolve_url("file:///circular1.js").unwrap();
      let result = runtime.load_main_module(&spec, None).await;
      assert!(result.is_ok());
      let circular1_id = result.unwrap();
      let _ = runtime.mod_evaluate(circular1_id);
      runtime.run_event_loop(false).await.unwrap();

      let l = loads.lock();
      assert_eq!(
        l.to_vec(),
        vec![
          "file:///circular1.js",
          "file:///circular2.js",
          "file:///circular3.js"
        ]
      );

      let module_map_rc = JsRuntime::module_map(runtime.v8_isolate());
      let modules = module_map_rc.borrow();

      assert_eq!(
        modules
          .get_id("file:///circular1.js", AssertedModuleType::JavaScriptOrWasm),
        Some(circular1_id)
      );
      let circular2_id = modules
        .get_id("file:///circular2.js", AssertedModuleType::JavaScriptOrWasm)
        .unwrap();

      assert_eq!(
        modules.get_requested_modules(circular1_id),
        Some(&vec![ModuleRequest {
          specifier: resolve_url("file:///circular2.js").unwrap(),
          asserted_module_type: AssertedModuleType::JavaScriptOrWasm,
        }])
      );

      assert_eq!(
        modules.get_requested_modules(circular2_id),
        Some(&vec![ModuleRequest {
          specifier: resolve_url("file:///circular3.js").unwrap(),
          asserted_module_type: AssertedModuleType::JavaScriptOrWasm,
        }])
      );

      assert!(modules
        .get_id("file:///circular3.js", AssertedModuleType::JavaScriptOrWasm)
        .is_some());
      let circular3_id = modules
        .get_id("file:///circular3.js", AssertedModuleType::JavaScriptOrWasm)
        .unwrap();
      assert_eq!(
        modules.get_requested_modules(circular3_id),
        Some(&vec![
          ModuleRequest {
            specifier: resolve_url("file:///circular1.js").unwrap(),
            asserted_module_type: AssertedModuleType::JavaScriptOrWasm,
          },
          ModuleRequest {
            specifier: resolve_url("file:///circular2.js").unwrap(),
            asserted_module_type: AssertedModuleType::JavaScriptOrWasm,
          }
        ])
      );
    }
    .boxed_local();

    futures::executor::block_on(fut);
  }

  #[test]
  fn test_redirect_load() {
    let loader = MockLoader::new();
    let loads = loader.loads.clone();
    let mut runtime = JsRuntime::new(RuntimeOptions {
      module_loader: Some(loader),
      ..Default::default()
    });

    let fut = async move {
      let spec = resolve_url("file:///redirect1.js").unwrap();
      let result = runtime.load_main_module(&spec, None).await;
      assert!(result.is_ok());
      let redirect1_id = result.unwrap();
      let _ = runtime.mod_evaluate(redirect1_id);
      runtime.run_event_loop(false).await.unwrap();
      let l = loads.lock();
      assert_eq!(
        l.to_vec(),
        vec![
          "file:///redirect1.js",
          "file:///redirect2.js",
          "file:///dir/redirect3.js"
        ]
      );

      let module_map_rc = JsRuntime::module_map(runtime.v8_isolate());
      let modules = module_map_rc.borrow();

      assert_eq!(
        modules
          .get_id("file:///redirect1.js", AssertedModuleType::JavaScriptOrWasm),
        Some(redirect1_id)
      );

      let redirect2_id = modules
        .get_id(
          "file:///dir/redirect2.js",
          AssertedModuleType::JavaScriptOrWasm,
        )
        .unwrap();
      assert!(modules.is_alias(
        "file:///redirect2.js",
        AssertedModuleType::JavaScriptOrWasm
      ));
      assert!(!modules.is_alias(
        "file:///dir/redirect2.js",
        AssertedModuleType::JavaScriptOrWasm
      ));
      assert_eq!(
        modules
          .get_id("file:///redirect2.js", AssertedModuleType::JavaScriptOrWasm),
        Some(redirect2_id)
      );

      let redirect3_id = modules
        .get_id("file:///redirect3.js", AssertedModuleType::JavaScriptOrWasm)
        .unwrap();
      assert!(modules.is_alias(
        "file:///dir/redirect3.js",
        AssertedModuleType::JavaScriptOrWasm
      ));
      assert!(!modules.is_alias(
        "file:///redirect3.js",
        AssertedModuleType::JavaScriptOrWasm
      ));
      assert_eq!(
        modules.get_id(
          "file:///dir/redirect3.js",
          AssertedModuleType::JavaScriptOrWasm
        ),
        Some(redirect3_id)
      );
    }
    .boxed_local();

    futures::executor::block_on(fut);
  }

  #[test]
  fn slow_never_ready_modules() {
    run_in_task(|cx| {
      let loader = MockLoader::new();
      let loads = loader.loads.clone();
      let mut runtime = JsRuntime::new(RuntimeOptions {
        module_loader: Some(loader),
        ..Default::default()
      });
      let spec = resolve_url("file:///main.js").unwrap();
      let mut recursive_load =
        runtime.load_main_module(&spec, None).boxed_local();

      let result = recursive_load.poll_unpin(cx);
      assert!(result.is_pending());

      // TODO(ry) Arguably the first time we poll only the following modules
      // should be loaded:
      //      "file:///main.js",
      //      "file:///never_ready.js",
      //      "file:///slow.js"
      // But due to current task notification in DelayedSourceCodeFuture they
      // all get loaded in a single poll. Also see the comment above
      // run_in_task.

      for _ in 0..10 {
        let result = recursive_load.poll_unpin(cx);
        assert!(result.is_pending());
        let l = loads.lock();
        assert_eq!(
          l.to_vec(),
          vec![
            "file:///main.js",
            "file:///never_ready.js",
            "file:///slow.js",
            "file:///a.js",
            "file:///b.js",
            "file:///c.js",
            "file:///d.js"
          ]
        );
      }
    })
  }

  #[test]
  fn loader_disappears_after_error() {
    run_in_task(|cx| {
      let loader = MockLoader::new();
      let mut runtime = JsRuntime::new(RuntimeOptions {
        module_loader: Some(loader),
        ..Default::default()
      });
      let spec = resolve_url("file:///bad_import.js").unwrap();
      let mut load_fut = runtime.load_main_module(&spec, None).boxed_local();
      let result = load_fut.poll_unpin(cx);
      if let Poll::Ready(Err(err)) = result {
        assert_eq!(
          err.downcast_ref::<MockError>().unwrap(),
          &MockError::ResolveErr
        );
      } else {
        unreachable!();
      }
    })
  }

  #[test]
  fn recursive_load_main_with_code() {
    const MAIN_WITH_CODE_SRC: &str = r#"
import { b } from "/b.js";
import { c } from "/c.js";
if (b() != 'b') throw Error();
if (c() != 'c') throw Error();
if (!import.meta.main) throw Error();
if (import.meta.url != 'file:///main_with_code.js') throw Error();
"#;

    let loader = MockLoader::new();
    let loads = loader.loads.clone();
    let mut runtime = JsRuntime::new(RuntimeOptions {
      module_loader: Some(loader),
      ..Default::default()
    });
    // In default resolution code should be empty.
    // Instead we explicitly pass in our own code.
    // The behavior should be very similar to /a.js.
    let spec = resolve_url("file:///main_with_code.js").unwrap();
    let main_id_fut = runtime
      .load_main_module(&spec, Some(MAIN_WITH_CODE_SRC.to_owned()))
      .boxed_local();
    let main_id = futures::executor::block_on(main_id_fut).unwrap();

    let _ = runtime.mod_evaluate(main_id);
    futures::executor::block_on(runtime.run_event_loop(false)).unwrap();

    let l = loads.lock();
    assert_eq!(
      l.to_vec(),
      vec!["file:///b.js", "file:///c.js", "file:///d.js"]
    );

    let module_map_rc = JsRuntime::module_map(runtime.v8_isolate());
    let modules = module_map_rc.borrow();

    assert_eq!(
      modules.get_id(
        "file:///main_with_code.js",
        AssertedModuleType::JavaScriptOrWasm
      ),
      Some(main_id)
    );
    let b_id = modules
      .get_id("file:///b.js", AssertedModuleType::JavaScriptOrWasm)
      .unwrap();
    let c_id = modules
      .get_id("file:///c.js", AssertedModuleType::JavaScriptOrWasm)
      .unwrap();
    let d_id = modules
      .get_id("file:///d.js", AssertedModuleType::JavaScriptOrWasm)
      .unwrap();

    assert_eq!(
      modules.get_requested_modules(main_id),
      Some(&vec![
        ModuleRequest {
          specifier: resolve_url("file:///b.js").unwrap(),
          asserted_module_type: AssertedModuleType::JavaScriptOrWasm,
        },
        ModuleRequest {
          specifier: resolve_url("file:///c.js").unwrap(),
          asserted_module_type: AssertedModuleType::JavaScriptOrWasm,
        }
      ])
    );
    assert_eq!(
      modules.get_requested_modules(b_id),
      Some(&vec![ModuleRequest {
        specifier: resolve_url("file:///c.js").unwrap(),
        asserted_module_type: AssertedModuleType::JavaScriptOrWasm,
      }])
    );
    assert_eq!(
      modules.get_requested_modules(c_id),
      Some(&vec![ModuleRequest {
        specifier: resolve_url("file:///d.js").unwrap(),
        asserted_module_type: AssertedModuleType::JavaScriptOrWasm,
      }])
    );
    assert_eq!(modules.get_requested_modules(d_id), Some(&vec![]));
  }

  #[test]
  fn main_and_side_module() {
    struct ModsLoader {}

    let main_specifier = resolve_url("file:///main_module.js").unwrap();
    let side_specifier = resolve_url("file:///side_module.js").unwrap();

    impl ModuleLoader for ModsLoader {
      fn resolve(
        &self,
        specifier: &str,
        referrer: &str,
        _is_main: bool,
      ) -> Result<ModuleSpecifier, Error> {
        let s = resolve_import(specifier, referrer).unwrap();
        Ok(s)
      }

      fn load(
        &self,
        module_specifier: &ModuleSpecifier,
        _maybe_referrer: Option<ModuleSpecifier>,
        _is_dyn_import: bool,
      ) -> Pin<Box<ModuleSourceFuture>> {
        let module_source = match module_specifier.as_str() {
          "file:///main_module.js" => Ok(ModuleSource {
            module_url_specified: "file:///main_module.js".to_string(),
            module_url_found: "file:///main_module.js".to_string(),
            code: b"if (!import.meta.main) throw Error();"
              .to_vec()
              .into_boxed_slice(),
            module_type: ModuleType::JavaScript,
          }),
          "file:///side_module.js" => Ok(ModuleSource {
            module_url_specified: "file:///side_module.js".to_string(),
            module_url_found: "file:///side_module.js".to_string(),
            code: b"if (import.meta.main) throw Error();"
              .to_vec()
              .into_boxed_slice(),
            module_type: ModuleType::JavaScript,
          }),
          _ => unreachable!(),
        };
        async move { module_source }.boxed()
      }
    }

    let loader = Rc::new(ModsLoader {});
    let mut runtime = JsRuntime::new(RuntimeOptions {
      module_loader: Some(loader),
      ..Default::default()
    });

    let main_id_fut = runtime
      .load_main_module(&main_specifier, None)
      .boxed_local();
    let main_id = futures::executor::block_on(main_id_fut).unwrap();

    let _ = runtime.mod_evaluate(main_id);
    futures::executor::block_on(runtime.run_event_loop(false)).unwrap();

    // Try to add another main module - it should error.
    let side_id_fut = runtime
      .load_main_module(&side_specifier, None)
      .boxed_local();
    futures::executor::block_on(side_id_fut).unwrap_err();

    // And now try to load it as a side module
    let side_id_fut = runtime
      .load_side_module(&side_specifier, None)
      .boxed_local();
    let side_id = futures::executor::block_on(side_id_fut).unwrap();

    let _ = runtime.mod_evaluate(side_id);
    futures::executor::block_on(runtime.run_event_loop(false)).unwrap();
  }
}<|MERGE_RESOLUTION|>--- conflicted
+++ resolved
@@ -456,10 +456,7 @@
   pub root_module_id: Option<ModuleId>,
   init: LoadInit,
   root_asserted_module_type: Option<AssertedModuleType>,
-<<<<<<< HEAD
-=======
   root_module_type: Option<ModuleType>,
->>>>>>> 23efc4fc
   state: LoadState,
   module_map_rc: Rc<RefCell<ModuleMap>>,
   pending: FuturesUnordered<Pin<Box<ModuleLoadFuture>>>,
@@ -519,10 +516,7 @@
       id,
       root_module_id: None,
       root_asserted_module_type: None,
-<<<<<<< HEAD
-=======
       root_module_type: None,
->>>>>>> 23efc4fc
       init,
       state: LoadState::Init,
       module_map_rc: module_map_rc.clone(),
@@ -540,8 +534,6 @@
       {
         load.root_module_id = Some(module_id);
         load.root_asserted_module_type = Some(asserted_module_type);
-<<<<<<< HEAD
-=======
         load.root_module_type = Some(
           module_map_rc
             .borrow()
@@ -549,7 +541,6 @@
             .unwrap()
             .module_type,
         );
->>>>>>> 23efc4fc
       }
     }
     load
@@ -613,13 +604,8 @@
     module_request: &ModuleRequest,
     module_source: &ModuleSource,
   ) -> Result<(), ModuleError> {
-<<<<<<< HEAD
-    let asserted_module_type = module_source.module_type.into();
-    if module_request.asserted_module_type != asserted_module_type {
-=======
     let expected_asserted_module_type = module_source.module_type.into();
     if module_request.asserted_module_type != expected_asserted_module_type {
->>>>>>> 23efc4fc
       return Err(ModuleError::Other(generic_error(format!(
         "Expected a \"{}\" module but loaded a \"{}\" module.",
         module_request.asserted_module_type, module_source.module_type,
@@ -631,16 +617,6 @@
     if module_source.module_url_specified != module_source.module_url_found {
       self.module_map_rc.borrow_mut().alias(
         &module_source.module_url_specified,
-<<<<<<< HEAD
-        asserted_module_type,
-        &module_source.module_url_found,
-      );
-    }
-    let maybe_module_id = self
-      .module_map_rc
-      .borrow()
-      .get_id(&module_source.module_url_found, asserted_module_type);
-=======
         expected_asserted_module_type,
         &module_source.module_url_found,
       );
@@ -649,7 +625,6 @@
       &module_source.module_url_found,
       expected_asserted_module_type,
     );
->>>>>>> 23efc4fc
     let module_id = match maybe_module_id {
       Some(id) => {
         debug!(
@@ -767,18 +742,11 @@
           // like the bottom of `RecursiveModuleLoad::register_and_recurse()`.
           // But the module map cannot be borrowed here. Instead fake a load
           // event so it gets passed to that function and recursed eventually.
-<<<<<<< HEAD
-          let module_type = inner.root_asserted_module_type.unwrap();
-          let module_request = ModuleRequest {
-            specifier: module_specifier.clone(),
-            asserted_module_type: module_type,
-=======
           let asserted_module_type = inner.root_asserted_module_type.unwrap();
           let module_type = inner.root_module_type.unwrap();
           let module_request = ModuleRequest {
             specifier: module_specifier.clone(),
             asserted_module_type,
->>>>>>> 23efc4fc
           };
           let module_source = ModuleSource {
             module_url_specified: module_specifier.to_string(),
@@ -786,9 +754,7 @@
             // The code will be discarded, since this module is already in the
             // module map.
             code: Default::default(),
-            // This module source is not actually used for anything, so the
-            // module type doesn't matter.
-            module_type: ModuleType::JavaScript,
+            module_type,
           };
           futures::future::ok((module_request, module_source)).boxed()
         } else {
@@ -838,20 +804,12 @@
   Json,
 }
 
-<<<<<<< HEAD
-impl Into<AssertedModuleType> for ModuleType {
-  fn into(self) -> AssertedModuleType {
-    match self {
-      ModuleType::JavaScript => AssertedModuleType::JavaScriptOrWasm,
-      ModuleType::Json => AssertedModuleType::Json,
-      ModuleType::Wasm => AssertedModuleType::JavaScriptOrWasm,
-=======
 impl From<ModuleType> for AssertedModuleType {
   fn from(module_type: ModuleType) -> AssertedModuleType {
     match module_type {
       ModuleType::JavaScript => AssertedModuleType::JavaScriptOrWasm,
       ModuleType::Json => AssertedModuleType::Json,
->>>>>>> 23efc4fc
+      ModuleType::Wasm => AssertedModuleType::JavaScriptOrWasm,
     }
   }
 }
@@ -865,16 +823,10 @@
   }
 }
 
-<<<<<<< HEAD
-/// Describes what is the expected type of module, usually
-/// it's `ModuleType::JavaScript`, but if there were import assertions
-/// it might be `ModuleType::Json`.
-=======
 /// Describes a request for a module as parsed from the source code.
 /// Usually executable (`JavaScriptOrWasm`) is used, except when an
 /// import assertions explicitly constrains an import to JSON, in
 /// which case this will have a `AssertedModuleType::Json`.
->>>>>>> 23efc4fc
 #[derive(Clone, Debug, Eq, Hash, PartialEq)]
 pub(crate) struct ModuleRequest {
   pub specifier: ModuleSpecifier,
@@ -997,9 +949,9 @@
     for (name, module) in &self.imports {
       let module = module.open(tc_scope);
       let namespace = module.get_module_namespace();
-      let specifier = v8::String::new(tc_scope, &name).unwrap();
+      let specifier = v8::String::new(tc_scope, name).unwrap();
       imports_obj
-        .set(tc_scope, specifier.into(), namespace.into())
+        .set(tc_scope, specifier.into(), namespace)
         .unwrap();
     }
 
