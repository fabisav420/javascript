--- conflicted
+++ resolved
@@ -293,28 +293,6 @@
   }
 }
 
-<<<<<<< HEAD
-/// Function that can be passed to the `InternalModuleLoader` that allows to
-/// transpile sources before passing to V8.
-pub type InternalModuleLoaderCb =
-  Box<dyn Fn(&ExtensionFileSource) -> Result<String, Error>>;
-
-pub struct InternalModuleLoader {
-  module_loader: Rc<dyn ModuleLoader>,
-  esm_sources: Vec<ExtensionFileSource>,
-  maybe_load_callback: Option<InternalModuleLoaderCb>,
-}
-
-impl Default for InternalModuleLoader {
-  fn default() -> Self {
-    Self {
-      module_loader: Rc::new(NoopModuleLoader),
-      esm_sources: vec![],
-      maybe_load_callback: None,
-    }
-  }
-}
-=======
 /// Helper function, that calls into `loader.resolve()`, but denies resolution
 /// of `internal` scheme if we are running with a snapshot loaded and not
 /// creating a snapshot
@@ -335,8 +313,26 @@
   loader.resolve(specifier, referrer, kind)
 }
 
-pub struct InternalModuleLoader(Rc<dyn ModuleLoader>);
->>>>>>> bef50416
+/// Function that can be passed to the `InternalModuleLoader` that allows to
+/// transpile sources before passing to V8.
+pub type InternalModuleLoaderCb =
+  Box<dyn Fn(&ExtensionFileSource) -> Result<String, Error>>;
+
+pub struct InternalModuleLoader {
+  module_loader: Rc<dyn ModuleLoader>,
+  esm_sources: Vec<ExtensionFileSource>,
+  maybe_load_callback: Option<InternalModuleLoaderCb>,
+}
+
+impl Default for InternalModuleLoader {
+  fn default() -> Self {
+    Self {
+      module_loader: Rc::new(NoopModuleLoader),
+      esm_sources: vec![],
+      maybe_load_callback: None,
+    }
+  }
+}
 
 impl InternalModuleLoader {
   pub fn new(
