--- conflicted
+++ resolved
@@ -611,19 +611,11 @@
       Ok::<_, Error>(v8_fns)
     })?;
 
-<<<<<<< HEAD
   scope.set_promise_hooks(
-    Some(init_hook),
-    Some(before_hook),
-    Some(after_hook),
-    Some(resolve_hook),
-=======
-  scope.get_current_context().set_promise_hooks(
     v8_fns[0], // init
     v8_fns[1], // before
     v8_fns[2], // after
     v8_fns[3], // resolve
->>>>>>> c83abb80
   );
 
   Ok(())
