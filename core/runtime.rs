--- conflicted
+++ resolved
@@ -399,11 +399,7 @@
         };
         let scope = &mut v8::HandleScope::new(&mut isolate);
         let context =
-<<<<<<< HEAD
           bindings::initialize_context(scope, &op_ctxs, snapshot_loaded, options.will_snapshot);
-=======
-          bindings::initialize_context(scope, &op_ctxs, false, true);
->>>>>>> 5cd82b84
         global_context = v8::Global::new(scope, context);
         scope.set_default_context(context);
       }
@@ -441,11 +437,7 @@
         };
         let scope = &mut v8::HandleScope::new(&mut isolate);
         let context =
-<<<<<<< HEAD
           bindings::initialize_context(scope, &op_ctxs, snapshot_loaded, options.will_snapshot);
-=======
-          bindings::initialize_context(scope, &op_ctxs, snapshot_loaded, false);
->>>>>>> 5cd82b84
 
         global_context = v8::Global::new(scope, context);
       }
@@ -574,11 +566,7 @@
         scope,
         &self.state.borrow().op_ctxs,
         self.built_from_snapshot,
-<<<<<<< HEAD
         self.will_snapshot,
-=======
-        false,
->>>>>>> 5cd82b84
       );
       JsRealm::new(v8::Global::new(scope, context))
     };
