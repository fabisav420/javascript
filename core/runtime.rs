// Copyright 2018-2021 the Deno authors. All rights reserved. MIT license.

use rusty_v8 as v8;

use crate::bindings;
use crate::error::attach_handle_to_error;
use crate::error::generic_error;
use crate::error::AnyError;
use crate::error::ErrWithV8Handle;
use crate::error::JsError;
use crate::module_specifier::ModuleSpecifier;
use crate::modules::ModuleId;
use crate::modules::ModuleLoadId;
use crate::modules::ModuleLoader;
use crate::modules::ModuleMap;
use crate::modules::NoopModuleLoader;
use crate::ops::*;
use crate::Extension;
use crate::OpMiddlewareFn;
use crate::OpPayload;
use crate::OpResult;
use crate::OpState;
use crate::PromiseId;
use futures::channel::mpsc;
use futures::future::poll_fn;
use futures::stream::FuturesUnordered;
use futures::stream::StreamExt;
use futures::task::AtomicWaker;
use futures::Future;
use std::any::Any;
use std::cell::RefCell;
use std::collections::HashMap;
use std::collections::VecDeque;
use std::convert::TryFrom;
use std::ffi::c_void;
use std::mem::forget;
use std::option::Option;
use std::pin::Pin;
use std::rc::Rc;
use std::sync::Once;
use std::task::Context;
use std::task::Poll;

type PendingOpFuture = Pin<Box<dyn Future<Output = (PromiseId, OpResult)>>>;

pub enum Snapshot {
  Static(&'static [u8]),
  JustCreated(v8::StartupData),
  Boxed(Box<[u8]>),
}

pub type JsErrorCreateFn = dyn Fn(JsError) -> AnyError;

pub type GetErrorClassFn =
  &'static dyn for<'e> Fn(&'e AnyError) -> &'static str;

/// Objects that need to live as long as the isolate
#[derive(Default)]
struct IsolateAllocations {
  near_heap_limit_callback_data:
    Option<(Box<RefCell<dyn Any>>, v8::NearHeapLimitCallback)>,
}

/// A single execution context of JavaScript. Corresponds roughly to the "Web
/// Worker" concept in the DOM. A JsRuntime is a Future that can be used with
/// an event loop (Tokio, async_std).
////
/// The JsRuntime future completes when there is an error or when all
/// pending ops have completed.
///
/// Pending ops are created in JavaScript by calling Deno.core.opAsync(), and in Rust
/// by implementing an async function that takes a serde::Deserialize "control argument"
/// and an optional zero copy buffer, each async Op is tied to a Promise in JavaScript.
pub struct JsRuntime {
  // This is an Option<OwnedIsolate> instead of just OwnedIsolate to workaround
  // an safety issue with SnapshotCreator. See JsRuntime::drop.
  v8_isolate: Option<v8::OwnedIsolate>,
  snapshot_creator: Option<v8::SnapshotCreator>,
  has_snapshotted: bool,
  allocations: IsolateAllocations,
  extensions: Vec<Extension>,
}

struct DynImportModEvaluate {
  load_id: ModuleLoadId,
  module_id: ModuleId,
  promise: v8::Global<v8::Promise>,
  module: v8::Global<v8::Module>,
}

struct ModEvaluate {
  promise: v8::Global<v8::Promise>,
  sender: mpsc::Sender<Result<(), AnyError>>,
}

/// Internal state for JsRuntime which is stored in one of v8::Isolate's
/// embedder slots.
pub(crate) struct JsRuntimeState {
  pub global_context: Option<v8::Global<v8::Context>>,
  pub(crate) js_recv_cb: Option<v8::Global<v8::Function>>,
  pub(crate) js_macrotask_cb: Option<v8::Global<v8::Function>>,
  pub(crate) pending_promise_exceptions:
    HashMap<v8::Global<v8::Promise>, v8::Global<v8::Value>>,
  pending_dyn_mod_evaluate: VecDeque<DynImportModEvaluate>,
  pending_mod_evaluate: Option<ModEvaluate>,
  pub(crate) js_error_create_fn: Rc<JsErrorCreateFn>,
  pub(crate) pending_ops: FuturesUnordered<PendingOpFuture>,
  pub(crate) pending_unref_ops: FuturesUnordered<PendingOpFuture>,
  pub(crate) have_unpolled_ops: bool,
  pub(crate) op_state: Rc<RefCell<OpState>>,
  waker: AtomicWaker,
}

impl Drop for JsRuntime {
  fn drop(&mut self) {
    if let Some(creator) = self.snapshot_creator.take() {
      // TODO(ry): in rusty_v8, `SnapShotCreator::get_owned_isolate()` returns
      // a `struct OwnedIsolate` which is not actually owned, hence the need
      // here to leak the `OwnedIsolate` in order to avoid a double free and
      // the segfault that it causes.
      let v8_isolate = self.v8_isolate.take().unwrap();
      forget(v8_isolate);

      // TODO(ry) V8 has a strange assert which prevents a SnapshotCreator from
      // being deallocated if it hasn't created a snapshot yet.
      // https://github.com/v8/v8/blob/73212783fbd534fac76cc4b66aac899c13f71fc8/src/api.cc#L603
      // If that assert is removed, this if guard could be removed.
      // WARNING: There may be false positive LSAN errors here.
      if self.has_snapshotted {
        drop(creator);
      }
    }
  }
}

fn v8_init(v8_platform: Option<v8::UniquePtr<v8::Platform>>) {
  // Include 10MB ICU data file.
  #[repr(C, align(16))]
  struct IcuData([u8; 10413584]);
  static ICU_DATA: IcuData = IcuData(*include_bytes!("icudtl.dat"));
  v8::icu::set_common_data(&ICU_DATA.0).unwrap();

  let v8_platform = v8_platform
    .unwrap_or_else(v8::new_default_platform)
    .unwrap();
  v8::V8::initialize_platform(v8_platform);
  v8::V8::initialize();

  let flags = concat!(
    // TODO(ry) This makes WASM compile synchronously. Eventually we should
    // remove this to make it work asynchronously too. But that requires getting
    // PumpMessageLoop and RunMicrotasks setup correctly.
    // See https://github.com/denoland/deno/issues/2544
    " --experimental-wasm-threads",
    " --no-wasm-async-compilation",
    " --harmony-top-level-await",
    " --harmony-import-assertions",
    " --no-validate-asm",
  );
  v8::V8::set_flags_from_string(flags);
}

#[derive(Default)]
pub struct RuntimeOptions {
  /// Allows a callback to be set whenever a V8 exception is made. This allows
  /// the caller to wrap the JsError into an error. By default this callback
  /// is set to `JsError::create()`.
  pub js_error_create_fn: Option<Rc<JsErrorCreateFn>>,

  /// Allows to map error type to a string "class" used to represent
  /// error in JavaScript.
  pub get_error_class_fn: Option<GetErrorClassFn>,

  /// Implementation of `ModuleLoader` which will be
  /// called when V8 requests to load ES modules.
  ///
  /// If not provided runtime will error if code being
  /// executed tries to load modules.
  pub module_loader: Option<Rc<dyn ModuleLoader>>,

  /// JsRuntime extensions, not to be confused with ES modules
  /// these are sets of ops and other JS code to be initialized.
  pub extensions: Vec<Extension>,

  /// V8 snapshot that should be loaded on startup.
  ///
  /// Currently can't be used with `will_snapshot`.
  pub startup_snapshot: Option<Snapshot>,

  /// Prepare runtime to take snapshot of loaded code.
  ///
  /// Currently can't be used with `startup_snapshot`.
  pub will_snapshot: bool,

  /// Isolate creation parameters.
  pub create_params: Option<v8::CreateParams>,

  /// V8 platform instance to use. Used when Deno initializes V8
  /// (which it only does once), otherwise it's silenty dropped.
  pub v8_platform: Option<v8::UniquePtr<v8::Platform>>,
}

/// Status of pending tasks in the event loop
#[derive(Debug, PartialEq, Eq)]
pub enum PendingState {
  Active,
  Idle,
  UnresolvedModule,
  UnresolvedDynModule,
}

impl JsRuntime {
  /// Only constructor, configuration is done through `options`.
  pub fn new(mut options: RuntimeOptions) -> Self {
    let v8_platform = options.v8_platform.take();

    static DENO_INIT: Once = Once::new();
    DENO_INIT.call_once(move || v8_init(v8_platform));

    let has_startup_snapshot = options.startup_snapshot.is_some();

    let global_context;
    let (mut isolate, maybe_snapshot_creator) = if options.will_snapshot {
      // TODO(ry) Support loading snapshots before snapshotting.
      assert!(options.startup_snapshot.is_none());
      let mut creator =
        v8::SnapshotCreator::new(Some(&bindings::EXTERNAL_REFERENCES));
      let isolate = unsafe { creator.get_owned_isolate() };
      let mut isolate = JsRuntime::setup_isolate(isolate);
      {
        let scope = &mut v8::HandleScope::new(&mut isolate);
        let context = bindings::initialize_context(scope);
        global_context = v8::Global::new(scope, context);
        creator.set_default_context(context);
      }
      (isolate, Some(creator))
    } else {
      let mut params = options
        .create_params
        .take()
        .unwrap_or_else(v8::Isolate::create_params)
        .external_references(&**bindings::EXTERNAL_REFERENCES);
      let snapshot_loaded = if let Some(snapshot) = options.startup_snapshot {
        params = match snapshot {
          Snapshot::Static(data) => params.snapshot_blob(data),
          Snapshot::JustCreated(data) => params.snapshot_blob(data),
          Snapshot::Boxed(data) => params.snapshot_blob(data),
        };
        true
      } else {
        false
      };

      let isolate = v8::Isolate::new(params);
      let mut isolate = JsRuntime::setup_isolate(isolate);
      {
        let scope = &mut v8::HandleScope::new(&mut isolate);
        let context = if snapshot_loaded {
          v8::Context::new(scope)
        } else {
          // If no snapshot is provided, we initialize the context with empty
          // main source code and source maps.
          bindings::initialize_context(scope)
        };
        global_context = v8::Global::new(scope, context);
      }
      (isolate, None)
    };

    let loader = options
      .module_loader
      .unwrap_or_else(|| Rc::new(NoopModuleLoader));

    let js_error_create_fn = options
      .js_error_create_fn
      .unwrap_or_else(|| Rc::new(JsError::create));
    let mut op_state = OpState::new();

    if let Some(get_error_class_fn) = options.get_error_class_fn {
      op_state.get_error_class_fn = get_error_class_fn;
    }

    let op_state = Rc::new(RefCell::new(op_state));

    isolate.set_slot(Rc::new(RefCell::new(JsRuntimeState {
      global_context: Some(global_context),
      pending_promise_exceptions: HashMap::new(),
      pending_dyn_mod_evaluate: VecDeque::new(),
      pending_mod_evaluate: None,
      js_recv_cb: None,
      js_macrotask_cb: None,
      js_error_create_fn,
      pending_ops: FuturesUnordered::new(),
      pending_unref_ops: FuturesUnordered::new(),
      op_state: op_state.clone(),
      have_unpolled_ops: false,
      waker: AtomicWaker::new(),
    })));

    let module_map = ModuleMap::new(loader, op_state);
    isolate.set_slot(Rc::new(RefCell::new(module_map)));

    // Add builtins extension
    options
      .extensions
      .insert(0, crate::ops_builtin::init_builtins());

    let mut js_runtime = Self {
      v8_isolate: Some(isolate),
      snapshot_creator: maybe_snapshot_creator,
      has_snapshotted: false,
      allocations: IsolateAllocations::default(),
      extensions: options.extensions,
    };

    // TODO(@AaronO): diff extensions inited in snapshot and those provided
    // for now we assume that snapshot and extensions always match
    if !has_startup_snapshot {
      js_runtime.init_extension_js().unwrap();
    }
    // Init extension ops
    js_runtime.init_extension_ops().unwrap();
    js_runtime.sync_ops_cache();
    // Init async ops callback
    js_runtime.init_recv_cb();

    js_runtime
  }

  pub fn global_context(&mut self) -> v8::Global<v8::Context> {
    let state = Self::state(self.v8_isolate());
    let state = state.borrow();
    state.global_context.clone().unwrap()
  }

  pub fn v8_isolate(&mut self) -> &mut v8::OwnedIsolate {
    self.v8_isolate.as_mut().unwrap()
  }

  pub fn handle_scope(&mut self) -> v8::HandleScope {
    let context = self.global_context();
    v8::HandleScope::with_context(self.v8_isolate(), context)
  }

  fn setup_isolate(mut isolate: v8::OwnedIsolate) -> v8::OwnedIsolate {
    isolate.set_capture_stack_trace_for_uncaught_exceptions(true, 10);
    isolate.set_promise_reject_callback(bindings::promise_reject_callback);
    isolate.set_host_initialize_import_meta_object_callback(
      bindings::host_initialize_import_meta_object_callback,
    );
    isolate.set_host_import_module_dynamically_callback(
      bindings::host_import_module_dynamically_callback,
    );
    isolate
  }

  pub(crate) fn state(isolate: &v8::Isolate) -> Rc<RefCell<JsRuntimeState>> {
    let s = isolate.get_slot::<Rc<RefCell<JsRuntimeState>>>().unwrap();
    s.clone()
  }

  pub(crate) fn module_map(isolate: &v8::Isolate) -> Rc<RefCell<ModuleMap>> {
    let module_map = isolate.get_slot::<Rc<RefCell<ModuleMap>>>().unwrap();
    module_map.clone()
  }

  /// Initializes JS of provided Extensions
  fn init_extension_js(&mut self) -> Result<(), AnyError> {
    // Take extensions to avoid double-borrow
    let mut extensions: Vec<Extension> = std::mem::take(&mut self.extensions);
    for m in extensions.iter_mut() {
      let js_files = m.init_js();
      for (filename, source) in js_files {
        // TODO(@AaronO): use JsRuntime::execute_static() here to move src off heap
        self.execute(filename, source)?;
      }
    }
    // Restore extensions
    self.extensions = extensions;

    Ok(())
  }

  /// Initializes ops of provided Extensions
  fn init_extension_ops(&mut self) -> Result<(), AnyError> {
    let op_state = self.op_state();
    // Take extensions to avoid double-borrow
    let mut extensions: Vec<Extension> = std::mem::take(&mut self.extensions);

    // Middleware
    let middleware: Vec<Box<OpMiddlewareFn>> = extensions
      .iter_mut()
      .filter_map(|e| e.init_middleware())
      .collect();
    // macroware wraps an opfn in all the middleware
    let macroware =
      move |name, opfn| middleware.iter().fold(opfn, |opfn, m| m(name, opfn));

    // Register ops
    for e in extensions.iter_mut() {
      e.init_state(&mut op_state.borrow_mut())?;
      // Register each op after middlewaring it
      let ops = e.init_ops().unwrap_or_default();
      for (name, opfn) in ops {
        self.register_op(name, macroware(name, opfn));
      }
    }
    // Sync ops cache
    self.sync_ops_cache();
    // Restore extensions
    self.extensions = extensions;

    Ok(())
  }

  /// Grabs a reference to core.js' handleAsyncMsgFromRust
  fn init_recv_cb(&mut self) {
    let scope = &mut self.handle_scope();

    // Get Deno.core.handleAsyncMsgFromRust
    let code =
      v8::String::new(scope, "Deno.core.handleAsyncMsgFromRust").unwrap();
    let script = v8::Script::compile(scope, code, None).unwrap();
    let v8_value = script.run(scope).unwrap();

    // Put global handle in state.js_recv_cb
    let state_rc = JsRuntime::state(scope);
    let mut state = state_rc.borrow_mut();
    let cb = v8::Local::<v8::Function>::try_from(v8_value).unwrap();
    state.js_recv_cb.replace(v8::Global::new(scope, cb));
  }

  /// Ensures core.js has the latest op-name to op-id mappings
  pub fn sync_ops_cache(&mut self) {
    self.execute("<anon>", "Deno.core.syncOpsCache()").unwrap()
  }

  /// Returns the runtime's op state, which can be used to maintain ops
  /// and access resources between op calls.
  pub fn op_state(&mut self) -> Rc<RefCell<OpState>> {
    let state_rc = Self::state(self.v8_isolate());
    let state = state_rc.borrow();
    state.op_state.clone()
  }

  /// Executes traditional JavaScript code (traditional = not ES modules)
  ///
  /// The execution takes place on the current global context, so it is possible
  /// to maintain local JS state and invoke this method multiple times.
  ///
  /// `AnyError` can be downcast to a type that exposes additional information
  /// about the V8 exception. By default this type is `JsError`, however it may
  /// be a different type if `RuntimeOptions::js_error_create_fn` has been set.
  pub fn execute(
    &mut self,
    js_filename: &str,
    js_source: &str,
  ) -> Result<(), AnyError> {
    let scope = &mut self.handle_scope();

    let source = v8::String::new(scope, js_source).unwrap();
    let name = v8::String::new(scope, js_filename).unwrap();
    let origin = bindings::script_origin(scope, name);

    let tc_scope = &mut v8::TryCatch::new(scope);

    let script = match v8::Script::compile(tc_scope, source, Some(&origin)) {
      Some(script) => script,
      None => {
        let exception = tc_scope.exception().unwrap();
        return exception_to_err_result(tc_scope, exception, false);
      }
    };

    match script.run(tc_scope) {
      Some(_) => Ok(()),
      None => {
        assert!(tc_scope.has_caught());
        let exception = tc_scope.exception().unwrap();
        exception_to_err_result(tc_scope, exception, false)
      }
    }
  }

  /// Takes a snapshot. The isolate should have been created with will_snapshot
  /// set to true.
  ///
  /// `AnyError` can be downcast to a type that exposes additional information
  /// about the V8 exception. By default this type is `JsError`, however it may
  /// be a different type if `RuntimeOptions::js_error_create_fn` has been set.
  pub fn snapshot(&mut self) -> v8::StartupData {
    assert!(self.snapshot_creator.is_some());
    let state = Self::state(self.v8_isolate());

    // Note: create_blob() method must not be called from within a HandleScope.
    // TODO(piscisaureus): The rusty_v8 type system should enforce this.
    state.borrow_mut().global_context.take();

    // Overwrite existing ModuleMap to drop v8::Global handles
    self
      .v8_isolate()
      .set_slot(Rc::new(RefCell::new(ModuleMap::new(
        Rc::new(NoopModuleLoader),
        state.borrow().op_state.clone(),
      ))));
    // Drop other v8::Global handles before snapshotting
    std::mem::take(&mut state.borrow_mut().js_recv_cb);

    let snapshot_creator = self.snapshot_creator.as_mut().unwrap();
    let snapshot = snapshot_creator
      .create_blob(v8::FunctionCodeHandling::Keep)
      .unwrap();
    self.has_snapshotted = true;

    snapshot
  }

  /// Registers an op that can be called from JavaScript.
  ///
  /// The _op_ mechanism allows to expose Rust functions to the JS runtime,
  /// which can be called using the provided `name`.
  ///
  /// This function provides byte-level bindings. To pass data via JSON, the
  /// following functions can be passed as an argument for `op_fn`:
  /// * [op_sync()](fn.op_sync.html)
  /// * [op_async()](fn.op_async.html)
  pub fn register_op<F>(&mut self, name: &str, op_fn: F) -> OpId
  where
    F: Fn(Rc<RefCell<OpState>>, OpPayload) -> Op + 'static,
  {
    Self::state(self.v8_isolate())
      .borrow_mut()
      .op_state
      .borrow_mut()
      .op_table
      .register_op(name, op_fn)
  }

  /// Registers a callback on the isolate when the memory limits are approached.
  /// Use this to prevent V8 from crashing the process when reaching the limit.
  ///
  /// Calls the closure with the current heap limit and the initial heap limit.
  /// The return value of the closure is set as the new limit.
  pub fn add_near_heap_limit_callback<C>(&mut self, cb: C)
  where
    C: FnMut(usize, usize) -> usize + 'static,
  {
    let boxed_cb = Box::new(RefCell::new(cb));
    let data = boxed_cb.as_ptr() as *mut c_void;

    let prev = self
      .allocations
      .near_heap_limit_callback_data
      .replace((boxed_cb, near_heap_limit_callback::<C>));
    if let Some((_, prev_cb)) = prev {
      self
        .v8_isolate()
        .remove_near_heap_limit_callback(prev_cb, 0);
    }

    self
      .v8_isolate()
      .add_near_heap_limit_callback(near_heap_limit_callback::<C>, data);
  }

  pub fn remove_near_heap_limit_callback(&mut self, heap_limit: usize) {
    if let Some((_, cb)) = self.allocations.near_heap_limit_callback_data.take()
    {
      self
        .v8_isolate()
        .remove_near_heap_limit_callback(cb, heap_limit);
    }
  }

  pub fn is_active(&mut self) -> bool {
    self.pending_state() == PendingState::Active
  }

  pub fn pending_state(&mut self) -> PendingState {
    let state_rc = Self::state(self.v8_isolate());

    let state = state_rc.borrow();
    let ops = !state.pending_ops.is_empty();
    let dyn_imports = !{
      state.preparing_dyn_imports.is_empty()
        && state.pending_dyn_imports.is_empty()
    };
    let dyn_mod_eval = !state.pending_dyn_mod_evaluate.is_empty();
    let mod_eval = state.pending_mod_evaluate.is_some();

    // Detect blocked modules
    if !(ops || dyn_imports || dyn_mod_eval || mod_eval) {
      PendingState::Idle
    } else if mod_eval && !(ops || dyn_imports || dyn_mod_eval) {
      PendingState::UnresolvedModule
    } else if dyn_mod_eval && !(ops || dyn_imports) {
      PendingState::UnresolvedDynModule
    } else {
      PendingState::Active
    }
  }

  /// Runs event loop to completion
  ///
  /// This future resolves when:
  ///  - there are no more pending dynamic imports
  ///  - there are no more pending ops
  pub async fn run_event_loop(&mut self) -> Result<(), AnyError> {
    poll_fn(|cx| self.poll_event_loop(cx)).await
  }

  /// Runs a single tick of event loop
  pub fn poll_event_loop(
    &mut self,
    cx: &mut Context,
  ) -> Poll<Result<(), AnyError>> {
    let state_rc = Self::state(self.v8_isolate());
    let module_map_rc = Self::module_map(self.v8_isolate());
    {
      let state = state_rc.borrow();
      state.waker.register(cx.waker());
    }

    // Ops
    {
      let async_responses = self.poll_pending_ops(cx);
      self.async_op_response(async_responses)?;
      self.drain_macrotasks()?;
      self.check_promise_exceptions()?;
    }

    // Dynamic module loading - ie. modules loaded using "import()"
    {
      let poll_imports = self.prepare_dyn_imports(cx)?;
      assert!(poll_imports.is_ready());

      let poll_imports = self.poll_dyn_imports(cx)?;
      assert!(poll_imports.is_ready());

      self.evaluate_dyn_imports();

      self.check_promise_exceptions()?;
    }

    // Top level module
    self.evaluate_pending_module();

<<<<<<< HEAD
=======
    let state = state_rc.borrow();
    let module_map = module_map_rc.borrow();

    let has_pending_ops = !state.pending_ops.is_empty();

    let has_pending_dyn_imports = module_map.has_pending_dynamic_imports();
    let has_pending_dyn_module_evaluation =
      !state.pending_dyn_mod_evaluate.is_empty();
    let has_pending_module_evaluation = state.pending_mod_evaluate.is_some();

    if !has_pending_ops
      && !has_pending_dyn_imports
      && !has_pending_dyn_module_evaluation
      && !has_pending_module_evaluation
    {
      return Poll::Ready(Ok(()));
    }

>>>>>>> c94c2c09
    // Check if more async ops have been dispatched
    // during this turn of event loop.
    let state = state_rc.borrow();
    if state.have_unpolled_ops {
      state.waker.wake();
    }

    match self.pending_state() {
      PendingState::Idle => Poll::Ready(Ok(())),
      PendingState::Active => Poll::Pending,

      // Return errors if modules are blocked
      PendingState::UnresolvedModule => {
        let msg = "Module evaluation is still pending but there are no pending ops or dynamic imports. This situation is often caused by unresolved promise.";
        Poll::Ready(Err(generic_error(msg)))
      }
<<<<<<< HEAD
      PendingState::UnresolvedDynModule => {
        let msg = "Dynamically imported module evaluation is still pending but there are no pending ops. This situation is often caused by unresolved promise.";
        Poll::Ready(Err(generic_error(msg)))
=======
    }

    if has_pending_dyn_module_evaluation {
      if has_pending_ops || has_pending_dyn_imports {
        // pass, will be polled again
      } else {
        let mut msg = "Dynamically imported module evaluation is still pending but there are no pending ops. This situation is often caused by unresolved promise.
Pending dynamic modules:\n".to_string();
        for pending_evaluate in &state.pending_dyn_mod_evaluate {
          let module_info = module_map
            .get_info_by_id(&pending_evaluate.module_id)
            .unwrap();
          msg.push_str(&format!("- {}", module_info.name.as_str()));
        }
        return Poll::Ready(Err(generic_error(msg)));
>>>>>>> c94c2c09
      }
    }
  }
}

extern "C" fn near_heap_limit_callback<F>(
  data: *mut c_void,
  current_heap_limit: usize,
  initial_heap_limit: usize,
) -> usize
where
  F: FnMut(usize, usize) -> usize,
{
  let callback = unsafe { &mut *(data as *mut F) };
  callback(current_heap_limit, initial_heap_limit)
}

impl JsRuntimeState {
  /// Called by `bindings::host_import_module_dynamically_callback`
  /// after initiating new dynamic import load.
  pub fn notify_new_dynamic_import(&mut self) {
    // Notify event loop to poll again soon.
    self.waker.wake();
  }
}

pub(crate) fn exception_to_err_result<'s, T>(
  scope: &mut v8::HandleScope<'s>,
  exception: v8::Local<v8::Value>,
  in_promise: bool,
) -> Result<T, AnyError> {
  let is_terminating_exception = scope.is_execution_terminating();
  let mut exception = exception;

  if is_terminating_exception {
    // TerminateExecution was called. Cancel exception termination so that the
    // exception can be created..
    scope.cancel_terminate_execution();

    // Maybe make a new exception object.
    if exception.is_null_or_undefined() {
      let message = v8::String::new(scope, "execution terminated").unwrap();
      exception = v8::Exception::error(scope, message);
    }
  }

  let mut js_error = JsError::from_v8_exception(scope, exception);
  if in_promise {
    js_error.message = format!(
      "Uncaught (in promise) {}",
      js_error.message.trim_start_matches("Uncaught ")
    );
  }

  let state_rc = JsRuntime::state(scope);
  let state = state_rc.borrow();
  let js_error = (state.js_error_create_fn)(js_error);

  if is_terminating_exception {
    // Re-enable exception termination.
    scope.terminate_execution();
  }

  Err(js_error)
}

// Related to module loading
impl JsRuntime {
  pub(crate) fn instantiate_module(
    &mut self,
    id: ModuleId,
  ) -> Result<(), AnyError> {
    let module_map_rc = Self::module_map(self.v8_isolate());
    let scope = &mut self.handle_scope();
    let tc_scope = &mut v8::TryCatch::new(scope);

    let module = module_map_rc
      .borrow()
      .get_handle(id)
      .map(|handle| v8::Local::new(tc_scope, handle))
      .expect("ModuleInfo not found");

    if module.get_status() == v8::ModuleStatus::Errored {
      let exception = module.get_exception();
      let err = exception_to_err_result(tc_scope, exception, false)
        .map_err(|err| attach_handle_to_error(tc_scope, err, exception));
      return err;
    }

    // IMPORTANT: No borrows to `ModuleMap` can be held at this point because
    // `module_resolve_callback` will be calling into `ModuleMap` from within
    // the isolate.
    let instantiate_result =
      module.instantiate_module(tc_scope, bindings::module_resolve_callback);

    if instantiate_result.is_none() {
      let exception = tc_scope.exception().unwrap();
      let err = exception_to_err_result(tc_scope, exception, false)
        .map_err(|err| attach_handle_to_error(tc_scope, err, exception));
      return err;
    }

    Ok(())
  }

  fn dynamic_import_module_evaluate(
    &mut self,
    load_id: ModuleLoadId,
    id: ModuleId,
  ) -> Result<(), AnyError> {
    let state_rc = Self::state(self.v8_isolate());
    let module_map_rc = Self::module_map(self.v8_isolate());

    let module_handle = module_map_rc
      .borrow()
      .get_handle(id)
      .expect("ModuleInfo not found");

    let status = {
      let scope = &mut self.handle_scope();
      let module = module_handle.get(scope);
      module.get_status()
    };

    match status {
      v8::ModuleStatus::Instantiated | v8::ModuleStatus::Evaluated => {}
      _ => return Ok(()),
    }

    // IMPORTANT: Top-level-await is enabled, which means that return value
    // of module evaluation is a promise.
    //
    // This promise is internal, and not the same one that gets returned to
    // the user. We add an empty `.catch()` handler so that it does not result
    // in an exception if it rejects. That will instead happen for the other
    // promise if not handled by the user.
    //
    // For more details see:
    // https://github.com/denoland/deno/issues/4908
    // https://v8.dev/features/top-level-await#module-execution-order
    let scope = &mut self.handle_scope();
    let module = v8::Local::new(scope, &module_handle);
    let maybe_value = module.evaluate(scope);

    // Update status after evaluating.
    let status = module.get_status();

    if let Some(value) = maybe_value {
      assert!(
        status == v8::ModuleStatus::Evaluated
          || status == v8::ModuleStatus::Errored
      );
      let promise = v8::Local::<v8::Promise>::try_from(value)
        .expect("Expected to get promise as module evaluation result");
      let empty_fn = |_scope: &mut v8::HandleScope,
                      _args: v8::FunctionCallbackArguments,
                      _rv: v8::ReturnValue| {};
      let empty_fn = v8::FunctionTemplate::new(scope, empty_fn);
      let empty_fn = empty_fn.get_function(scope).unwrap();
      promise.catch(scope, empty_fn);
      let mut state = state_rc.borrow_mut();
      let promise_global = v8::Global::new(scope, promise);
      let module_global = v8::Global::new(scope, module);

      let dyn_import_mod_evaluate = DynImportModEvaluate {
        load_id,
        module_id: id,
        promise: promise_global,
        module: module_global,
      };

      state
        .pending_dyn_mod_evaluate
        .push_back(dyn_import_mod_evaluate);
    } else {
      assert!(status == v8::ModuleStatus::Errored);
    }

    Ok(())
  }

  // TODO(bartlomieju): make it return `ModuleEvaluationFuture`?
  /// Evaluates an already instantiated ES module.
  ///
  /// Returns a receiver handle that resolves when module promise resolves.
  /// Implementors must manually call `run_event_loop()` to drive module
  /// evaluation future.
  ///
  /// `AnyError` can be downcast to a type that exposes additional information
  /// about the V8 exception. By default this type is `JsError`, however it may
  /// be a different type if `RuntimeOptions::js_error_create_fn` has been set.
  ///
  /// This function panics if module has not been instantiated.
  pub fn mod_evaluate(
    &mut self,
    id: ModuleId,
  ) -> mpsc::Receiver<Result<(), AnyError>> {
    let state_rc = Self::state(self.v8_isolate());
    let module_map_rc = Self::module_map(self.v8_isolate());
    let scope = &mut self.handle_scope();

    let module = module_map_rc
      .borrow()
      .get_handle(id)
      .map(|handle| v8::Local::new(scope, handle))
      .expect("ModuleInfo not found");
    let mut status = module.get_status();
    assert_eq!(status, v8::ModuleStatus::Instantiated);

    let (sender, receiver) = mpsc::channel(1);

    // IMPORTANT: Top-level-await is enabled, which means that return value
    // of module evaluation is a promise.
    //
    // Because that promise is created internally by V8, when error occurs during
    // module evaluation the promise is rejected, and since the promise has no rejection
    // handler it will result in call to `bindings::promise_reject_callback` adding
    // the promise to pending promise rejection table - meaning JsRuntime will return
    // error on next poll().
    //
    // This situation is not desirable as we want to manually return error at the
    // end of this function to handle it further. It means we need to manually
    // remove this promise from pending promise rejection table.
    //
    // For more details see:
    // https://github.com/denoland/deno/issues/4908
    // https://v8.dev/features/top-level-await#module-execution-order
    let maybe_value = module.evaluate(scope);

    // Update status after evaluating.
    status = module.get_status();

    if let Some(value) = maybe_value {
      assert!(
        status == v8::ModuleStatus::Evaluated
          || status == v8::ModuleStatus::Errored
      );
      let promise = v8::Local::<v8::Promise>::try_from(value)
        .expect("Expected to get promise as module evaluation result");
      let promise_global = v8::Global::new(scope, promise);
      let mut state = state_rc.borrow_mut();
      state.pending_promise_exceptions.remove(&promise_global);
      let promise_global = v8::Global::new(scope, promise);
      assert!(
        state.pending_mod_evaluate.is_none(),
        "There is already pending top level module evaluation"
      );

      state.pending_mod_evaluate = Some(ModEvaluate {
        promise: promise_global,
        sender,
      });
      scope.perform_microtask_checkpoint();
    } else {
      assert!(status == v8::ModuleStatus::Errored);
    }

    receiver
  }

  fn dynamic_import_reject(&mut self, id: ModuleLoadId, err: AnyError) {
    let module_map_rc = Self::module_map(self.v8_isolate());
    let scope = &mut self.handle_scope();

    let resolver_handle = module_map_rc
      .borrow_mut()
      .dynamic_import_map
      .remove(&id)
      .expect("Invalid dynamic import id");
    let resolver = resolver_handle.get(scope);

    let exception = err
      .downcast_ref::<ErrWithV8Handle>()
      .map(|err| err.get_handle(scope))
      .unwrap_or_else(|| {
        let message = err.to_string();
        let message = v8::String::new(scope, &message).unwrap();
        v8::Exception::type_error(scope, message)
      });

    // IMPORTANT: No borrows to `ModuleMap` can be held at this point because
    // rejecting the promise might initiate another `import()` which will
    // in turn call `bindings::host_import_module_dynamically_callback` which
    // will reach into `ModuleMap` from within the isolate.
    resolver.reject(scope, exception).unwrap();
    scope.perform_microtask_checkpoint();
  }

  fn dynamic_import_resolve(&mut self, id: ModuleLoadId, mod_id: ModuleId) {
    let module_map_rc = Self::module_map(self.v8_isolate());
    let scope = &mut self.handle_scope();

    let resolver_handle = module_map_rc
      .borrow_mut()
      .dynamic_import_map
      .remove(&id)
      .expect("Invalid dynamic import id");
    let resolver = resolver_handle.get(scope);

    let module = {
      module_map_rc
        .borrow()
        .get_handle(mod_id)
        .map(|handle| v8::Local::new(scope, handle))
        .expect("Dyn import module info not found")
    };
    // Resolution success
    assert_eq!(module.get_status(), v8::ModuleStatus::Evaluated);

    // IMPORTANT: No borrows to `ModuleMap` can be held at this point because
    // resolving the promise might initiate another `import()` which will
    // in turn call `bindings::host_import_module_dynamically_callback` which
    // will reach into `ModuleMap` from within the isolate.
    let module_namespace = module.get_module_namespace();
    resolver.resolve(scope, module_namespace).unwrap();
    scope.perform_microtask_checkpoint();
  }

  fn prepare_dyn_imports(
    &mut self,
    cx: &mut Context,
  ) -> Poll<Result<(), AnyError>> {
    let module_map_rc = Self::module_map(self.v8_isolate());

    if module_map_rc.borrow().preparing_dynamic_imports.is_empty() {
      return Poll::Ready(Ok(()));
    }

    loop {
      let poll_result = module_map_rc
        .borrow_mut()
        .preparing_dynamic_imports
        .poll_next_unpin(cx);

      if let Poll::Ready(Some(prepare_poll)) = poll_result {
        let dyn_import_id = prepare_poll.0;
        let prepare_result = prepare_poll.1;

        match prepare_result {
          Ok(load) => {
            module_map_rc
              .borrow_mut()
              .pending_dynamic_imports
              .push(load.into_future());
          }
          Err(err) => {
            self.dynamic_import_reject(dyn_import_id, err);
          }
        }
        // Continue polling for more prepared dynamic imports.
        continue;
      }

      // There are no active dynamic import loads, or none are ready.
      return Poll::Ready(Ok(()));
    }
  }

  fn poll_dyn_imports(
    &mut self,
    cx: &mut Context,
  ) -> Poll<Result<(), AnyError>> {
    let module_map_rc = Self::module_map(self.v8_isolate());

    if module_map_rc.borrow().pending_dynamic_imports.is_empty() {
      return Poll::Ready(Ok(()));
    }

    loop {
      let poll_result = module_map_rc
        .borrow_mut()
        .pending_dynamic_imports
        .poll_next_unpin(cx);

      if let Poll::Ready(Some(load_stream_poll)) = poll_result {
        let maybe_result = load_stream_poll.0;
        let mut load = load_stream_poll.1;
        let dyn_import_id = load.id;

        if let Some(load_stream_result) = maybe_result {
          match load_stream_result {
            Ok(info) => {
              // A module (not necessarily the one dynamically imported) has been
              // fetched. Create and register it, and if successful, poll for the
              // next recursive-load event related to this dynamic import.
              let register_result =
                module_map_rc.borrow_mut().register_during_load(
                  &mut self.handle_scope(),
                  info,
                  &mut load,
                );

              match register_result {
                Ok(()) => {
                  // Keep importing until it's fully drained
                  module_map_rc
                    .borrow_mut()
                    .pending_dynamic_imports
                    .push(load.into_future());
                }
                Err(err) => self.dynamic_import_reject(dyn_import_id, err),
              }
            }
            Err(err) => {
              // A non-javascript error occurred; this could be due to a an invalid
              // module specifier, or a problem with the source map, or a failure
              // to fetch the module source code.
              self.dynamic_import_reject(dyn_import_id, err)
            }
          }
        } else {
          // The top-level module from a dynamic import has been instantiated.
          // Load is done.
          let module_id = load.expect_finished();
          let result = self.instantiate_module(module_id);
          if let Err(err) = result {
            self.dynamic_import_reject(dyn_import_id, err);
          }
          self.dynamic_import_module_evaluate(dyn_import_id, module_id)?;
        }

        // Continue polling for more ready dynamic imports.
        continue;
      }

      // There are no active dynamic import loads, or none are ready.
      return Poll::Ready(Ok(()));
    }
  }

  /// "deno_core" runs V8 with "--harmony-top-level-await"
  /// flag on - it means that each module evaluation returns a promise
  /// from V8.
  ///
  /// This promise resolves after all dependent modules have also
  /// resolved. Each dependent module may perform calls to "import()" and APIs
  /// using async ops will add futures to the runtime's event loop.
  /// It means that the promise returned from module evaluation will
  /// resolve only after all futures in the event loop are done.
  ///
  /// Thus during turn of event loop we need to check if V8 has
  /// resolved or rejected the promise. If the promise is still pending
  /// then another turn of event loop must be performed.
  fn evaluate_pending_module(&mut self) {
    let state_rc = Self::state(self.v8_isolate());

    let maybe_module_evaluation =
      state_rc.borrow_mut().pending_mod_evaluate.take();

    if maybe_module_evaluation.is_none() {
      return;
    }

    let module_evaluation = maybe_module_evaluation.unwrap();
    let scope = &mut self.handle_scope();

    let promise = module_evaluation.promise.get(scope);
    let mut sender = module_evaluation.sender.clone();
    let promise_state = promise.state();

    match promise_state {
      v8::PromiseState::Pending => {
        // NOTE: `poll_event_loop` will decide if
        // runtime would be woken soon
        state_rc.borrow_mut().pending_mod_evaluate = Some(module_evaluation);
      }
      v8::PromiseState::Fulfilled => {
        scope.perform_microtask_checkpoint();
        // Receiver end might have been already dropped, ignore the result
        let _ = sender.try_send(Ok(()));
      }
      v8::PromiseState::Rejected => {
        let exception = promise.result(scope);
        scope.perform_microtask_checkpoint();
        let err1 = exception_to_err_result::<()>(scope, exception, false)
          .map_err(|err| attach_handle_to_error(scope, err, exception))
          .unwrap_err();
        // Receiver end might have been already dropped, ignore the result
        let _ = sender.try_send(Err(err1));
      }
    }
  }

  fn evaluate_dyn_imports(&mut self) {
    let state_rc = Self::state(self.v8_isolate());

    loop {
      let maybe_pending_dyn_evaluate =
        state_rc.borrow_mut().pending_dyn_mod_evaluate.pop_front();

      if maybe_pending_dyn_evaluate.is_none() {
        break;
      }

      let maybe_result = {
        let scope = &mut self.handle_scope();
        let pending_dyn_evaluate = maybe_pending_dyn_evaluate.unwrap();

        let module_id = pending_dyn_evaluate.module_id;
        let promise = pending_dyn_evaluate.promise.get(scope);
        let _module = pending_dyn_evaluate.module.get(scope);
        let promise_state = promise.state();

        match promise_state {
          v8::PromiseState::Pending => {
            state_rc
              .borrow_mut()
              .pending_dyn_mod_evaluate
              .push_back(pending_dyn_evaluate);
            None
          }
          v8::PromiseState::Fulfilled => {
            Some(Ok((pending_dyn_evaluate.load_id, module_id)))
          }
          v8::PromiseState::Rejected => {
            let exception = promise.result(scope);
            let err1 = exception_to_err_result::<()>(scope, exception, false)
              .map_err(|err| attach_handle_to_error(scope, err, exception))
              .unwrap_err();
            Some(Err((pending_dyn_evaluate.load_id, err1)))
          }
        }
      };

      if let Some(result) = maybe_result {
        match result {
          Ok((dyn_import_id, module_id)) => {
            self.dynamic_import_resolve(dyn_import_id, module_id);
          }
          Err((dyn_import_id, err1)) => {
            self.dynamic_import_reject(dyn_import_id, err1);
          }
        }
      } else {
        break;
      }
    }
  }

  /// Asynchronously load specified module and all of its dependencies
  ///
  /// User must call `JsRuntime::mod_evaluate` with returned `ModuleId`
  /// manually after load is finished.
  pub async fn load_module(
    &mut self,
    specifier: &ModuleSpecifier,
    code: Option<String>,
  ) -> Result<ModuleId, AnyError> {
    let module_map_rc = Self::module_map(self.v8_isolate());

    let load = module_map_rc.borrow().load_main(specifier.as_str(), code);

    let (_load_id, prepare_result) = load.prepare().await;

    let mut load = prepare_result?;

    while let Some(info_result) = load.next().await {
      let info = info_result?;
      let scope = &mut self.handle_scope();
      module_map_rc
        .borrow_mut()
        .register_during_load(scope, info, &mut load)?;
    }

    let root_id = load.expect_finished();
    self.instantiate_module(root_id).map(|_| root_id)
  }

  fn poll_pending_ops(
    &mut self,
    cx: &mut Context,
  ) -> Vec<(PromiseId, OpResult)> {
    let state_rc = Self::state(self.v8_isolate());
    let mut async_responses: Vec<(PromiseId, OpResult)> = Vec::new();

    let mut state = state_rc.borrow_mut();

    // Now handle actual ops.
    state.have_unpolled_ops = false;

    loop {
      let pending_r = state.pending_ops.poll_next_unpin(cx);
      match pending_r {
        Poll::Ready(None) => break,
        Poll::Pending => break,
        Poll::Ready(Some((promise_id, resp))) => {
          async_responses.push((promise_id, resp));
        }
      };
    }

    loop {
      let unref_r = state.pending_unref_ops.poll_next_unpin(cx);
      match unref_r {
        Poll::Ready(None) => break,
        Poll::Pending => break,
        Poll::Ready(Some((promise_id, resp))) => {
          async_responses.push((promise_id, resp));
        }
      };
    }

    async_responses
  }

  fn check_promise_exceptions(&mut self) -> Result<(), AnyError> {
    let state_rc = Self::state(self.v8_isolate());
    let mut state = state_rc.borrow_mut();

    if state.pending_promise_exceptions.is_empty() {
      return Ok(());
    }

    let key = {
      state
        .pending_promise_exceptions
        .keys()
        .next()
        .unwrap()
        .clone()
    };
    let handle = state.pending_promise_exceptions.remove(&key).unwrap();
    drop(state);

    let scope = &mut self.handle_scope();
    let exception = v8::Local::new(scope, handle);
    exception_to_err_result(scope, exception, true)
  }

  // Send finished responses to JS
  fn async_op_response(
    &mut self,
    async_responses: Vec<(PromiseId, OpResult)>,
  ) -> Result<(), AnyError> {
    let state_rc = Self::state(self.v8_isolate());

    let async_responses_size = async_responses.len();
    if async_responses_size == 0 {
      return Ok(());
    }

    let js_recv_cb_handle = state_rc.borrow().js_recv_cb.clone().unwrap();

    let scope = &mut self.handle_scope();

    // We return async responses to JS in unbounded batches (may change),
    // each batch is a flat vector of tuples:
    // `[promise_id1, op_result1, promise_id2, op_result2, ...]`
    // promise_id is a simple integer, op_result is an ops::OpResult
    // which contains a value OR an error, encoded as a tuple.
    // This batch is received in JS via the special `arguments` variable
    // and then each tuple is used to resolve or reject promises
    let mut args: Vec<v8::Local<v8::Value>> =
      Vec::with_capacity(2 * async_responses_size);
    for overflown_response in async_responses {
      let (promise_id, resp) = overflown_response;
      args.push(v8::Integer::new(scope, promise_id as i32).into());
      args.push(resp.to_v8(scope).unwrap());
    }

    let tc_scope = &mut v8::TryCatch::new(scope);
    let js_recv_cb = js_recv_cb_handle.get(tc_scope);
    let this = v8::undefined(tc_scope).into();
    js_recv_cb.call(tc_scope, this, args.as_slice());

    match tc_scope.exception() {
      None => Ok(()),
      Some(exception) => exception_to_err_result(tc_scope, exception, false),
    }
  }

  fn drain_macrotasks(&mut self) -> Result<(), AnyError> {
    let js_macrotask_cb_handle =
      match &Self::state(self.v8_isolate()).borrow().js_macrotask_cb {
        Some(handle) => handle.clone(),
        None => return Ok(()),
      };

    let scope = &mut self.handle_scope();
    let js_macrotask_cb = js_macrotask_cb_handle.get(scope);

    // Repeatedly invoke macrotask callback until it returns true (done),
    // such that ready microtasks would be automatically run before
    // next macrotask is processed.
    let tc_scope = &mut v8::TryCatch::new(scope);
    let this = v8::undefined(tc_scope).into();
    loop {
      let is_done = js_macrotask_cb.call(tc_scope, this, &[]);

      if let Some(exception) = tc_scope.exception() {
        return exception_to_err_result(tc_scope, exception, false);
      }

      let is_done = is_done.unwrap();
      if is_done.is_true() {
        break;
      }
    }

    Ok(())
  }
}

#[cfg(test)]
pub mod tests {
  use super::*;
  use crate::error::custom_error;
  use crate::modules::ModuleSourceFuture;
  use crate::op_sync;
  use crate::ZeroCopyBuf;
  use futures::future::lazy;
  use std::ops::FnOnce;
  use std::rc::Rc;
  use std::sync::atomic::{AtomicUsize, Ordering};
  use std::sync::Arc;

  pub fn run_in_task<F>(f: F)
  where
    F: FnOnce(&mut Context) + Send + 'static,
  {
    futures::executor::block_on(lazy(move |cx| f(cx)));
  }

  enum Mode {
    Async,
    AsyncZeroCopy(bool),
  }

  struct TestState {
    mode: Mode,
    dispatch_count: Arc<AtomicUsize>,
  }

  fn dispatch(rc_op_state: Rc<RefCell<OpState>>, payload: OpPayload) -> Op {
    let rc_op_state2 = rc_op_state.clone();
    let op_state_ = rc_op_state2.borrow();
    let test_state = op_state_.borrow::<TestState>();
    test_state.dispatch_count.fetch_add(1, Ordering::Relaxed);
    let (control, buf): (u8, Option<ZeroCopyBuf>) =
      payload.deserialize().unwrap();
    match test_state.mode {
      Mode::Async => {
        assert_eq!(control, 42);
        let resp = (0, serialize_op_result(Ok(43), rc_op_state));
        Op::Async(Box::pin(futures::future::ready(resp)))
      }
      Mode::AsyncZeroCopy(has_buffer) => {
        assert_eq!(buf.is_some(), has_buffer);
        if let Some(buf) = buf {
          assert_eq!(buf.len(), 1);
        }

        let resp = serialize_op_result(Ok(43), rc_op_state);
        Op::Async(Box::pin(futures::future::ready((0, resp))))
      }
    }
  }

  fn setup(mode: Mode) -> (JsRuntime, Arc<AtomicUsize>) {
    let dispatch_count = Arc::new(AtomicUsize::new(0));
    let mut runtime = JsRuntime::new(Default::default());
    let op_state = runtime.op_state();
    op_state.borrow_mut().put(TestState {
      mode,
      dispatch_count: dispatch_count.clone(),
    });

    runtime.register_op("op_test", dispatch);
    runtime.sync_ops_cache();

    runtime
      .execute(
        "setup.js",
        r#"
        function assert(cond) {
          if (!cond) {
            throw Error("assert");
          }
        }
        "#,
      )
      .unwrap();
    assert_eq!(dispatch_count.load(Ordering::Relaxed), 0);
    (runtime, dispatch_count)
  }

  #[test]
  fn test_dispatch() {
    let (mut runtime, dispatch_count) = setup(Mode::Async);
    runtime
      .execute(
        "filename.js",
        r#"
        let control = 42;
        Deno.core.opAsync("op_test", control);
        async function main() {
          Deno.core.opAsync("op_test", control);
        }
        main();
        "#,
      )
      .unwrap();
    assert_eq!(dispatch_count.load(Ordering::Relaxed), 2);
  }

  #[test]
  fn test_dispatch_no_zero_copy_buf() {
    let (mut runtime, dispatch_count) = setup(Mode::AsyncZeroCopy(false));
    runtime
      .execute(
        "filename.js",
        r#"
        Deno.core.opAsync("op_test");
        "#,
      )
      .unwrap();
    assert_eq!(dispatch_count.load(Ordering::Relaxed), 1);
  }

  #[test]
  fn test_dispatch_stack_zero_copy_bufs() {
    let (mut runtime, dispatch_count) = setup(Mode::AsyncZeroCopy(true));
    runtime
      .execute(
        "filename.js",
        r#"
        let zero_copy_a = new Uint8Array([0]);
        Deno.core.opAsync("op_test", null, zero_copy_a);
        "#,
      )
      .unwrap();
    assert_eq!(dispatch_count.load(Ordering::Relaxed), 1);
  }

  #[test]
  fn terminate_execution() {
    let (mut isolate, _dispatch_count) = setup(Mode::Async);
    // TODO(piscisaureus): in rusty_v8, the `thread_safe_handle()` method
    // should not require a mutable reference to `struct rusty_v8::Isolate`.
    let v8_isolate_handle = isolate.v8_isolate().thread_safe_handle();

    let terminator_thread = std::thread::spawn(move || {
      // allow deno to boot and run
      std::thread::sleep(std::time::Duration::from_millis(100));

      // terminate execution
      let ok = v8_isolate_handle.terminate_execution();
      assert!(ok);
    });

    // Rn an infinite loop, which should be terminated.
    match isolate.execute("infinite_loop.js", "for(;;) {}") {
      Ok(_) => panic!("execution should be terminated"),
      Err(e) => {
        assert_eq!(e.to_string(), "Uncaught Error: execution terminated")
      }
    };

    // Cancel the execution-terminating exception in order to allow script
    // execution again.
    let ok = isolate.v8_isolate().cancel_terminate_execution();
    assert!(ok);

    // Verify that the isolate usable again.
    isolate
      .execute("simple.js", "1 + 1")
      .expect("execution should be possible again");

    terminator_thread.join().unwrap();
  }

  #[test]
  fn dangling_shared_isolate() {
    let v8_isolate_handle = {
      // isolate is dropped at the end of this block
      let (mut runtime, _dispatch_count) = setup(Mode::Async);
      // TODO(piscisaureus): in rusty_v8, the `thread_safe_handle()` method
      // should not require a mutable reference to `struct rusty_v8::Isolate`.
      runtime.v8_isolate().thread_safe_handle()
    };

    // this should not SEGFAULT
    v8_isolate_handle.terminate_execution();
  }

  #[test]
  fn test_pre_dispatch() {
    run_in_task(|mut cx| {
      let (mut runtime, _dispatch_count) = setup(Mode::Async);
      runtime
        .execute(
          "bad_op_id.js",
          r#"
          let thrown;
          try {
            Deno.core.opSync(100);
          } catch (e) {
            thrown = e;
          }
          assert(String(thrown) === "TypeError: Unknown op id: 100");
         "#,
        )
        .unwrap();
      if let Poll::Ready(Err(_)) = runtime.poll_event_loop(&mut cx) {
        unreachable!();
      }
    });
  }

  #[test]
  fn syntax_error() {
    let mut runtime = JsRuntime::new(Default::default());
    let src = "hocuspocus(";
    let r = runtime.execute("i.js", src);
    let e = r.unwrap_err();
    let js_error = e.downcast::<JsError>().unwrap();
    assert_eq!(js_error.end_column, Some(11));
  }

  #[test]
  fn test_encode_decode() {
    run_in_task(|mut cx| {
      let (mut runtime, _dispatch_count) = setup(Mode::Async);
      runtime
        .execute(
          "encode_decode_test.js",
          include_str!("encode_decode_test.js"),
        )
        .unwrap();
      if let Poll::Ready(Err(_)) = runtime.poll_event_loop(&mut cx) {
        unreachable!();
      }
    });
  }

  #[test]
  fn test_serialize_deserialize() {
    run_in_task(|mut cx| {
      let (mut runtime, _dispatch_count) = setup(Mode::Async);
      runtime
        .execute(
          "serialize_deserialize_test.js",
          include_str!("serialize_deserialize_test.js"),
        )
        .unwrap();
      if let Poll::Ready(Err(_)) = runtime.poll_event_loop(&mut cx) {
        unreachable!();
      }
    });
  }

  #[test]
  fn test_error_builder() {
    fn op_err(
      _: &mut OpState,
      _: (),
      _: Option<ZeroCopyBuf>,
    ) -> Result<(), AnyError> {
      Err(custom_error("DOMExceptionOperationError", "abc"))
    }

    pub fn get_error_class_name(_: &AnyError) -> &'static str {
      "DOMExceptionOperationError"
    }

    run_in_task(|mut cx| {
      let mut runtime = JsRuntime::new(RuntimeOptions {
        get_error_class_fn: Some(&get_error_class_name),
        ..Default::default()
      });
      runtime.register_op("op_err", op_sync(op_err));
      runtime.sync_ops_cache();
      runtime
        .execute(
          "error_builder_test.js",
          include_str!("error_builder_test.js"),
        )
        .unwrap();
      if let Poll::Ready(Err(_)) = runtime.poll_event_loop(&mut cx) {
        unreachable!();
      }
    });
  }

  #[test]
  fn will_snapshot() {
    let snapshot = {
      let mut runtime = JsRuntime::new(RuntimeOptions {
        will_snapshot: true,
        ..Default::default()
      });
      runtime.execute("a.js", "a = 1 + 2").unwrap();
      runtime.snapshot()
    };

    let snapshot = Snapshot::JustCreated(snapshot);
    let mut runtime2 = JsRuntime::new(RuntimeOptions {
      startup_snapshot: Some(snapshot),
      ..Default::default()
    });
    runtime2
      .execute("check.js", "if (a != 3) throw Error('x')")
      .unwrap();
  }

  #[test]
  fn test_from_boxed_snapshot() {
    let snapshot = {
      let mut runtime = JsRuntime::new(RuntimeOptions {
        will_snapshot: true,
        ..Default::default()
      });
      runtime.execute("a.js", "a = 1 + 2").unwrap();
      let snap: &[u8] = &*runtime.snapshot();
      Vec::from(snap).into_boxed_slice()
    };

    let snapshot = Snapshot::Boxed(snapshot);
    let mut runtime2 = JsRuntime::new(RuntimeOptions {
      startup_snapshot: Some(snapshot),
      ..Default::default()
    });
    runtime2
      .execute("check.js", "if (a != 3) throw Error('x')")
      .unwrap();
  }

  #[test]
  fn test_heap_limits() {
    let create_params = v8::Isolate::create_params().heap_limits(0, 20 * 1024);
    let mut runtime = JsRuntime::new(RuntimeOptions {
      create_params: Some(create_params),
      ..Default::default()
    });
    let cb_handle = runtime.v8_isolate().thread_safe_handle();

    let callback_invoke_count = Rc::new(AtomicUsize::default());
    let inner_invoke_count = Rc::clone(&callback_invoke_count);

    runtime.add_near_heap_limit_callback(
      move |current_limit, _initial_limit| {
        inner_invoke_count.fetch_add(1, Ordering::SeqCst);
        cb_handle.terminate_execution();
        current_limit * 2
      },
    );
    let err = runtime
      .execute(
        "script name",
        r#"let s = ""; while(true) { s += "Hello"; }"#,
      )
      .expect_err("script should fail");
    assert_eq!(
      "Uncaught Error: execution terminated",
      err.downcast::<JsError>().unwrap().message
    );
    assert!(callback_invoke_count.load(Ordering::SeqCst) > 0)
  }

  #[test]
  fn test_heap_limit_cb_remove() {
    let mut runtime = JsRuntime::new(Default::default());

    runtime.add_near_heap_limit_callback(|current_limit, _initial_limit| {
      current_limit * 2
    });
    runtime.remove_near_heap_limit_callback(20 * 1024);
    assert!(runtime.allocations.near_heap_limit_callback_data.is_none());
  }

  #[test]
  fn test_heap_limit_cb_multiple() {
    let create_params = v8::Isolate::create_params().heap_limits(0, 20 * 1024);
    let mut runtime = JsRuntime::new(RuntimeOptions {
      create_params: Some(create_params),
      ..Default::default()
    });
    let cb_handle = runtime.v8_isolate().thread_safe_handle();

    let callback_invoke_count_first = Rc::new(AtomicUsize::default());
    let inner_invoke_count_first = Rc::clone(&callback_invoke_count_first);
    runtime.add_near_heap_limit_callback(
      move |current_limit, _initial_limit| {
        inner_invoke_count_first.fetch_add(1, Ordering::SeqCst);
        current_limit * 2
      },
    );

    let callback_invoke_count_second = Rc::new(AtomicUsize::default());
    let inner_invoke_count_second = Rc::clone(&callback_invoke_count_second);
    runtime.add_near_heap_limit_callback(
      move |current_limit, _initial_limit| {
        inner_invoke_count_second.fetch_add(1, Ordering::SeqCst);
        cb_handle.terminate_execution();
        current_limit * 2
      },
    );

    let err = runtime
      .execute(
        "script name",
        r#"let s = ""; while(true) { s += "Hello"; }"#,
      )
      .expect_err("script should fail");
    assert_eq!(
      "Uncaught Error: execution terminated",
      err.downcast::<JsError>().unwrap().message
    );
    assert_eq!(0, callback_invoke_count_first.load(Ordering::SeqCst));
    assert!(callback_invoke_count_second.load(Ordering::SeqCst) > 0);
  }

  #[test]
  fn es_snapshot() {
    #[derive(Default)]
    struct ModsLoader;

    impl ModuleLoader for ModsLoader {
      fn resolve(
        &self,
        _op_state: Rc<RefCell<OpState>>,
        specifier: &str,
        referrer: &str,
        _is_main: bool,
      ) -> Result<ModuleSpecifier, AnyError> {
        assert_eq!(specifier, "file:///main.js");
        assert_eq!(referrer, ".");
        let s = crate::resolve_import(specifier, referrer).unwrap();
        Ok(s)
      }

      fn load(
        &self,
        _op_state: Rc<RefCell<OpState>>,
        _module_specifier: &ModuleSpecifier,
        _maybe_referrer: Option<ModuleSpecifier>,
        _is_dyn_import: bool,
      ) -> Pin<Box<ModuleSourceFuture>> {
        unreachable!()
      }
    }

    let loader = std::rc::Rc::new(ModsLoader::default());
    let mut runtime = JsRuntime::new(RuntimeOptions {
      module_loader: Some(loader),
      will_snapshot: true,
      ..Default::default()
    });

    let specifier = crate::resolve_url("file:///main.js").unwrap();
    let source_code = "Deno.core.print('hello\\n')".to_string();

    let module_id = futures::executor::block_on(
      runtime.load_module(&specifier, Some(source_code)),
    )
    .unwrap();

    runtime.mod_evaluate(module_id);
    futures::executor::block_on(runtime.run_event_loop()).unwrap();

    let _snapshot = runtime.snapshot();
  }

  #[test]
  fn test_error_without_stack() {
    let mut runtime = JsRuntime::new(RuntimeOptions::default());
    // SyntaxError
    let result = runtime.execute(
      "error_without_stack.js",
      r#"
function main() {
  console.log("asdf);
}

main();
"#,
    );
    let expected_error = r#"Uncaught SyntaxError: Invalid or unexpected token
    at error_without_stack.js:3:14"#;
    assert_eq!(result.unwrap_err().to_string(), expected_error);
  }

  #[test]
  fn test_error_stack() {
    let mut runtime = JsRuntime::new(RuntimeOptions::default());
    let result = runtime.execute(
      "error_stack.js",
      r#"
function assert(cond) {
  if (!cond) {
    throw Error("assert");
  }
}

function main() {
  assert(false);
}

main();
        "#,
    );
    let expected_error = r#"Error: assert
    at assert (error_stack.js:4:11)
    at main (error_stack.js:9:3)
    at error_stack.js:12:1"#;
    assert_eq!(result.unwrap_err().to_string(), expected_error);
  }

  #[test]
  fn test_error_async_stack() {
    run_in_task(|cx| {
      let mut runtime = JsRuntime::new(RuntimeOptions::default());
      runtime
        .execute(
          "error_async_stack.js",
          r#"
(async () => {
  const p = (async () => {
    await Promise.resolve().then(() => {
      throw new Error("async");
    });
  })();

  try {
    await p;
  } catch (error) {
    console.log(error.stack);
    throw error;
  }
})();"#,
        )
        .unwrap();
      let expected_error = r#"Error: async
    at error_async_stack.js:5:13
    at async error_async_stack.js:4:5
    at async error_async_stack.js:10:5"#;

      match runtime.poll_event_loop(cx) {
        Poll::Ready(Err(e)) => {
          assert_eq!(e.to_string(), expected_error);
        }
        _ => panic!(),
      };
    })
  }

  #[test]
  fn test_core_js_stack_frame() {
    let mut runtime = JsRuntime::new(RuntimeOptions::default());
    // Call non-existent op so we get error from `core.js`
    let error = runtime
      .execute(
        "core_js_stack_frame.js",
        "Deno.core.opSync('non_existent');",
      )
      .unwrap_err();
    let error_string = error.to_string();
    // Test that the script specifier is a URL: `deno:<repo-relative path>`.
    assert!(error_string.contains("deno:core/core.js"));
  }

  #[test]
  fn test_v8_platform() {
    let options = RuntimeOptions {
      v8_platform: Some(v8::new_default_platform()),
      ..Default::default()
    };
    let mut runtime = JsRuntime::new(options);
    runtime.execute("<none>", "").unwrap();
  }
}<|MERGE_RESOLUTION|>--- conflicted
+++ resolved
@@ -578,13 +578,11 @@
 
   pub fn pending_state(&mut self) -> PendingState {
     let state_rc = Self::state(self.v8_isolate());
-
+    let module_map_rc = Self::module_map(self.v8_isolate());
+    let module_map = module_map_rc.borrow();
     let state = state_rc.borrow();
     let ops = !state.pending_ops.is_empty();
-    let dyn_imports = !{
-      state.preparing_dyn_imports.is_empty()
-        && state.pending_dyn_imports.is_empty()
-    };
+    let dyn_imports = module_map.has_pending_dynamic_imports();
     let dyn_mod_eval = !state.pending_dyn_mod_evaluate.is_empty();
     let mod_eval = state.pending_mod_evaluate.is_some();
 
@@ -645,27 +643,6 @@
     // Top level module
     self.evaluate_pending_module();
 
-<<<<<<< HEAD
-=======
-    let state = state_rc.borrow();
-    let module_map = module_map_rc.borrow();
-
-    let has_pending_ops = !state.pending_ops.is_empty();
-
-    let has_pending_dyn_imports = module_map.has_pending_dynamic_imports();
-    let has_pending_dyn_module_evaluation =
-      !state.pending_dyn_mod_evaluate.is_empty();
-    let has_pending_module_evaluation = state.pending_mod_evaluate.is_some();
-
-    if !has_pending_ops
-      && !has_pending_dyn_imports
-      && !has_pending_dyn_module_evaluation
-      && !has_pending_module_evaluation
-    {
-      return Poll::Ready(Ok(()));
-    }
-
->>>>>>> c94c2c09
     // Check if more async ops have been dispatched
     // during this turn of event loop.
     let state = state_rc.borrow();
@@ -682,17 +659,9 @@
         let msg = "Module evaluation is still pending but there are no pending ops or dynamic imports. This situation is often caused by unresolved promise.";
         Poll::Ready(Err(generic_error(msg)))
       }
-<<<<<<< HEAD
       PendingState::UnresolvedDynModule => {
-        let msg = "Dynamically imported module evaluation is still pending but there are no pending ops. This situation is often caused by unresolved promise.";
-        Poll::Ready(Err(generic_error(msg)))
-=======
-    }
-
-    if has_pending_dyn_module_evaluation {
-      if has_pending_ops || has_pending_dyn_imports {
-        // pass, will be polled again
-      } else {
+        let state = state_rc.borrow();
+        let module_map = module_map_rc.borrow();
         let mut msg = "Dynamically imported module evaluation is still pending but there are no pending ops. This situation is often caused by unresolved promise.
 Pending dynamic modules:\n".to_string();
         for pending_evaluate in &state.pending_dyn_mod_evaluate {
@@ -701,8 +670,7 @@
             .unwrap();
           msg.push_str(&format!("- {}", module_info.name.as_str()));
         }
-        return Poll::Ready(Err(generic_error(msg)));
->>>>>>> c94c2c09
+        Poll::Ready(Err(generic_error(msg)))
       }
     }
   }
