// Copyright 2018-2022 the Deno authors. All rights reserved. MIT license.

use crate::bindings;
use crate::error::attach_handle_to_error;
use crate::error::generic_error;
use crate::error::ErrWithV8Handle;
use crate::error::JsError;
<<<<<<< HEAD

=======
use crate::extensions::OpDecl;
>>>>>>> c5270aba
use crate::extensions::OpEventLoopFn;
use crate::inspector::JsRuntimeInspector;
use crate::module_specifier::ModuleSpecifier;
use crate::modules::ModuleId;
use crate::modules::ModuleLoadId;
use crate::modules::ModuleLoader;
use crate::modules::ModuleMap;
use crate::modules::NoopModuleLoader;
use crate::ops::*;
use crate::Extension;
use crate::OpMiddlewareFn;
use crate::OpResult;
use crate::OpState;
use crate::PromiseId;
use anyhow::Error;
use futures::channel::oneshot;
use futures::future::poll_fn;
use futures::future::Future;
use futures::future::FutureExt;
use futures::stream::FuturesUnordered;

use futures::stream::StreamExt;
use futures::task::AtomicWaker;
use std::any::Any;
use std::cell::RefCell;
use std::collections::HashMap;
use std::collections::HashSet;
use std::ffi::c_void;
use std::mem::forget;
use std::option::Option;

use std::rc::Rc;
use std::sync::Arc;
use std::sync::Mutex;
use std::sync::Once;
use std::task::Context;
use std::task::Poll;

type PendingOpFuture = OpCall<(PromiseId, OpId, OpResult)>;

pub enum Snapshot {
  Static(&'static [u8]),
  JustCreated(v8::StartupData),
  Boxed(Box<[u8]>),
}

pub type JsErrorCreateFn = dyn Fn(JsError) -> Error;

pub type GetErrorClassFn = &'static dyn for<'e> Fn(&'e Error) -> &'static str;

/// Objects that need to live as long as the isolate
#[derive(Default)]
struct IsolateAllocations {
  near_heap_limit_callback_data:
    Option<(Box<RefCell<dyn Any>>, v8::NearHeapLimitCallback)>,
}

/// A single execution context of JavaScript. Corresponds roughly to the "Web
/// Worker" concept in the DOM. A JsRuntime is a Future that can be used with
/// an event loop (Tokio, async_std).
////
/// The JsRuntime future completes when there is an error or when all
/// pending ops have completed.
///
/// Pending ops are created in JavaScript by calling Deno.core.opAsync(), and in Rust
/// by implementing an async function that takes a serde::Deserialize "control argument"
/// and an optional zero copy buffer, each async Op is tied to a Promise in JavaScript.
pub struct JsRuntime {
  // This is an Option<OwnedIsolate> instead of just OwnedIsolate to workaround
  // a safety issue with SnapshotCreator. See JsRuntime::drop.
  v8_isolate: Option<v8::OwnedIsolate>,
  // This is an Option<Box<JsRuntimeInspector> instead of just Box<JsRuntimeInspector>
  // to workaround a safety issue. See JsRuntime::drop.
  inspector: Option<Box<JsRuntimeInspector>>,
  snapshot_creator: Option<v8::SnapshotCreator>,
  has_snapshotted: bool,
  allocations: IsolateAllocations,
  extensions: Vec<Extension>,
  event_loop_middlewares: Vec<Box<OpEventLoopFn>>,
}

struct DynImportModEvaluate {
  load_id: ModuleLoadId,
  module_id: ModuleId,
  promise: v8::Global<v8::Promise>,
  module: v8::Global<v8::Module>,
}

struct ModEvaluate {
  promise: v8::Global<v8::Promise>,
  sender: oneshot::Sender<Result<(), Error>>,
}

pub struct CrossIsolateStore<T>(Arc<Mutex<CrossIsolateStoreInner<T>>>);

struct CrossIsolateStoreInner<T> {
  map: HashMap<u32, T>,
  last_id: u32,
}

impl<T> CrossIsolateStore<T> {
  pub(crate) fn insert(&self, value: T) -> u32 {
    let mut store = self.0.lock().unwrap();
    let last_id = store.last_id;
    store.map.insert(last_id, value);
    store.last_id += 1;
    last_id
  }

  pub(crate) fn take(&self, id: u32) -> Option<T> {
    let mut store = self.0.lock().unwrap();
    store.map.remove(&id)
  }
}

impl<T> Default for CrossIsolateStore<T> {
  fn default() -> Self {
    CrossIsolateStore(Arc::new(Mutex::new(CrossIsolateStoreInner {
      map: Default::default(),
      last_id: 0,
    })))
  }
}

impl<T> Clone for CrossIsolateStore<T> {
  fn clone(&self) -> Self {
    Self(self.0.clone())
  }
}

pub type SharedArrayBufferStore =
  CrossIsolateStore<v8::SharedRef<v8::BackingStore>>;

pub type CompiledWasmModuleStore = CrossIsolateStore<v8::CompiledWasmModule>;

/// Internal state for JsRuntime which is stored in one of v8::Isolate's
/// embedder slots.
pub(crate) struct JsRuntimeState {
  pub global_context: Option<v8::Global<v8::Context>>,
  pub(crate) js_recv_cb: Option<v8::Global<v8::Function>>,
  pub(crate) js_macrotask_cbs: Vec<v8::Global<v8::Function>>,
  pub(crate) js_nexttick_cbs: Vec<v8::Global<v8::Function>>,
  pub(crate) js_promise_reject_cb: Option<v8::Global<v8::Function>>,
  pub(crate) js_uncaught_exception_cb: Option<v8::Global<v8::Function>>,
  pub(crate) has_tick_scheduled: bool,
  pub(crate) js_wasm_streaming_cb: Option<v8::Global<v8::Function>>,
  pub(crate) pending_promise_exceptions:
    HashMap<v8::Global<v8::Promise>, v8::Global<v8::Value>>,
  pending_dyn_mod_evaluate: Vec<DynImportModEvaluate>,
  pending_mod_evaluate: Option<ModEvaluate>,
  /// A counter used to delay our dynamic import deadlock detection by one spin
  /// of the event loop.
  dyn_module_evaluate_idle_counter: u32,
  pub(crate) js_error_create_fn: Rc<JsErrorCreateFn>,
  pub(crate) pending_ops: FuturesUnordered<PendingOpFuture>,
  pub(crate) unrefed_ops: HashSet<i32>,
  pub(crate) have_unpolled_ops: bool,
  pub(crate) op_state: Rc<RefCell<OpState>>,
  pub(crate) shared_array_buffer_store: Option<SharedArrayBufferStore>,
  pub(crate) compiled_wasm_module_store: Option<CompiledWasmModuleStore>,
  waker: AtomicWaker,
}

impl Drop for JsRuntime {
  fn drop(&mut self) {
    // The Isolate object must outlive the Inspector object, but this is
    // currently not enforced by the type system.
    self.inspector.take();

    if let Some(creator) = self.snapshot_creator.take() {
      // TODO(ry): in rusty_v8, `SnapShotCreator::get_owned_isolate()` returns
      // a `struct OwnedIsolate` which is not actually owned, hence the need
      // here to leak the `OwnedIsolate` in order to avoid a double free and
      // the segfault that it causes.
      let v8_isolate = self.v8_isolate.take().unwrap();
      forget(v8_isolate);

      // TODO(ry) V8 has a strange assert which prevents a SnapshotCreator from
      // being deallocated if it hasn't created a snapshot yet.
      // https://github.com/v8/v8/blob/73212783fbd534fac76cc4b66aac899c13f71fc8/src/api.cc#L603
      // If that assert is removed, this if guard could be removed.
      // WARNING: There may be false positive LSAN errors here.
      if self.has_snapshotted {
        drop(creator);
      }
    }
  }
}

fn v8_init(v8_platform: Option<v8::SharedRef<v8::Platform>>) {
  // Include 10MB ICU data file.
  #[repr(C, align(16))]
  struct IcuData([u8; 10284336]);
  static ICU_DATA: IcuData = IcuData(*include_bytes!("icudtl.dat"));
  v8::icu::set_common_data_70(&ICU_DATA.0).unwrap();

  let v8_platform = v8_platform
    .unwrap_or_else(|| v8::new_default_platform(0, false).make_shared());
  v8::V8::initialize_platform(v8_platform);
  v8::V8::initialize();

  let flags = concat!(
    " --experimental-wasm-threads",
    " --wasm-test-streaming",
    " --harmony-import-assertions",
    " --no-validate-asm",
  );
  v8::V8::set_flags_from_string(flags);
}

#[derive(Default)]
pub struct RuntimeOptions {
  /// Allows a callback to be set whenever a V8 exception is made. This allows
  /// the caller to wrap the JsError into an error. By default this callback
  /// is set to `JsError::create()`.
  pub js_error_create_fn: Option<Rc<JsErrorCreateFn>>,

  /// Allows to map error type to a string "class" used to represent
  /// error in JavaScript.
  pub get_error_class_fn: Option<GetErrorClassFn>,

  /// Implementation of `ModuleLoader` which will be
  /// called when V8 requests to load ES modules.
  ///
  /// If not provided runtime will error if code being
  /// executed tries to load modules.
  pub module_loader: Option<Rc<dyn ModuleLoader>>,

  /// JsRuntime extensions, not to be confused with ES modules
  /// these are sets of ops and other JS code to be initialized.
  pub extensions: Vec<Extension>,

  /// V8 snapshot that should be loaded on startup.
  ///
  /// Currently can't be used with `will_snapshot`.
  pub startup_snapshot: Option<Snapshot>,

  /// Prepare runtime to take snapshot of loaded code.
  ///
  /// Currently can't be used with `startup_snapshot`.
  pub will_snapshot: bool,

  /// Isolate creation parameters.
  pub create_params: Option<v8::CreateParams>,

  /// V8 platform instance to use. Used when Deno initializes V8
  /// (which it only does once), otherwise it's silenty dropped.
  pub v8_platform: Option<v8::SharedRef<v8::Platform>>,

  /// The store to use for transferring SharedArrayBuffers between isolates.
  /// If multiple isolates should have the possibility of sharing
  /// SharedArrayBuffers, they should use the same [SharedArrayBufferStore]. If
  /// no [SharedArrayBufferStore] is specified, SharedArrayBuffer can not be
  /// serialized.
  pub shared_array_buffer_store: Option<SharedArrayBufferStore>,

  /// The store to use for transferring `WebAssembly.Module` objects between
  /// isolates.
  /// If multiple isolates should have the possibility of sharing
  /// `WebAssembly.Module` objects, they should use the same
  /// [CompiledWasmModuleStore]. If no [CompiledWasmModuleStore] is specified,
  /// `WebAssembly.Module` objects cannot be serialized.
  pub compiled_wasm_module_store: Option<CompiledWasmModuleStore>,
}

impl JsRuntime {
  /// Only constructor, configuration is done through `options`.
  pub fn new(mut options: RuntimeOptions) -> Self {
    let v8_platform = options.v8_platform.take();

    static DENO_INIT: Once = Once::new();
    DENO_INIT.call_once(move || v8_init(v8_platform));

    let has_startup_snapshot = options.startup_snapshot.is_some();

    let js_error_create_fn = options
      .js_error_create_fn
      .unwrap_or_else(|| Rc::new(JsError::create));

    // Add builtins extension
    options
      .extensions
      .insert(0, crate::ops_builtin::init_builtins());

    let ops = Self::collect_ops(&mut options.extensions);
    let mut op_state = OpState::new(ops.len());

    if let Some(get_error_class_fn) = options.get_error_class_fn {
      op_state.get_error_class_fn = get_error_class_fn;
    }

    let op_state = Rc::new(RefCell::new(op_state));

    let global_context;

    let align = std::mem::align_of::<usize>();
    let layout = unsafe {
      std::alloc::Layout::from_size_align_unchecked(
        std::mem::size_of::<*mut v8::OwnedIsolate>(),
        align,
      )
    };
    let isolate_ptr: *mut v8::OwnedIsolate =
      unsafe { std::alloc::alloc(layout) as *mut _ };

    let refs = bindings::external_references(isolate_ptr as *mut _);
    let refs: &'static v8::ExternalReferences = Box::leak(Box::new(refs));
    let (mut isolate, maybe_snapshot_creator) = if options.will_snapshot {
      // TODO(ry) Support loading snapshots before snapshotting.
      assert!(options.startup_snapshot.is_none());

      let mut creator = v8::SnapshotCreator::new(Some(refs));
      let isolate = unsafe { creator.get_owned_isolate() };
      let mut isolate = JsRuntime::setup_isolate(isolate);
      {
        unsafe { isolate_ptr.write(isolate) };
        // Get isolate from the pointer.
        isolate = unsafe { isolate_ptr.read() };
        let scope = &mut v8::HandleScope::new(&mut isolate);
        let context =
<<<<<<< HEAD
          bindings::initialize_context(Some(isolate_ptr as *mut _), scope);
=======
          bindings::initialize_context(scope, &ops, false, op_state.clone());
>>>>>>> c5270aba
        global_context = v8::Global::new(scope, context);
        creator.set_default_context(context);
      }
      (isolate, Some(creator))
    } else {
      let mut params = options
        .create_params
        .take()
        .unwrap_or_else(v8::Isolate::create_params)
        .external_references(&**refs);
      let snapshot_loaded = if let Some(snapshot) = options.startup_snapshot {
        params = match snapshot {
          Snapshot::Static(data) => params.snapshot_blob(data),
          Snapshot::JustCreated(data) => params.snapshot_blob(data),
          Snapshot::Boxed(data) => params.snapshot_blob(data),
        };
        true
      } else {
        false
      };

      let isolate = v8::Isolate::new(params);
      let mut isolate = JsRuntime::setup_isolate(isolate);
      {
        unsafe { isolate_ptr.write(isolate) };

        isolate = unsafe { isolate_ptr.read() };
        let scope = &mut v8::HandleScope::new(&mut isolate);
<<<<<<< HEAD
        let context = if snapshot_loaded {
          v8::Context::new(scope)
        } else {
          // If no snapshot is provided, we initialize the context with empty
          // main source code and source maps.
          bindings::initialize_context(Some(isolate_ptr as *mut _), scope)
        };
=======
        let context = bindings::initialize_context(
          scope,
          &ops,
          snapshot_loaded,
          op_state.clone(),
        );

>>>>>>> c5270aba
        global_context = v8::Global::new(scope, context);
      }

      (isolate, None)
    };

    let inspector =
      JsRuntimeInspector::new(&mut isolate, global_context.clone());

    let loader = options
      .module_loader
      .unwrap_or_else(|| Rc::new(NoopModuleLoader));

<<<<<<< HEAD
    let js_error_create_fn = options
      .js_error_create_fn
      .unwrap_or_else(|| Rc::new(JsError::create));
    let mut op_state = OpState::new();

    if let Some(get_error_class_fn) = options.get_error_class_fn {
      op_state.get_error_class_fn = get_error_class_fn;
    }

    let op_state = Rc::new(RefCell::new(op_state));
=======
>>>>>>> c5270aba
    isolate.set_slot(Rc::new(RefCell::new(JsRuntimeState {
      global_context: Some(global_context),
      pending_promise_exceptions: HashMap::new(),
      pending_dyn_mod_evaluate: vec![],
      pending_mod_evaluate: None,
      dyn_module_evaluate_idle_counter: 0,
      js_recv_cb: None,
      js_macrotask_cbs: vec![],
      js_nexttick_cbs: vec![],
      js_promise_reject_cb: None,
      js_uncaught_exception_cb: None,
      has_tick_scheduled: false,
      js_wasm_streaming_cb: None,
      js_error_create_fn,
      pending_ops: FuturesUnordered::new(),
      unrefed_ops: HashSet::new(),
      shared_array_buffer_store: options.shared_array_buffer_store,
      compiled_wasm_module_store: options.compiled_wasm_module_store,
      op_state: op_state.clone(),
      have_unpolled_ops: false,
      waker: AtomicWaker::new(),
    })));

    let module_map = ModuleMap::new(loader, op_state);
    isolate.set_slot(Rc::new(RefCell::new(module_map)));

    let mut js_runtime = Self {
      v8_isolate: Some(isolate),
      inspector: Some(inspector),
      snapshot_creator: maybe_snapshot_creator,
      has_snapshotted: false,
      allocations: IsolateAllocations::default(),
      event_loop_middlewares: Vec::with_capacity(options.extensions.len()),
      extensions: options.extensions,
    };

    // TODO(@AaronO): diff extensions inited in snapshot and those provided
    // for now we assume that snapshot and extensions always match
    if !has_startup_snapshot {
      js_runtime.init_extension_js().unwrap();
    }
    // Init extension ops
    js_runtime.init_extension_ops().unwrap();
    // Init callbacks (opresolve)
    js_runtime.init_cbs();

    js_runtime
  }

  pub fn global_context(&mut self) -> v8::Global<v8::Context> {
    let state = Self::state(self.v8_isolate());
    let state = state.borrow();
    state.global_context.clone().unwrap()
  }

  pub fn v8_isolate(&mut self) -> &mut v8::OwnedIsolate {
    self.v8_isolate.as_mut().unwrap()
  }

  pub fn inspector(&mut self) -> &mut Box<JsRuntimeInspector> {
    self.inspector.as_mut().unwrap()
  }

  pub fn handle_scope(&mut self) -> v8::HandleScope {
    let context = self.global_context();
    v8::HandleScope::with_context(self.v8_isolate(), context)
  }

  fn setup_isolate(mut isolate: v8::OwnedIsolate) -> v8::OwnedIsolate {
    isolate.set_capture_stack_trace_for_uncaught_exceptions(true, 10);
    isolate.set_promise_reject_callback(bindings::promise_reject_callback);
    isolate.set_host_initialize_import_meta_object_callback(
      bindings::host_initialize_import_meta_object_callback,
    );
    isolate.set_host_import_module_dynamically_callback(
      bindings::host_import_module_dynamically_callback,
    );
    isolate
  }

  pub(crate) fn state(isolate: &v8::Isolate) -> Rc<RefCell<JsRuntimeState>> {
    let s = isolate.get_slot::<Rc<RefCell<JsRuntimeState>>>().unwrap();
    s.clone()
  }

  pub(crate) fn module_map(isolate: &v8::Isolate) -> Rc<RefCell<ModuleMap>> {
    let module_map = isolate.get_slot::<Rc<RefCell<ModuleMap>>>().unwrap();
    module_map.clone()
  }

  /// Initializes JS of provided Extensions
  fn init_extension_js(&mut self) -> Result<(), Error> {
    // Take extensions to avoid double-borrow
    let mut extensions: Vec<Extension> = std::mem::take(&mut self.extensions);
    for m in extensions.iter_mut() {
      let js_files = m.init_js();
      for (filename, source) in js_files {
        let source = source()?;
        // TODO(@AaronO): use JsRuntime::execute_static() here to move src off heap
        self.execute_script(filename, &source)?;
      }
    }
    // Restore extensions
    self.extensions = extensions;

    Ok(())
  }

  /// Collects ops from extensions & applies middleware
  fn collect_ops(extensions: &mut [Extension]) -> Vec<OpDecl> {
    // Middleware
    let middleware: Vec<Box<OpMiddlewareFn>> = extensions
      .iter_mut()
      .filter_map(|e| e.init_middleware())
      .collect();

    // macroware wraps an opfn in all the middleware
    let macroware = move |d| middleware.iter().fold(d, |d, m| m(d));

    // Flatten ops & apply middlware
    extensions
      .iter_mut()
      .filter_map(|e| e.init_ops())
      .flatten()
      .map(|d| OpDecl {
        name: d.name,
        ..macroware(d)
      })
      .collect()
  }

  /// Initializes ops of provided Extensions
  fn init_extension_ops(&mut self) -> Result<(), Error> {
    let op_state = self.op_state();
    // Take extensions to avoid double-borrow
    let mut extensions: Vec<Extension> = std::mem::take(&mut self.extensions);

    // Setup state
    for e in extensions.iter_mut() {
      // ops are already registered during in bindings::initialize_context();
      e.init_state(&mut op_state.borrow_mut())?;

      // Setup event-loop middleware
      if let Some(middleware) = e.init_event_loop_middleware() {
        self.event_loop_middlewares.push(middleware);
      }
    }

    // Restore extensions
    self.extensions = extensions;

    Ok(())
  }

  /// Grab a Global handle to a v8 value returned by the expression
  pub(crate) fn grab<'s, T>(
    scope: &mut v8::HandleScope<'s>,
    root: v8::Local<'s, v8::Value>,
    path: &str,
  ) -> Option<v8::Local<'s, T>>
  where
    v8::Local<'s, T>: TryFrom<v8::Local<'s, v8::Value>, Error = v8::DataError>,
  {
    path
      .split('.')
      .fold(Some(root), |p, k| {
        let p = v8::Local::<v8::Object>::try_from(p?).ok()?;
        let k = v8::String::new(scope, k)?;
        p.get(scope, k.into())
      })?
      .try_into()
      .ok()
  }

  pub(crate) fn grab_global<'s, T>(
    scope: &mut v8::HandleScope<'s>,
    path: &str,
  ) -> Option<v8::Local<'s, T>>
  where
    v8::Local<'s, T>: TryFrom<v8::Local<'s, v8::Value>, Error = v8::DataError>,
  {
    let context = scope.get_current_context();
    let global = context.global(scope);
    Self::grab(scope, global.into(), path)
  }

  pub(crate) fn ensure_objs<'s>(
    scope: &mut v8::HandleScope<'s>,
    root: v8::Local<'s, v8::Object>,
    path: &str,
  ) -> Option<v8::Local<'s, v8::Object>> {
    path.split('.').fold(Some(root), |p, k| {
      let k = v8::String::new(scope, k)?.into();
      match p?.get(scope, k) {
        Some(v) if !v.is_null_or_undefined() => v.try_into().ok(),
        _ => {
          let o = v8::Object::new(scope);
          p?.set(scope, k, o.into());
          Some(o)
        }
      }
    })
  }

  /// Grabs a reference to core.js' opresolve & syncOpsCache()
  fn init_cbs(&mut self) {
    let scope = &mut self.handle_scope();
    let recv_cb =
      Self::grab_global::<v8::Function>(scope, "Deno.core.opresolve").unwrap();
    let recv_cb = v8::Global::new(scope, recv_cb);
    // Put global handles in state
    let state_rc = JsRuntime::state(scope);
    let mut state = state_rc.borrow_mut();
    state.js_recv_cb.replace(recv_cb);
  }

  /// Returns the runtime's op state, which can be used to maintain ops
  /// and access resources between op calls.
  pub fn op_state(&mut self) -> Rc<RefCell<OpState>> {
    let state_rc = Self::state(self.v8_isolate());
    let state = state_rc.borrow();
    state.op_state.clone()
  }

  /// Executes traditional JavaScript code (traditional = not ES modules).
  ///
  /// The execution takes place on the current global context, so it is possible
  /// to maintain local JS state and invoke this method multiple times.
  ///
  /// `name` can be a filepath or any other string, eg.
  ///
  ///   - "/some/file/path.js"
  ///   - "<anon>"
  ///   - "[native code]"
  ///
  /// The same `name` value can be used for multiple executions.
  ///
  /// `Error` can be downcast to a type that exposes additional information
  /// about the V8 exception. By default this type is `JsError`, however it may
  /// be a different type if `RuntimeOptions::js_error_create_fn` has been set.
  pub fn execute_script(
    &mut self,
    name: &str,
    source_code: &str,
  ) -> Result<v8::Global<v8::Value>, Error> {
    let scope = &mut self.handle_scope();

    let source = v8::String::new(scope, source_code).unwrap();
    let name = v8::String::new(scope, name).unwrap();
    let origin = bindings::script_origin(scope, name);

    let tc_scope = &mut v8::TryCatch::new(scope);

    let script = match v8::Script::compile(tc_scope, source, Some(&origin)) {
      Some(script) => script,
      None => {
        let exception = tc_scope.exception().unwrap();
        return exception_to_err_result(tc_scope, exception, false);
      }
    };

    match script.run(tc_scope) {
      Some(value) => {
        let value_handle = v8::Global::new(tc_scope, value);
        Ok(value_handle)
      }
      None => {
        assert!(tc_scope.has_caught());
        let exception = tc_scope.exception().unwrap();
        exception_to_err_result(tc_scope, exception, false)
      }
    }
  }

  /// Takes a snapshot. The isolate should have been created with will_snapshot
  /// set to true.
  ///
  /// `Error` can be downcast to a type that exposes additional information
  /// about the V8 exception. By default this type is `JsError`, however it may
  /// be a different type if `RuntimeOptions::js_error_create_fn` has been set.
  pub fn snapshot(&mut self) -> v8::StartupData {
    assert!(self.snapshot_creator.is_some());

    // Nuke Deno.core.ops.* to avoid ExternalReference snapshotting issues
    // TODO(@AaronO): make ops stable across snapshots
    {
      let scope = &mut self.handle_scope();
      let o = Self::grab_global::<v8::Object>(scope, "Deno.core.ops").unwrap();
      let names = o.get_own_property_names(scope).unwrap();
      for i in 0..names.length() {
        let key = names.get_index(scope, i).unwrap();
        o.delete(scope, key);
      }
    }

    let state = Self::state(self.v8_isolate());

    // Note: create_blob() method must not be called from within a HandleScope.
    // TODO(piscisaureus): The rusty_v8 type system should enforce this.
    state.borrow_mut().global_context.take();

    self.inspector.take();

    // Overwrite existing ModuleMap to drop v8::Global handles
    self
      .v8_isolate()
      .set_slot(Rc::new(RefCell::new(ModuleMap::new(
        Rc::new(NoopModuleLoader),
        state.borrow().op_state.clone(),
      ))));
    // Drop other v8::Global handles before snapshotting
    std::mem::take(&mut state.borrow_mut().js_recv_cb);

    let snapshot_creator = self.snapshot_creator.as_mut().unwrap();
    let snapshot = snapshot_creator
      .create_blob(v8::FunctionCodeHandling::Keep)
      .unwrap();
    self.has_snapshotted = true;

    snapshot
  }

  /// Registers a callback on the isolate when the memory limits are approached.
  /// Use this to prevent V8 from crashing the process when reaching the limit.
  ///
  /// Calls the closure with the current heap limit and the initial heap limit.
  /// The return value of the closure is set as the new limit.
  pub fn add_near_heap_limit_callback<C>(&mut self, cb: C)
  where
    C: FnMut(usize, usize) -> usize + 'static,
  {
    let boxed_cb = Box::new(RefCell::new(cb));
    let data = boxed_cb.as_ptr() as *mut c_void;

    let prev = self
      .allocations
      .near_heap_limit_callback_data
      .replace((boxed_cb, near_heap_limit_callback::<C>));
    if let Some((_, prev_cb)) = prev {
      self
        .v8_isolate()
        .remove_near_heap_limit_callback(prev_cb, 0);
    }

    self
      .v8_isolate()
      .add_near_heap_limit_callback(near_heap_limit_callback::<C>, data);
  }

  pub fn remove_near_heap_limit_callback(&mut self, heap_limit: usize) {
    if let Some((_, cb)) = self.allocations.near_heap_limit_callback_data.take()
    {
      self
        .v8_isolate()
        .remove_near_heap_limit_callback(cb, heap_limit);
    }
  }

  fn pump_v8_message_loop(&mut self) {
    let scope = &mut self.handle_scope();
    while v8::Platform::pump_message_loop(
      &v8::V8::get_current_platform(),
      scope,
      false, // don't block if there are no tasks
    ) {
      // do nothing
    }

    scope.perform_microtask_checkpoint();
  }

  pub fn poll_value(
    &mut self,
    global: &v8::Global<v8::Value>,
    cx: &mut Context,
  ) -> Poll<Result<v8::Global<v8::Value>, Error>> {
    let state = self.poll_event_loop(cx, false);

    let mut scope = self.handle_scope();
    let local = v8::Local::<v8::Value>::new(&mut scope, global);

    if let Ok(promise) = v8::Local::<v8::Promise>::try_from(local) {
      match promise.state() {
        v8::PromiseState::Pending => match state {
          Poll::Ready(Ok(_)) => {
            let msg = "Promise resolution is still pending but the event loop has already resolved.";
            Poll::Ready(Err(generic_error(msg)))
          }
          Poll::Ready(Err(e)) => Poll::Ready(Err(e)),
          Poll::Pending => Poll::Pending,
        },
        v8::PromiseState::Fulfilled => {
          let value = promise.result(&mut scope);
          let value_handle = v8::Global::new(&mut scope, value);
          Poll::Ready(Ok(value_handle))
        }
        v8::PromiseState::Rejected => {
          let exception = promise.result(&mut scope);
          Poll::Ready(exception_to_err_result(&mut scope, exception, false))
        }
      }
    } else {
      let value_handle = v8::Global::new(&mut scope, local);
      Poll::Ready(Ok(value_handle))
    }
  }

  /// Waits for the given value to resolve while polling the event loop.
  ///
  /// This future resolves when either the value is resolved or the event loop runs to
  /// completion.
  pub async fn resolve_value(
    &mut self,
    global: v8::Global<v8::Value>,
  ) -> Result<v8::Global<v8::Value>, Error> {
    poll_fn(|cx| self.poll_value(&global, cx)).await
  }

  /// Runs event loop to completion
  ///
  /// This future resolves when:
  ///  - there are no more pending dynamic imports
  ///  - there are no more pending ops
  ///  - there are no more active inspector sessions (only if `wait_for_inspector` is set to true)
  pub async fn run_event_loop(
    &mut self,
    wait_for_inspector: bool,
  ) -> Result<(), Error> {
    poll_fn(|cx| self.poll_event_loop(cx, wait_for_inspector)).await
  }

  /// Runs a single tick of event loop
  ///
  /// If `wait_for_inspector` is set to true event loop
  /// will return `Poll::Pending` if there are active inspector sessions.
  pub fn poll_event_loop(
    &mut self,
    cx: &mut Context,
    wait_for_inspector: bool,
  ) -> Poll<Result<(), Error>> {
    // We always poll the inspector first
    let _ = self.inspector().poll_unpin(cx);

    let state_rc = Self::state(self.v8_isolate());
    let module_map_rc = Self::module_map(self.v8_isolate());
    {
      let state = state_rc.borrow();
      state.waker.register(cx.waker());
    }

    self.pump_v8_message_loop();

    // Ops
    {
      self.resolve_async_ops(cx)?;
      self.drain_nexttick()?;
      self.drain_macrotasks()?;
      self.check_promise_exceptions()?;
    }
    // Dynamic module loading - ie. modules loaded using "import()"
    {
      let poll_imports = self.prepare_dyn_imports(cx)?;
      assert!(poll_imports.is_ready());

      let poll_imports = self.poll_dyn_imports(cx)?;
      assert!(poll_imports.is_ready());

      self.evaluate_dyn_imports();

      self.check_promise_exceptions()?;
    }

    // Event loop middlewares
    let mut maybe_scheduling = false;
    {
      let op_state = {
        let state = state_rc.borrow();
        state.op_state.clone()
      };
      for f in &self.event_loop_middlewares {
        if f(op_state.clone(), cx) {
          maybe_scheduling = true;
        }
      }
    }

    // Top level module
    self.evaluate_pending_module();

    let mut state = state_rc.borrow_mut();
    let module_map = module_map_rc.borrow();

    let has_pending_refed_ops =
      state.pending_ops.len() > state.unrefed_ops.len();
    let has_pending_dyn_imports = module_map.has_pending_dynamic_imports();
    let has_pending_dyn_module_evaluation =
      !state.pending_dyn_mod_evaluate.is_empty();
    let has_pending_module_evaluation = state.pending_mod_evaluate.is_some();
    let has_pending_background_tasks =
      self.v8_isolate().has_pending_background_tasks();
    let has_tick_scheduled = state.has_tick_scheduled;
    let inspector_has_active_sessions = self
      .inspector
      .as_ref()
      .map(|i| i.has_active_sessions())
      .unwrap_or(false);

    if !has_pending_refed_ops
      && !has_pending_dyn_imports
      && !has_pending_dyn_module_evaluation
      && !has_pending_module_evaluation
      && !has_pending_background_tasks
      && !has_tick_scheduled
      && !maybe_scheduling
    {
      if wait_for_inspector && inspector_has_active_sessions {
        return Poll::Pending;
      }

      return Poll::Ready(Ok(()));
    }

    // Check if more async ops have been dispatched
    // during this turn of event loop.
    // If there are any pending background tasks, we also wake the runtime to
    // make sure we don't miss them.
    // TODO(andreubotella) The event loop will spin as long as there are pending
    // background tasks. We should look into having V8 notify us when a
    // background task is done.
    if state.have_unpolled_ops
      || has_pending_background_tasks
      || has_tick_scheduled
      || maybe_scheduling
    {
      state.waker.wake();
    }

    if has_pending_module_evaluation {
      if has_pending_refed_ops
        || has_pending_dyn_imports
        || has_pending_dyn_module_evaluation
        || has_pending_background_tasks
        || has_tick_scheduled
        || maybe_scheduling
      {
        // pass, will be polled again
      } else {
        let msg = "Module evaluation is still pending but there are no pending ops or dynamic imports. This situation is often caused by unresolved promises.";
        return Poll::Ready(Err(generic_error(msg)));
      }
    }

    if has_pending_dyn_module_evaluation {
      if has_pending_refed_ops
        || has_pending_dyn_imports
        || has_pending_background_tasks
        || has_tick_scheduled
      {
        // pass, will be polled again
      } else if state.dyn_module_evaluate_idle_counter >= 1 {
        let mut msg = "Dynamically imported module evaluation is still pending but there are no pending ops. This situation is often caused by unresolved promises.
Pending dynamic modules:\n".to_string();
        for pending_evaluate in &state.pending_dyn_mod_evaluate {
          let module_info = module_map
            .get_info_by_id(&pending_evaluate.module_id)
            .unwrap();
          msg.push_str(&format!("- {}", module_info.name.as_str()));
        }
        return Poll::Ready(Err(generic_error(msg)));
      } else {
        // Delay the above error by one spin of the event loop. A dynamic import
        // evaluation may complete during this, in which case the counter will
        // reset.
        state.dyn_module_evaluate_idle_counter += 1;
        state.waker.wake();
      }
    }

    Poll::Pending
  }
}

extern "C" fn near_heap_limit_callback<F>(
  data: *mut c_void,
  current_heap_limit: usize,
  initial_heap_limit: usize,
) -> usize
where
  F: FnMut(usize, usize) -> usize,
{
  let callback = unsafe { &mut *(data as *mut F) };
  callback(current_heap_limit, initial_heap_limit)
}

impl JsRuntimeState {
  /// Called by `bindings::host_import_module_dynamically_callback`
  /// after initiating new dynamic import load.
  pub fn notify_new_dynamic_import(&mut self) {
    // Notify event loop to poll again soon.
    self.waker.wake();
  }
}

pub(crate) fn exception_to_err_result<'s, T>(
  scope: &mut v8::HandleScope<'s>,
  exception: v8::Local<v8::Value>,
  in_promise: bool,
) -> Result<T, Error> {
  let is_terminating_exception = scope.is_execution_terminating();
  let mut exception = exception;

  if is_terminating_exception {
    // TerminateExecution was called. Cancel exception termination so that the
    // exception can be created..
    scope.cancel_terminate_execution();

    // Maybe make a new exception object.
    if exception.is_null_or_undefined() {
      let message = v8::String::new(scope, "execution terminated").unwrap();
      exception = v8::Exception::error(scope, message);
    }
  }

  let mut js_error = JsError::from_v8_exception(scope, exception);
  if in_promise {
    js_error.message = format!(
      "Uncaught (in promise) {}",
      js_error.message.trim_start_matches("Uncaught ")
    );
  }

  let state_rc = JsRuntime::state(scope);
  let state = state_rc.borrow();
  let js_error = (state.js_error_create_fn)(js_error);

  if is_terminating_exception {
    // Re-enable exception termination.
    scope.terminate_execution();
  }

  Err(js_error)
}

// Related to module loading
impl JsRuntime {
  pub(crate) fn instantiate_module(
    &mut self,
    id: ModuleId,
  ) -> Result<(), Error> {
    let module_map_rc = Self::module_map(self.v8_isolate());
    let scope = &mut self.handle_scope();
    let tc_scope = &mut v8::TryCatch::new(scope);

    let module = module_map_rc
      .borrow()
      .get_handle(id)
      .map(|handle| v8::Local::new(tc_scope, handle))
      .expect("ModuleInfo not found");

    if module.get_status() == v8::ModuleStatus::Errored {
      let exception = module.get_exception();
      let err = exception_to_err_result(tc_scope, exception, false)
        .map_err(|err| attach_handle_to_error(tc_scope, err, exception));
      return err;
    }

    // IMPORTANT: No borrows to `ModuleMap` can be held at this point because
    // `module_resolve_callback` will be calling into `ModuleMap` from within
    // the isolate.
    let instantiate_result =
      module.instantiate_module(tc_scope, bindings::module_resolve_callback);

    if instantiate_result.is_none() {
      let exception = tc_scope.exception().unwrap();
      let err = exception_to_err_result(tc_scope, exception, false)
        .map_err(|err| attach_handle_to_error(tc_scope, err, exception));
      return err;
    }

    Ok(())
  }

  fn dynamic_import_module_evaluate(
    &mut self,
    load_id: ModuleLoadId,
    id: ModuleId,
  ) -> Result<(), Error> {
    let state_rc = Self::state(self.v8_isolate());
    let module_map_rc = Self::module_map(self.v8_isolate());

    let module_handle = module_map_rc
      .borrow()
      .get_handle(id)
      .expect("ModuleInfo not found");

    let status = {
      let scope = &mut self.handle_scope();
      let module = module_handle.open(scope);
      module.get_status()
    };

    match status {
      v8::ModuleStatus::Instantiated | v8::ModuleStatus::Evaluated => {}
      _ => return Ok(()),
    }

    // IMPORTANT: Top-level-await is enabled, which means that return value
    // of module evaluation is a promise.
    //
    // This promise is internal, and not the same one that gets returned to
    // the user. We add an empty `.catch()` handler so that it does not result
    // in an exception if it rejects. That will instead happen for the other
    // promise if not handled by the user.
    //
    // For more details see:
    // https://github.com/denoland/deno/issues/4908
    // https://v8.dev/features/top-level-await#module-execution-order
    let scope = &mut self.handle_scope();
    let tc_scope = &mut v8::TryCatch::new(scope);
    let module = v8::Local::new(tc_scope, &module_handle);
    let maybe_value = module.evaluate(tc_scope);

    // Update status after evaluating.
    let status = module.get_status();

    if let Some(value) = maybe_value {
      assert!(
        status == v8::ModuleStatus::Evaluated
          || status == v8::ModuleStatus::Errored
      );
      let promise = v8::Local::<v8::Promise>::try_from(value)
        .expect("Expected to get promise as module evaluation result");
      let empty_fn = |_scope: &mut v8::HandleScope,
                      _args: v8::FunctionCallbackArguments,
                      _rv: v8::ReturnValue| {};
      let empty_fn = v8::FunctionTemplate::new(tc_scope, empty_fn);
      let empty_fn = empty_fn.get_function(tc_scope).unwrap();
      promise.catch(tc_scope, empty_fn);
      let mut state = state_rc.borrow_mut();
      let promise_global = v8::Global::new(tc_scope, promise);
      let module_global = v8::Global::new(tc_scope, module);

      let dyn_import_mod_evaluate = DynImportModEvaluate {
        load_id,
        module_id: id,
        promise: promise_global,
        module: module_global,
      };

      state.pending_dyn_mod_evaluate.push(dyn_import_mod_evaluate);
    } else if tc_scope.has_terminated() || tc_scope.is_execution_terminating() {
      return Err(
        generic_error("Cannot evaluate dynamically imported module, because JavaScript execution has been terminated.")
      );
    } else {
      assert!(status == v8::ModuleStatus::Errored);
    }

    Ok(())
  }

  // TODO(bartlomieju): make it return `ModuleEvaluationFuture`?
  /// Evaluates an already instantiated ES module.
  ///
  /// Returns a receiver handle that resolves when module promise resolves.
  /// Implementors must manually call `run_event_loop()` to drive module
  /// evaluation future.
  ///
  /// `Error` can be downcast to a type that exposes additional information
  /// about the V8 exception. By default this type is `JsError`, however it may
  /// be a different type if `RuntimeOptions::js_error_create_fn` has been set.
  ///
  /// This function panics if module has not been instantiated.
  pub fn mod_evaluate(
    &mut self,
    id: ModuleId,
  ) -> oneshot::Receiver<Result<(), Error>> {
    let state_rc = Self::state(self.v8_isolate());
    let module_map_rc = Self::module_map(self.v8_isolate());
    let scope = &mut self.handle_scope();
    let tc_scope = &mut v8::TryCatch::new(scope);

    let module = module_map_rc
      .borrow()
      .get_handle(id)
      .map(|handle| v8::Local::new(tc_scope, handle))
      .expect("ModuleInfo not found");
    let mut status = module.get_status();
    assert_eq!(status, v8::ModuleStatus::Instantiated);

    let (sender, receiver) = oneshot::channel();

    // IMPORTANT: Top-level-await is enabled, which means that return value
    // of module evaluation is a promise.
    //
    // Because that promise is created internally by V8, when error occurs during
    // module evaluation the promise is rejected, and since the promise has no rejection
    // handler it will result in call to `bindings::promise_reject_callback` adding
    // the promise to pending promise rejection table - meaning JsRuntime will return
    // error on next poll().
    //
    // This situation is not desirable as we want to manually return error at the
    // end of this function to handle it further. It means we need to manually
    // remove this promise from pending promise rejection table.
    //
    // For more details see:
    // https://github.com/denoland/deno/issues/4908
    // https://v8.dev/features/top-level-await#module-execution-order
    let maybe_value = module.evaluate(tc_scope);

    // Update status after evaluating.
    status = module.get_status();

    if let Some(value) = maybe_value {
      assert!(
        status == v8::ModuleStatus::Evaluated
          || status == v8::ModuleStatus::Errored
      );
      let promise = v8::Local::<v8::Promise>::try_from(value)
        .expect("Expected to get promise as module evaluation result");
      let promise_global = v8::Global::new(tc_scope, promise);
      let mut state = state_rc.borrow_mut();
      state.pending_promise_exceptions.remove(&promise_global);
      let promise_global = v8::Global::new(tc_scope, promise);
      assert!(
        state.pending_mod_evaluate.is_none(),
        "There is already pending top level module evaluation"
      );

      state.pending_mod_evaluate = Some(ModEvaluate {
        promise: promise_global,
        sender,
      });
      tc_scope.perform_microtask_checkpoint();
    } else if tc_scope.has_terminated() || tc_scope.is_execution_terminating() {
      sender.send(Err(
        generic_error("Cannot evaluate module, because JavaScript execution has been terminated.")
      )).expect("Failed to send module evaluation error.");
    } else {
      assert!(status == v8::ModuleStatus::Errored);
    }

    receiver
  }

  fn dynamic_import_reject(&mut self, id: ModuleLoadId, err: Error) {
    let module_map_rc = Self::module_map(self.v8_isolate());
    let scope = &mut self.handle_scope();

    let resolver_handle = module_map_rc
      .borrow_mut()
      .dynamic_import_map
      .remove(&id)
      .expect("Invalid dynamic import id");
    let resolver = resolver_handle.open(scope);

    let exception = err
      .downcast_ref::<ErrWithV8Handle>()
      .map(|err| err.get_handle(scope))
      .unwrap_or_else(|| {
        let message = err.to_string();
        let message = v8::String::new(scope, &message).unwrap();
        v8::Exception::type_error(scope, message)
      });

    // IMPORTANT: No borrows to `ModuleMap` can be held at this point because
    // rejecting the promise might initiate another `import()` which will
    // in turn call `bindings::host_import_module_dynamically_callback` which
    // will reach into `ModuleMap` from within the isolate.
    resolver.reject(scope, exception).unwrap();
    scope.perform_microtask_checkpoint();
  }

  fn dynamic_import_resolve(&mut self, id: ModuleLoadId, mod_id: ModuleId) {
    let state_rc = Self::state(self.v8_isolate());
    let module_map_rc = Self::module_map(self.v8_isolate());
    let scope = &mut self.handle_scope();

    let resolver_handle = module_map_rc
      .borrow_mut()
      .dynamic_import_map
      .remove(&id)
      .expect("Invalid dynamic import id");
    let resolver = resolver_handle.open(scope);

    let module = {
      module_map_rc
        .borrow()
        .get_handle(mod_id)
        .map(|handle| v8::Local::new(scope, handle))
        .expect("Dyn import module info not found")
    };
    // Resolution success
    assert_eq!(module.get_status(), v8::ModuleStatus::Evaluated);

    // IMPORTANT: No borrows to `ModuleMap` can be held at this point because
    // resolving the promise might initiate another `import()` which will
    // in turn call `bindings::host_import_module_dynamically_callback` which
    // will reach into `ModuleMap` from within the isolate.
    let module_namespace = module.get_module_namespace();
    resolver.resolve(scope, module_namespace).unwrap();
    state_rc.borrow_mut().dyn_module_evaluate_idle_counter = 0;
    scope.perform_microtask_checkpoint();
  }

  fn prepare_dyn_imports(
    &mut self,
    cx: &mut Context,
  ) -> Poll<Result<(), Error>> {
    let module_map_rc = Self::module_map(self.v8_isolate());

    if module_map_rc.borrow().preparing_dynamic_imports.is_empty() {
      return Poll::Ready(Ok(()));
    }

    loop {
      let poll_result = module_map_rc
        .borrow_mut()
        .preparing_dynamic_imports
        .poll_next_unpin(cx);

      if let Poll::Ready(Some(prepare_poll)) = poll_result {
        let dyn_import_id = prepare_poll.0;
        let prepare_result = prepare_poll.1;

        match prepare_result {
          Ok(load) => {
            module_map_rc
              .borrow_mut()
              .pending_dynamic_imports
              .push(load.into_future());
          }
          Err(err) => {
            self.dynamic_import_reject(dyn_import_id, err);
          }
        }
        // Continue polling for more prepared dynamic imports.
        continue;
      }

      // There are no active dynamic import loads, or none are ready.
      return Poll::Ready(Ok(()));
    }
  }

  fn poll_dyn_imports(&mut self, cx: &mut Context) -> Poll<Result<(), Error>> {
    let module_map_rc = Self::module_map(self.v8_isolate());

    if module_map_rc.borrow().pending_dynamic_imports.is_empty() {
      return Poll::Ready(Ok(()));
    }

    loop {
      let poll_result = module_map_rc
        .borrow_mut()
        .pending_dynamic_imports
        .poll_next_unpin(cx);

      if let Poll::Ready(Some(load_stream_poll)) = poll_result {
        let maybe_result = load_stream_poll.0;
        let mut load = load_stream_poll.1;
        let dyn_import_id = load.id;

        if let Some(load_stream_result) = maybe_result {
          match load_stream_result {
            Ok((request, info)) => {
              // A module (not necessarily the one dynamically imported) has been
              // fetched. Create and register it, and if successful, poll for the
              // next recursive-load event related to this dynamic import.
              let register_result = load.register_and_recurse(
                &mut self.handle_scope(),
                &request,
                &info,
              );

              match register_result {
                Ok(()) => {
                  // Keep importing until it's fully drained
                  module_map_rc
                    .borrow_mut()
                    .pending_dynamic_imports
                    .push(load.into_future());
                }
                Err(err) => self.dynamic_import_reject(dyn_import_id, err),
              }
            }
            Err(err) => {
              // A non-javascript error occurred; this could be due to a an invalid
              // module specifier, or a problem with the source map, or a failure
              // to fetch the module source code.
              self.dynamic_import_reject(dyn_import_id, err)
            }
          }
        } else {
          // The top-level module from a dynamic import has been instantiated.
          // Load is done.
          let module_id =
            load.root_module_id.expect("Root module should be loaded");
          let result = self.instantiate_module(module_id);
          if let Err(err) = result {
            self.dynamic_import_reject(dyn_import_id, err);
          }
          self.dynamic_import_module_evaluate(dyn_import_id, module_id)?;
        }

        // Continue polling for more ready dynamic imports.
        continue;
      }

      // There are no active dynamic import loads, or none are ready.
      return Poll::Ready(Ok(()));
    }
  }

  /// "deno_core" runs V8 with Top Level Await enabled. It means that each
  /// module evaluation returns a promise from V8.
  /// Feature docs: https://v8.dev/features/top-level-await
  ///
  /// This promise resolves after all dependent modules have also
  /// resolved. Each dependent module may perform calls to "import()" and APIs
  /// using async ops will add futures to the runtime's event loop.
  /// It means that the promise returned from module evaluation will
  /// resolve only after all futures in the event loop are done.
  ///
  /// Thus during turn of event loop we need to check if V8 has
  /// resolved or rejected the promise. If the promise is still pending
  /// then another turn of event loop must be performed.
  fn evaluate_pending_module(&mut self) {
    let state_rc = Self::state(self.v8_isolate());

    let maybe_module_evaluation =
      state_rc.borrow_mut().pending_mod_evaluate.take();

    if maybe_module_evaluation.is_none() {
      return;
    }

    let module_evaluation = maybe_module_evaluation.unwrap();
    let scope = &mut self.handle_scope();

    let promise = module_evaluation.promise.open(scope);
    let promise_state = promise.state();

    match promise_state {
      v8::PromiseState::Pending => {
        // NOTE: `poll_event_loop` will decide if
        // runtime would be woken soon
        state_rc.borrow_mut().pending_mod_evaluate = Some(module_evaluation);
      }
      v8::PromiseState::Fulfilled => {
        scope.perform_microtask_checkpoint();
        // Receiver end might have been already dropped, ignore the result
        let _ = module_evaluation.sender.send(Ok(()));
      }
      v8::PromiseState::Rejected => {
        let exception = promise.result(scope);
        scope.perform_microtask_checkpoint();
        let err1 = exception_to_err_result::<()>(scope, exception, false)
          .map_err(|err| attach_handle_to_error(scope, err, exception))
          .unwrap_err();
        // Receiver end might have been already dropped, ignore the result
        let _ = module_evaluation.sender.send(Err(err1));
      }
    }
  }

  fn evaluate_dyn_imports(&mut self) {
    let state_rc = Self::state(self.v8_isolate());
    let mut still_pending = vec![];
    let pending =
      std::mem::take(&mut state_rc.borrow_mut().pending_dyn_mod_evaluate);
    for pending_dyn_evaluate in pending {
      let maybe_result = {
        let scope = &mut self.handle_scope();

        let module_id = pending_dyn_evaluate.module_id;
        let promise = pending_dyn_evaluate.promise.open(scope);
        let _module = pending_dyn_evaluate.module.open(scope);
        let promise_state = promise.state();

        match promise_state {
          v8::PromiseState::Pending => {
            still_pending.push(pending_dyn_evaluate);
            None
          }
          v8::PromiseState::Fulfilled => {
            Some(Ok((pending_dyn_evaluate.load_id, module_id)))
          }
          v8::PromiseState::Rejected => {
            let exception = promise.result(scope);
            let err1 = exception_to_err_result::<()>(scope, exception, false)
              .map_err(|err| attach_handle_to_error(scope, err, exception))
              .unwrap_err();
            Some(Err((pending_dyn_evaluate.load_id, err1)))
          }
        }
      };

      if let Some(result) = maybe_result {
        match result {
          Ok((dyn_import_id, module_id)) => {
            self.dynamic_import_resolve(dyn_import_id, module_id);
          }
          Err((dyn_import_id, err1)) => {
            self.dynamic_import_reject(dyn_import_id, err1);
          }
        }
      }
    }
    state_rc.borrow_mut().pending_dyn_mod_evaluate = still_pending;
  }

  /// Asynchronously load specified module and all of its dependencies.
  ///
  /// The module will be marked as "main", and because of that
  /// "import.meta.main" will return true when checked inside that module.
  ///
  /// User must call `JsRuntime::mod_evaluate` with returned `ModuleId`
  /// manually after load is finished.
  pub async fn load_main_module(
    &mut self,
    specifier: &ModuleSpecifier,
    code: Option<String>,
  ) -> Result<ModuleId, Error> {
    let module_map_rc = Self::module_map(self.v8_isolate());
    if let Some(code) = code {
      module_map_rc.borrow_mut().new_es_module(
        &mut self.handle_scope(),
        // main module
        true,
        specifier.as_str(),
        &code,
      )?;
    }

    let mut load =
      ModuleMap::load_main(module_map_rc.clone(), specifier.as_str()).await?;

    while let Some(load_result) = load.next().await {
      let (request, info) = load_result?;
      let scope = &mut self.handle_scope();
      load.register_and_recurse(scope, &request, &info)?;
    }

    let root_id = load.root_module_id.expect("Root module should be loaded");
    self.instantiate_module(root_id)?;
    Ok(root_id)
  }

  /// Asynchronously load specified ES module and all of its dependencies.
  ///
  /// This method is meant to be used when loading some utility code that
  /// might be later imported by the main module (ie. an entry point module).
  ///
  /// User must call `JsRuntime::mod_evaluate` with returned `ModuleId`
  /// manually after load is finished.
  pub async fn load_side_module(
    &mut self,
    specifier: &ModuleSpecifier,
    code: Option<String>,
  ) -> Result<ModuleId, Error> {
    let module_map_rc = Self::module_map(self.v8_isolate());
    if let Some(code) = code {
      module_map_rc.borrow_mut().new_es_module(
        &mut self.handle_scope(),
        // not main module
        false,
        specifier.as_str(),
        &code,
      )?;
    }

    let mut load =
      ModuleMap::load_side(module_map_rc.clone(), specifier.as_str()).await?;

    while let Some(load_result) = load.next().await {
      let (request, info) = load_result?;
      let scope = &mut self.handle_scope();
      load.register_and_recurse(scope, &request, &info)?;
    }

    let root_id = load.root_module_id.expect("Root module should be loaded");
    self.instantiate_module(root_id)?;
    Ok(root_id)
  }

  fn check_promise_exceptions(&mut self) -> Result<(), Error> {
    let state_rc = Self::state(self.v8_isolate());
    let mut state = state_rc.borrow_mut();

    if state.pending_promise_exceptions.is_empty() {
      return Ok(());
    }

    let key = {
      state
        .pending_promise_exceptions
        .keys()
        .next()
        .unwrap()
        .clone()
    };
    let handle = state.pending_promise_exceptions.remove(&key).unwrap();
    drop(state);

    let scope = &mut self.handle_scope();
    let exception = v8::Local::new(scope, handle);
    exception_to_err_result(scope, exception, true)
  }

  // Send finished responses to JS
  fn resolve_async_ops(&mut self, cx: &mut Context) -> Result<(), Error> {
    let state_rc = Self::state(self.v8_isolate());

    let js_recv_cb_handle = state_rc.borrow().js_recv_cb.clone().unwrap();
    let scope = &mut self.handle_scope();

    // We return async responses to JS in unbounded batches (may change),
    // each batch is a flat vector of tuples:
    // `[promise_id1, op_result1, promise_id2, op_result2, ...]`
    // promise_id is a simple integer, op_result is an ops::OpResult
    // which contains a value OR an error, encoded as a tuple.
    // This batch is received in JS via the special `arguments` variable
    // and then each tuple is used to resolve or reject promises
    let mut args: Vec<v8::Local<v8::Value>> = vec![];

    // Now handle actual ops.
    {
      let mut state = state_rc.borrow_mut();
      state.have_unpolled_ops = false;

      while let Poll::Ready(Some(item)) = state.pending_ops.poll_next_unpin(cx)
      {
        let (promise_id, op_id, resp) = item;
        state.unrefed_ops.remove(&promise_id);
        state.op_state.borrow().tracker.track_async_completed(op_id);
        args.push(v8::Integer::new(scope, promise_id as i32).into());
        args.push(resp.to_v8(scope).unwrap());
      }
    }

    if args.is_empty() {
      return Ok(());
    }

    let tc_scope = &mut v8::TryCatch::new(scope);
    let js_recv_cb = js_recv_cb_handle.open(tc_scope);
    let this = v8::undefined(tc_scope).into();
    js_recv_cb.call(tc_scope, this, args.as_slice());

    match tc_scope.exception() {
      None => Ok(()),
      Some(exception) => exception_to_err_result(tc_scope, exception, false),
    }
  }

  fn drain_macrotasks(&mut self) -> Result<(), Error> {
    let state = Self::state(self.v8_isolate());

    if state.borrow().js_macrotask_cbs.is_empty() {
      return Ok(());
    }

    let js_macrotask_cb_handles = state.borrow().js_macrotask_cbs.clone();
    let scope = &mut self.handle_scope();

    for js_macrotask_cb_handle in js_macrotask_cb_handles {
      let js_macrotask_cb = js_macrotask_cb_handle.open(scope);

      // Repeatedly invoke macrotask callback until it returns true (done),
      // such that ready microtasks would be automatically run before
      // next macrotask is processed.
      let tc_scope = &mut v8::TryCatch::new(scope);
      let this = v8::undefined(tc_scope).into();
      loop {
        let is_done = js_macrotask_cb.call(tc_scope, this, &[]);

        if let Some(exception) = tc_scope.exception() {
          return exception_to_err_result(tc_scope, exception, false);
        }

        if tc_scope.has_terminated() || tc_scope.is_execution_terminating() {
          return Ok(());
        }

        let is_done = is_done.unwrap();
        if is_done.is_true() {
          break;
        }
      }
    }

    Ok(())
  }

  fn drain_nexttick(&mut self) -> Result<(), Error> {
    let state = Self::state(self.v8_isolate());

    if state.borrow().js_nexttick_cbs.is_empty() {
      return Ok(());
    }

    if !state.borrow().has_tick_scheduled {
      let scope = &mut self.handle_scope();
      scope.perform_microtask_checkpoint();
    }

    // TODO(bartlomieju): Node also checks for absence of "rejection_to_warn"
    if !state.borrow().has_tick_scheduled {
      return Ok(());
    }

    let js_nexttick_cb_handles = state.borrow().js_nexttick_cbs.clone();
    let scope = &mut self.handle_scope();

    for js_nexttick_cb_handle in js_nexttick_cb_handles {
      let js_nexttick_cb = js_nexttick_cb_handle.open(scope);

      let tc_scope = &mut v8::TryCatch::new(scope);
      let this = v8::undefined(tc_scope).into();
      js_nexttick_cb.call(tc_scope, this, &[]);

      if let Some(exception) = tc_scope.exception() {
        return exception_to_err_result(tc_scope, exception, false);
      }
    }

    Ok(())
  }
}

#[inline]
pub fn queue_async_op(
  scope: &v8::Isolate,
  op: impl Future<Output = (PromiseId, OpId, OpResult)> + 'static,
) {
  let state_rc = JsRuntime::state(scope);
  let mut state = state_rc.borrow_mut();
  state.pending_ops.push(OpCall::eager(op));
  state.have_unpolled_ops = true;
}

#[cfg(test)]
pub mod tests {
  use super::*;
  use crate::error::custom_error;
  use crate::error::AnyError;
  use crate::modules::ModuleSource;
  use crate::modules::ModuleSourceFuture;
  use crate::modules::ModuleType;
  use crate::ZeroCopyBuf;
  use deno_ops::op;
  use futures::future::lazy;
  use std::ops::FnOnce;
  use std::pin::Pin;
  use std::rc::Rc;
  use std::sync::atomic::{AtomicUsize, Ordering};
  use std::sync::Arc;
  // deno_ops macros generate code assuming deno_core in scope.
  mod deno_core {
    pub use crate::*;
  }

  pub fn run_in_task<F>(f: F)
  where
    F: FnOnce(&mut Context) + Send + 'static,
  {
    futures::executor::block_on(lazy(move |cx| f(cx)));
  }

  #[derive(Copy, Clone)]
  enum Mode {
    Async,
    AsyncZeroCopy(bool),
  }

  struct TestState {
    mode: Mode,
    dispatch_count: Arc<AtomicUsize>,
  }

  #[op]
  async fn op_test(
    rc_op_state: Rc<RefCell<OpState>>,
    control: u8,
    buf: Option<ZeroCopyBuf>,
  ) -> Result<u8, AnyError> {
    let op_state_ = rc_op_state.borrow();
    let test_state = op_state_.borrow::<TestState>();
    test_state.dispatch_count.fetch_add(1, Ordering::Relaxed);
    match test_state.mode {
      Mode::Async => {
        assert_eq!(control, 42);
        Ok(43)
      }
      Mode::AsyncZeroCopy(has_buffer) => {
        assert_eq!(buf.is_some(), has_buffer);
        if let Some(buf) = buf {
          assert_eq!(buf.len(), 1);
        }
        Ok(43)
      }
    }
  }

  fn setup(mode: Mode) -> (JsRuntime, Arc<AtomicUsize>) {
    let dispatch_count = Arc::new(AtomicUsize::new(0));
    let dispatch_count2 = dispatch_count.clone();
    let ext = Extension::builder()
      .ops(vec![op_test::decl()])
      .state(move |state| {
        state.put(TestState {
          mode,
          dispatch_count: dispatch_count2.clone(),
        });
        Ok(())
      })
      .build();
    let mut runtime = JsRuntime::new(RuntimeOptions {
      extensions: vec![ext],
      ..Default::default()
    });

    runtime
      .execute_script(
        "setup.js",
        r#"
        function assert(cond) {
          if (!cond) {
            throw Error("assert");
          }
        }
        "#,
      )
      .unwrap();
    assert_eq!(dispatch_count.load(Ordering::Relaxed), 0);
    (runtime, dispatch_count)
  }

  #[test]
  fn test_dispatch() {
    let (mut runtime, dispatch_count) = setup(Mode::Async);
    runtime
      .execute_script(
        "filename.js",
        r#"
        let control = 42;
        Deno.core.opAsync("op_test", control);
        async function main() {
          Deno.core.opAsync("op_test", control);
        }
        main();
        "#,
      )
      .unwrap();
    assert_eq!(dispatch_count.load(Ordering::Relaxed), 2);
  }

  #[test]
  fn test_op_async_promise_id() {
    let (mut runtime, _dispatch_count) = setup(Mode::Async);
    runtime
      .execute_script(
        "filename.js",
        r#"
        const p = Deno.core.opAsync("op_test", 42);
        if (p[Symbol.for("Deno.core.internalPromiseId")] == undefined) {
          throw new Error("missing id on returned promise");
        }
        "#,
      )
      .unwrap();
  }

  #[test]
  fn test_ref_unref_ops() {
    let (mut runtime, _dispatch_count) = setup(Mode::Async);
    runtime
      .execute_script(
        "filename.js",
        r#"
        var promiseIdSymbol = Symbol.for("Deno.core.internalPromiseId");
        var p1 = Deno.core.opAsync("op_test", 42);
        var p2 = Deno.core.opAsync("op_test", 42);
        "#,
      )
      .unwrap();
    {
      let isolate = runtime.v8_isolate();
      let state_rc = JsRuntime::state(isolate);
      let state = state_rc.borrow();
      assert_eq!(state.pending_ops.len(), 2);
      assert_eq!(state.unrefed_ops.len(), 0);
    }
    runtime
      .execute_script(
        "filename.js",
        r#"
        Deno.core.unrefOp(p1[promiseIdSymbol]);
        Deno.core.unrefOp(p2[promiseIdSymbol]);
        "#,
      )
      .unwrap();
    {
      let isolate = runtime.v8_isolate();
      let state_rc = JsRuntime::state(isolate);
      let state = state_rc.borrow();
      assert_eq!(state.pending_ops.len(), 2);
      assert_eq!(state.unrefed_ops.len(), 2);
    }
    runtime
      .execute_script(
        "filename.js",
        r#"
        Deno.core.refOp(p1[promiseIdSymbol]);
        Deno.core.refOp(p2[promiseIdSymbol]);
        "#,
      )
      .unwrap();
    {
      let isolate = runtime.v8_isolate();
      let state_rc = JsRuntime::state(isolate);
      let state = state_rc.borrow();
      assert_eq!(state.pending_ops.len(), 2);
      assert_eq!(state.unrefed_ops.len(), 0);
    }
  }

  #[test]
  fn test_dispatch_no_zero_copy_buf() {
    let (mut runtime, dispatch_count) = setup(Mode::AsyncZeroCopy(false));
    runtime
      .execute_script(
        "filename.js",
        r#"
        Deno.core.opAsync("op_test");
        "#,
      )
      .unwrap();
    assert_eq!(dispatch_count.load(Ordering::Relaxed), 1);
  }

  #[test]
  fn test_dispatch_stack_zero_copy_bufs() {
    let (mut runtime, dispatch_count) = setup(Mode::AsyncZeroCopy(true));
    runtime
      .execute_script(
        "filename.js",
        r#"
        let zero_copy_a = new Uint8Array([0]);
        Deno.core.opAsync("op_test", null, zero_copy_a);
        "#,
      )
      .unwrap();
    assert_eq!(dispatch_count.load(Ordering::Relaxed), 1);
  }

  #[test]
  fn test_execute_script_return_value() {
    let mut runtime = JsRuntime::new(Default::default());
    let value_global = runtime.execute_script("a.js", "a = 1 + 2").unwrap();
    {
      let scope = &mut runtime.handle_scope();
      let value = value_global.open(scope);
      assert_eq!(value.integer_value(scope).unwrap(), 3);
    }
    let value_global = runtime.execute_script("b.js", "b = 'foobar'").unwrap();
    {
      let scope = &mut runtime.handle_scope();
      let value = value_global.open(scope);
      assert!(value.is_string());
      assert_eq!(
        value.to_string(scope).unwrap().to_rust_string_lossy(scope),
        "foobar"
      );
    }
  }

  #[tokio::test]
  async fn test_poll_value() {
    run_in_task(|cx| {
      let mut runtime = JsRuntime::new(Default::default());
      let value_global = runtime
        .execute_script("a.js", "Promise.resolve(1 + 2)")
        .unwrap();
      let v = runtime.poll_value(&value_global, cx);
      {
        let scope = &mut runtime.handle_scope();
        assert!(
          matches!(v, Poll::Ready(Ok(v)) if v.open(scope).integer_value(scope).unwrap() == 3)
        );
      }

      let value_global = runtime
        .execute_script(
          "a.js",
          "Promise.resolve(new Promise(resolve => resolve(2 + 2)))",
        )
        .unwrap();
      let v = runtime.poll_value(&value_global, cx);
      {
        let scope = &mut runtime.handle_scope();
        assert!(
          matches!(v, Poll::Ready(Ok(v)) if v.open(scope).integer_value(scope).unwrap() == 4)
        );
      }

      let value_global = runtime
        .execute_script("a.js", "Promise.reject(new Error('fail'))")
        .unwrap();
      let v = runtime.poll_value(&value_global, cx);
      assert!(
        matches!(v, Poll::Ready(Err(e)) if e.downcast_ref::<JsError>().unwrap().message == "Uncaught Error: fail")
      );

      let value_global = runtime
        .execute_script("a.js", "new Promise(resolve => {})")
        .unwrap();
      let v = runtime.poll_value(&value_global, cx);
      matches!(v, Poll::Ready(Err(e)) if e.to_string() == "Promise resolution is still pending but the event loop has already resolved.");
    });
  }

  #[tokio::test]
  async fn test_resolve_value() {
    let mut runtime = JsRuntime::new(Default::default());
    let value_global = runtime
      .execute_script("a.js", "Promise.resolve(1 + 2)")
      .unwrap();
    let result_global = runtime.resolve_value(value_global).await.unwrap();
    {
      let scope = &mut runtime.handle_scope();
      let value = result_global.open(scope);
      assert_eq!(value.integer_value(scope).unwrap(), 3);
    }

    let value_global = runtime
      .execute_script(
        "a.js",
        "Promise.resolve(new Promise(resolve => resolve(2 + 2)))",
      )
      .unwrap();
    let result_global = runtime.resolve_value(value_global).await.unwrap();
    {
      let scope = &mut runtime.handle_scope();
      let value = result_global.open(scope);
      assert_eq!(value.integer_value(scope).unwrap(), 4);
    }

    let value_global = runtime
      .execute_script("a.js", "Promise.reject(new Error('fail'))")
      .unwrap();
    let err = runtime.resolve_value(value_global).await.unwrap_err();
    assert_eq!(
      "Uncaught Error: fail",
      err.downcast::<JsError>().unwrap().message
    );

    let value_global = runtime
      .execute_script("a.js", "new Promise(resolve => {})")
      .unwrap();
    let error_string = runtime
      .resolve_value(value_global)
      .await
      .unwrap_err()
      .to_string();
    assert_eq!(
      "Promise resolution is still pending but the event loop has already resolved.",
      error_string,
    );
  }

  #[test]
  fn terminate_execution() {
    let (mut isolate, _dispatch_count) = setup(Mode::Async);
    let v8_isolate_handle = isolate.v8_isolate().thread_safe_handle();

    let terminator_thread = std::thread::spawn(move || {
      // allow deno to boot and run
      std::thread::sleep(std::time::Duration::from_millis(100));

      // terminate execution
      let ok = v8_isolate_handle.terminate_execution();
      assert!(ok);
    });

    // Rn an infinite loop, which should be terminated.
    match isolate.execute_script("infinite_loop.js", "for(;;) {}") {
      Ok(_) => panic!("execution should be terminated"),
      Err(e) => {
        assert_eq!(e.to_string(), "Uncaught Error: execution terminated")
      }
    };

    // Cancel the execution-terminating exception in order to allow script
    // execution again.
    let ok = isolate.v8_isolate().cancel_terminate_execution();
    assert!(ok);

    // Verify that the isolate usable again.
    isolate
      .execute_script("simple.js", "1 + 1")
      .expect("execution should be possible again");

    terminator_thread.join().unwrap();
  }

  #[test]
  fn dangling_shared_isolate() {
    let v8_isolate_handle = {
      // isolate is dropped at the end of this block
      let (mut runtime, _dispatch_count) = setup(Mode::Async);
      runtime.v8_isolate().thread_safe_handle()
    };

    // this should not SEGFAULT
    v8_isolate_handle.terminate_execution();
  }

  #[test]
  fn syntax_error() {
    let mut runtime = JsRuntime::new(Default::default());
    let src = "hocuspocus(";
    let r = runtime.execute_script("i.js", src);
    let e = r.unwrap_err();
    let js_error = e.downcast::<JsError>().unwrap();
    assert_eq!(js_error.end_column, Some(11));
  }

  #[test]
  fn test_encode_decode() {
    run_in_task(|cx| {
      let (mut runtime, _dispatch_count) = setup(Mode::Async);
      runtime
        .execute_script(
          "encode_decode_test.js",
          include_str!("encode_decode_test.js"),
        )
        .unwrap();
      if let Poll::Ready(Err(_)) = runtime.poll_event_loop(cx, false) {
        unreachable!();
      }
    });
  }

  #[test]
  fn test_serialize_deserialize() {
    run_in_task(|cx| {
      let (mut runtime, _dispatch_count) = setup(Mode::Async);
      runtime
        .execute_script(
          "serialize_deserialize_test.js",
          include_str!("serialize_deserialize_test.js"),
        )
        .unwrap();
      if let Poll::Ready(Err(_)) = runtime.poll_event_loop(cx, false) {
        unreachable!();
      }
    });
  }

  #[test]
  fn test_error_builder() {
    #[op]
    fn op_err() -> Result<(), Error> {
      Err(custom_error("DOMExceptionOperationError", "abc"))
    }

    pub fn get_error_class_name(_: &Error) -> &'static str {
      "DOMExceptionOperationError"
    }

    run_in_task(|cx| {
      let ext = Extension::builder().ops(vec![op_err::decl()]).build();
      let mut runtime = JsRuntime::new(RuntimeOptions {
        extensions: vec![ext],
        get_error_class_fn: Some(&get_error_class_name),
        ..Default::default()
      });
      runtime
        .execute_script(
          "error_builder_test.js",
          include_str!("error_builder_test.js"),
        )
        .unwrap();
      if let Poll::Ready(Err(_)) = runtime.poll_event_loop(cx, false) {
        unreachable!();
      }
    });
  }

  #[test]
  fn will_snapshot() {
    let snapshot = {
      let mut runtime = JsRuntime::new(RuntimeOptions {
        will_snapshot: true,
        ..Default::default()
      });
      runtime.execute_script("a.js", "a = 1 + 2").unwrap();
      runtime.snapshot()
    };

    let snapshot = Snapshot::JustCreated(snapshot);
    let mut runtime2 = JsRuntime::new(RuntimeOptions {
      startup_snapshot: Some(snapshot),
      ..Default::default()
    });
    runtime2
      .execute_script("check.js", "if (a != 3) throw Error('x')")
      .unwrap();
  }

  #[test]
  fn test_from_boxed_snapshot() {
    let snapshot = {
      let mut runtime = JsRuntime::new(RuntimeOptions {
        will_snapshot: true,
        ..Default::default()
      });
      runtime.execute_script("a.js", "a = 1 + 2").unwrap();
      let snap: &[u8] = &*runtime.snapshot();
      Vec::from(snap).into_boxed_slice()
    };

    let snapshot = Snapshot::Boxed(snapshot);
    let mut runtime2 = JsRuntime::new(RuntimeOptions {
      startup_snapshot: Some(snapshot),
      ..Default::default()
    });
    runtime2
      .execute_script("check.js", "if (a != 3) throw Error('x')")
      .unwrap();
  }

  #[test]
  fn test_heap_limits() {
    let create_params =
      v8::Isolate::create_params().heap_limits(0, 3 * 1024 * 1024);
    let mut runtime = JsRuntime::new(RuntimeOptions {
      create_params: Some(create_params),
      ..Default::default()
    });
    let cb_handle = runtime.v8_isolate().thread_safe_handle();

    let callback_invoke_count = Rc::new(AtomicUsize::new(0));
    let inner_invoke_count = Rc::clone(&callback_invoke_count);

    runtime.add_near_heap_limit_callback(
      move |current_limit, _initial_limit| {
        inner_invoke_count.fetch_add(1, Ordering::SeqCst);
        cb_handle.terminate_execution();
        current_limit * 2
      },
    );
    let err = runtime
      .execute_script(
        "script name",
        r#"let s = ""; while(true) { s += "Hello"; }"#,
      )
      .expect_err("script should fail");
    assert_eq!(
      "Uncaught Error: execution terminated",
      err.downcast::<JsError>().unwrap().message
    );
    assert!(callback_invoke_count.load(Ordering::SeqCst) > 0)
  }

  #[test]
  fn test_heap_limit_cb_remove() {
    let mut runtime = JsRuntime::new(Default::default());

    runtime.add_near_heap_limit_callback(|current_limit, _initial_limit| {
      current_limit * 2
    });
    runtime.remove_near_heap_limit_callback(3 * 1024 * 1024);
    assert!(runtime.allocations.near_heap_limit_callback_data.is_none());
  }

  #[test]
  fn test_heap_limit_cb_multiple() {
    let create_params =
      v8::Isolate::create_params().heap_limits(0, 3 * 1024 * 1024);
    let mut runtime = JsRuntime::new(RuntimeOptions {
      create_params: Some(create_params),
      ..Default::default()
    });
    let cb_handle = runtime.v8_isolate().thread_safe_handle();

    let callback_invoke_count_first = Rc::new(AtomicUsize::new(0));
    let inner_invoke_count_first = Rc::clone(&callback_invoke_count_first);
    runtime.add_near_heap_limit_callback(
      move |current_limit, _initial_limit| {
        inner_invoke_count_first.fetch_add(1, Ordering::SeqCst);
        current_limit * 2
      },
    );

    let callback_invoke_count_second = Rc::new(AtomicUsize::new(0));
    let inner_invoke_count_second = Rc::clone(&callback_invoke_count_second);
    runtime.add_near_heap_limit_callback(
      move |current_limit, _initial_limit| {
        inner_invoke_count_second.fetch_add(1, Ordering::SeqCst);
        cb_handle.terminate_execution();
        current_limit * 2
      },
    );

    let err = runtime
      .execute_script(
        "script name",
        r#"let s = ""; while(true) { s += "Hello"; }"#,
      )
      .expect_err("script should fail");
    assert_eq!(
      "Uncaught Error: execution terminated",
      err.downcast::<JsError>().unwrap().message
    );
    assert_eq!(0, callback_invoke_count_first.load(Ordering::SeqCst));
    assert!(callback_invoke_count_second.load(Ordering::SeqCst) > 0);
  }

  #[test]
  fn es_snapshot() {
    #[derive(Default)]
    struct ModsLoader;

    impl ModuleLoader for ModsLoader {
      fn resolve(
        &self,
        specifier: &str,
        referrer: &str,
        _is_main: bool,
      ) -> Result<ModuleSpecifier, Error> {
        assert_eq!(specifier, "file:///main.js");
        assert_eq!(referrer, ".");
        let s = crate::resolve_import(specifier, referrer).unwrap();
        Ok(s)
      }

      fn load(
        &self,
        _module_specifier: &ModuleSpecifier,
        _maybe_referrer: Option<ModuleSpecifier>,
        _is_dyn_import: bool,
      ) -> Pin<Box<ModuleSourceFuture>> {
        unreachable!()
      }
    }

    let loader = std::rc::Rc::new(ModsLoader::default());
    let mut runtime = JsRuntime::new(RuntimeOptions {
      module_loader: Some(loader),
      will_snapshot: true,
      ..Default::default()
    });

    let specifier = crate::resolve_url("file:///main.js").unwrap();
    let source_code = "Deno.core.print('hello\\n')".to_string();

    let module_id = futures::executor::block_on(
      runtime.load_main_module(&specifier, Some(source_code)),
    )
    .unwrap();

    let _ = runtime.mod_evaluate(module_id);
    futures::executor::block_on(runtime.run_event_loop(false)).unwrap();

    let _snapshot = runtime.snapshot();
  }

  #[test]
  fn test_error_without_stack() {
    let mut runtime = JsRuntime::new(RuntimeOptions::default());
    // SyntaxError
    let result = runtime.execute_script(
      "error_without_stack.js",
      r#"
function main() {
  console.log("asdf);
}

main();
"#,
    );
    let expected_error = r#"Uncaught SyntaxError: Invalid or unexpected token
    at error_without_stack.js:3:14"#;
    assert_eq!(result.unwrap_err().to_string(), expected_error);
  }

  #[test]
  fn test_error_stack() {
    let mut runtime = JsRuntime::new(RuntimeOptions::default());
    let result = runtime.execute_script(
      "error_stack.js",
      r#"
function assert(cond) {
  if (!cond) {
    throw Error("assert");
  }
}

function main() {
  assert(false);
}

main();
        "#,
    );
    let expected_error = r#"Error: assert
    at assert (error_stack.js:4:11)
    at main (error_stack.js:9:3)
    at error_stack.js:12:1"#;
    assert_eq!(result.unwrap_err().to_string(), expected_error);
  }

  #[test]
  fn test_error_async_stack() {
    run_in_task(|cx| {
      let mut runtime = JsRuntime::new(RuntimeOptions::default());
      runtime
        .execute_script(
          "error_async_stack.js",
          r#"
(async () => {
  const p = (async () => {
    await Promise.resolve().then(() => {
      throw new Error("async");
    });
  })();

  try {
    await p;
  } catch (error) {
    console.log(error.stack);
    throw error;
  }
})();"#,
        )
        .unwrap();
      let expected_error = r#"Error: async
    at error_async_stack.js:5:13
    at async error_async_stack.js:4:5
    at async error_async_stack.js:10:5"#;

      match runtime.poll_event_loop(cx, false) {
        Poll::Ready(Err(e)) => {
          assert_eq!(e.to_string(), expected_error);
        }
        _ => panic!(),
      };
    })
  }

  #[test]
  fn test_pump_message_loop() {
    run_in_task(|cx| {
      let mut runtime = JsRuntime::new(RuntimeOptions::default());
      runtime
        .execute_script(
          "pump_message_loop.js",
          r#"
function assertEquals(a, b) {
  if (a === b) return;
  throw a + " does not equal " + b;
}
const sab = new SharedArrayBuffer(16);
const i32a = new Int32Array(sab);
globalThis.resolved = false;

(function() {
  const result = Atomics.waitAsync(i32a, 0, 0);
  result.value.then(
    (value) => { assertEquals("ok", value); globalThis.resolved = true; },
    () => { assertUnreachable();
  });
})();

const notify_return_value = Atomics.notify(i32a, 0, 1);
assertEquals(1, notify_return_value);
"#,
        )
        .unwrap();

      match runtime.poll_event_loop(cx, false) {
        Poll::Ready(Ok(())) => {}
        _ => panic!(),
      };

      // noop script, will resolve promise from first script
      runtime
        .execute_script("pump_message_loop2.js", r#"assertEquals(1, 1);"#)
        .unwrap();

      // check that promise from `Atomics.waitAsync` has been resolved
      runtime
        .execute_script(
          "pump_message_loop3.js",
          r#"assertEquals(globalThis.resolved, true);"#,
        )
        .unwrap();
    })
  }

  #[test]
  fn test_core_js_stack_frame() {
    let mut runtime = JsRuntime::new(RuntimeOptions::default());
    // Call non-existent op so we get error from `core.js`
    let error = runtime
      .execute_script(
        "core_js_stack_frame.js",
        "Deno.core.opSync('non_existent');",
      )
      .unwrap_err();
    let error_string = error.to_string();
    // Test that the script specifier is a URL: `deno:<repo-relative path>`.
    assert!(error_string.contains("deno:core/01_core.js"));
  }

  #[test]
  fn test_v8_platform() {
    let options = RuntimeOptions {
      v8_platform: Some(v8::new_default_platform(0, false).make_shared()),
      ..Default::default()
    };
    let mut runtime = JsRuntime::new(options);
    runtime.execute_script("<none>", "").unwrap();
  }

  #[test]
  fn test_is_proxy() {
    let mut runtime = JsRuntime::new(RuntimeOptions::default());
    let all_true: v8::Global<v8::Value> = runtime
      .execute_script(
        "is_proxy.js",
        r#"
      (function () {
        const { isProxy } = Deno.core;
        const o = { a: 1, b: 2};
        const p = new Proxy(o, {});
        return isProxy(p) && !isProxy(o) && !isProxy(42);
      })()
    "#,
      )
      .unwrap();
    let mut scope = runtime.handle_scope();
    let all_true = v8::Local::<v8::Value>::new(&mut scope, &all_true);
    assert!(all_true.is_true());
  }

  #[test]
  fn test_binding_names() {
    let mut runtime = JsRuntime::new(RuntimeOptions::default());
    let all_true: v8::Global<v8::Value> = runtime
      .execute_script(
        "binding_names.js",
        "Deno.core.encode.toString() === 'function encode() { [native code] }'",
      )
      .unwrap();
    let mut scope = runtime.handle_scope();
    let all_true = v8::Local::<v8::Value>::new(&mut scope, &all_true);
    assert!(all_true.is_true());
  }

  #[tokio::test]
  async fn test_async_opstate_borrow() {
    struct InnerState(u64);

    #[op]
    async fn op_async_borrow(
      op_state: Rc<RefCell<OpState>>,
    ) -> Result<(), Error> {
      let n = {
        let op_state = op_state.borrow();
        let inner_state = op_state.borrow::<InnerState>();
        inner_state.0
      };
      // Future must be Poll::Pending on first call
      tokio::time::sleep(std::time::Duration::from_millis(1)).await;
      if n != 42 {
        unreachable!();
      }
      Ok(())
    }

    let extension = Extension::builder()
      .ops(vec![op_async_borrow::decl()])
      .state(|state| {
        state.put(InnerState(42));
        Ok(())
      })
      .build();

    let mut runtime = JsRuntime::new(RuntimeOptions {
      extensions: vec![extension],
      ..Default::default()
    });

    runtime
      .execute_script(
        "op_async_borrow.js",
        "Deno.core.opAsync('op_async_borrow')",
      )
      .unwrap();
    runtime.run_event_loop(false).await.unwrap();
  }

  #[tokio::test]
  async fn test_set_macrotask_callback_set_next_tick_callback() {
    #[op]
    async fn op_async_sleep() -> Result<(), Error> {
      // Future must be Poll::Pending on first call
      tokio::time::sleep(std::time::Duration::from_millis(1)).await;
      Ok(())
    }

    let extension = Extension::builder()
      .ops(vec![op_async_sleep::decl()])
      .build();

    let mut runtime = JsRuntime::new(RuntimeOptions {
      extensions: vec![extension],
      ..Default::default()
    });

    runtime
      .execute_script(
        "macrotasks_and_nextticks.js",
        r#"
        (async function () {
          const results = [];
          Deno.core.setMacrotaskCallback(() => {
            results.push("macrotask");
            return true;
          });
          Deno.core.setNextTickCallback(() => {
            results.push("nextTick");
            Deno.core.setHasTickScheduled(false);
          });

          Deno.core.setHasTickScheduled(true);
          await Deno.core.opAsync('op_async_sleep');
          if (results[0] != "nextTick") {
            throw new Error(`expected nextTick, got: ${results[0]}`);
          }
          if (results[1] != "macrotask") {
            throw new Error(`expected macrotask, got: ${results[1]}`);
          }
        })();
        "#,
      )
      .unwrap();
    runtime.run_event_loop(false).await.unwrap();
  }

  #[tokio::test]
  async fn test_set_macrotask_callback_set_next_tick_callback_multiple() {
    let mut runtime = JsRuntime::new(Default::default());

    runtime
      .execute_script(
        "multiple_macrotasks_and_nextticks.js",
        r#"
        Deno.core.setMacrotaskCallback(() => { return true; });
        Deno.core.setMacrotaskCallback(() => { return true; });
        Deno.core.setNextTickCallback(() => {});
        Deno.core.setNextTickCallback(() => {});
        "#,
      )
      .unwrap();
    let isolate = runtime.v8_isolate();
    let state_rc = JsRuntime::state(isolate);
    let state = state_rc.borrow();
    assert_eq!(state.js_macrotask_cbs.len(), 2);
    assert_eq!(state.js_nexttick_cbs.len(), 2);
  }

  #[test]
  fn test_has_tick_scheduled() {
    use futures::task::ArcWake;

    static MACROTASK: AtomicUsize = AtomicUsize::new(0);
    static NEXT_TICK: AtomicUsize = AtomicUsize::new(0);

    #[op]
    fn op_macrotask() -> Result<(), AnyError> {
      MACROTASK.fetch_add(1, Ordering::Relaxed);
      Ok(())
    }

    #[op]
    fn op_next_tick() -> Result<(), AnyError> {
      NEXT_TICK.fetch_add(1, Ordering::Relaxed);
      Ok(())
    }

    let extension = Extension::builder()
      .ops(vec![op_macrotask::decl(), op_next_tick::decl()])
      .build();

    let mut runtime = JsRuntime::new(RuntimeOptions {
      extensions: vec![extension],
      ..Default::default()
    });

    runtime
      .execute_script(
        "has_tick_scheduled.js",
        r#"
          Deno.core.setMacrotaskCallback(() => {
            Deno.core.opSync("op_macrotask");
            return true; // We're done.
          });
          Deno.core.setNextTickCallback(() => Deno.core.opSync("op_next_tick"));
          Deno.core.setHasTickScheduled(true);
          "#,
      )
      .unwrap();

    struct ArcWakeImpl(Arc<AtomicUsize>);
    impl ArcWake for ArcWakeImpl {
      fn wake_by_ref(arc_self: &Arc<Self>) {
        arc_self.0.fetch_add(1, Ordering::Relaxed);
      }
    }

    let awoken_times = Arc::new(AtomicUsize::new(0));
    let waker =
      futures::task::waker(Arc::new(ArcWakeImpl(awoken_times.clone())));
    let cx = &mut Context::from_waker(&waker);

    assert!(matches!(runtime.poll_event_loop(cx, false), Poll::Pending));
    assert_eq!(1, MACROTASK.load(Ordering::Relaxed));
    assert_eq!(1, NEXT_TICK.load(Ordering::Relaxed));
    assert_eq!(awoken_times.swap(0, Ordering::Relaxed), 1);
    assert!(matches!(runtime.poll_event_loop(cx, false), Poll::Pending));
    assert_eq!(awoken_times.swap(0, Ordering::Relaxed), 1);
    assert!(matches!(runtime.poll_event_loop(cx, false), Poll::Pending));
    assert_eq!(awoken_times.swap(0, Ordering::Relaxed), 1);
    assert!(matches!(runtime.poll_event_loop(cx, false), Poll::Pending));
    assert_eq!(awoken_times.swap(0, Ordering::Relaxed), 1);

    let state_rc = JsRuntime::state(runtime.v8_isolate());
    state_rc.borrow_mut().has_tick_scheduled = false;
    assert!(matches!(
      runtime.poll_event_loop(cx, false),
      Poll::Ready(Ok(()))
    ));
    assert_eq!(awoken_times.load(Ordering::Relaxed), 0);
    assert!(matches!(
      runtime.poll_event_loop(cx, false),
      Poll::Ready(Ok(()))
    ));
    assert_eq!(awoken_times.load(Ordering::Relaxed), 0);
  }

  #[test]
  fn terminate_during_module_eval() {
    #[derive(Default)]
    struct ModsLoader;

    impl ModuleLoader for ModsLoader {
      fn resolve(
        &self,
        specifier: &str,
        referrer: &str,
        _is_main: bool,
      ) -> Result<ModuleSpecifier, Error> {
        assert_eq!(specifier, "file:///main.js");
        assert_eq!(referrer, ".");
        let s = crate::resolve_import(specifier, referrer).unwrap();
        Ok(s)
      }

      fn load(
        &self,
        _module_specifier: &ModuleSpecifier,
        _maybe_referrer: Option<ModuleSpecifier>,
        _is_dyn_import: bool,
      ) -> Pin<Box<ModuleSourceFuture>> {
        async move {
          Ok(ModuleSource {
            code: "console.log('hello world');".to_string(),
            module_url_specified: "file:///main.js".to_string(),
            module_url_found: "file:///main.js".to_string(),
            module_type: ModuleType::JavaScript,
          })
        }
        .boxed_local()
      }
    }

    let loader = std::rc::Rc::new(ModsLoader::default());
    let mut runtime = JsRuntime::new(RuntimeOptions {
      module_loader: Some(loader),
      ..Default::default()
    });

    let specifier = crate::resolve_url("file:///main.js").unwrap();
    let source_code = "Deno.core.print('hello\\n')".to_string();

    let module_id = futures::executor::block_on(
      runtime.load_main_module(&specifier, Some(source_code)),
    )
    .unwrap();

    runtime.v8_isolate().terminate_execution();

    let mod_result =
      futures::executor::block_on(runtime.mod_evaluate(module_id)).unwrap();
    assert!(mod_result
      .unwrap_err()
      .to_string()
      .contains("JavaScript execution has been terminated"));
  }

  #[tokio::test]
  async fn test_set_promise_reject_callback() {
    static PROMISE_REJECT: AtomicUsize = AtomicUsize::new(0);
    static UNCAUGHT_EXCEPTION: AtomicUsize = AtomicUsize::new(0);

    #[op]
    fn op_promise_reject() -> Result<(), AnyError> {
      PROMISE_REJECT.fetch_add(1, Ordering::Relaxed);
      Ok(())
    }

    #[op]
    fn op_uncaught_exception() -> Result<(), AnyError> {
      UNCAUGHT_EXCEPTION.fetch_add(1, Ordering::Relaxed);
      Ok(())
    }

    let extension = Extension::builder()
      .ops(vec![
        op_promise_reject::decl(),
        op_uncaught_exception::decl(),
      ])
      .build();

    let mut runtime = JsRuntime::new(RuntimeOptions {
      extensions: vec![extension],
      ..Default::default()
    });

    runtime
      .execute_script(
        "promise_reject_callback.js",
        r#"
        // Note: |promise| is not the promise created below, it's a child.
        Deno.core.setPromiseRejectCallback((type, promise, reason) => {
          if (type !== /* PromiseRejectWithNoHandler */ 0) {
            throw Error("unexpected type: " + type);
          }
          if (reason.message !== "reject") {
            throw Error("unexpected reason: " + reason);
          }
          Deno.core.opSync("op_promise_reject");
          throw Error("promiseReject"); // Triggers uncaughtException handler.
        });

        Deno.core.setUncaughtExceptionCallback((err) => {
          if (err.message !== "promiseReject") throw err;
          Deno.core.opSync("op_uncaught_exception");
        });

        new Promise((_, reject) => reject(Error("reject")));
        "#,
      )
      .unwrap();
    runtime.run_event_loop(false).await.unwrap();

    assert_eq!(1, PROMISE_REJECT.load(Ordering::Relaxed));
    assert_eq!(1, UNCAUGHT_EXCEPTION.load(Ordering::Relaxed));

    runtime
      .execute_script(
        "promise_reject_callback.js",
        r#"
        {
          const prev = Deno.core.setPromiseRejectCallback((...args) => {
            prev(...args);
          });
        }

        {
          const prev = Deno.core.setUncaughtExceptionCallback((...args) => {
            prev(...args);
            throw Error("fail");
          });
        }

        new Promise((_, reject) => reject(Error("reject")));
        "#,
      )
      .unwrap();
    // Exception from uncaughtException handler doesn't bubble up but is
    // printed to stderr.
    runtime.run_event_loop(false).await.unwrap();

    assert_eq!(2, PROMISE_REJECT.load(Ordering::Relaxed));
    assert_eq!(2, UNCAUGHT_EXCEPTION.load(Ordering::Relaxed));
  }
}<|MERGE_RESOLUTION|>--- conflicted
+++ resolved
@@ -5,11 +5,7 @@
 use crate::error::generic_error;
 use crate::error::ErrWithV8Handle;
 use crate::error::JsError;
-<<<<<<< HEAD
-
-=======
 use crate::extensions::OpDecl;
->>>>>>> c5270aba
 use crate::extensions::OpEventLoopFn;
 use crate::inspector::JsRuntimeInspector;
 use crate::module_specifier::ModuleSpecifier;
@@ -315,13 +311,12 @@
     let isolate_ptr: *mut v8::OwnedIsolate =
       unsafe { std::alloc::alloc(layout) as *mut _ };
 
-    let refs = bindings::external_references(isolate_ptr as *mut _);
-    let refs: &'static v8::ExternalReferences = Box::leak(Box::new(refs));
     let (mut isolate, maybe_snapshot_creator) = if options.will_snapshot {
       // TODO(ry) Support loading snapshots before snapshotting.
       assert!(options.startup_snapshot.is_none());
 
-      let mut creator = v8::SnapshotCreator::new(Some(refs));
+      let mut creator =
+        v8::SnapshotCreator::new(Some(&bindings::EXTERNAL_REFERENCES));
       let isolate = unsafe { creator.get_owned_isolate() };
       let mut isolate = JsRuntime::setup_isolate(isolate);
       {
@@ -329,12 +324,13 @@
         // Get isolate from the pointer.
         isolate = unsafe { isolate_ptr.read() };
         let scope = &mut v8::HandleScope::new(&mut isolate);
-        let context =
-<<<<<<< HEAD
-          bindings::initialize_context(Some(isolate_ptr as *mut _), scope);
-=======
-          bindings::initialize_context(scope, &ops, false, op_state.clone());
->>>>>>> c5270aba
+        let context = bindings::initialize_context(
+          None,
+          scope,
+          &ops,
+          false,
+          op_state.clone(),
+        );
         global_context = v8::Global::new(scope, context);
         creator.set_default_context(context);
       }
@@ -344,7 +340,7 @@
         .create_params
         .take()
         .unwrap_or_else(v8::Isolate::create_params)
-        .external_references(&**refs);
+        .external_references(&**bindings::EXTERNAL_REFERENCES);
       let snapshot_loaded = if let Some(snapshot) = options.startup_snapshot {
         params = match snapshot {
           Snapshot::Static(data) => params.snapshot_blob(data),
@@ -363,23 +359,14 @@
 
         isolate = unsafe { isolate_ptr.read() };
         let scope = &mut v8::HandleScope::new(&mut isolate);
-<<<<<<< HEAD
-        let context = if snapshot_loaded {
-          v8::Context::new(scope)
-        } else {
-          // If no snapshot is provided, we initialize the context with empty
-          // main source code and source maps.
-          bindings::initialize_context(Some(isolate_ptr as *mut _), scope)
-        };
-=======
         let context = bindings::initialize_context(
+          Some(isolate_ptr),
           scope,
           &ops,
           snapshot_loaded,
           op_state.clone(),
         );
 
->>>>>>> c5270aba
         global_context = v8::Global::new(scope, context);
       }
 
@@ -393,19 +380,6 @@
       .module_loader
       .unwrap_or_else(|| Rc::new(NoopModuleLoader));
 
-<<<<<<< HEAD
-    let js_error_create_fn = options
-      .js_error_create_fn
-      .unwrap_or_else(|| Rc::new(JsError::create));
-    let mut op_state = OpState::new();
-
-    if let Some(get_error_class_fn) = options.get_error_class_fn {
-      op_state.get_error_class_fn = get_error_class_fn;
-    }
-
-    let op_state = Rc::new(RefCell::new(op_state));
-=======
->>>>>>> c5270aba
     isolate.set_slot(Rc::new(RefCell::new(JsRuntimeState {
       global_context: Some(global_context),
       pending_promise_exceptions: HashMap::new(),
