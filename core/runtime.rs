--- conflicted
+++ resolved
@@ -952,14 +952,7 @@
     // Event loop middlewares
     let mut maybe_scheduling = false;
     {
-<<<<<<< HEAD
-      let op_state = {
-        let state = state_rc.borrow();
-        state.op_state.clone()
-      };
-=======
       let op_state = state_rc.borrow().op_state.clone();
->>>>>>> 132c761e
       for f in &self.event_loop_middlewares {
         if f(op_state.clone(), cx) {
           maybe_scheduling = true;
