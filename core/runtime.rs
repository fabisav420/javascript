// Copyright 2018-2022 the Deno authors. All rights reserved. MIT license.

use crate::bindings;
use crate::error::generic_error;
use crate::error::to_v8_type_error;
use crate::error::JsError;
use crate::extensions::OpDecl;
use crate::extensions::OpEventLoopFn;
use crate::inspector::JsRuntimeInspector;
use crate::module_specifier::ModuleSpecifier;
use crate::modules::ModuleError;
use crate::modules::ModuleId;
use crate::modules::ModuleLoadId;
use crate::modules::ModuleLoader;
use crate::modules::ModuleMap;
use crate::modules::NoopModuleLoader;
use crate::op_void_async;
use crate::op_void_sync;
use crate::ops::*;
use crate::source_map::SourceMapCache;
use crate::source_map::SourceMapGetter;
use crate::Extension;
use crate::OpMiddlewareFn;
use crate::OpResult;
use crate::OpState;
use crate::PromiseId;
use anyhow::Error;
use futures::channel::oneshot;
use futures::future::poll_fn;
use futures::future::Future;
use futures::future::FutureExt;
use futures::stream::FuturesUnordered;
use futures::stream::StreamExt;
use futures::task::AtomicWaker;
use std::any::Any;
use std::cell::RefCell;
use std::collections::HashMap;
use std::collections::HashSet;
use std::collections::VecDeque;
use std::ffi::c_void;
use std::option::Option;
use std::rc::Rc;
use std::sync::Arc;
use std::sync::Mutex;
use std::sync::Once;
use std::task::Context;
use std::task::Poll;
use v8::OwnedIsolate;

type PendingOpFuture = OpCall<(PromiseId, OpId, OpResult)>;

pub enum Snapshot {
  Static(&'static [u8]),
  JustCreated(v8::StartupData),
  Boxed(Box<[u8]>),
}

pub type JsErrorCreateFn = dyn Fn(JsError) -> Error;

pub type GetErrorClassFn = &'static dyn for<'e> Fn(&'e Error) -> &'static str;

/// Objects that need to live as long as the isolate
#[derive(Default)]
struct IsolateAllocations {
  near_heap_limit_callback_data:
    Option<(Box<RefCell<dyn Any>>, v8::NearHeapLimitCallback)>,
}

/// A single execution context of JavaScript. Corresponds roughly to the "Web
/// Worker" concept in the DOM. A JsRuntime is a Future that can be used with
/// an event loop (Tokio, async_std).
////
/// The JsRuntime future completes when there is an error or when all
/// pending ops have completed.
///
/// Pending ops are created in JavaScript by calling Deno.core.opAsync(), and in Rust
/// by implementing an async function that takes a serde::Deserialize "control argument"
/// and an optional zero copy buffer, each async Op is tied to a Promise in JavaScript.
pub struct JsRuntime {
  state: Rc<RefCell<JsRuntimeState>>,
  // This is an Option<OwnedIsolate> instead of just OwnedIsolate to workaround
  // a safety issue with SnapshotCreator. See JsRuntime::drop.
  v8_isolate: Option<v8::OwnedIsolate>,
  built_from_snapshot: bool,
  allocations: IsolateAllocations,
  extensions: Vec<Extension>,
  event_loop_middlewares: Vec<Box<OpEventLoopFn>>,
}

pub(crate) struct DynImportModEvaluate {
  load_id: ModuleLoadId,
  module_id: ModuleId,
  promise: v8::Global<v8::Promise>,
  module: v8::Global<v8::Module>,
}

pub(crate) struct ModEvaluate {
  pub(crate) promise: Option<v8::Global<v8::Promise>>,
  pub(crate) has_evaluated: bool,
  pub(crate) handled_promise_rejections: Vec<v8::Global<v8::Promise>>,
  sender: oneshot::Sender<Result<(), Error>>,
}

pub struct CrossIsolateStore<T>(Arc<Mutex<CrossIsolateStoreInner<T>>>);

struct CrossIsolateStoreInner<T> {
  map: HashMap<u32, T>,
  last_id: u32,
}

impl<T> CrossIsolateStore<T> {
  pub(crate) fn insert(&self, value: T) -> u32 {
    let mut store = self.0.lock().unwrap();
    let last_id = store.last_id;
    store.map.insert(last_id, value);
    store.last_id += 1;
    last_id
  }

  pub(crate) fn take(&self, id: u32) -> Option<T> {
    let mut store = self.0.lock().unwrap();
    store.map.remove(&id)
  }
}

impl<T> Default for CrossIsolateStore<T> {
  fn default() -> Self {
    CrossIsolateStore(Arc::new(Mutex::new(CrossIsolateStoreInner {
      map: Default::default(),
      last_id: 0,
    })))
  }
}

impl<T> Clone for CrossIsolateStore<T> {
  fn clone(&self) -> Self {
    Self(self.0.clone())
  }
}

pub type SharedArrayBufferStore =
  CrossIsolateStore<v8::SharedRef<v8::BackingStore>>;

pub type CompiledWasmModuleStore = CrossIsolateStore<v8::CompiledWasmModule>;

/// Internal state for JsRuntime which is stored in one of v8::Isolate's
/// embedder slots.
pub struct JsRuntimeState {
  global_realm: Option<JsRealm>,
  pub(crate) js_recv_cb: Option<v8::Global<v8::Function>>,
  pub(crate) js_macrotask_cbs: Vec<v8::Global<v8::Function>>,
  pub(crate) js_nexttick_cbs: Vec<v8::Global<v8::Function>>,
  pub(crate) js_promise_reject_cb: Option<v8::Global<v8::Function>>,
  pub(crate) js_format_exception_cb: Option<v8::Global<v8::Function>>,
  pub(crate) js_build_custom_error_cb: Option<v8::Global<v8::Function>>,
  pub(crate) has_tick_scheduled: bool,
  pub(crate) js_wasm_streaming_cb: Option<v8::Global<v8::Function>>,
  pub(crate) pending_promise_exceptions:
    HashMap<v8::Global<v8::Promise>, v8::Global<v8::Value>>,
  pub(crate) pending_dyn_mod_evaluate: Vec<DynImportModEvaluate>,
  pub(crate) pending_mod_evaluate: Option<ModEvaluate>,
  /// A counter used to delay our dynamic import deadlock detection by one spin
  /// of the event loop.
  dyn_module_evaluate_idle_counter: u32,
  pub(crate) source_map_getter: Option<Box<dyn SourceMapGetter>>,
  pub(crate) source_map_cache: SourceMapCache,
  pub(crate) pending_ops: FuturesUnordered<PendingOpFuture>,
  pub(crate) unrefed_ops: HashSet<i32>,
  pub(crate) have_unpolled_ops: bool,
  pub(crate) op_state: Rc<RefCell<OpState>>,
  #[allow(dead_code)]
  // We don't explicitly re-read this prop but need the slice to live alongside the isolate
  pub(crate) op_ctxs: Box<[OpCtx]>,
  pub(crate) shared_array_buffer_store: Option<SharedArrayBufferStore>,
  pub(crate) compiled_wasm_module_store: Option<CompiledWasmModuleStore>,
  /// The error that was passed to an `op_dispatch_exception` call.
  /// It will be retrieved by `exception_to_err_result` and used as an error
  /// instead of any other exceptions.
  // TODO(nayeemrmn): This is polled in `exception_to_err_result()` which is
  // flimsy. Try to poll it similarly to `pending_promise_exceptions`.
  pub(crate) dispatched_exceptions: VecDeque<v8::Global<v8::Value>>,
  inspector: Option<Rc<RefCell<JsRuntimeInspector>>>,
  waker: AtomicWaker,
}

fn v8_init(
  v8_platform: Option<v8::SharedRef<v8::Platform>>,
  predictable: bool,
) {
  // Include 10MB ICU data file.
  #[repr(C, align(16))]
  struct IcuData([u8; 10454784]);
  static ICU_DATA: IcuData = IcuData(*include_bytes!("icudtl.dat"));
  v8::icu::set_common_data_71(&ICU_DATA.0).unwrap();

  let flags = concat!(
    " --experimental-wasm-threads",
    " --wasm-test-streaming",
    " --harmony-import-assertions",
    " --no-validate-asm",
    " --turbo_fast_api_calls",
    // This flag prevents "unresolved external reference" panic during
    // build, which started happening in V8 10.6
    " --noexperimental-async-stack-tagging-api",
  );

  if predictable {
    v8::V8::set_flags_from_string(&format!(
      "{}{}",
      flags, " --predictable --random-seed=42"
    ));
  } else {
    v8::V8::set_flags_from_string(flags);
  }

  let v8_platform = v8_platform
    .unwrap_or_else(|| v8::new_default_platform(0, false).make_shared());
  v8::V8::initialize_platform(v8_platform);
  v8::V8::initialize();
}

pub const V8_WRAPPER_TYPE_INDEX: i32 = 0;
pub const V8_WRAPPER_OBJECT_INDEX: i32 = 1;

#[derive(Default)]
pub struct RuntimeOptions {
  /// Source map reference for errors.
  pub source_map_getter: Option<Box<dyn SourceMapGetter>>,

  /// Allows to map error type to a string "class" used to represent
  /// error in JavaScript.
  pub get_error_class_fn: Option<GetErrorClassFn>,

  /// Implementation of `ModuleLoader` which will be
  /// called when V8 requests to load ES modules.
  ///
  /// If not provided runtime will error if code being
  /// executed tries to load modules.
  pub module_loader: Option<Rc<dyn ModuleLoader>>,

  /// JsRuntime extensions, not to be confused with ES modules
  /// these are sets of ops and other JS code to be initialized.
  pub extensions: Vec<Extension>,

  /// V8 snapshot that should be loaded on startup.
  ///
  /// Currently can't be used with `will_snapshot`.
  pub startup_snapshot: Option<Snapshot>,

  /// Prepare runtime to take snapshot of loaded code.
  /// The snapshot is determinstic and uses predictable random numbers.
  ///
  /// Currently can't be used with `startup_snapshot`.
  pub will_snapshot: bool,

  /// Isolate creation parameters.
  pub create_params: Option<v8::CreateParams>,

  /// V8 platform instance to use. Used when Deno initializes V8
  /// (which it only does once), otherwise it's silenty dropped.
  pub v8_platform: Option<v8::SharedRef<v8::Platform>>,

  /// The store to use for transferring SharedArrayBuffers between isolates.
  /// If multiple isolates should have the possibility of sharing
  /// SharedArrayBuffers, they should use the same [SharedArrayBufferStore]. If
  /// no [SharedArrayBufferStore] is specified, SharedArrayBuffer can not be
  /// serialized.
  pub shared_array_buffer_store: Option<SharedArrayBufferStore>,

  /// The store to use for transferring `WebAssembly.Module` objects between
  /// isolates.
  /// If multiple isolates should have the possibility of sharing
  /// `WebAssembly.Module` objects, they should use the same
  /// [CompiledWasmModuleStore]. If no [CompiledWasmModuleStore] is specified,
  /// `WebAssembly.Module` objects cannot be serialized.
  pub compiled_wasm_module_store: Option<CompiledWasmModuleStore>,
}

impl Drop for JsRuntime {
  fn drop(&mut self) {
    if let Some(v8_isolate) = self.v8_isolate.as_mut() {
      Self::drop_state_and_module_map(v8_isolate);
    }
  }
}

impl JsRuntime {
  const STATE_DATA_OFFSET: u32 = 0;
  const MODULE_MAP_DATA_OFFSET: u32 = 1;

  /// Only constructor, configuration is done through `options`.
  pub fn new(mut options: RuntimeOptions) -> Self {
    let v8_platform = options.v8_platform.take();

    static DENO_INIT: Once = Once::new();
    DENO_INIT.call_once(move || v8_init(v8_platform, options.will_snapshot));

    let has_startup_snapshot = options.startup_snapshot.is_some();

    // Add builtins extension
    options
      .extensions
      .insert(0, crate::ops_builtin::init_builtins());

    let ops = Self::collect_ops(&mut options.extensions);
    let mut op_state = OpState::new(ops.len());

    if let Some(get_error_class_fn) = options.get_error_class_fn {
      op_state.get_error_class_fn = get_error_class_fn;
    }
    let op_state = Rc::new(RefCell::new(op_state));

    let align = std::mem::align_of::<usize>();
    let layout = std::alloc::Layout::from_size_align(
      std::mem::size_of::<*mut v8::OwnedIsolate>(),
      align,
    )
    .unwrap();
    assert!(layout.size() > 0);
    let isolate_ptr: *mut v8::OwnedIsolate =
      // SAFETY: we just asserted that layout has non-0 size.
      unsafe { std::alloc::alloc(layout) as *mut _ };

    let state_rc = Rc::new(RefCell::new(JsRuntimeState {
      pending_promise_exceptions: HashMap::new(),
      pending_dyn_mod_evaluate: vec![],
      pending_mod_evaluate: None,
      dyn_module_evaluate_idle_counter: 0,
      js_recv_cb: None,
      js_macrotask_cbs: vec![],
      js_nexttick_cbs: vec![],
      js_promise_reject_cb: None,
      js_format_exception_cb: None,
      js_build_custom_error_cb: None,
      has_tick_scheduled: false,
      js_wasm_streaming_cb: None,
      source_map_getter: options.source_map_getter,
      source_map_cache: Default::default(),
      pending_ops: FuturesUnordered::new(),
      unrefed_ops: HashSet::new(),
      shared_array_buffer_store: options.shared_array_buffer_store,
      compiled_wasm_module_store: options.compiled_wasm_module_store,
      op_state: op_state.clone(),
      waker: AtomicWaker::new(),
      have_unpolled_ops: false,
      dispatched_exceptions: Default::default(),
      // Some fields are initialized later after isolate is created
      inspector: None,
      op_ctxs: vec![].into_boxed_slice(),
      global_realm: None,
    }));

    let weak = Rc::downgrade(&state_rc);
    let op_ctxs = ops
      .into_iter()
      .enumerate()
      .map(|(id, decl)| OpCtx {
        id,
        state: op_state.clone(),
        runtime_state: weak.clone(),
        decl,
      })
      .collect::<Vec<_>>()
      .into_boxed_slice();

    let refs = bindings::external_references(&op_ctxs, !options.will_snapshot);
    // V8 takes ownership of external_references.
    let refs: &'static v8::ExternalReferences = Box::leak(Box::new(refs));
    let global_context;

<<<<<<< HEAD
    let align = std::mem::align_of::<usize>();
    let layout = std::alloc::Layout::from_size_align(
      std::mem::size_of::<*mut v8::OwnedIsolate>(),
      align,
    )
    .unwrap();
    assert!(layout.size() > 0);
    let isolate_ptr: *mut v8::OwnedIsolate =
      // SAFETY: we just asserted that layout has non-0 size.
      unsafe { std::alloc::alloc(layout) as *mut _ };

    let (mut isolate, maybe_snapshot_creator) = if options.will_snapshot {
      let (mut creator, snapshot_loaded) = if let Some(snapshot) = options.startup_snapshot {
        println!("1");
        (match snapshot {
          Snapshot::Static(data) => {
            v8::SnapshotCreator::from_existing_snapshot(data, Some(&refs))
          },
          Snapshot::JustCreated(data) => {
            v8::SnapshotCreator::from_existing_snapshot(data, Some(&refs))
          }
          Snapshot::Boxed(data) => {
            v8::SnapshotCreator::from_existing_snapshot(data, Some(&refs))
          }
        }, true)
      } else {
        (v8::SnapshotCreator::new(Some(&refs)), false)
      };
      // SAFETY: `get_owned_isolate` is unsafe because it may only be called
      // once. This is the only place we call this function, so this call is
      // safe.
      let isolate = unsafe { creator.get_owned_isolate() };
      let mut isolate = JsRuntime::setup_isolate(isolate);
      // Setup default (empty) context, if one doesn't yet exist
=======
    let mut isolate = if options.will_snapshot {
      // TODO(ry) Support loading snapshots before snapshotting.
      assert!(options.startup_snapshot.is_none());
      let snapshot_creator = v8::Isolate::snapshot_creator(Some(refs));
      let mut isolate = JsRuntime::setup_isolate(snapshot_creator);
>>>>>>> ac5fcf62
      {
        // SAFETY: this is first use of `isolate_ptr` so we are sure we're
        // not overwriting an existing pointer.
        isolate = unsafe {
          isolate_ptr.write(isolate);
          isolate_ptr.read()
        };
        let scope = &mut v8::HandleScope::new(&mut isolate);
        let context =
          bindings::initialize_context(scope, &op_ctxs, snapshot_loaded, true);
        global_context = v8::Global::new(scope, context);
        scope.set_default_context(context);
      }
      isolate
    } else {
      let mut params = options
        .create_params
        .take()
        .unwrap_or_else(|| {
          v8::CreateParams::default().embedder_wrapper_type_info_offsets(
            V8_WRAPPER_TYPE_INDEX,
            V8_WRAPPER_OBJECT_INDEX,
          )
        })
        .external_references(&**refs);
      let snapshot_loaded = if let Some(snapshot) = options.startup_snapshot {
        params = match snapshot {
          Snapshot::Static(data) => params.snapshot_blob(data),
          Snapshot::JustCreated(data) => params.snapshot_blob(data),
          Snapshot::Boxed(data) => params.snapshot_blob(data),
        };
        true
      } else {
        false
      };

      let isolate = v8::Isolate::new(params);
      let mut isolate = JsRuntime::setup_isolate(isolate);
      {
        // SAFETY: this is first use of `isolate_ptr` so we are sure we're
        // not overwriting an existing pointer.
        isolate = unsafe {
          isolate_ptr.write(isolate);
          isolate_ptr.read()
        };
        let scope = &mut v8::HandleScope::new(&mut isolate);
        let context =
          bindings::initialize_context(scope, &op_ctxs, snapshot_loaded, false);

        global_context = v8::Global::new(scope, context);
      }

      isolate
    };

    op_state.borrow_mut().put(isolate_ptr);
    let inspector =
      JsRuntimeInspector::new(&mut isolate, global_context.clone());

    let loader = options
      .module_loader
      .unwrap_or_else(|| Rc::new(NoopModuleLoader));
    {
      let mut state = state_rc.borrow_mut();
      state.global_realm = Some(JsRealm(global_context));
      state.op_ctxs = op_ctxs;
      state.inspector = Some(inspector);
    }
    isolate.set_data(
      Self::STATE_DATA_OFFSET,
      Rc::into_raw(state_rc.clone()) as *mut c_void,
    );

    let module_map_rc = Rc::new(RefCell::new(ModuleMap::new(loader, op_state)));
    isolate.set_data(
      Self::MODULE_MAP_DATA_OFFSET,
      Rc::into_raw(module_map_rc) as *mut c_void,
    );

    let mut js_runtime = Self {
      v8_isolate: Some(isolate),
      built_from_snapshot: has_startup_snapshot,
      allocations: IsolateAllocations::default(),
      event_loop_middlewares: Vec::with_capacity(options.extensions.len()),
      extensions: options.extensions,
      state: state_rc,
    };

    // Init resources and ops before extensions to make sure they are
    // available during the initialization process.
    js_runtime.init_extension_ops().unwrap();
    // TODO(@AaronO): diff extensions inited in snapshot and those provided
    // for now we assume that snapshot and extensions always match
    let realm = js_runtime.global_realm();
    js_runtime.init_extension_js(&realm).unwrap();
    // Init callbacks (opresolve)
    js_runtime.init_cbs();

    js_runtime
  }

  fn drop_state_and_module_map(v8_isolate: &mut OwnedIsolate) {
    let state_ptr = v8_isolate.get_data(Self::STATE_DATA_OFFSET);
    let state_rc =
    // SAFETY: We are sure that it's a valid pointer for whole lifetime of
    // the runtime.
    unsafe { Rc::from_raw(state_ptr as *const RefCell<JsRuntimeState>) };
    drop(state_rc);

    let module_map_ptr = v8_isolate.get_data(Self::MODULE_MAP_DATA_OFFSET);
    let module_map_rc =
    // SAFETY: We are sure that it's a valid pointer for whole lifetime of
    // the runtime.
    unsafe { Rc::from_raw(module_map_ptr as *const RefCell<ModuleMap>) };
    drop(module_map_rc);
  }

  #[inline]
  pub fn global_context(&mut self) -> v8::Global<v8::Context> {
    self.global_realm().0
  }

  #[inline]
  pub fn v8_isolate(&mut self) -> &mut v8::OwnedIsolate {
    self.v8_isolate.as_mut().unwrap()
  }

  #[inline]
  pub fn inspector(&mut self) -> Rc<RefCell<JsRuntimeInspector>> {
    self.state.borrow().inspector()
  }

  #[inline]
  pub fn global_realm(&mut self) -> JsRealm {
    let state = self.state.borrow();
    state.global_realm.clone().unwrap()
  }

  /// Creates a new realm (V8 context) in this JS execution context,
  /// pre-initialized with all of the extensions that were passed in
  /// [`RuntimeOptions::extensions`] when the [`JsRuntime`] was constructed.
  ///
  /// If the [`JsRuntime`] was not built from a snapshot (see
  /// [`RuntimeOptions::startup_snapshot`]), the JS code for the extensions will
  /// be run in the call to this method. In contrast, if there is a snapshot,
  /// that will be used instead, and the extensions' initialization will come
  /// "for free".
  pub fn create_realm(&mut self) -> Result<JsRealm, Error> {
    let realm = {
      // SAFETY: Having the scope tied to self's lifetime makes it impossible to
      // reference self.ops while the scope is alive. Here we turn it into an
      // unbound lifetime, which is sound because 1. it only lives until the end
      // of this block, and 2. the HandleScope only has access to the isolate,
      // and nothing else we're accessing from self does.
      let scope = &mut v8::HandleScope::new(unsafe {
        &mut *(self.v8_isolate() as *mut v8::OwnedIsolate)
      });
      let context = bindings::initialize_context(
        scope,
        &self.state.borrow().op_ctxs,
        self.built_from_snapshot,
        self.snapshot_creator.is_some(),
      );
      JsRealm::new(v8::Global::new(scope, context))
    };

    if !self.built_from_snapshot {
      self.init_extension_js(&realm)?;
    }
    Ok(realm)
  }

  #[inline]
  pub fn handle_scope(&mut self) -> v8::HandleScope {
    self.global_realm().handle_scope(self.v8_isolate())
  }

  fn setup_isolate(mut isolate: v8::OwnedIsolate) -> v8::OwnedIsolate {
    isolate.set_capture_stack_trace_for_uncaught_exceptions(true, 10);
    isolate.set_promise_reject_callback(bindings::promise_reject_callback);
    isolate.set_host_initialize_import_meta_object_callback(
      bindings::host_initialize_import_meta_object_callback,
    );
    isolate.set_host_import_module_dynamically_callback(
      bindings::host_import_module_dynamically_callback,
    );
    isolate.set_wasm_async_resolve_promise_callback(
      bindings::wasm_async_resolve_promise_callback,
    );
    isolate
  }

  pub(crate) fn state(isolate: &v8::Isolate) -> Rc<RefCell<JsRuntimeState>> {
    let state_ptr = isolate.get_data(Self::STATE_DATA_OFFSET);
    let state_rc =
      // SAFETY: We are sure that it's a valid pointer for whole lifetime of
      // the runtime.
      unsafe { Rc::from_raw(state_ptr as *const RefCell<JsRuntimeState>) };
    let state = state_rc.clone();
    Rc::into_raw(state_rc);
    state
  }

  pub(crate) fn module_map(isolate: &v8::Isolate) -> Rc<RefCell<ModuleMap>> {
    let module_map_ptr = isolate.get_data(Self::MODULE_MAP_DATA_OFFSET);
    let module_map_rc =
      // SAFETY: We are sure that it's a valid pointer for whole lifetime of
      // the runtime.
      unsafe { Rc::from_raw(module_map_ptr as *const RefCell<ModuleMap>) };
    let module_map = module_map_rc.clone();
    Rc::into_raw(module_map_rc);
    module_map
  }

  /// Initializes JS of provided Extensions in the given realm
  fn init_extension_js(&mut self, realm: &JsRealm) -> Result<(), Error> {
    // Take extensions to avoid double-borrow
    let mut extensions: Vec<Extension> = std::mem::take(&mut self.extensions);
    for m in extensions.iter_mut() {
      let js_files = m.init_js();
      for (filename, source) in js_files {
        // TODO(@AaronO): use JsRuntime::execute_static() here to move src off heap
        realm.execute_script(self.v8_isolate(), filename, source)?;
      }
    }
    // Restore extensions
    self.extensions = extensions;

    Ok(())
  }

  /// Collects ops from extensions & applies middleware
  fn collect_ops(extensions: &mut [Extension]) -> Vec<OpDecl> {
    // Middleware
    let middleware: Vec<Box<OpMiddlewareFn>> = extensions
      .iter_mut()
      .filter_map(|e| e.init_middleware())
      .collect();

    // macroware wraps an opfn in all the middleware
    let macroware = move |d| middleware.iter().fold(d, |d, m| m(d));

    // Flatten ops, apply middlware & override disabled ops
    extensions
      .iter_mut()
      .filter_map(|e| e.init_ops())
      .flatten()
      .map(|d| OpDecl {
        name: d.name,
        ..macroware(d)
      })
      .map(|op| match op.enabled {
        true => op,
        false => OpDecl {
          v8_fn_ptr: match op.is_async {
            true => op_void_async::v8_fn_ptr(),
            false => op_void_sync::v8_fn_ptr(),
          },
          ..op
        },
      })
      .collect()
  }

  /// Initializes ops of provided Extensions
  fn init_extension_ops(&mut self) -> Result<(), Error> {
    let op_state = self.op_state();
    // Take extensions to avoid double-borrow
    let mut extensions: Vec<Extension> = std::mem::take(&mut self.extensions);

    // Setup state
    for e in extensions.iter_mut() {
      // ops are already registered during in bindings::initialize_context();
      e.init_state(&mut op_state.borrow_mut())?;

      // Setup event-loop middleware
      if let Some(middleware) = e.init_event_loop_middleware() {
        self.event_loop_middlewares.push(middleware);
      }
    }

    // Restore extensions
    self.extensions = extensions;

    Ok(())
  }

  /// Grab a Global handle to a v8 value returned by the expression
  pub(crate) fn grab<'s, T>(
    scope: &mut v8::HandleScope<'s>,
    root: v8::Local<'s, v8::Value>,
    path: &str,
  ) -> Option<v8::Local<'s, T>>
  where
    v8::Local<'s, T>: TryFrom<v8::Local<'s, v8::Value>, Error = v8::DataError>,
  {
    path
      .split('.')
      .fold(Some(root), |p, k| {
        let p = v8::Local::<v8::Object>::try_from(p?).ok()?;
        let k = v8::String::new(scope, k)?;
        p.get(scope, k.into())
      })?
      .try_into()
      .ok()
  }

  pub fn grab_global<'s, T>(
    scope: &mut v8::HandleScope<'s>,
    path: &str,
  ) -> Option<v8::Local<'s, T>>
  where
    v8::Local<'s, T>: TryFrom<v8::Local<'s, v8::Value>, Error = v8::DataError>,
  {
    let context = scope.get_current_context();
    let global = context.global(scope);
    Self::grab(scope, global.into(), path)
  }

  pub(crate) fn ensure_objs<'s>(
    scope: &mut v8::HandleScope<'s>,
    root: v8::Local<'s, v8::Object>,
    path: &str,
  ) -> Option<v8::Local<'s, v8::Object>> {
    path.split('.').fold(Some(root), |p, k| {
      let k = v8::String::new(scope, k)?.into();
      match p?.get(scope, k) {
        Some(v) if !v.is_null_or_undefined() => v.try_into().ok(),
        _ => {
          let o = v8::Object::new(scope);
          p?.set(scope, k, o.into());
          Some(o)
        }
      }
    })
  }

  /// Grabs a reference to core.js' opresolve & syncOpsCache()
  fn init_cbs(&mut self) {
    let scope = &mut self.handle_scope();
    let recv_cb =
      Self::grab_global::<v8::Function>(scope, "Deno.core.opresolve").unwrap();
    let recv_cb = v8::Global::new(scope, recv_cb);
    let build_custom_error_cb =
      Self::grab_global::<v8::Function>(scope, "Deno.core.buildCustomError")
        .expect("Deno.core.buildCustomError is undefined in the realm");
    let build_custom_error_cb = v8::Global::new(scope, build_custom_error_cb);
    // Put global handles in state
    let state_rc = JsRuntime::state(scope);
    let mut state = state_rc.borrow_mut();
    state.js_recv_cb.replace(recv_cb);
    state
      .js_build_custom_error_cb
      .replace(build_custom_error_cb);
  }

  /// Returns the runtime's op state, which can be used to maintain ops
  /// and access resources between op calls.
  pub fn op_state(&mut self) -> Rc<RefCell<OpState>> {
    let state = self.state.borrow();
    state.op_state.clone()
  }

  /// Executes traditional JavaScript code (traditional = not ES modules).
  ///
  /// The execution takes place on the current global context, so it is possible
  /// to maintain local JS state and invoke this method multiple times.
  ///
  /// `name` can be a filepath or any other string, eg.
  ///
  ///   - "/some/file/path.js"
  ///   - "<anon>"
  ///   - "[native code]"
  ///
  /// The same `name` value can be used for multiple executions.
  ///
  /// `Error` can usually be downcast to `JsError`.
  pub fn execute_script(
    &mut self,
    name: &str,
    source_code: &str,
  ) -> Result<v8::Global<v8::Value>, Error> {
    self
      .global_realm()
      .execute_script(self.v8_isolate(), name, source_code)
  }

  /// Takes a snapshot. The isolate should have been created with will_snapshot
  /// set to true.
  ///
  /// `Error` can usually be downcast to `JsError`.
  pub fn snapshot(mut self) -> v8::StartupData {
    // Nuke Deno.core.ops.* to avoid ExternalReference snapshotting issues
    // TODO(@AaronO): make ops stable across snapshots
    {
      let scope = &mut self.handle_scope();
      let o = Self::grab_global::<v8::Object>(scope, "Deno.core.ops").unwrap();
      let names = o.get_own_property_names(scope, Default::default()).unwrap();
      for i in 0..names.length() {
        let key = names.get_index(scope, i).unwrap();
        o.delete(scope, key);
      }
    }

    self.state.borrow_mut().global_realm.take();
    self.state.borrow_mut().inspector.take();

    // Drop existing ModuleMap to drop v8::Global handles
    {
      let v8_isolate = self.v8_isolate();
      Self::drop_state_and_module_map(v8_isolate);
    }
    // Drop other v8::Global handles before snapshotting
    {
      let mut state = self.state.borrow_mut();
      std::mem::take(&mut state.js_recv_cb);
      std::mem::take(&mut state.js_promise_reject_cb);
      std::mem::take(&mut state.js_format_exception_cb);
      std::mem::take(&mut state.js_wasm_streaming_cb);
      std::mem::take(&mut state.js_build_custom_error_cb);
      state.js_macrotask_cbs.clear();
      state.js_nexttick_cbs.clear();
    }

    let snapshot_creator = self.v8_isolate.take().unwrap();
    snapshot_creator
      .create_blob(v8::FunctionCodeHandling::Keep)
      .unwrap()
  }

  /// Returns the namespace object of a module.
  ///
  /// This is only available after module evaluation has completed.
  /// This function panics if module has not been instantiated.
  pub fn get_module_namespace(
    &mut self,
    module_id: ModuleId,
  ) -> Result<v8::Global<v8::Object>, Error> {
    let module_map_rc = Self::module_map(self.v8_isolate());

    let module_handle = module_map_rc
      .borrow()
      .get_handle(module_id)
      .expect("ModuleInfo not found");

    let scope = &mut self.handle_scope();

    let module = module_handle.open(scope);

    if module.get_status() == v8::ModuleStatus::Errored {
      let exception = module.get_exception();
      return exception_to_err_result(scope, exception, false);
    }

    assert!(matches!(
      module.get_status(),
      v8::ModuleStatus::Instantiated | v8::ModuleStatus::Evaluated
    ));

    let module_namespace: v8::Local<v8::Object> =
      v8::Local::try_from(module.get_module_namespace())
        .map_err(|err: v8::DataError| generic_error(err.to_string()))?;

    Ok(v8::Global::new(scope, module_namespace))
  }

  /// Registers a callback on the isolate when the memory limits are approached.
  /// Use this to prevent V8 from crashing the process when reaching the limit.
  ///
  /// Calls the closure with the current heap limit and the initial heap limit.
  /// The return value of the closure is set as the new limit.
  pub fn add_near_heap_limit_callback<C>(&mut self, cb: C)
  where
    C: FnMut(usize, usize) -> usize + 'static,
  {
    let boxed_cb = Box::new(RefCell::new(cb));
    let data = boxed_cb.as_ptr() as *mut c_void;

    let prev = self
      .allocations
      .near_heap_limit_callback_data
      .replace((boxed_cb, near_heap_limit_callback::<C>));
    if let Some((_, prev_cb)) = prev {
      self
        .v8_isolate()
        .remove_near_heap_limit_callback(prev_cb, 0);
    }

    self
      .v8_isolate()
      .add_near_heap_limit_callback(near_heap_limit_callback::<C>, data);
  }

  pub fn remove_near_heap_limit_callback(&mut self, heap_limit: usize) {
    if let Some((_, cb)) = self.allocations.near_heap_limit_callback_data.take()
    {
      self
        .v8_isolate()
        .remove_near_heap_limit_callback(cb, heap_limit);
    }
  }

  fn pump_v8_message_loop(&mut self) -> Result<(), Error> {
    let scope = &mut self.handle_scope();
    while v8::Platform::pump_message_loop(
      &v8::V8::get_current_platform(),
      scope,
      false, // don't block if there are no tasks
    ) {
      // do nothing
    }

    let tc_scope = &mut v8::TryCatch::new(scope);
    tc_scope.perform_microtask_checkpoint();
    match tc_scope.exception() {
      None => Ok(()),
      Some(exception) => exception_to_err_result(tc_scope, exception, false),
    }
  }

  pub fn poll_value(
    &mut self,
    global: &v8::Global<v8::Value>,
    cx: &mut Context,
  ) -> Poll<Result<v8::Global<v8::Value>, Error>> {
    let state = self.poll_event_loop(cx, false);

    let mut scope = self.handle_scope();
    let local = v8::Local::<v8::Value>::new(&mut scope, global);

    if let Ok(promise) = v8::Local::<v8::Promise>::try_from(local) {
      match promise.state() {
        v8::PromiseState::Pending => match state {
          Poll::Ready(Ok(_)) => {
            let msg = "Promise resolution is still pending but the event loop has already resolved.";
            Poll::Ready(Err(generic_error(msg)))
          }
          Poll::Ready(Err(e)) => Poll::Ready(Err(e)),
          Poll::Pending => Poll::Pending,
        },
        v8::PromiseState::Fulfilled => {
          let value = promise.result(&mut scope);
          let value_handle = v8::Global::new(&mut scope, value);
          Poll::Ready(Ok(value_handle))
        }
        v8::PromiseState::Rejected => {
          let exception = promise.result(&mut scope);
          Poll::Ready(exception_to_err_result(&mut scope, exception, false))
        }
      }
    } else {
      let value_handle = v8::Global::new(&mut scope, local);
      Poll::Ready(Ok(value_handle))
    }
  }

  /// Waits for the given value to resolve while polling the event loop.
  ///
  /// This future resolves when either the value is resolved or the event loop runs to
  /// completion.
  pub async fn resolve_value(
    &mut self,
    global: v8::Global<v8::Value>,
  ) -> Result<v8::Global<v8::Value>, Error> {
    poll_fn(|cx| self.poll_value(&global, cx)).await
  }

  /// Runs event loop to completion
  ///
  /// This future resolves when:
  ///  - there are no more pending dynamic imports
  ///  - there are no more pending ops
  ///  - there are no more active inspector sessions (only if `wait_for_inspector` is set to true)
  pub async fn run_event_loop(
    &mut self,
    wait_for_inspector: bool,
  ) -> Result<(), Error> {
    poll_fn(|cx| self.poll_event_loop(cx, wait_for_inspector)).await
  }

  /// Runs a single tick of event loop
  ///
  /// If `wait_for_inspector` is set to true event loop
  /// will return `Poll::Pending` if there are active inspector sessions.
  pub fn poll_event_loop(
    &mut self,
    cx: &mut Context,
    wait_for_inspector: bool,
  ) -> Poll<Result<(), Error>> {
    // We always poll the inspector first
    let _ = self.inspector().borrow_mut().poll_unpin(cx);
    let module_map_rc = Self::module_map(self.v8_isolate());
    {
      let state = self.state.borrow();
      state.waker.register(cx.waker());
    }

    self.pump_v8_message_loop()?;

    // Ops
    {
      self.resolve_async_ops(cx)?;
      self.drain_nexttick()?;
      self.drain_macrotasks()?;
      self.check_promise_exceptions()?;
    }
    // Dynamic module loading - ie. modules loaded using "import()"
    {
      // Run in a loop so that dynamic imports that only depend on another
      // dynamic import can be resolved in this event loop iteration.
      //
      // For example, a dynamically imported module like the following can be
      // immediately resolved after `dependency.ts` is fully evaluated, but it
      // wouldn't if not for this loop.
      //
      //    await delay(1000);
      //    await import("./dependency.ts");
      //    console.log("test")
      //
      loop {
        let poll_imports = self.prepare_dyn_imports(cx)?;
        assert!(poll_imports.is_ready());

        let poll_imports = self.poll_dyn_imports(cx)?;
        assert!(poll_imports.is_ready());

        if !self.evaluate_dyn_imports() {
          break;
        }
      }

      self.check_promise_exceptions()?;
    }

    // Event loop middlewares
    let mut maybe_scheduling = false;
    {
      let op_state = self.state.borrow().op_state.clone();
      for f in &self.event_loop_middlewares {
        if f(op_state.clone(), cx) {
          maybe_scheduling = true;
        }
      }
    }

    // Top level module
    self.evaluate_pending_module();

    let pending_state = self.event_loop_pending_state();
    if !pending_state.is_pending() && !maybe_scheduling {
      let inspector_has_active_sessions =
        self.inspector().borrow_mut().has_active_sessions();
      if wait_for_inspector && inspector_has_active_sessions {
        return Poll::Pending;
      }

      return Poll::Ready(Ok(()));
    }

    let mut state = self.state.borrow_mut();
    let module_map = module_map_rc.borrow();

    // Check if more async ops have been dispatched
    // during this turn of event loop.
    // If there are any pending background tasks, we also wake the runtime to
    // make sure we don't miss them.
    // TODO(andreubotella) The event loop will spin as long as there are pending
    // background tasks. We should look into having V8 notify us when a
    // background task is done.
    if state.have_unpolled_ops
      || pending_state.has_pending_background_tasks
      || pending_state.has_tick_scheduled
      || maybe_scheduling
    {
      state.waker.wake();
    }

    if pending_state.has_pending_module_evaluation {
      if pending_state.has_pending_refed_ops
        || pending_state.has_pending_dyn_imports
        || pending_state.has_pending_dyn_module_evaluation
        || pending_state.has_pending_background_tasks
        || pending_state.has_tick_scheduled
        || maybe_scheduling
      {
        // pass, will be polled again
      } else {
        let msg = "Module evaluation is still pending but there are no pending ops or dynamic imports. This situation is often caused by unresolved promises.";
        return Poll::Ready(Err(generic_error(msg)));
      }
    }

    if pending_state.has_pending_dyn_module_evaluation {
      if pending_state.has_pending_refed_ops
        || pending_state.has_pending_dyn_imports
        || pending_state.has_pending_background_tasks
        || pending_state.has_tick_scheduled
      {
        // pass, will be polled again
      } else if state.dyn_module_evaluate_idle_counter >= 1 {
        let mut msg = "Dynamically imported module evaluation is still pending but there are no pending ops. This situation is often caused by unresolved promises.
Pending dynamic modules:\n".to_string();
        for pending_evaluate in &state.pending_dyn_mod_evaluate {
          let module_info = module_map
            .get_info_by_id(&pending_evaluate.module_id)
            .unwrap();
          msg.push_str("- ");
          msg.push_str(module_info.name.as_str());
        }
        return Poll::Ready(Err(generic_error(msg)));
      } else {
        // Delay the above error by one spin of the event loop. A dynamic import
        // evaluation may complete during this, in which case the counter will
        // reset.
        state.dyn_module_evaluate_idle_counter += 1;
        state.waker.wake();
      }
    }

    Poll::Pending
  }

  fn event_loop_pending_state(&mut self) -> EventLoopPendingState {
    let isolate = self.v8_isolate.as_mut().unwrap();
    let module_map_rc = Self::module_map(isolate);
    let state = self.state.borrow_mut();
    let module_map = module_map_rc.borrow();

    EventLoopPendingState {
      has_pending_refed_ops: state.pending_ops.len() > state.unrefed_ops.len(),
      has_pending_dyn_imports: module_map.has_pending_dynamic_imports(),
      has_pending_dyn_module_evaluation: !state
        .pending_dyn_mod_evaluate
        .is_empty(),
      has_pending_module_evaluation: state.pending_mod_evaluate.is_some(),
      has_pending_background_tasks: isolate.has_pending_background_tasks(),
      has_tick_scheduled: state.has_tick_scheduled,
    }
  }

  pub(crate) fn event_loop_pending_state_from_isolate(
    isolate: &mut v8::Isolate,
  ) -> EventLoopPendingState {
    let state_rc = Self::state(isolate);
    let module_map_rc = Self::module_map(isolate);
    let state = state_rc.borrow_mut();
    let module_map = module_map_rc.borrow();

    EventLoopPendingState {
      has_pending_refed_ops: state.pending_ops.len() > state.unrefed_ops.len(),
      has_pending_dyn_imports: module_map.has_pending_dynamic_imports(),
      has_pending_dyn_module_evaluation: !state
        .pending_dyn_mod_evaluate
        .is_empty(),
      has_pending_module_evaluation: state.pending_mod_evaluate.is_some(),
      has_pending_background_tasks: isolate.has_pending_background_tasks(),
      has_tick_scheduled: state.has_tick_scheduled,
    }
  }
}

#[derive(Clone, Copy, PartialEq, Eq, Debug)]
pub(crate) struct EventLoopPendingState {
  has_pending_refed_ops: bool,
  has_pending_dyn_imports: bool,
  has_pending_dyn_module_evaluation: bool,
  has_pending_module_evaluation: bool,
  has_pending_background_tasks: bool,
  has_tick_scheduled: bool,
}
impl EventLoopPendingState {
  pub fn is_pending(&self) -> bool {
    self.has_pending_refed_ops
      || self.has_pending_dyn_imports
      || self.has_pending_dyn_module_evaluation
      || self.has_pending_module_evaluation
      || self.has_pending_background_tasks
      || self.has_tick_scheduled
  }
}

extern "C" fn near_heap_limit_callback<F>(
  data: *mut c_void,
  current_heap_limit: usize,
  initial_heap_limit: usize,
) -> usize
where
  F: FnMut(usize, usize) -> usize,
{
  // SAFETY: The data is a pointer to the Rust callback function. It is stored
  // in `JsRuntime::allocations` and thus is guaranteed to outlive the isolate.
  let callback = unsafe { &mut *(data as *mut F) };
  callback(current_heap_limit, initial_heap_limit)
}

impl JsRuntimeState {
  pub(crate) fn inspector(&self) -> Rc<RefCell<JsRuntimeInspector>> {
    self.inspector.as_ref().unwrap().clone()
  }

  /// Called by `bindings::host_import_module_dynamically_callback`
  /// after initiating new dynamic import load.
  pub fn notify_new_dynamic_import(&mut self) {
    // Notify event loop to poll again soon.
    self.waker.wake();
  }
}

pub(crate) fn exception_to_err_result<'s, T>(
  scope: &mut v8::HandleScope<'s>,
  exception: v8::Local<v8::Value>,
  in_promise: bool,
) -> Result<T, Error> {
  let state_rc = JsRuntime::state(scope);

  let was_terminating_execution = scope.is_execution_terminating();
  // If TerminateExecution was called, cancel isolate termination so that the
  // exception can be created. Note that `scope.is_execution_terminating()` may
  // have returned false if TerminateExecution was indeed called but there was
  // no JS to execute after the call.
  scope.cancel_terminate_execution();
  let mut exception = exception;
  {
    // If termination is the result of a `op_dispatch_exception` call, we want
    // to use the exception that was passed to it rather than the exception that
    // was passed to this function.
    let state = state_rc.borrow();
    exception = state
      .dispatched_exceptions
      .back()
      .map(|exception| v8::Local::new(scope, exception.clone()))
      .unwrap_or_else(|| {
        // Maybe make a new exception object.
        if was_terminating_execution && exception.is_null_or_undefined() {
          let message = v8::String::new(scope, "execution terminated").unwrap();
          v8::Exception::error(scope, message)
        } else {
          exception
        }
      });
  }

  let mut js_error = JsError::from_v8_exception(scope, exception);
  if in_promise {
    js_error.exception_message = format!(
      "Uncaught (in promise) {}",
      js_error.exception_message.trim_start_matches("Uncaught ")
    );
  }

  if was_terminating_execution {
    // Resume exception termination.
    scope.terminate_execution();
  }

  Err(js_error.into())
}

// Related to module loading
impl JsRuntime {
  pub(crate) fn instantiate_module(
    &mut self,
    id: ModuleId,
  ) -> Result<(), v8::Global<v8::Value>> {
    let module_map_rc = Self::module_map(self.v8_isolate());
    let scope = &mut self.handle_scope();
    let tc_scope = &mut v8::TryCatch::new(scope);

    let module = module_map_rc
      .borrow()
      .get_handle(id)
      .map(|handle| v8::Local::new(tc_scope, handle))
      .expect("ModuleInfo not found");

    if module.get_status() == v8::ModuleStatus::Errored {
      return Err(v8::Global::new(tc_scope, module.get_exception()));
    }

    // IMPORTANT: No borrows to `ModuleMap` can be held at this point because
    // `module_resolve_callback` will be calling into `ModuleMap` from within
    // the isolate.
    let instantiate_result =
      module.instantiate_module(tc_scope, bindings::module_resolve_callback);

    if instantiate_result.is_none() {
      let exception = tc_scope.exception().unwrap();
      return Err(v8::Global::new(tc_scope, exception));
    }

    Ok(())
  }

  fn dynamic_import_module_evaluate(
    &mut self,
    load_id: ModuleLoadId,
    id: ModuleId,
  ) -> Result<(), Error> {
    let module_map_rc = Self::module_map(self.v8_isolate());

    let module_handle = module_map_rc
      .borrow()
      .get_handle(id)
      .expect("ModuleInfo not found");

    let status = {
      let scope = &mut self.handle_scope();
      let module = module_handle.open(scope);
      module.get_status()
    };

    match status {
      v8::ModuleStatus::Instantiated | v8::ModuleStatus::Evaluated => {}
      _ => return Ok(()),
    }

    // IMPORTANT: Top-level-await is enabled, which means that return value
    // of module evaluation is a promise.
    //
    // This promise is internal, and not the same one that gets returned to
    // the user. We add an empty `.catch()` handler so that it does not result
    // in an exception if it rejects. That will instead happen for the other
    // promise if not handled by the user.
    //
    // For more details see:
    // https://github.com/denoland/deno/issues/4908
    // https://v8.dev/features/top-level-await#module-execution-order
    let global_realm = self.state.borrow_mut().global_realm.clone().unwrap();
    let scope =
      &mut global_realm.handle_scope(self.v8_isolate.as_mut().unwrap());
    let tc_scope = &mut v8::TryCatch::new(scope);
    let module = v8::Local::new(tc_scope, &module_handle);
    let maybe_value = module.evaluate(tc_scope);

    // Update status after evaluating.
    let status = module.get_status();

    if let Some(value) = maybe_value {
      assert!(
        status == v8::ModuleStatus::Evaluated
          || status == v8::ModuleStatus::Errored
      );
      let promise = v8::Local::<v8::Promise>::try_from(value)
        .expect("Expected to get promise as module evaluation result");
      let empty_fn = bindings::create_empty_fn(tc_scope).unwrap();
      promise.catch(tc_scope, empty_fn);
      let promise_global = v8::Global::new(tc_scope, promise);
      let module_global = v8::Global::new(tc_scope, module);

      let dyn_import_mod_evaluate = DynImportModEvaluate {
        load_id,
        module_id: id,
        promise: promise_global,
        module: module_global,
      };

      self
        .state
        .borrow_mut()
        .pending_dyn_mod_evaluate
        .push(dyn_import_mod_evaluate);
    } else if tc_scope.has_terminated() || tc_scope.is_execution_terminating() {
      return Err(
        generic_error("Cannot evaluate dynamically imported module, because JavaScript execution has been terminated.")
      );
    } else {
      assert!(status == v8::ModuleStatus::Errored);
    }

    Ok(())
  }

  // TODO(bartlomieju): make it return `ModuleEvaluationFuture`?
  /// Evaluates an already instantiated ES module.
  ///
  /// Returns a receiver handle that resolves when module promise resolves.
  /// Implementors must manually call [`JsRuntime::run_event_loop`] to drive
  /// module evaluation future.
  ///
  /// `Error` can usually be downcast to `JsError` and should be awaited and
  /// checked after [`JsRuntime::run_event_loop`] completion.
  ///
  /// This function panics if module has not been instantiated.
  pub fn mod_evaluate(
    &mut self,
    id: ModuleId,
  ) -> oneshot::Receiver<Result<(), Error>> {
    let state_rc = self.state.clone();
    let module_map_rc = Self::module_map(self.v8_isolate());
    let scope = &mut self.handle_scope();
    let tc_scope = &mut v8::TryCatch::new(scope);

    let module = module_map_rc
      .borrow()
      .get_handle(id)
      .map(|handle| v8::Local::new(tc_scope, handle))
      .expect("ModuleInfo not found");
    let mut status = module.get_status();
    assert_eq!(status, v8::ModuleStatus::Instantiated);

    let (sender, receiver) = oneshot::channel();

    // IMPORTANT: Top-level-await is enabled, which means that return value
    // of module evaluation is a promise.
    //
    // Because that promise is created internally by V8, when error occurs during
    // module evaluation the promise is rejected, and since the promise has no rejection
    // handler it will result in call to `bindings::promise_reject_callback` adding
    // the promise to pending promise rejection table - meaning JsRuntime will return
    // error on next poll().
    //
    // This situation is not desirable as we want to manually return error at the
    // end of this function to handle it further. It means we need to manually
    // remove this promise from pending promise rejection table.
    //
    // For more details see:
    // https://github.com/denoland/deno/issues/4908
    // https://v8.dev/features/top-level-await#module-execution-order
    {
      let mut state = state_rc.borrow_mut();
      assert!(
        state.pending_mod_evaluate.is_none(),
        "There is already pending top level module evaluation"
      );
      state.pending_mod_evaluate = Some(ModEvaluate {
        promise: None,
        has_evaluated: false,
        handled_promise_rejections: vec![],
        sender,
      });
    }

    let maybe_value = module.evaluate(tc_scope);
    {
      let mut state = state_rc.borrow_mut();
      let pending_mod_evaluate = state.pending_mod_evaluate.as_mut().unwrap();
      pending_mod_evaluate.has_evaluated = true;
    }

    // Update status after evaluating.
    status = module.get_status();

    let has_dispatched_exception =
      !state_rc.borrow_mut().dispatched_exceptions.is_empty();
    if has_dispatched_exception {
      // This will be overrided in `exception_to_err_result()`.
      let exception = v8::undefined(tc_scope).into();
      let pending_mod_evaluate = {
        let mut state = state_rc.borrow_mut();
        state.pending_mod_evaluate.take().unwrap()
      };
      pending_mod_evaluate
        .sender
        .send(exception_to_err_result(tc_scope, exception, false))
        .expect("Failed to send module evaluation error.");
    } else if let Some(value) = maybe_value {
      assert!(
        status == v8::ModuleStatus::Evaluated
          || status == v8::ModuleStatus::Errored
      );
      let promise = v8::Local::<v8::Promise>::try_from(value)
        .expect("Expected to get promise as module evaluation result");
      let promise_global = v8::Global::new(tc_scope, promise);
      let mut state = state_rc.borrow_mut();
      {
        let pending_mod_evaluate = state.pending_mod_evaluate.as_ref().unwrap();
        let pending_rejection_was_already_handled = pending_mod_evaluate
          .handled_promise_rejections
          .contains(&promise_global);
        if !pending_rejection_was_already_handled {
          state.pending_promise_exceptions.remove(&promise_global);
        }
      }
      let promise_global = v8::Global::new(tc_scope, promise);
      state.pending_mod_evaluate.as_mut().unwrap().promise =
        Some(promise_global);
      tc_scope.perform_microtask_checkpoint();
    } else if tc_scope.has_terminated() || tc_scope.is_execution_terminating() {
      let pending_mod_evaluate = {
        let mut state = state_rc.borrow_mut();
        state.pending_mod_evaluate.take().unwrap()
      };
      pending_mod_evaluate.sender.send(Err(
        generic_error("Cannot evaluate module, because JavaScript execution has been terminated.")
      )).expect("Failed to send module evaluation error.");
    } else {
      assert!(status == v8::ModuleStatus::Errored);
    }

    receiver
  }

  fn dynamic_import_reject(
    &mut self,
    id: ModuleLoadId,
    exception: v8::Global<v8::Value>,
  ) {
    let module_map_rc = Self::module_map(self.v8_isolate());
    let scope = &mut self.handle_scope();

    let resolver_handle = module_map_rc
      .borrow_mut()
      .dynamic_import_map
      .remove(&id)
      .expect("Invalid dynamic import id");
    let resolver = resolver_handle.open(scope);

    // IMPORTANT: No borrows to `ModuleMap` can be held at this point because
    // rejecting the promise might initiate another `import()` which will
    // in turn call `bindings::host_import_module_dynamically_callback` which
    // will reach into `ModuleMap` from within the isolate.
    let exception = v8::Local::new(scope, exception);
    resolver.reject(scope, exception).unwrap();
    scope.perform_microtask_checkpoint();
  }

  fn dynamic_import_resolve(&mut self, id: ModuleLoadId, mod_id: ModuleId) {
    let state_rc = self.state.clone();
    let module_map_rc = Self::module_map(self.v8_isolate());
    let scope = &mut self.handle_scope();

    let resolver_handle = module_map_rc
      .borrow_mut()
      .dynamic_import_map
      .remove(&id)
      .expect("Invalid dynamic import id");
    let resolver = resolver_handle.open(scope);

    let module = {
      module_map_rc
        .borrow()
        .get_handle(mod_id)
        .map(|handle| v8::Local::new(scope, handle))
        .expect("Dyn import module info not found")
    };
    // Resolution success
    assert_eq!(module.get_status(), v8::ModuleStatus::Evaluated);

    // IMPORTANT: No borrows to `ModuleMap` can be held at this point because
    // resolving the promise might initiate another `import()` which will
    // in turn call `bindings::host_import_module_dynamically_callback` which
    // will reach into `ModuleMap` from within the isolate.
    let module_namespace = module.get_module_namespace();
    resolver.resolve(scope, module_namespace).unwrap();
    state_rc.borrow_mut().dyn_module_evaluate_idle_counter = 0;
    scope.perform_microtask_checkpoint();
  }

  fn prepare_dyn_imports(
    &mut self,
    cx: &mut Context,
  ) -> Poll<Result<(), Error>> {
    let module_map_rc = Self::module_map(self.v8_isolate());

    if module_map_rc.borrow().preparing_dynamic_imports.is_empty() {
      return Poll::Ready(Ok(()));
    }

    loop {
      let poll_result = module_map_rc
        .borrow_mut()
        .preparing_dynamic_imports
        .poll_next_unpin(cx);

      if let Poll::Ready(Some(prepare_poll)) = poll_result {
        let dyn_import_id = prepare_poll.0;
        let prepare_result = prepare_poll.1;

        match prepare_result {
          Ok(load) => {
            module_map_rc
              .borrow_mut()
              .pending_dynamic_imports
              .push(load.into_future());
          }
          Err(err) => {
            let exception = to_v8_type_error(&mut self.handle_scope(), err);
            self.dynamic_import_reject(dyn_import_id, exception);
          }
        }
        // Continue polling for more prepared dynamic imports.
        continue;
      }

      // There are no active dynamic import loads, or none are ready.
      return Poll::Ready(Ok(()));
    }
  }

  fn poll_dyn_imports(&mut self, cx: &mut Context) -> Poll<Result<(), Error>> {
    let module_map_rc = Self::module_map(self.v8_isolate());

    if module_map_rc.borrow().pending_dynamic_imports.is_empty() {
      return Poll::Ready(Ok(()));
    }

    loop {
      let poll_result = module_map_rc
        .borrow_mut()
        .pending_dynamic_imports
        .poll_next_unpin(cx);

      if let Poll::Ready(Some(load_stream_poll)) = poll_result {
        let maybe_result = load_stream_poll.0;
        let mut load = load_stream_poll.1;
        let dyn_import_id = load.id;

        if let Some(load_stream_result) = maybe_result {
          match load_stream_result {
            Ok((request, info)) => {
              // A module (not necessarily the one dynamically imported) has been
              // fetched. Create and register it, and if successful, poll for the
              // next recursive-load event related to this dynamic import.
              let register_result = load.register_and_recurse(
                &mut self.handle_scope(),
                &request,
                &info,
              );

              match register_result {
                Ok(()) => {
                  // Keep importing until it's fully drained
                  module_map_rc
                    .borrow_mut()
                    .pending_dynamic_imports
                    .push(load.into_future());
                }
                Err(err) => {
                  let exception = match err {
                    ModuleError::Exception(e) => e,
                    ModuleError::Other(e) => {
                      to_v8_type_error(&mut self.handle_scope(), e)
                    }
                  };
                  self.dynamic_import_reject(dyn_import_id, exception)
                }
              }
            }
            Err(err) => {
              // A non-javascript error occurred; this could be due to a an invalid
              // module specifier, or a problem with the source map, or a failure
              // to fetch the module source code.
              let exception = to_v8_type_error(&mut self.handle_scope(), err);
              self.dynamic_import_reject(dyn_import_id, exception);
            }
          }
        } else {
          // The top-level module from a dynamic import has been instantiated.
          // Load is done.
          let module_id =
            load.root_module_id.expect("Root module should be loaded");
          let result = self.instantiate_module(module_id);
          if let Err(exception) = result {
            self.dynamic_import_reject(dyn_import_id, exception);
          }
          self.dynamic_import_module_evaluate(dyn_import_id, module_id)?;
        }

        // Continue polling for more ready dynamic imports.
        continue;
      }

      // There are no active dynamic import loads, or none are ready.
      return Poll::Ready(Ok(()));
    }
  }

  /// "deno_core" runs V8 with Top Level Await enabled. It means that each
  /// module evaluation returns a promise from V8.
  /// Feature docs: https://v8.dev/features/top-level-await
  ///
  /// This promise resolves after all dependent modules have also
  /// resolved. Each dependent module may perform calls to "import()" and APIs
  /// using async ops will add futures to the runtime's event loop.
  /// It means that the promise returned from module evaluation will
  /// resolve only after all futures in the event loop are done.
  ///
  /// Thus during turn of event loop we need to check if V8 has
  /// resolved or rejected the promise. If the promise is still pending
  /// then another turn of event loop must be performed.
  fn evaluate_pending_module(&mut self) {
    let state_rc = self.state.clone();

    let maybe_module_evaluation =
      state_rc.borrow_mut().pending_mod_evaluate.take();

    if maybe_module_evaluation.is_none() {
      return;
    }

    let mut module_evaluation = maybe_module_evaluation.unwrap();
    let scope = &mut self.handle_scope();

    let promise_global = module_evaluation.promise.clone().unwrap();
    let promise = promise_global.open(scope);
    let promise_state = promise.state();

    match promise_state {
      v8::PromiseState::Pending => {
        // NOTE: `poll_event_loop` will decide if
        // runtime would be woken soon
        state_rc.borrow_mut().pending_mod_evaluate = Some(module_evaluation);
      }
      v8::PromiseState::Fulfilled => {
        scope.perform_microtask_checkpoint();
        // Receiver end might have been already dropped, ignore the result
        let _ = module_evaluation.sender.send(Ok(()));
        module_evaluation.handled_promise_rejections.clear();
      }
      v8::PromiseState::Rejected => {
        let exception = promise.result(scope);
        scope.perform_microtask_checkpoint();

        // Receiver end might have been already dropped, ignore the result
        if module_evaluation
          .handled_promise_rejections
          .contains(&promise_global)
        {
          let _ = module_evaluation.sender.send(Ok(()));
          module_evaluation.handled_promise_rejections.clear();
        } else {
          let _ = module_evaluation
            .sender
            .send(exception_to_err_result(scope, exception, false));
        }
      }
    }
  }

  // Returns true if some dynamic import was resolved.
  fn evaluate_dyn_imports(&mut self) -> bool {
    let mut resolved_any = false;
    let mut still_pending = vec![];
    let pending =
      std::mem::take(&mut self.state.borrow_mut().pending_dyn_mod_evaluate);
    for pending_dyn_evaluate in pending {
      let maybe_result = {
        let scope = &mut self.handle_scope();

        let module_id = pending_dyn_evaluate.module_id;
        let promise = pending_dyn_evaluate.promise.open(scope);
        let _module = pending_dyn_evaluate.module.open(scope);
        let promise_state = promise.state();

        match promise_state {
          v8::PromiseState::Pending => {
            still_pending.push(pending_dyn_evaluate);
            None
          }
          v8::PromiseState::Fulfilled => {
            Some(Ok((pending_dyn_evaluate.load_id, module_id)))
          }
          v8::PromiseState::Rejected => {
            let exception = promise.result(scope);
            let exception = v8::Global::new(scope, exception);
            Some(Err((pending_dyn_evaluate.load_id, exception)))
          }
        }
      };

      if let Some(result) = maybe_result {
        resolved_any = true;
        match result {
          Ok((dyn_import_id, module_id)) => {
            self.dynamic_import_resolve(dyn_import_id, module_id);
          }
          Err((dyn_import_id, exception)) => {
            self.dynamic_import_reject(dyn_import_id, exception);
          }
        }
      }
    }
    self.state.borrow_mut().pending_dyn_mod_evaluate = still_pending;
    resolved_any
  }

  /// Asynchronously load specified module and all of its dependencies.
  ///
  /// The module will be marked as "main", and because of that
  /// "import.meta.main" will return true when checked inside that module.
  ///
  /// User must call [`JsRuntime::mod_evaluate`] with returned `ModuleId`
  /// manually after load is finished.
  pub async fn load_main_module(
    &mut self,
    specifier: &ModuleSpecifier,
    code: Option<String>,
  ) -> Result<ModuleId, Error> {
    let module_map_rc = Self::module_map(self.v8_isolate());
    if let Some(code) = code {
      let scope = &mut self.handle_scope();
      module_map_rc
        .borrow_mut()
        .new_es_module(
          scope,
          // main module
          true,
          specifier.as_str(),
          code.as_bytes(),
        )
        .map_err(|e| match e {
          ModuleError::Exception(exception) => {
            let exception = v8::Local::new(scope, exception);
            exception_to_err_result::<()>(scope, exception, false).unwrap_err()
          }
          ModuleError::Other(error) => error,
        })?;
    }

    let mut load =
      ModuleMap::load_main(module_map_rc.clone(), specifier.as_str()).await?;

    while let Some(load_result) = load.next().await {
      let (request, info) = load_result?;
      let scope = &mut self.handle_scope();
      load.register_and_recurse(scope, &request, &info).map_err(
        |e| match e {
          ModuleError::Exception(exception) => {
            let exception = v8::Local::new(scope, exception);
            exception_to_err_result::<()>(scope, exception, false).unwrap_err()
          }
          ModuleError::Other(error) => error,
        },
      )?;
    }

    let root_id = load.root_module_id.expect("Root module should be loaded");
    self.instantiate_module(root_id).map_err(|e| {
      let scope = &mut self.handle_scope();
      let exception = v8::Local::new(scope, e);
      exception_to_err_result::<()>(scope, exception, false).unwrap_err()
    })?;
    Ok(root_id)
  }

  /// Asynchronously load specified ES module and all of its dependencies.
  ///
  /// This method is meant to be used when loading some utility code that
  /// might be later imported by the main module (ie. an entry point module).
  ///
  /// User must call [`JsRuntime::mod_evaluate`] with returned `ModuleId`
  /// manually after load is finished.
  pub async fn load_side_module(
    &mut self,
    specifier: &ModuleSpecifier,
    code: Option<String>,
  ) -> Result<ModuleId, Error> {
    let module_map_rc = Self::module_map(self.v8_isolate());
    if let Some(code) = code {
      let scope = &mut self.handle_scope();
      module_map_rc
        .borrow_mut()
        .new_es_module(
          scope,
          // not main module
          false,
          specifier.as_str(),
          code.as_bytes(),
        )
        .map_err(|e| match e {
          ModuleError::Exception(exception) => {
            let exception = v8::Local::new(scope, exception);
            exception_to_err_result::<()>(scope, exception, false).unwrap_err()
          }
          ModuleError::Other(error) => error,
        })?;
    }

    let mut load =
      ModuleMap::load_side(module_map_rc.clone(), specifier.as_str()).await?;

    while let Some(load_result) = load.next().await {
      let (request, info) = load_result?;
      let scope = &mut self.handle_scope();
      load.register_and_recurse(scope, &request, &info).map_err(
        |e| match e {
          ModuleError::Exception(exception) => {
            let exception = v8::Local::new(scope, exception);
            exception_to_err_result::<()>(scope, exception, false).unwrap_err()
          }
          ModuleError::Other(error) => error,
        },
      )?;
    }

    let root_id = load.root_module_id.expect("Root module should be loaded");
    self.instantiate_module(root_id).map_err(|e| {
      let scope = &mut self.handle_scope();
      let exception = v8::Local::new(scope, e);
      exception_to_err_result::<()>(scope, exception, false).unwrap_err()
    })?;
    Ok(root_id)
  }

  fn check_promise_exceptions(&mut self) -> Result<(), Error> {
    let mut state = self.state.borrow_mut();

    if state.pending_promise_exceptions.is_empty() {
      return Ok(());
    }

    let key = {
      state
        .pending_promise_exceptions
        .keys()
        .next()
        .unwrap()
        .clone()
    };
    let handle = state.pending_promise_exceptions.remove(&key).unwrap();
    drop(state);

    let scope = &mut self.handle_scope();
    let exception = v8::Local::new(scope, handle);
    exception_to_err_result(scope, exception, true)
  }

  // Send finished responses to JS
  fn resolve_async_ops(&mut self, cx: &mut Context) -> Result<(), Error> {
    let isolate = self.v8_isolate.as_mut().unwrap();

    let js_recv_cb_handle = self.state.borrow().js_recv_cb.clone().unwrap();
    let global_realm = self.state.borrow().global_realm.clone().unwrap();
    let scope = &mut global_realm.handle_scope(isolate);

    // We return async responses to JS in unbounded batches (may change),
    // each batch is a flat vector of tuples:
    // `[promise_id1, op_result1, promise_id2, op_result2, ...]`
    // promise_id is a simple integer, op_result is an ops::OpResult
    // which contains a value OR an error, encoded as a tuple.
    // This batch is received in JS via the special `arguments` variable
    // and then each tuple is used to resolve or reject promises
    let mut args: Vec<v8::Local<v8::Value>> = vec![];

    // Now handle actual ops.
    {
      let mut state = self.state.borrow_mut();
      state.have_unpolled_ops = false;

      while let Poll::Ready(Some(item)) = state.pending_ops.poll_next_unpin(cx)
      {
        let (promise_id, op_id, mut resp) = item;
        state.unrefed_ops.remove(&promise_id);
        state.op_state.borrow().tracker.track_async_completed(op_id);
        args.push(v8::Integer::new(scope, promise_id as i32).into());
        args.push(match resp.to_v8(scope) {
          Ok(v) => v,
          Err(e) => OpResult::Err(OpError::new(&|_| "TypeError", e.into()))
            .to_v8(scope)
            .unwrap(),
        });
      }
    }

    if args.is_empty() {
      return Ok(());
    }

    let tc_scope = &mut v8::TryCatch::new(scope);
    let js_recv_cb = js_recv_cb_handle.open(tc_scope);
    let this = v8::undefined(tc_scope).into();
    js_recv_cb.call(tc_scope, this, args.as_slice());

    match tc_scope.exception() {
      None => Ok(()),
      Some(exception) => exception_to_err_result(tc_scope, exception, false),
    }
  }

  fn drain_macrotasks(&mut self) -> Result<(), Error> {
    if self.state.borrow().js_macrotask_cbs.is_empty() {
      return Ok(());
    }

    let js_macrotask_cb_handles = self.state.borrow().js_macrotask_cbs.clone();
    let scope = &mut self.handle_scope();

    for js_macrotask_cb_handle in js_macrotask_cb_handles {
      let js_macrotask_cb = js_macrotask_cb_handle.open(scope);

      // Repeatedly invoke macrotask callback until it returns true (done),
      // such that ready microtasks would be automatically run before
      // next macrotask is processed.
      let tc_scope = &mut v8::TryCatch::new(scope);
      let this = v8::undefined(tc_scope).into();
      loop {
        let is_done = js_macrotask_cb.call(tc_scope, this, &[]);

        if let Some(exception) = tc_scope.exception() {
          return exception_to_err_result(tc_scope, exception, false);
        }

        if tc_scope.has_terminated() || tc_scope.is_execution_terminating() {
          return Ok(());
        }

        let is_done = is_done.unwrap();
        if is_done.is_true() {
          break;
        }
      }
    }

    Ok(())
  }

  fn drain_nexttick(&mut self) -> Result<(), Error> {
    if self.state.borrow().js_nexttick_cbs.is_empty() {
      return Ok(());
    }

    let state = self.state.clone();
    if !state.borrow().has_tick_scheduled {
      let scope = &mut self.handle_scope();
      scope.perform_microtask_checkpoint();
    }

    // TODO(bartlomieju): Node also checks for absence of "rejection_to_warn"
    if !state.borrow().has_tick_scheduled {
      return Ok(());
    }

    let js_nexttick_cb_handles = state.borrow().js_nexttick_cbs.clone();
    let scope = &mut self.handle_scope();

    for js_nexttick_cb_handle in js_nexttick_cb_handles {
      let js_nexttick_cb = js_nexttick_cb_handle.open(scope);

      let tc_scope = &mut v8::TryCatch::new(scope);
      let this = v8::undefined(tc_scope).into();
      js_nexttick_cb.call(tc_scope, this, &[]);

      if let Some(exception) = tc_scope.exception() {
        return exception_to_err_result(tc_scope, exception, false);
      }
    }

    Ok(())
  }
}

/// A representation of a JavaScript realm tied to a [`JsRuntime`], that allows
/// execution in the realm's context.
///
/// A [`JsRealm`] instance is a reference to an already existing realm, which
/// does not hold ownership of it, so instances can be created and dropped as
/// needed. As such, calling [`JsRealm::new`] doesn't create a new realm, and
/// cloning a [`JsRealm`] only creates a new reference. See
/// [`JsRuntime::create_realm`] to create new realms instead.
///
/// Despite [`JsRealm`] instances being references, multiple instances that
/// point to the same realm won't overlap because every operation requires
/// passing a mutable reference to the [`v8::Isolate`]. Therefore, no operation
/// on two [`JsRealm`] instances tied to the same isolate can be run at the same
/// time, regardless of whether they point to the same realm.
///
/// # Panics
///
/// Every method of [`JsRealm`] will panic if you call if with a reference to a
/// [`v8::Isolate`] other than the one that corresponds to the current context.
///
/// # Lifetime of the realm
///
/// As long as the corresponding isolate is alive, a [`JsRealm`] instance will
/// keep the underlying V8 context alive even if it would have otherwise been
/// garbage collected.
#[derive(Clone)]
pub struct JsRealm(v8::Global<v8::Context>);
impl JsRealm {
  pub fn new(context: v8::Global<v8::Context>) -> Self {
    JsRealm(context)
  }

  pub fn context(&self) -> &v8::Global<v8::Context> {
    &self.0
  }

  pub fn handle_scope<'s>(
    &self,
    isolate: &'s mut v8::Isolate,
  ) -> v8::HandleScope<'s> {
    v8::HandleScope::with_context(isolate, &self.0)
  }

  pub fn context_scope<'s>(
    &self,
    scope: &'s mut v8::HandleScope<'s>,
  ) -> v8::ContextScope<'s, v8::HandleScope<'s>> {
    let context = v8::Context::new(scope);
    v8::ContextScope::new(scope, context)
  }

  pub fn global_object<'s>(
    &self,
    isolate: &'s mut v8::Isolate,
  ) -> v8::Local<'s, v8::Object> {
    let scope = &mut self.handle_scope(isolate);
    self.0.open(scope).global(scope)
  }

  /// Executes traditional JavaScript code (traditional = not ES modules) in the
  /// realm's context.
  ///
  /// `name` can be a filepath or any other string, eg.
  ///
  ///   - "/some/file/path.js"
  ///   - "<anon>"
  ///   - "[native code]"
  ///
  /// The same `name` value can be used for multiple executions.
  ///
  /// `Error` can usually be downcast to `JsError`.
  pub fn execute_script(
    &self,
    isolate: &mut v8::Isolate,
    name: &str,
    source_code: &str,
  ) -> Result<v8::Global<v8::Value>, Error> {
    let mut scope1 = self.handle_scope(isolate);
    let scope = &mut self.context_scope(&mut scope1);

    let source = v8::String::new(scope, source_code).unwrap();
    let name = v8::String::new(scope, name).unwrap();
    let origin = bindings::script_origin(scope, name);

    let tc_scope = &mut v8::TryCatch::new(scope);

    let script = match v8::Script::compile(tc_scope, source, Some(&origin)) {
      Some(script) => script,
      None => {
        let exception = tc_scope.exception().unwrap();
        return exception_to_err_result(tc_scope, exception, false);
      }
    };

    match script.run(tc_scope) {
      Some(value) => {
        let value_handle = v8::Global::new(tc_scope, value);
        Ok(value_handle)
      }
      None => {
        assert!(tc_scope.has_caught());
        let exception = tc_scope.exception().unwrap();
        exception_to_err_result(tc_scope, exception, false)
      }
    }
  }

  // TODO(andreubotella): `mod_evaluate`, `load_main_module`, `load_side_module`
}

#[inline]
pub fn queue_async_op(
  ctx: &OpCtx,
  scope: &mut v8::HandleScope,
  deferred: bool,
  op: impl Future<Output = (PromiseId, OpId, OpResult)> + 'static,
) {
  let runtime_state = match ctx.runtime_state.upgrade() {
    Some(rc_state) => rc_state,
    // atleast 1 Rc is held by the JsRuntime.
    None => unreachable!(),
  };

  match OpCall::eager(op) {
    // This calls promise.resolve() before the control goes back to userland JS. It works something
    // along the lines of:
    //
    // function opresolve(promiseId, ...) {
    //   getPromise(promiseId).resolve(...);
    // }
    // const p = setPromise();
    // op.op_async(promiseId, ...); // Calls `opresolve`
    // return p;
    EagerPollResult::Ready((promise_id, op_id, mut resp)) if !deferred => {
      let args = &[
        v8::Integer::new(scope, promise_id).into(),
        resp.to_v8(scope).unwrap(),
      ];

      let js_recv_cb_handle =
        runtime_state.borrow().js_recv_cb.clone().unwrap();
      ctx.state.borrow_mut().tracker.track_async_completed(op_id);

      let tc_scope = &mut v8::TryCatch::new(scope);
      let js_recv_cb = js_recv_cb_handle.open(tc_scope);
      let this = v8::undefined(tc_scope).into();
      js_recv_cb.call(tc_scope, this, args);
    }
    EagerPollResult::Ready(op) => {
      let ready = OpCall::ready(op);
      let mut state = runtime_state.borrow_mut();
      state.pending_ops.push(ready);
      state.have_unpolled_ops = true;
    }
    EagerPollResult::Pending(op) => {
      let mut state = runtime_state.borrow_mut();
      state.pending_ops.push(op);
      state.have_unpolled_ops = true;
    }
  }
}

#[cfg(test)]
pub mod tests {
  use super::*;
  use crate::error::custom_error;
  use crate::error::AnyError;
  use crate::modules::ModuleSource;
  use crate::modules::ModuleSourceFuture;
  use crate::modules::ModuleType;
  use crate::ZeroCopyBuf;
  use deno_ops::op;
  use futures::future::lazy;
  use std::ops::FnOnce;
  use std::pin::Pin;
  use std::rc::Rc;
  use std::sync::atomic::{AtomicUsize, Ordering};
  use std::sync::Arc;
  // deno_ops macros generate code assuming deno_core in scope.
  mod deno_core {
    pub use crate::*;
  }

  pub fn run_in_task<F>(f: F)
  where
    F: FnOnce(&mut Context) + Send + 'static,
  {
    futures::executor::block_on(lazy(move |cx| f(cx)));
  }

  #[derive(Copy, Clone)]
  enum Mode {
    Async,
    AsyncZeroCopy(bool),
  }

  struct TestState {
    mode: Mode,
    dispatch_count: Arc<AtomicUsize>,
  }

  #[op(deferred)]
  async fn op_test(
    rc_op_state: Rc<RefCell<OpState>>,
    control: u8,
    buf: Option<ZeroCopyBuf>,
  ) -> Result<u8, AnyError> {
    let op_state_ = rc_op_state.borrow();
    let test_state = op_state_.borrow::<TestState>();
    test_state.dispatch_count.fetch_add(1, Ordering::Relaxed);
    match test_state.mode {
      Mode::Async => {
        assert_eq!(control, 42);
        Ok(43)
      }
      Mode::AsyncZeroCopy(has_buffer) => {
        assert_eq!(buf.is_some(), has_buffer);
        if let Some(buf) = buf {
          assert_eq!(buf.len(), 1);
        }
        Ok(43)
      }
    }
  }

  fn setup(mode: Mode) -> (JsRuntime, Arc<AtomicUsize>) {
    let dispatch_count = Arc::new(AtomicUsize::new(0));
    let dispatch_count2 = dispatch_count.clone();
    let ext = Extension::builder()
      .ops(vec![op_test::decl()])
      .state(move |state| {
        state.put(TestState {
          mode,
          dispatch_count: dispatch_count2.clone(),
        });
        Ok(())
      })
      .build();
    let mut runtime = JsRuntime::new(RuntimeOptions {
      extensions: vec![ext],
      get_error_class_fn: Some(&|error| {
        crate::error::get_custom_error_class(error).unwrap()
      }),
      ..Default::default()
    });

    runtime
      .execute_script(
        "setup.js",
        r#"
        function assert(cond) {
          if (!cond) {
            throw Error("assert");
          }
        }
        "#,
      )
      .unwrap();
    assert_eq!(dispatch_count.load(Ordering::Relaxed), 0);
    (runtime, dispatch_count)
  }

  #[test]
  fn test_ref_unref_ops() {
    let (mut runtime, _dispatch_count) = setup(Mode::Async);
    runtime
      .execute_script(
        "filename.js",
        r#"
        var promiseIdSymbol = Symbol.for("Deno.core.internalPromiseId");
        var p1 = Deno.core.opAsync("op_test", 42);
        var p2 = Deno.core.opAsync("op_test", 42);
        "#,
      )
      .unwrap();
    {
      let isolate = runtime.v8_isolate();
      let state_rc = JsRuntime::state(isolate);
      let state = state_rc.borrow();
      assert_eq!(state.pending_ops.len(), 2);
      assert_eq!(state.unrefed_ops.len(), 0);
    }
    runtime
      .execute_script(
        "filename.js",
        r#"
        Deno.core.ops.op_unref_op(p1[promiseIdSymbol]);
        Deno.core.ops.op_unref_op(p2[promiseIdSymbol]);
        "#,
      )
      .unwrap();
    {
      let isolate = runtime.v8_isolate();
      let state_rc = JsRuntime::state(isolate);
      let state = state_rc.borrow();
      assert_eq!(state.pending_ops.len(), 2);
      assert_eq!(state.unrefed_ops.len(), 2);
    }
    runtime
      .execute_script(
        "filename.js",
        r#"
        Deno.core.ops.op_ref_op(p1[promiseIdSymbol]);
        Deno.core.ops.op_ref_op(p2[promiseIdSymbol]);
        "#,
      )
      .unwrap();
    {
      let isolate = runtime.v8_isolate();
      let state_rc = JsRuntime::state(isolate);
      let state = state_rc.borrow();
      assert_eq!(state.pending_ops.len(), 2);
      assert_eq!(state.unrefed_ops.len(), 0);
    }
  }

  #[test]
  fn test_dispatch() {
    let (mut runtime, dispatch_count) = setup(Mode::Async);
    runtime
      .execute_script(
        "filename.js",
        r#"
        let control = 42;
        Deno.core.opAsync("op_test", control);
        async function main() {
          Deno.core.opAsync("op_test", control);
        }
        main();
        "#,
      )
      .unwrap();
    assert_eq!(dispatch_count.load(Ordering::Relaxed), 2);
  }

  #[test]
  fn test_op_async_promise_id() {
    let (mut runtime, _dispatch_count) = setup(Mode::Async);
    runtime
      .execute_script(
        "filename.js",
        r#"
        const p = Deno.core.opAsync("op_test", 42);
        if (p[Symbol.for("Deno.core.internalPromiseId")] == undefined) {
          throw new Error("missing id on returned promise");
        }
        "#,
      )
      .unwrap();
  }

  #[test]
  fn test_dispatch_no_zero_copy_buf() {
    let (mut runtime, dispatch_count) = setup(Mode::AsyncZeroCopy(false));
    runtime
      .execute_script(
        "filename.js",
        r#"
        Deno.core.opAsync("op_test");
        "#,
      )
      .unwrap();
    assert_eq!(dispatch_count.load(Ordering::Relaxed), 1);
  }

  #[test]
  fn test_dispatch_stack_zero_copy_bufs() {
    let (mut runtime, dispatch_count) = setup(Mode::AsyncZeroCopy(true));
    runtime
      .execute_script(
        "filename.js",
        r#"
        let zero_copy_a = new Uint8Array([0]);
        Deno.core.opAsync("op_test", null, zero_copy_a);
        "#,
      )
      .unwrap();
    assert_eq!(dispatch_count.load(Ordering::Relaxed), 1);
  }

  #[test]
  fn test_execute_script_return_value() {
    let mut runtime = JsRuntime::new(Default::default());
    let value_global = runtime.execute_script("a.js", "a = 1 + 2").unwrap();
    {
      let scope = &mut runtime.handle_scope();
      let value = value_global.open(scope);
      assert_eq!(value.integer_value(scope).unwrap(), 3);
    }
    let value_global = runtime.execute_script("b.js", "b = 'foobar'").unwrap();
    {
      let scope = &mut runtime.handle_scope();
      let value = value_global.open(scope);
      assert!(value.is_string());
      assert_eq!(
        value.to_string(scope).unwrap().to_rust_string_lossy(scope),
        "foobar"
      );
    }
  }

  #[tokio::test]
  async fn test_poll_value() {
    run_in_task(|cx| {
      let mut runtime = JsRuntime::new(Default::default());
      let value_global = runtime
        .execute_script("a.js", "Promise.resolve(1 + 2)")
        .unwrap();
      let v = runtime.poll_value(&value_global, cx);
      {
        let scope = &mut runtime.handle_scope();
        assert!(
          matches!(v, Poll::Ready(Ok(v)) if v.open(scope).integer_value(scope).unwrap() == 3)
        );
      }

      let value_global = runtime
        .execute_script(
          "a.js",
          "Promise.resolve(new Promise(resolve => resolve(2 + 2)))",
        )
        .unwrap();
      let v = runtime.poll_value(&value_global, cx);
      {
        let scope = &mut runtime.handle_scope();
        assert!(
          matches!(v, Poll::Ready(Ok(v)) if v.open(scope).integer_value(scope).unwrap() == 4)
        );
      }

      let value_global = runtime
        .execute_script("a.js", "Promise.reject(new Error('fail'))")
        .unwrap();
      let v = runtime.poll_value(&value_global, cx);
      assert!(
        matches!(v, Poll::Ready(Err(e)) if e.downcast_ref::<JsError>().unwrap().exception_message == "Uncaught Error: fail")
      );

      let value_global = runtime
        .execute_script("a.js", "new Promise(resolve => {})")
        .unwrap();
      let v = runtime.poll_value(&value_global, cx);
      matches!(v, Poll::Ready(Err(e)) if e.to_string() == "Promise resolution is still pending but the event loop has already resolved.");
    });
  }

  #[tokio::test]
  async fn test_resolve_value() {
    let mut runtime = JsRuntime::new(Default::default());
    let value_global = runtime
      .execute_script("a.js", "Promise.resolve(1 + 2)")
      .unwrap();
    let result_global = runtime.resolve_value(value_global).await.unwrap();
    {
      let scope = &mut runtime.handle_scope();
      let value = result_global.open(scope);
      assert_eq!(value.integer_value(scope).unwrap(), 3);
    }

    let value_global = runtime
      .execute_script(
        "a.js",
        "Promise.resolve(new Promise(resolve => resolve(2 + 2)))",
      )
      .unwrap();
    let result_global = runtime.resolve_value(value_global).await.unwrap();
    {
      let scope = &mut runtime.handle_scope();
      let value = result_global.open(scope);
      assert_eq!(value.integer_value(scope).unwrap(), 4);
    }

    let value_global = runtime
      .execute_script("a.js", "Promise.reject(new Error('fail'))")
      .unwrap();
    let err = runtime.resolve_value(value_global).await.unwrap_err();
    assert_eq!(
      "Uncaught Error: fail",
      err.downcast::<JsError>().unwrap().exception_message
    );

    let value_global = runtime
      .execute_script("a.js", "new Promise(resolve => {})")
      .unwrap();
    let error_string = runtime
      .resolve_value(value_global)
      .await
      .unwrap_err()
      .to_string();
    assert_eq!(
      "Promise resolution is still pending but the event loop has already resolved.",
      error_string,
    );
  }

  #[test]
  fn terminate_execution_webassembly() {
    let (mut runtime, _dispatch_count) = setup(Mode::Async);
    let v8_isolate_handle = runtime.v8_isolate().thread_safe_handle();

    // Run an infinite loop in Webassemby code, which should be terminated.
    let promise = runtime.execute_script("infinite_wasm_loop.js",
                                 r#"
                                 (async () => {
                                  const wasmCode = new Uint8Array([
                                      0,    97,   115,  109,  1,    0,    0,    0,    1,   4,    1,
                                      96,   0,    0,    3,    2,    1,    0,    7,    17,  1,    13,
                                      105,  110,  102,  105,  110,  105,  116,  101,  95,  108,  111,
                                      111,  112,  0,    0,    10,   9,    1,    7,    0,   3,    64,
                                      12,   0,    11,   11,
                                  ]);
                                  const wasmModule = await WebAssembly.compile(wasmCode);
                                  globalThis.wasmInstance = new WebAssembly.Instance(wasmModule);
                                  })()
                                      "#).unwrap();
    futures::executor::block_on(runtime.resolve_value(promise)).unwrap();
    let terminator_thread = std::thread::spawn(move || {
      std::thread::sleep(std::time::Duration::from_millis(1000));

      // terminate execution
      let ok = v8_isolate_handle.terminate_execution();
      assert!(ok);
    });
    let err = runtime
      .execute_script(
        "infinite_wasm_loop2.js",
        "globalThis.wasmInstance.exports.infinite_loop();",
      )
      .unwrap_err();
    assert_eq!(err.to_string(), "Uncaught Error: execution terminated");
    // Cancel the execution-terminating exception in order to allow script
    // execution again.
    let ok = runtime.v8_isolate().cancel_terminate_execution();
    assert!(ok);

    // Verify that the isolate usable again.
    runtime
      .execute_script("simple.js", "1 + 1")
      .expect("execution should be possible again");

    terminator_thread.join().unwrap();
  }

  #[test]
  fn terminate_execution() {
    let (mut isolate, _dispatch_count) = setup(Mode::Async);
    let v8_isolate_handle = isolate.v8_isolate().thread_safe_handle();

    let terminator_thread = std::thread::spawn(move || {
      // allow deno to boot and run
      std::thread::sleep(std::time::Duration::from_millis(100));

      // terminate execution
      let ok = v8_isolate_handle.terminate_execution();
      assert!(ok);
    });

    // Rn an infinite loop, which should be terminated.
    match isolate.execute_script("infinite_loop.js", "for(;;) {}") {
      Ok(_) => panic!("execution should be terminated"),
      Err(e) => {
        assert_eq!(e.to_string(), "Uncaught Error: execution terminated")
      }
    };

    // Cancel the execution-terminating exception in order to allow script
    // execution again.
    let ok = isolate.v8_isolate().cancel_terminate_execution();
    assert!(ok);

    // Verify that the isolate usable again.
    isolate
      .execute_script("simple.js", "1 + 1")
      .expect("execution should be possible again");

    terminator_thread.join().unwrap();
  }

  #[test]
  fn dangling_shared_isolate() {
    let v8_isolate_handle = {
      // isolate is dropped at the end of this block
      let (mut runtime, _dispatch_count) = setup(Mode::Async);
      runtime.v8_isolate().thread_safe_handle()
    };

    // this should not SEGFAULT
    v8_isolate_handle.terminate_execution();
  }

  #[test]
  fn syntax_error() {
    let mut runtime = JsRuntime::new(Default::default());
    let src = "hocuspocus(";
    let r = runtime.execute_script("i.js", src);
    let e = r.unwrap_err();
    let js_error = e.downcast::<JsError>().unwrap();
    let frame = js_error.frames.first().unwrap();
    assert_eq!(frame.column_number, Some(12));
  }

  #[test]
  fn test_encode_decode() {
    run_in_task(|cx| {
      let (mut runtime, _dispatch_count) = setup(Mode::Async);
      runtime
        .execute_script(
          "encode_decode_test.js",
          include_str!("encode_decode_test.js"),
        )
        .unwrap();
      if let Poll::Ready(Err(_)) = runtime.poll_event_loop(cx, false) {
        unreachable!();
      }
    });
  }

  #[test]
  fn test_serialize_deserialize() {
    run_in_task(|cx| {
      let (mut runtime, _dispatch_count) = setup(Mode::Async);
      runtime
        .execute_script(
          "serialize_deserialize_test.js",
          include_str!("serialize_deserialize_test.js"),
        )
        .unwrap();
      if let Poll::Ready(Err(_)) = runtime.poll_event_loop(cx, false) {
        unreachable!();
      }
    });
  }

  #[test]
  fn test_error_builder() {
    #[op]
    fn op_err() -> Result<(), Error> {
      Err(custom_error("DOMExceptionOperationError", "abc"))
    }

    pub fn get_error_class_name(_: &Error) -> &'static str {
      "DOMExceptionOperationError"
    }

    run_in_task(|cx| {
      let ext = Extension::builder().ops(vec![op_err::decl()]).build();
      let mut runtime = JsRuntime::new(RuntimeOptions {
        extensions: vec![ext],
        get_error_class_fn: Some(&get_error_class_name),
        ..Default::default()
      });
      runtime
        .execute_script(
          "error_builder_test.js",
          include_str!("error_builder_test.js"),
        )
        .unwrap();
      if let Poll::Ready(Err(_)) = runtime.poll_event_loop(cx, false) {
        unreachable!();
      }
    });
  }

  #[test]
  fn will_snapshot() {
    let snapshot = {
      let mut runtime = JsRuntime::new(RuntimeOptions {
        will_snapshot: true,
        ..Default::default()
      });
      runtime.execute_script("a.js", "a = 1 + 2").unwrap();
      runtime.snapshot()
    };

    let snapshot = Snapshot::JustCreated(snapshot);
    let mut runtime2 = JsRuntime::new(RuntimeOptions {
      startup_snapshot: Some(snapshot),
      ..Default::default()
    });
    runtime2
      .execute_script("check.js", "if (a != 3) throw Error('x')")
      .unwrap();
  }

  #[test]
  fn will_snapshot2() {
    let startup_data = {
      let mut runtime = JsRuntime::new(RuntimeOptions {
        will_snapshot: true,
        ..Default::default()
      });
      runtime.execute_script("a.js", "let a = 1 + 2").unwrap();
      runtime.snapshot()
    };

    let snapshot = Snapshot::JustCreated(startup_data);
    let mut runtime = JsRuntime::new(RuntimeOptions {
      will_snapshot: true,
      startup_snapshot: Some(snapshot),
      ..Default::default()
    });

    let startup_data = {
      runtime
        .execute_script("check_a.js", "if (a != 3) throw Error('x')")
        .unwrap();
      runtime.execute_script("b.js", "b = 2 + 3").unwrap();
      runtime.snapshot()
    };

    let snapshot = Snapshot::JustCreated(startup_data);
    {
      let mut runtime = JsRuntime::new(RuntimeOptions {
        startup_snapshot: Some(snapshot),
        ..Default::default()
      });
      runtime
        .execute_script("check_b.js", "if (b != 5) throw Error('x')")
        .unwrap();
      runtime
        .execute_script("check2.js", "if (!Deno.core) throw Error('x')")
        .unwrap();
    }
  }
  #[test]
  fn test_snapshot_callbacks() {
    let snapshot = {
      let mut runtime = JsRuntime::new(RuntimeOptions {
        will_snapshot: true,
        ..Default::default()
      });
      runtime
        .execute_script(
          "a.js",
          r#"
          Deno.core.ops.op_set_macrotask_callback(() => {
            return true;
          });
          Deno.core.ops.op_set_format_exception_callback(()=> {
            return null;
          })
          Deno.core.setPromiseRejectCallback(() => {
            return false;
          });
          a = 1 + 2;
      "#,
        )
        .unwrap();
      runtime.snapshot()
    };

    let snapshot = Snapshot::JustCreated(snapshot);
    let mut runtime2 = JsRuntime::new(RuntimeOptions {
      startup_snapshot: Some(snapshot),
      ..Default::default()
    });
    runtime2
      .execute_script("check.js", "if (a != 3) throw Error('x')")
      .unwrap();
  }

  #[test]
  fn test_from_boxed_snapshot() {
    let snapshot = {
      let mut runtime = JsRuntime::new(RuntimeOptions {
        will_snapshot: true,
        ..Default::default()
      });
      runtime.execute_script("a.js", "a = 1 + 2").unwrap();
      let snap: &[u8] = &*runtime.snapshot();
      Vec::from(snap).into_boxed_slice()
    };

    let snapshot = Snapshot::Boxed(snapshot);
    let mut runtime2 = JsRuntime::new(RuntimeOptions {
      startup_snapshot: Some(snapshot),
      ..Default::default()
    });
    runtime2
      .execute_script("check.js", "if (a != 3) throw Error('x')")
      .unwrap();
  }

  #[test]
  fn test_get_module_namespace() {
    #[derive(Default)]
    struct ModsLoader;

    impl ModuleLoader for ModsLoader {
      fn resolve(
        &self,
        specifier: &str,
        referrer: &str,
        _is_main: bool,
      ) -> Result<ModuleSpecifier, Error> {
        assert_eq!(specifier, "file:///main.js");
        assert_eq!(referrer, ".");
        let s = crate::resolve_import(specifier, referrer).unwrap();
        Ok(s)
      }

      fn load(
        &self,
        _module_specifier: &ModuleSpecifier,
        _maybe_referrer: Option<ModuleSpecifier>,
        _is_dyn_import: bool,
      ) -> Pin<Box<ModuleSourceFuture>> {
        async { Err(generic_error("Module loading is not supported")) }
          .boxed_local()
      }
    }

    let loader = std::rc::Rc::new(ModsLoader::default());
    let mut runtime = JsRuntime::new(RuntimeOptions {
      module_loader: Some(loader),
      ..Default::default()
    });

    let specifier = crate::resolve_url("file:///main.js").unwrap();
    let source_code = r#"
      export const a = "b";
      export default 1 + 2;
      "#
    .to_string();

    let module_id = futures::executor::block_on(
      runtime.load_main_module(&specifier, Some(source_code)),
    )
    .unwrap();

    let _ = runtime.mod_evaluate(module_id);

    let module_namespace = runtime.get_module_namespace(module_id).unwrap();

    let scope = &mut runtime.handle_scope();

    let module_namespace =
      v8::Local::<v8::Object>::new(scope, module_namespace);

    assert!(module_namespace.is_module_namespace_object());

    let unknown_export_name = v8::String::new(scope, "none").unwrap();
    let binding = module_namespace.get(scope, unknown_export_name.into());

    assert!(binding.is_some());
    assert!(binding.unwrap().is_undefined());

    let empty_export_name = v8::String::new(scope, "").unwrap();
    let binding = module_namespace.get(scope, empty_export_name.into());

    assert!(binding.is_some());
    assert!(binding.unwrap().is_undefined());

    let a_export_name = v8::String::new(scope, "a").unwrap();
    let binding = module_namespace.get(scope, a_export_name.into());

    assert!(binding.unwrap().is_string());
    assert_eq!(binding.unwrap(), v8::String::new(scope, "b").unwrap());

    let default_export_name = v8::String::new(scope, "default").unwrap();
    let binding = module_namespace.get(scope, default_export_name.into());

    assert!(binding.unwrap().is_number());
    assert_eq!(binding.unwrap(), v8::Number::new(scope, 3_f64));
  }

  #[test]
  #[ignore]
  fn test_heap_limits() {
    let create_params =
      v8::Isolate::create_params().heap_limits(0, 3 * 1024 * 1024);
    let mut runtime = JsRuntime::new(RuntimeOptions {
      create_params: Some(create_params),
      ..Default::default()
    });
    let cb_handle = runtime.v8_isolate().thread_safe_handle();

    let callback_invoke_count = Rc::new(AtomicUsize::new(0));
    let inner_invoke_count = Rc::clone(&callback_invoke_count);

    runtime.add_near_heap_limit_callback(
      move |current_limit, _initial_limit| {
        inner_invoke_count.fetch_add(1, Ordering::SeqCst);
        cb_handle.terminate_execution();
        current_limit * 2
      },
    );
    let err = runtime
      .execute_script(
        "script name",
        r#"let s = ""; while(true) { s += "Hello"; }"#,
      )
      .expect_err("script should fail");
    assert_eq!(
      "Uncaught Error: execution terminated",
      err.downcast::<JsError>().unwrap().exception_message
    );
    assert!(callback_invoke_count.load(Ordering::SeqCst) > 0)
  }

  #[test]
  fn test_heap_limit_cb_remove() {
    let mut runtime = JsRuntime::new(Default::default());

    runtime.add_near_heap_limit_callback(|current_limit, _initial_limit| {
      current_limit * 2
    });
    runtime.remove_near_heap_limit_callback(3 * 1024 * 1024);
    assert!(runtime.allocations.near_heap_limit_callback_data.is_none());
  }

  #[test]
  #[ignore]
  fn test_heap_limit_cb_multiple() {
    let create_params =
      v8::Isolate::create_params().heap_limits(0, 3 * 1024 * 1024);
    let mut runtime = JsRuntime::new(RuntimeOptions {
      create_params: Some(create_params),
      ..Default::default()
    });
    let cb_handle = runtime.v8_isolate().thread_safe_handle();

    let callback_invoke_count_first = Rc::new(AtomicUsize::new(0));
    let inner_invoke_count_first = Rc::clone(&callback_invoke_count_first);
    runtime.add_near_heap_limit_callback(
      move |current_limit, _initial_limit| {
        inner_invoke_count_first.fetch_add(1, Ordering::SeqCst);
        current_limit * 2
      },
    );

    let callback_invoke_count_second = Rc::new(AtomicUsize::new(0));
    let inner_invoke_count_second = Rc::clone(&callback_invoke_count_second);
    runtime.add_near_heap_limit_callback(
      move |current_limit, _initial_limit| {
        inner_invoke_count_second.fetch_add(1, Ordering::SeqCst);
        cb_handle.terminate_execution();
        current_limit * 2
      },
    );

    let err = runtime
      .execute_script(
        "script name",
        r#"let s = ""; while(true) { s += "Hello"; }"#,
      )
      .expect_err("script should fail");
    assert_eq!(
      "Uncaught Error: execution terminated",
      err.downcast::<JsError>().unwrap().exception_message
    );
    assert_eq!(0, callback_invoke_count_first.load(Ordering::SeqCst));
    assert!(callback_invoke_count_second.load(Ordering::SeqCst) > 0);
  }

  #[test]
  fn es_snapshot() {
    #[derive(Default)]
    struct ModsLoader;

    impl ModuleLoader for ModsLoader {
      fn resolve(
        &self,
        specifier: &str,
        referrer: &str,
        _is_main: bool,
      ) -> Result<ModuleSpecifier, Error> {
        assert_eq!(specifier, "file:///main.js");
        assert_eq!(referrer, ".");
        let s = crate::resolve_import(specifier, referrer).unwrap();
        Ok(s)
      }

      fn load(
        &self,
        _module_specifier: &ModuleSpecifier,
        _maybe_referrer: Option<ModuleSpecifier>,
        _is_dyn_import: bool,
      ) -> Pin<Box<ModuleSourceFuture>> {
        unreachable!()
      }
    }

    let loader = std::rc::Rc::new(ModsLoader::default());
    let mut runtime = JsRuntime::new(RuntimeOptions {
      module_loader: Some(loader),
      will_snapshot: true,
      ..Default::default()
    });

    let specifier = crate::resolve_url("file:///main.js").unwrap();
    let source_code = "Deno.core.print('hello\\n')".to_string();

    let module_id = futures::executor::block_on(
      runtime.load_main_module(&specifier, Some(source_code)),
    )
    .unwrap();

    let _ = runtime.mod_evaluate(module_id);
    futures::executor::block_on(runtime.run_event_loop(false)).unwrap();

    let _snapshot = runtime.snapshot();
  }

  #[test]
  fn test_error_without_stack() {
    let mut runtime = JsRuntime::new(RuntimeOptions::default());
    // SyntaxError
    let result = runtime.execute_script(
      "error_without_stack.js",
      r#"
function main() {
  console.log("asdf);
}

main();
"#,
    );
    let expected_error = r#"Uncaught SyntaxError: Invalid or unexpected token
    at error_without_stack.js:3:15"#;
    assert_eq!(result.unwrap_err().to_string(), expected_error);
  }

  #[test]
  fn test_error_stack() {
    let mut runtime = JsRuntime::new(RuntimeOptions::default());
    let result = runtime.execute_script(
      "error_stack.js",
      r#"
function assert(cond) {
  if (!cond) {
    throw Error("assert");
  }
}

function main() {
  assert(false);
}

main();
        "#,
    );
    let expected_error = r#"Error: assert
    at assert (error_stack.js:4:11)
    at main (error_stack.js:9:3)
    at error_stack.js:12:1"#;
    assert_eq!(result.unwrap_err().to_string(), expected_error);
  }

  #[test]
  fn test_error_async_stack() {
    run_in_task(|cx| {
      let mut runtime = JsRuntime::new(RuntimeOptions::default());
      runtime
        .execute_script(
          "error_async_stack.js",
          r#"
(async () => {
  const p = (async () => {
    await Promise.resolve().then(() => {
      throw new Error("async");
    });
  })();

  try {
    await p;
  } catch (error) {
    console.log(error.stack);
    throw error;
  }
})();"#,
        )
        .unwrap();
      let expected_error = r#"Error: async
    at error_async_stack.js:5:13
    at async error_async_stack.js:4:5
    at async error_async_stack.js:10:5"#;

      match runtime.poll_event_loop(cx, false) {
        Poll::Ready(Err(e)) => {
          assert_eq!(e.to_string(), expected_error);
        }
        _ => panic!(),
      };
    })
  }

  #[test]
  fn test_pump_message_loop() {
    run_in_task(|cx| {
      let mut runtime = JsRuntime::new(RuntimeOptions::default());
      runtime
        .execute_script(
          "pump_message_loop.js",
          r#"
function assertEquals(a, b) {
  if (a === b) return;
  throw a + " does not equal " + b;
}
const sab = new SharedArrayBuffer(16);
const i32a = new Int32Array(sab);
globalThis.resolved = false;

(function() {
  const result = Atomics.waitAsync(i32a, 0, 0);
  result.value.then(
    (value) => { assertEquals("ok", value); globalThis.resolved = true; },
    () => { assertUnreachable();
  });
})();

const notify_return_value = Atomics.notify(i32a, 0, 1);
assertEquals(1, notify_return_value);
"#,
        )
        .unwrap();

      match runtime.poll_event_loop(cx, false) {
        Poll::Ready(Ok(())) => {}
        _ => panic!(),
      };

      // noop script, will resolve promise from first script
      runtime
        .execute_script("pump_message_loop2.js", r#"assertEquals(1, 1);"#)
        .unwrap();

      // check that promise from `Atomics.waitAsync` has been resolved
      runtime
        .execute_script(
          "pump_message_loop3.js",
          r#"assertEquals(globalThis.resolved, true);"#,
        )
        .unwrap();
    })
  }

  #[test]
  fn test_core_js_stack_frame() {
    let mut runtime = JsRuntime::new(RuntimeOptions::default());
    // Call non-existent op so we get error from `core.js`
    let error = runtime
      .execute_script(
        "core_js_stack_frame.js",
        "Deno.core.opAsync('non_existent');",
      )
      .unwrap_err();
    let error_string = error.to_string();
    // Test that the script specifier is a URL: `deno:<repo-relative path>`.
    assert!(error_string.contains("deno:core/01_core.js"));
  }

  #[test]
  fn test_v8_platform() {
    let options = RuntimeOptions {
      v8_platform: Some(v8::new_default_platform(0, false).make_shared()),
      ..Default::default()
    };
    let mut runtime = JsRuntime::new(options);
    runtime.execute_script("<none>", "").unwrap();
  }

  #[ignore] // TODO(@littledivy): Fast API ops when snapshot is not loaded.
  #[test]
  fn test_is_proxy() {
    let mut runtime = JsRuntime::new(RuntimeOptions::default());
    let all_true: v8::Global<v8::Value> = runtime
      .execute_script(
        "is_proxy.js",
        r#"
      (function () {
        const o = { a: 1, b: 2};
        const p = new Proxy(o, {});
        return Deno.core.ops.op_is_proxy(p) && !Deno.core.ops.op_is_proxy(o) && !Deno.core.ops.op_is_proxy(42);
      })()
    "#,
      )
      .unwrap();
    let mut scope = runtime.handle_scope();
    let all_true = v8::Local::<v8::Value>::new(&mut scope, &all_true);
    assert!(all_true.is_true());
  }

  #[tokio::test]
  async fn test_async_opstate_borrow() {
    struct InnerState(u64);

    #[op]
    async fn op_async_borrow(
      op_state: Rc<RefCell<OpState>>,
    ) -> Result<(), Error> {
      let n = {
        let op_state = op_state.borrow();
        let inner_state = op_state.borrow::<InnerState>();
        inner_state.0
      };
      // Future must be Poll::Pending on first call
      tokio::time::sleep(std::time::Duration::from_millis(1)).await;
      if n != 42 {
        unreachable!();
      }
      Ok(())
    }

    let extension = Extension::builder()
      .ops(vec![op_async_borrow::decl()])
      .state(|state| {
        state.put(InnerState(42));
        Ok(())
      })
      .build();

    let mut runtime = JsRuntime::new(RuntimeOptions {
      extensions: vec![extension],
      ..Default::default()
    });

    runtime
      .execute_script(
        "op_async_borrow.js",
        "Deno.core.opAsync('op_async_borrow')",
      )
      .unwrap();
    runtime.run_event_loop(false).await.unwrap();
  }

  #[tokio::test]
  async fn test_sync_op_serialize_object_with_numbers_as_keys() {
    #[op]
    fn op_sync_serialize_object_with_numbers_as_keys(
      value: serde_json::Value,
    ) -> Result<(), Error> {
      assert_eq!(
        value.to_string(),
        r#"{"lines":{"100":{"unit":"m"},"200":{"unit":"cm"}}}"#
      );
      Ok(())
    }

    let extension = Extension::builder()
      .ops(vec![op_sync_serialize_object_with_numbers_as_keys::decl()])
      .build();

    let mut runtime = JsRuntime::new(RuntimeOptions {
      extensions: vec![extension],
      ..Default::default()
    });

    runtime
      .execute_script(
        "op_sync_serialize_object_with_numbers_as_keys.js",
        r#"
Deno.core.ops.op_sync_serialize_object_with_numbers_as_keys({
  lines: {
    100: {
      unit: "m"
    },
    200: {
      unit: "cm"
    }
  }
})
"#,
      )
      .unwrap();
    runtime.run_event_loop(false).await.unwrap();
  }

  #[tokio::test]
  async fn test_async_op_serialize_object_with_numbers_as_keys() {
    #[op]
    async fn op_async_serialize_object_with_numbers_as_keys(
      value: serde_json::Value,
    ) -> Result<(), Error> {
      assert_eq!(
        value.to_string(),
        r#"{"lines":{"100":{"unit":"m"},"200":{"unit":"cm"}}}"#
      );
      Ok(())
    }

    let extension = Extension::builder()
      .ops(vec![op_async_serialize_object_with_numbers_as_keys::decl()])
      .build();

    let mut runtime = JsRuntime::new(RuntimeOptions {
      extensions: vec![extension],
      ..Default::default()
    });

    runtime
      .execute_script(
        "op_async_serialize_object_with_numbers_as_keys.js",
        r#"
Deno.core.opAsync('op_async_serialize_object_with_numbers_as_keys', {
  lines: {
    100: {
      unit: "m"
    },
    200: {
      unit: "cm"
    }
  }
})
"#,
      )
      .unwrap();
    runtime.run_event_loop(false).await.unwrap();
  }

  #[tokio::test]
  async fn test_set_macrotask_callback_set_next_tick_callback() {
    #[op]
    async fn op_async_sleep() -> Result<(), Error> {
      // Future must be Poll::Pending on first call
      tokio::time::sleep(std::time::Duration::from_millis(1)).await;
      Ok(())
    }

    let extension = Extension::builder()
      .ops(vec![op_async_sleep::decl()])
      .build();

    let mut runtime = JsRuntime::new(RuntimeOptions {
      extensions: vec![extension],
      ..Default::default()
    });

    runtime
      .execute_script(
        "macrotasks_and_nextticks.js",
        r#"
        (async function () {
          const results = [];
          Deno.core.ops.op_set_macrotask_callback(() => {
            results.push("macrotask");
            return true;
          });
          Deno.core.ops.op_set_next_tick_callback(() => {
            results.push("nextTick");
            Deno.core.ops.op_set_has_tick_scheduled(false);
          });

          Deno.core.ops.op_set_has_tick_scheduled(true);
          await Deno.core.opAsync('op_async_sleep');
          if (results[0] != "nextTick") {
            throw new Error(`expected nextTick, got: ${results[0]}`);
          }
          if (results[1] != "macrotask") {
            throw new Error(`expected macrotask, got: ${results[1]}`);
          }
        })();
        "#,
      )
      .unwrap();
    runtime.run_event_loop(false).await.unwrap();
  }

  #[tokio::test]
  async fn test_set_macrotask_callback_set_next_tick_callback_multiple() {
    let mut runtime = JsRuntime::new(Default::default());

    runtime
      .execute_script(
        "multiple_macrotasks_and_nextticks.js",
        r#"
        Deno.core.ops.op_set_macrotask_callback(() => { return true; });
        Deno.core.ops.op_set_macrotask_callback(() => { return true; });
        Deno.core.ops.op_set_next_tick_callback(() => {});
        Deno.core.ops.op_set_next_tick_callback(() => {});
        "#,
      )
      .unwrap();
    let isolate = runtime.v8_isolate();
    let state_rc = JsRuntime::state(isolate);
    let state = state_rc.borrow();
    assert_eq!(state.js_macrotask_cbs.len(), 2);
    assert_eq!(state.js_nexttick_cbs.len(), 2);
  }

  #[test]
  fn test_has_tick_scheduled() {
    use futures::task::ArcWake;

    static MACROTASK: AtomicUsize = AtomicUsize::new(0);
    static NEXT_TICK: AtomicUsize = AtomicUsize::new(0);

    #[op]
    fn op_macrotask() -> Result<(), AnyError> {
      MACROTASK.fetch_add(1, Ordering::Relaxed);
      Ok(())
    }

    #[op]
    fn op_next_tick() -> Result<(), AnyError> {
      NEXT_TICK.fetch_add(1, Ordering::Relaxed);
      Ok(())
    }

    let extension = Extension::builder()
      .ops(vec![op_macrotask::decl(), op_next_tick::decl()])
      .build();

    let mut runtime = JsRuntime::new(RuntimeOptions {
      extensions: vec![extension],
      ..Default::default()
    });

    runtime
      .execute_script(
        "has_tick_scheduled.js",
        r#"
          Deno.core.ops.op_set_macrotask_callback(() => {
            Deno.core.ops.op_macrotask();
            return true; // We're done.
          });
          Deno.core.ops.op_set_next_tick_callback(() => Deno.core.ops.op_next_tick());
          Deno.core.ops.op_set_has_tick_scheduled(true);
          "#,
      )
      .unwrap();

    struct ArcWakeImpl(Arc<AtomicUsize>);
    impl ArcWake for ArcWakeImpl {
      fn wake_by_ref(arc_self: &Arc<Self>) {
        arc_self.0.fetch_add(1, Ordering::Relaxed);
      }
    }

    let awoken_times = Arc::new(AtomicUsize::new(0));
    let waker =
      futures::task::waker(Arc::new(ArcWakeImpl(awoken_times.clone())));
    let cx = &mut Context::from_waker(&waker);

    assert!(matches!(runtime.poll_event_loop(cx, false), Poll::Pending));
    assert_eq!(1, MACROTASK.load(Ordering::Relaxed));
    assert_eq!(1, NEXT_TICK.load(Ordering::Relaxed));
    assert_eq!(awoken_times.swap(0, Ordering::Relaxed), 1);
    assert!(matches!(runtime.poll_event_loop(cx, false), Poll::Pending));
    assert_eq!(awoken_times.swap(0, Ordering::Relaxed), 1);
    assert!(matches!(runtime.poll_event_loop(cx, false), Poll::Pending));
    assert_eq!(awoken_times.swap(0, Ordering::Relaxed), 1);
    assert!(matches!(runtime.poll_event_loop(cx, false), Poll::Pending));
    assert_eq!(awoken_times.swap(0, Ordering::Relaxed), 1);

    let state_rc = JsRuntime::state(runtime.v8_isolate());
    state_rc.borrow_mut().has_tick_scheduled = false;
    assert!(matches!(
      runtime.poll_event_loop(cx, false),
      Poll::Ready(Ok(()))
    ));
    assert_eq!(awoken_times.load(Ordering::Relaxed), 0);
    assert!(matches!(
      runtime.poll_event_loop(cx, false),
      Poll::Ready(Ok(()))
    ));
    assert_eq!(awoken_times.load(Ordering::Relaxed), 0);
  }

  #[test]
  fn terminate_during_module_eval() {
    #[derive(Default)]
    struct ModsLoader;

    impl ModuleLoader for ModsLoader {
      fn resolve(
        &self,
        specifier: &str,
        referrer: &str,
        _is_main: bool,
      ) -> Result<ModuleSpecifier, Error> {
        assert_eq!(specifier, "file:///main.js");
        assert_eq!(referrer, ".");
        let s = crate::resolve_import(specifier, referrer).unwrap();
        Ok(s)
      }

      fn load(
        &self,
        _module_specifier: &ModuleSpecifier,
        _maybe_referrer: Option<ModuleSpecifier>,
        _is_dyn_import: bool,
      ) -> Pin<Box<ModuleSourceFuture>> {
        async move {
          Ok(ModuleSource {
            code: b"console.log('hello world');".to_vec().into_boxed_slice(),
            module_url_specified: "file:///main.js".to_string(),
            module_url_found: "file:///main.js".to_string(),
            module_type: ModuleType::JavaScript,
          })
        }
        .boxed_local()
      }
    }

    let loader = std::rc::Rc::new(ModsLoader::default());
    let mut runtime = JsRuntime::new(RuntimeOptions {
      module_loader: Some(loader),
      ..Default::default()
    });

    let specifier = crate::resolve_url("file:///main.js").unwrap();
    let source_code = "Deno.core.print('hello\\n')".to_string();

    let module_id = futures::executor::block_on(
      runtime.load_main_module(&specifier, Some(source_code)),
    )
    .unwrap();

    runtime.v8_isolate().terminate_execution();

    let mod_result =
      futures::executor::block_on(runtime.mod_evaluate(module_id)).unwrap();
    assert!(mod_result
      .unwrap_err()
      .to_string()
      .contains("JavaScript execution has been terminated"));
  }

  #[tokio::test]
  async fn test_set_promise_reject_callback() {
    static PROMISE_REJECT: AtomicUsize = AtomicUsize::new(0);

    #[op]
    fn op_promise_reject() -> Result<(), AnyError> {
      PROMISE_REJECT.fetch_add(1, Ordering::Relaxed);
      Ok(())
    }

    let extension = Extension::builder()
      .ops(vec![op_promise_reject::decl()])
      .build();

    let mut runtime = JsRuntime::new(RuntimeOptions {
      extensions: vec![extension],
      ..Default::default()
    });

    runtime
      .execute_script(
        "promise_reject_callback.js",
        r#"
        // Note: |promise| is not the promise created below, it's a child.
        Deno.core.ops.op_set_promise_reject_callback((type, promise, reason) => {
          if (type !== /* PromiseRejectWithNoHandler */ 0) {
            throw Error("unexpected type: " + type);
          }
          if (reason.message !== "reject") {
            throw Error("unexpected reason: " + reason);
          }
          Deno.core.ops.op_store_pending_promise_exception(promise);
          Deno.core.ops.op_promise_reject();
        });

        new Promise((_, reject) => reject(Error("reject")));
        "#,
      )
      .unwrap();
    runtime.run_event_loop(false).await.unwrap_err();

    assert_eq!(1, PROMISE_REJECT.load(Ordering::Relaxed));

    runtime
      .execute_script(
        "promise_reject_callback.js",
        r#"
        {
          const prev = Deno.core.ops.op_set_promise_reject_callback((...args) => {
            prev(...args);
          });
        }

        new Promise((_, reject) => reject(Error("reject")));
        "#,
      )
      .unwrap();
    runtime.run_event_loop(false).await.unwrap_err();

    assert_eq!(2, PROMISE_REJECT.load(Ordering::Relaxed));
  }

  #[tokio::test]
  async fn test_set_promise_reject_callback_top_level_await() {
    static PROMISE_REJECT: AtomicUsize = AtomicUsize::new(0);

    #[op]
    fn op_promise_reject() -> Result<(), AnyError> {
      PROMISE_REJECT.fetch_add(1, Ordering::Relaxed);
      Ok(())
    }

    let extension = Extension::builder()
      .ops(vec![op_promise_reject::decl()])
      .build();

    #[derive(Default)]
    struct ModsLoader;

    impl ModuleLoader for ModsLoader {
      fn resolve(
        &self,
        specifier: &str,
        referrer: &str,
        _is_main: bool,
      ) -> Result<ModuleSpecifier, Error> {
        assert_eq!(specifier, "file:///main.js");
        assert_eq!(referrer, ".");
        let s = crate::resolve_import(specifier, referrer).unwrap();
        Ok(s)
      }

      fn load(
        &self,
        _module_specifier: &ModuleSpecifier,
        _maybe_referrer: Option<ModuleSpecifier>,
        _is_dyn_import: bool,
      ) -> Pin<Box<ModuleSourceFuture>> {
        let source = r#"
        Deno.core.ops.op_set_promise_reject_callback((type, promise, reason) => {
          Deno.core.ops.op_promise_reject();
        });

        throw new Error('top level throw');
        "#;

        async move {
          Ok(ModuleSource {
            code: source.as_bytes().to_vec().into_boxed_slice(),
            module_url_specified: "file:///main.js".to_string(),
            module_url_found: "file:///main.js".to_string(),
            module_type: ModuleType::JavaScript,
          })
        }
        .boxed_local()
      }
    }

    let mut runtime = JsRuntime::new(RuntimeOptions {
      extensions: vec![extension],
      module_loader: Some(Rc::new(ModsLoader)),
      ..Default::default()
    });

    let id = runtime
      .load_main_module(&crate::resolve_url("file:///main.js").unwrap(), None)
      .await
      .unwrap();
    let receiver = runtime.mod_evaluate(id);
    runtime.run_event_loop(false).await.unwrap();
    receiver.await.unwrap().unwrap_err();

    assert_eq!(1, PROMISE_REJECT.load(Ordering::Relaxed));
  }

  #[test]
  fn test_op_return_serde_v8_error() {
    #[op]
    fn op_err() -> Result<std::collections::BTreeMap<u64, u64>, anyhow::Error> {
      Ok([(1, 2), (3, 4)].into_iter().collect()) // Maps can't have non-string keys in serde_v8
    }

    let ext = Extension::builder().ops(vec![op_err::decl()]).build();
    let mut runtime = JsRuntime::new(RuntimeOptions {
      extensions: vec![ext],
      ..Default::default()
    });
    assert!(runtime
      .execute_script(
        "test_op_return_serde_v8_error.js",
        "Deno.core.ops.op_err()"
      )
      .is_err());
  }

  #[test]
  fn test_op_high_arity() {
    #[op]
    fn op_add_4(
      x1: i64,
      x2: i64,
      x3: i64,
      x4: i64,
    ) -> Result<i64, anyhow::Error> {
      Ok(x1 + x2 + x3 + x4)
    }

    let ext = Extension::builder().ops(vec![op_add_4::decl()]).build();
    let mut runtime = JsRuntime::new(RuntimeOptions {
      extensions: vec![ext],
      ..Default::default()
    });
    let r = runtime
      .execute_script("test.js", "Deno.core.ops.op_add_4(1, 2, 3, 4)")
      .unwrap();
    let scope = &mut runtime.handle_scope();
    assert_eq!(r.open(scope).integer_value(scope), Some(10));
  }

  #[test]
  fn test_op_disabled() {
    #[op]
    fn op_foo() -> Result<i64, anyhow::Error> {
      Ok(42)
    }

    let ext = Extension::builder()
      .ops(vec![op_foo::decl().disable()])
      .build();
    let mut runtime = JsRuntime::new(RuntimeOptions {
      extensions: vec![ext],
      ..Default::default()
    });
    let r = runtime
      .execute_script("test.js", "Deno.core.ops.op_foo()")
      .unwrap();
    let scope = &mut runtime.handle_scope();
    assert!(r.open(scope).is_undefined());
  }

  #[test]
  fn test_op_detached_buffer() {
    use serde_v8::DetachedBuffer;

    #[op]
    fn op_sum_take(b: DetachedBuffer) -> Result<u64, anyhow::Error> {
      Ok(b.as_ref().iter().clone().map(|x| *x as u64).sum())
    }

    #[op]
    fn op_boomerang(
      b: DetachedBuffer,
    ) -> Result<DetachedBuffer, anyhow::Error> {
      Ok(b)
    }

    let ext = Extension::builder()
      .ops(vec![op_sum_take::decl(), op_boomerang::decl()])
      .build();

    let mut runtime = JsRuntime::new(RuntimeOptions {
      extensions: vec![ext],
      ..Default::default()
    });

    runtime
      .execute_script(
        "test.js",
        r#"
        const a1 = new Uint8Array([1,2,3]);
        const a1b = a1.subarray(0, 3);
        const a2 = new Uint8Array([5,10,15]);
        const a2b = a2.subarray(0, 3);


        if (!(a1.length > 0 && a1b.length > 0)) {
          throw new Error("a1 & a1b should have a length");
        }
        let sum = Deno.core.ops.op_sum_take(a1b);
        if (sum !== 6) {
          throw new Error(`Bad sum: ${sum}`);
        }
        if (a1.length > 0 || a1b.length > 0) {
          throw new Error("expecting a1 & a1b to be detached");
        }

        const a3 = Deno.core.ops.op_boomerang(a2b);
        if (a3.byteLength != 3) {
          throw new Error(`Expected a3.byteLength === 3, got ${a3.byteLength}`);
        }
        if (a3[0] !== 5 || a3[1] !== 10) {
          throw new Error(`Invalid a3: ${a3[0]}, ${a3[1]}`);
        }
        if (a2.byteLength > 0 || a2b.byteLength > 0) {
          throw new Error("expecting a2 & a2b to be detached, a3 re-attached");
        }

        const wmem = new WebAssembly.Memory({ initial: 1, maximum: 2 });
        const w32 = new Uint32Array(wmem.buffer);
        w32[0] = 1; w32[1] = 2; w32[2] = 3;
        const assertWasmThrow = (() => {
          try {
            let sum = Deno.core.ops.op_sum_take(w32.subarray(0, 2));
            return false;
          } catch(e) {
            return e.message.includes('ExpectedDetachable');
          }
        });
        if (!assertWasmThrow()) {
          throw new Error("expected wasm mem to not be detachable");
        }
      "#,
      )
      .unwrap();
  }

  #[test]
  fn test_op_unstable_disabling() {
    #[op]
    fn op_foo() -> Result<i64, anyhow::Error> {
      Ok(42)
    }

    #[op(unstable)]
    fn op_bar() -> Result<i64, anyhow::Error> {
      Ok(42)
    }

    let ext = Extension::builder()
      .ops(vec![op_foo::decl(), op_bar::decl()])
      .middleware(|op| if op.is_unstable { op.disable() } else { op })
      .build();
    let mut runtime = JsRuntime::new(RuntimeOptions {
      extensions: vec![ext],
      ..Default::default()
    });
    runtime
      .execute_script(
        "test.js",
        r#"
        if (Deno.core.ops.op_foo() !== 42) {
          throw new Error("Exptected op_foo() === 42");
        }
        if (Deno.core.ops.op_bar() !== undefined) {
          throw new Error("Expected op_bar to be disabled")
        }
      "#,
      )
      .unwrap();
  }

  #[test]
  fn js_realm_simple() {
    let mut runtime = JsRuntime::new(Default::default());
    let main_context = runtime.global_context();
    let main_global = {
      let scope = &mut runtime.handle_scope();
      let local_global = main_context.open(scope).global(scope);
      v8::Global::new(scope, local_global)
    };

    let realm = runtime.create_realm().unwrap();
    assert_ne!(realm.context(), &main_context);
    assert_ne!(realm.global_object(runtime.v8_isolate()), main_global);

    let main_object = runtime.execute_script("", "Object").unwrap();
    let realm_object = realm
      .execute_script(runtime.v8_isolate(), "", "Object")
      .unwrap();
    assert_ne!(main_object, realm_object);
  }

  #[test]
  fn js_realm_init() {
    #[op]
    fn op_test() -> Result<String, Error> {
      Ok(String::from("Test"))
    }

    let mut runtime = JsRuntime::new(RuntimeOptions {
      extensions: vec![Extension::builder().ops(vec![op_test::decl()]).build()],
      ..Default::default()
    });
    let realm = runtime.create_realm().unwrap();
    let ret = realm
      .execute_script(runtime.v8_isolate(), "", "Deno.core.ops.op_test()")
      .unwrap();

    let scope = &mut realm.handle_scope(runtime.v8_isolate());
    assert_eq!(ret, serde_v8::to_v8(scope, "Test").unwrap());
  }

  #[test]
  fn js_realm_init_snapshot() {
    let snapshot = {
      let runtime = JsRuntime::new(RuntimeOptions {
        will_snapshot: true,
        ..Default::default()
      });
      let snap: &[u8] = &*runtime.snapshot();
      Vec::from(snap).into_boxed_slice()
    };

    #[op]
    fn op_test() -> Result<String, Error> {
      Ok(String::from("Test"))
    }

    let mut runtime = JsRuntime::new(RuntimeOptions {
      startup_snapshot: Some(Snapshot::Boxed(snapshot)),
      extensions: vec![Extension::builder().ops(vec![op_test::decl()]).build()],
      ..Default::default()
    });
    let realm = runtime.create_realm().unwrap();
    let ret = realm
      .execute_script(runtime.v8_isolate(), "", "Deno.core.ops.op_test()")
      .unwrap();

    let scope = &mut realm.handle_scope(runtime.v8_isolate());
    assert_eq!(ret, serde_v8::to_v8(scope, "Test").unwrap());
  }
}<|MERGE_RESOLUTION|>--- conflicted
+++ resolved
@@ -368,48 +368,11 @@
     let refs: &'static v8::ExternalReferences = Box::leak(Box::new(refs));
     let global_context;
 
-<<<<<<< HEAD
-    let align = std::mem::align_of::<usize>();
-    let layout = std::alloc::Layout::from_size_align(
-      std::mem::size_of::<*mut v8::OwnedIsolate>(),
-      align,
-    )
-    .unwrap();
-    assert!(layout.size() > 0);
-    let isolate_ptr: *mut v8::OwnedIsolate =
-      // SAFETY: we just asserted that layout has non-0 size.
-      unsafe { std::alloc::alloc(layout) as *mut _ };
-
-    let (mut isolate, maybe_snapshot_creator) = if options.will_snapshot {
-      let (mut creator, snapshot_loaded) = if let Some(snapshot) = options.startup_snapshot {
-        println!("1");
-        (match snapshot {
-          Snapshot::Static(data) => {
-            v8::SnapshotCreator::from_existing_snapshot(data, Some(&refs))
-          },
-          Snapshot::JustCreated(data) => {
-            v8::SnapshotCreator::from_existing_snapshot(data, Some(&refs))
-          }
-          Snapshot::Boxed(data) => {
-            v8::SnapshotCreator::from_existing_snapshot(data, Some(&refs))
-          }
-        }, true)
-      } else {
-        (v8::SnapshotCreator::new(Some(&refs)), false)
-      };
-      // SAFETY: `get_owned_isolate` is unsafe because it may only be called
-      // once. This is the only place we call this function, so this call is
-      // safe.
-      let isolate = unsafe { creator.get_owned_isolate() };
-      let mut isolate = JsRuntime::setup_isolate(isolate);
-      // Setup default (empty) context, if one doesn't yet exist
-=======
     let mut isolate = if options.will_snapshot {
       // TODO(ry) Support loading snapshots before snapshotting.
       assert!(options.startup_snapshot.is_none());
       let snapshot_creator = v8::Isolate::snapshot_creator(Some(refs));
       let mut isolate = JsRuntime::setup_isolate(snapshot_creator);
->>>>>>> ac5fcf62
       {
         // SAFETY: this is first use of `isolate_ptr` so we are sure we're
         // not overwriting an existing pointer.
