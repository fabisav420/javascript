--- conflicted
+++ resolved
@@ -3187,75 +3187,6 @@
   }
 
   #[test]
-<<<<<<< HEAD
-  fn js_realm_simple() {
-    let mut runtime = JsRuntime::new(Default::default());
-    let main_context = runtime.global_context();
-    let main_global = {
-      let scope = &mut runtime.handle_scope();
-      let local_global = main_context.open(scope).global(scope);
-      v8::Global::new(scope, local_global)
-    };
-
-    let realm = runtime.create_realm().unwrap();
-    assert_ne!(realm.context(), &main_context);
-    assert_ne!(realm.global_object(&mut runtime), main_global);
-
-    let main_object = runtime.execute_script("", "Object").unwrap();
-    let realm_object =
-      realm.execute_script(&mut runtime, "", "Object").unwrap();
-    assert_ne!(main_object, realm_object);
-  }
-
-  #[test]
-  fn js_realm_init() {
-    #[op]
-    fn op_test() -> Result<String, Error> {
-      Ok(String::from("Test"))
-    }
-
-    let mut runtime = JsRuntime::new(RuntimeOptions {
-      extensions: vec![Extension::builder().ops(vec![op_test::decl()]).build()],
-      ..Default::default()
-    });
-    let realm = runtime.create_realm().unwrap();
-    let ret = realm
-      .execute_script(&mut runtime, "", "Deno.core.opSync('op_test')")
-      .unwrap();
-
-    let scope = &mut realm.handle_scope(&mut runtime);
-    assert_eq!(ret, serde_v8::to_v8(scope, "Test").unwrap());
-  }
-
-  #[test]
-  fn js_realm_init_snapshot() {
-    let snapshot = {
-      let mut runtime = JsRuntime::new(RuntimeOptions {
-        will_snapshot: true,
-        ..Default::default()
-      });
-      let snap: &[u8] = &*runtime.snapshot();
-      Vec::from(snap).into_boxed_slice()
-    };
-
-    #[op]
-    fn op_test() -> Result<String, Error> {
-      Ok(String::from("Test"))
-    }
-
-    let mut runtime = JsRuntime::new(RuntimeOptions {
-      startup_snapshot: Some(Snapshot::Boxed(snapshot)),
-      extensions: vec![Extension::builder().ops(vec![op_test::decl()]).build()],
-      ..Default::default()
-    });
-    let realm = runtime.create_realm().unwrap();
-    let ret = realm
-      .execute_script(&mut runtime, "", "Deno.core.opSync('op_test')")
-      .unwrap();
-
-    let scope = &mut realm.handle_scope(&mut runtime);
-    assert_eq!(ret, serde_v8::to_v8(scope, "Test").unwrap());
-=======
   fn test_op_detached_buffer() {
     use serde_v8::DetachedBuffer;
 
@@ -3364,6 +3295,75 @@
       "#,
       )
       .unwrap();
->>>>>>> 4d18f558
+  }
+
+  #[test]
+  fn js_realm_simple() {
+    let mut runtime = JsRuntime::new(Default::default());
+    let main_context = runtime.global_context();
+    let main_global = {
+      let scope = &mut runtime.handle_scope();
+      let local_global = main_context.open(scope).global(scope);
+      v8::Global::new(scope, local_global)
+    };
+
+    let realm = runtime.create_realm().unwrap();
+    assert_ne!(realm.context(), &main_context);
+    assert_ne!(realm.global_object(&mut runtime), main_global);
+
+    let main_object = runtime.execute_script("", "Object").unwrap();
+    let realm_object =
+      realm.execute_script(&mut runtime, "", "Object").unwrap();
+    assert_ne!(main_object, realm_object);
+  }
+
+  #[test]
+  fn js_realm_init() {
+    #[op]
+    fn op_test() -> Result<String, Error> {
+      Ok(String::from("Test"))
+    }
+
+    let mut runtime = JsRuntime::new(RuntimeOptions {
+      extensions: vec![Extension::builder().ops(vec![op_test::decl()]).build()],
+      ..Default::default()
+    });
+    let realm = runtime.create_realm().unwrap();
+    let ret = realm
+      .execute_script(&mut runtime, "", "Deno.core.opSync('op_test')")
+      .unwrap();
+
+    let scope = &mut realm.handle_scope(&mut runtime);
+    assert_eq!(ret, serde_v8::to_v8(scope, "Test").unwrap());
+  }
+
+  #[test]
+  fn js_realm_init_snapshot() {
+    let snapshot = {
+      let mut runtime = JsRuntime::new(RuntimeOptions {
+        will_snapshot: true,
+        ..Default::default()
+      });
+      let snap: &[u8] = &*runtime.snapshot();
+      Vec::from(snap).into_boxed_slice()
+    };
+
+    #[op]
+    fn op_test() -> Result<String, Error> {
+      Ok(String::from("Test"))
+    }
+
+    let mut runtime = JsRuntime::new(RuntimeOptions {
+      startup_snapshot: Some(Snapshot::Boxed(snapshot)),
+      extensions: vec![Extension::builder().ops(vec![op_test::decl()]).build()],
+      ..Default::default()
+    });
+    let realm = runtime.create_realm().unwrap();
+    let ret = realm
+      .execute_script(&mut runtime, "", "Deno.core.opSync('op_test')")
+      .unwrap();
+
+    let scope = &mut realm.handle_scope(&mut runtime);
+    assert_eq!(ret, serde_v8::to_v8(scope, "Test").unwrap());
   }
 }