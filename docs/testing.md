--- conflicted
+++ resolved
@@ -127,14 +127,15 @@
 
 ### Command line filtering
 
-You can use the `--filter` flag to specify a pattern to look for in the test
-name. Only those tests which include the pattern will be run. E.g.
+Tests can be run individually or in groups using the command line `--filter`
+option.
 
 ```shell
-deno test --filter=stress performance_test.ts
+deno test --filter "hello world" tests/
 ```
 
-Now, only tests whose name contains `stress` will be run.
+This command will run any test which contains the pattern "hello world" in its
+name stored within the `tests/` directory.
 
 ### Test definition filtering
 
@@ -176,7 +177,6 @@
 });
 ```
 
-<<<<<<< HEAD
 ## Failing fast
 
 If you have a long running test suite and wish for it to stop on the first
@@ -184,20 +184,4 @@
 
 ```shell
 deno test --failfast
-```
-=======
-You can also omit the file name, in which case all tests in the current
-directory (recursively) that match the glob `{*_,*.,}test.{js,mjs,ts,jsx,tsx}`
-will be run. If you pass a directory, all files in the directory that match this
-glob will be run.
-
-Tests can be run individually or in groups using the command line `--filter`
-option.
-
-```shell
-deno test --filter "hello world" tests/
-```
-
-This command will run any test which contains the pattern "hello world" in its
-name stored within the `tests/` directory.
->>>>>>> bd26a72a
+```