--- conflicted
+++ resolved
@@ -2,17 +2,10 @@
 
 [package]
 name = "deno_broadcast_channel"
-<<<<<<< HEAD
-version = "0.67.0"
+version = "0.72.0"
 authors.workspace = true
 edition.workspace = true
 license.workspace = true
-=======
-version = "0.72.0"
-authors = ["the Deno authors"]
-edition = "2021"
-license = "MIT"
->>>>>>> a57134de
 readme = "README.md"
 repository.workspace = true
 description = "Implementation of BroadcastChannel API for Deno"
@@ -21,14 +14,7 @@
 path = "lib.rs"
 
 [dependencies]
-<<<<<<< HEAD
 async-trait.workspace = true
 deno_core.workspace = true
 tokio.workspace = true
-uuid.workspace = true
-=======
-async-trait = "0.1"
-deno_core = { version = "0.160.0", path = "../../core" }
-tokio = { version = "1.21", features = ["full"] }
-uuid = { version = "1.0.0", features = ["v4"] }
->>>>>>> a57134de
+uuid.workspace = true