--- conflicted
+++ resolved
@@ -6,12 +6,11 @@
 const internals = globalThis.__bootstrap.internals;
 const primordials = globalThis.__bootstrap.primordials;
 const {
-<<<<<<< HEAD
   AggregateErrorPrototype,
   Array,
+  ArrayBufferIsView,
+  ArrayBufferPrototype,
   ArrayIsArray,
-  ArrayIteratorPrototypeNext,
-  ArrayPrototypeEntries,
   ArrayPrototypeFill,
   ArrayPrototypeFilter,
   ArrayPrototypeFind,
@@ -19,18 +18,14 @@
   ArrayPrototypeIncludes,
   ArrayPrototypeJoin,
   ArrayPrototypeMap,
-  ArrayPrototypePop,
   ArrayPrototypePush,
+  ArrayPrototypePushApply,
   ArrayPrototypeReduce,
   ArrayPrototypeShift,
-  ArrayPrototypeSlice,
   ArrayPrototypeSort,
   ArrayPrototypeUnshift,
-  BigIntPrototype,
-  BigIntPrototypeToString,
+  BigIntPrototypeValueOf,
   Boolean,
-  BooleanPrototype,
-  BooleanPrototypeToString,
   DateNow,
   DatePrototype,
   DatePrototypeGetTime,
@@ -39,8 +34,8 @@
   ErrorCaptureStackTrace,
   ErrorPrototype,
   FunctionPrototypeBind,
+  FunctionPrototypeCall,
   FunctionPrototypeToString,
-  MapIteratorPrototypeNext,
   MapPrototype,
   MapPrototypeDelete,
   MapPrototypeEntries,
@@ -58,103 +53,52 @@
   Number,
   NumberIsInteger,
   NumberParseInt,
-  NumberPrototype,
   NumberPrototypeToString,
-  NumberPrototypeValueOf,
   ObjectAssign,
   ObjectCreate,
+  ObjectDefineProperty,
   ObjectFreeze,
   ObjectFromEntries,
   ObjectGetOwnPropertyDescriptor,
+  ObjectGetOwnPropertyNames,
   ObjectGetOwnPropertySymbols,
   ObjectGetPrototypeOf,
   ObjectIs,
   ObjectKeys,
+  ObjectPrototype,
   ObjectPrototypeHasOwnProperty,
   ObjectPrototypeIsPrototypeOf,
   ObjectPrototypePropertyIsEnumerable,
+  ObjectPrototypeToString,
+  ObjectSetPrototypeOf,
   ObjectValues,
-  PromisePrototype,
   Proxy,
   ReflectGet,
   ReflectGetOwnPropertyDescriptor,
   ReflectGetPrototypeOf,
   ReflectHas,
-  RegExpPrototype,
+  ReflectOwnKeys,
+  RegExpPrototypeExec,
+  RegExpPrototypeSymbolReplace,
   RegExpPrototypeTest,
   RegExpPrototypeToString,
   SafeArrayIterator,
   SafeMap,
-=======
-  DateNow,
-  Boolean,
-  ObjectKeys,
-  ObjectAssign,
-  ObjectCreate,
-  ObjectFreeze,
-  ObjectValues,
-  ObjectFromEntries,
-  ObjectPrototypeHasOwnProperty,
-  ObjectPrototypeIsPrototypeOf,
-  ObjectDefineProperty,
-  String,
-  SafeStringIterator,
-  DatePrototype,
-  MapPrototypeEntries,
-  SetPrototypeGetSize,
-  StringPrototypeRepeat,
-  StringPrototypeEndsWith,
-  StringPrototypeIndexOf,
-  RegExpPrototypeExec,
-  RegExpPrototypeSymbolReplace,
-  StringPrototypeReplace,
-  StringPrototypeReplaceAll,
-  ObjectPrototype,
-  FunctionPrototypeCall,
-  StringPrototypeSplit,
-  StringPrototypeSlice,
-  StringPrototypeCharCodeAt,
-  MathFloor,
-  StringPrototypePadEnd,
-  ObjectGetOwnPropertySymbols,
-  ObjectGetOwnPropertyNames,
-  SymbolPrototypeGetDescription,
-  SymbolPrototypeToString,
-  ArrayPrototypePushApply,
-  ObjectPrototypePropertyIsEnumerable,
-  StringPrototypeMatch,
-  StringPrototypePadStart,
-  StringPrototypeTrim,
-  StringPrototypeIncludes,
-  NumberIsInteger,
-  NumberParseInt,
-  SafeArrayIterator,
-  SafeMap,
-  ArrayPrototypeShift,
-  AggregateErrorPrototype,
-  RegExpPrototypeTest,
-  ObjectPrototypeToString,
-  ArrayPrototypeSort,
-  ArrayPrototypeUnshift,
-  DatePrototypeGetTime,
-  DatePrototypeToISOString,
->>>>>>> 9c8ebce3
+  SafeMapIterator,
   SafeRegExp,
+  SafeSet,
   SafeSetIterator,
   SafeStringIterator,
-  SetIteratorPrototypeNext,
   SetPrototype,
-<<<<<<< HEAD
-  SetPrototypeEntries,
   SetPrototypeGetSize,
+  SetPrototypeValues,
   String,
-  StringPrototype,
   StringPrototypeCharCodeAt,
-  StringPrototypeCodePointAt,
+  StringPrototypeEndsWith,
   StringPrototypeIncludes,
-  StringPrototypeLocaleCompare,
+  StringPrototypeIndexOf,
   StringPrototypeMatch,
-  StringPrototypeNormalize,
+  StringPrototypePadEnd,
   StringPrototypePadStart,
   StringPrototypeRepeat,
   StringPrototypeReplace,
@@ -162,82 +106,19 @@
   StringPrototypeSlice,
   StringPrototypeSplit,
   StringPrototypeStartsWith,
-  StringPrototypeToString,
   StringPrototypeTrim,
   Symbol,
   SymbolFor,
   SymbolHasInstance,
-  SymbolPrototype,
+  SymbolIterator,
   SymbolPrototypeGetDescription,
   SymbolPrototypeToString,
-  SymbolPrototypeValueOf,
   SymbolToStringTag,
-  TypeError,
+  TypedArrayPrototypeGetByteLength,
   TypedArrayPrototypeGetLength,
   TypedArrayPrototypeGetSymbolToStringTag,
-  WeakMapPrototype,
-  WeakSetPrototype,
-  isNaN,
-=======
-  Symbol,
-  SymbolToStringTag,
-  SymbolHasInstance,
-  SymbolFor,
-  ObjectGetOwnPropertyDescriptor,
-  ObjectIs,
   Uint8Array,
   isNaN,
-  TypedArrayPrototypeGetSymbolToStringTag,
-  TypedArrayPrototypeGetLength,
-  ReflectOwnKeys,
-  Array,
-  RegExpPrototypeToString,
-  ArrayIsArray,
-  SymbolIterator,
-  ArrayBufferIsView,
-  ArrayPrototypeJoin,
-  ArrayPrototypeMap,
-  ArrayPrototypeReduce,
-  ObjectSetPrototypeOf,
-  ArrayPrototypePush,
-  ArrayPrototypeIncludes,
-  ArrayPrototypeFill,
-  ArrayPrototypeFilter,
-  ArrayPrototypeFind,
-  FunctionPrototypeBind,
-  MapPrototype,
-  MapPrototypeHas,
-  MapPrototypeGet,
-  MapPrototypeSet,
-  MapPrototypeDelete,
-  MapPrototypeForEach,
-  MapPrototypeGetSize,
-  Error,
-  ErrorPrototype,
-  ErrorCaptureStackTrace,
-  MathSqrt,
-  MathAbs,
-  MathMax,
-  MathMin,
-  MathRound,
-  Number,
-  NumberPrototypeToString,
-  Proxy,
-  ReflectGet,
-  ReflectGetOwnPropertyDescriptor,
-  ReflectGetPrototypeOf,
-  ReflectHas,
-  BigIntPrototypeValueOf,
-  ObjectGetPrototypeOf,
-  FunctionPrototypeToString,
-  StringPrototypeStartsWith,
-  SetPrototypeValues,
-  SafeSet,
-  SafeSetIterator,
-  TypedArrayPrototypeGetByteLength,
-  SafeMapIterator,
-  ArrayBufferPrototype,
->>>>>>> 9c8ebce3
 } = primordials;
 import * as colors_ from "ext:deno_console/01_colors.js";
 
@@ -391,14 +272,7 @@
     value[SymbolToStringTag] === undefined &&
     ObjectPrototypeToString(value) === "[object Arguments]"
   );
-<<<<<<< HEAD
-  const columnRightAlign = ArrayPrototypeFill(
-    new Array(columnWidths.length),
-    true,
-  );
-=======
-}
->>>>>>> 9c8ebce3
+}
 
 export function isArrayBuffer(value) {
   try {
@@ -584,35 +458,6 @@
     return false;
   }
 
-<<<<<<< HEAD
-  const entries = [];
-  let valueIsTypedArray = false;
-  let entriesLength;
-  let iter, next;
-
-  switch (options.typeName) {
-    case "Map":
-      entriesLength = MapPrototypeGetSize(value);
-      iter = MapPrototypeEntries(value);
-      next = MapIteratorPrototypeNext;
-      break;
-    case "Set":
-      entriesLength = SetPrototypeGetSize(value);
-      iter = SetPrototypeEntries(value);
-      next = SetIteratorPrototypeNext;
-      break;
-    case "Array":
-      entriesLength = value.length;
-      break;
-    default:
-      if (isTypedArray(value)) {
-        valueIsTypedArray = true;
-        entriesLength = TypedArrayPrototypeGetLength(value);
-        iter = ArrayPrototypeEntries(value);
-        next = ArrayIteratorPrototypeNext;
-      } else {
-        throw new TypeError("unreachable");
-=======
   try {
     _stringValueOf.call(value);
     return true;
@@ -753,7 +598,6 @@
         stylized = `${ctx.stylize(value, flavour)}`;
       } catch {
         // Continue regardless of error.
->>>>>>> 9c8ebce3
       }
 
       if (typeof stylized !== "string") return value;
@@ -893,15 +737,6 @@
       base += ` extends ${superName}`;
     }
   } else {
-<<<<<<< HEAD
-    let i = 0;
-    while (true) {
-      let el;
-      try {
-        const res = next(iter);
-        if (res.done) {
-          break;
-=======
     base += " extends [null prototype]";
   }
   return `[${base}]`;
@@ -1022,7 +857,6 @@
           value.length === 0 && keys.length === 0 && protoProps === undefined
         ) {
           return `${braces[0]}]`;
->>>>>>> 9c8ebce3
         }
         extrasType = kArrayExtrasType;
         formatter = formatArray;
@@ -2511,7 +2345,10 @@
     (n, a) => MathMax(n, a.length),
     0,
   );
-  const columnRightAlign = new Array(columnWidths.length).fill(true);
+  const columnRightAlign = ArrayPrototypeFill(
+    new Array(columnWidths.length),
+    true,
+  );
 
   for (let i = 0; i < head.length; i++) {
     const column = columns[i];
