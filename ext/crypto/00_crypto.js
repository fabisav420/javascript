// Copyright 2018-2021 the Deno authors. All rights reserved. MIT license.

// @ts-check
/// <reference path="../../core/internal.d.ts" />
/// <reference path="../../core/lib.deno_core.d.ts" />
/// <reference path="../webidl/internal.d.ts" />
/// <reference path="../web/lib.deno_web.d.ts" />

"use strict";

((window) => {
  const core = window.Deno.core;
  const webidl = window.__bootstrap.webidl;
  const { DOMException } = window.__bootstrap.domException;
  const { atob, btoa } = window.__bootstrap.base64;

  const {
    ArrayPrototypeFind,
    ArrayPrototypeEvery,
    ArrayPrototypeIncludes,
    ArrayBuffer,
    ArrayBufferIsView,
    BigInt64Array,
    StringPrototypeToUpperCase,
    StringPrototypeReplace,
    StringPrototypeCharCodeAt,
    StringFromCharCode,
    Symbol,
    SymbolFor,
<<<<<<< HEAD
    SymbolToStringTag,
    SyntaxError,
=======
>>>>>>> 5065c7bc
    WeakMap,
    WeakMapPrototypeGet,
    WeakMapPrototypeSet,
    Int8Array,
    Uint8Array,
    TypedArrayPrototypeSlice,
    Int16Array,
    Uint16Array,
    Int32Array,
    Uint32Array,
    Uint8ClampedArray,
    TypeError,
  } = window.__bootstrap.primordials;

  // P-521 is not yet supported.
  const supportedNamedCurves = ["P-256", "P-384"];
  const recognisedUsages = [
    "encrypt",
    "decrypt",
    "sign",
    "verify",
    "deriveKey",
    "deriveBits",
    "wrapKey",
    "unwrapKey",
  ];

  const simpleAlgorithmDictionaries = {
    RsaHashedKeyGenParams: { hash: "HashAlgorithmIdentifier" },
    EcKeyGenParams: {},
    HmacKeyGenParams: { hash: "HashAlgorithmIdentifier" },
    RsaPssParams: {},
    EcdsaParams: { hash: "HashAlgorithmIdentifier" },
    HmacImportParams: { hash: "HashAlgorithmIdentifier" },
    HkdfParams: {
      hash: "HashAlgorithmIdentifier",
      salt: "BufferSource",
      info: "BufferSource",
    },
    Pbkdf2Params: { hash: "HashAlgorithmIdentifier", salt: "BufferSource" },
    RsaOaepParams: { label: "BufferSource" },
    RsaHashedImportParams: { hash: "HashAlgorithmIdentifier" },
  };

  const supportedAlgorithms = {
    "digest": {
      "SHA-1": null,
      "SHA-256": null,
      "SHA-384": null,
      "SHA-512": null,
    },
    "generateKey": {
      "RSASSA-PKCS1-v1_5": "RsaHashedKeyGenParams",
      "RSA-PSS": "RsaHashedKeyGenParams",
      "RSA-OAEP": "RsaHashedKeyGenParams",
      "ECDSA": "EcKeyGenParams",
      "ECDH": "EcKeyGenParams",
      "AES-CTR": "AesKeyGenParams",
      "AES-CBC": "AesKeyGenParams",
      "AES-GCM": "AesKeyGenParams",
      "AES-KW": "AesKeyGenParams",
      "HMAC": "HmacKeyGenParams",
    },
    "sign": {
      "RSASSA-PKCS1-v1_5": null,
      "RSA-PSS": "RsaPssParams",
      "ECDSA": "EcdsaParams",
      "HMAC": null,
    },
    "verify": {
      "RSASSA-PKCS1-v1_5": null,
      "RSA-PSS": "RsaPssParams",
      "ECDSA": "EcdsaParams",
      "HMAC": null,
    },
    "importKey": {
      "RSASSA-PKCS1-v1_5": "RsaHashedImportParams",
      "RSA-PSS": "RsaHashedImportParams",
      "RSA-OAEP": "RsaHashedImportParams",
      "HMAC": "HmacImportParams",
      "HKDF": null,
      "PBKDF2": null,
    },
    "deriveBits": {
      "HKDF": "HkdfParams",
      "PBKDF2": "Pbkdf2Params",
    },
    "encrypt": {
      "RSA-OAEP": "RsaOaepParams",
    },
    "decrypt": {
      "RSA-OAEP": "RsaOaepParams",
    },
<<<<<<< HEAD
    "get key length": {
      "AES-CBC": "AesDerivedKeyParams",
      "AES-GCM": "AesDerivedKeyParams",
      "AES-KW": "AesDerivedKeyParams",
      "HMAC": "HmacImportParams",
      "HKDF": null,
      "PBKDF2": null,
=======
    "wrapKey": {
      // TODO(@littledivy): Enable this once implemented.
      // "AES-KW": "AesKeyWrapParams",
>>>>>>> 5065c7bc
    },
  };

  // Decodes the unpadded base64 to the octet sequence containing key value `k` defined in RFC7518 Section 6.4
  function decodeSymmetricKey(key) {
    // Decode from base64url without `=` padding.
    const base64 = StringPrototypeReplace(
      StringPrototypeReplace(key, /\-/g, "+"),
      /\_/g,
      "/",
    );
    const decodedKey = atob(base64);
    const keyLength = decodedKey.length;
    const keyBytes = new Uint8Array(keyLength);
    for (let i = 0; i < keyLength; i++) {
      keyBytes[i] = StringPrototypeCharCodeAt(decodedKey, i);
    }
    return keyBytes;
  }

  function unpaddedBase64(bytes) {
    let binaryString = "";
    for (let i = 0; i < bytes.length; i++) {
      binaryString += StringFromCharCode(bytes[i]);
    }
    const base64String = btoa(binaryString);
    return StringPrototypeReplace(base64String, /=/g, "");
  }

  // See https://www.w3.org/TR/WebCryptoAPI/#dfn-normalize-an-algorithm
  // 18.4.4
  function normalizeAlgorithm(algorithm, op) {
    if (typeof algorithm == "string") {
      return normalizeAlgorithm({ name: algorithm }, op);
    }

    // 1.
    const registeredAlgorithms = supportedAlgorithms[op];
    // 2. 3.
    const initialAlg = webidl.converters.Algorithm(algorithm, {
      prefix: "Failed to normalize algorithm",
      context: "passed algorithm",
    });
    // 4.
    let algName = initialAlg.name;

    // 5.
    let desiredType = undefined;
    for (const key in registeredAlgorithms) {
      if (
        StringPrototypeToUpperCase(key) === StringPrototypeToUpperCase(algName)
      ) {
        algName = key;
        desiredType = registeredAlgorithms[key];
      }
    }
    if (desiredType === undefined) {
      throw new DOMException(
        "Unrecognized algorithm name",
        "NotSupportedError",
      );
    }

    // Fast path everything below if the registered dictionary is "None".
    if (desiredType === null) {
      return { name: algName };
    }

    // 6.
    const normalizedAlgorithm = webidl.converters[desiredType](algorithm, {
      prefix: "Failed to normalize algorithm",
      context: "passed algorithm",
    });
    // 7.
    normalizedAlgorithm.name = algName;

    // 9.
    const dict = simpleAlgorithmDictionaries[desiredType];
    // 10.
    for (const member in dict) {
      const idlType = dict[member];
      const idlValue = normalizedAlgorithm[member];
      // 3.
      if (idlType === "BufferSource" && idlValue) {
        normalizedAlgorithm[member] = TypedArrayPrototypeSlice(
          new Uint8Array(
            (ArrayBufferIsView(idlValue) ? idlValue.buffer : idlValue),
            idlValue.byteOffset ?? 0,
            idlValue.byteLength,
          ),
        );
      } else if (idlType === "HashAlgorithmIdentifier") {
        normalizedAlgorithm[member] = normalizeAlgorithm(idlValue, "digest");
      } else if (idlType === "AlgorithmIdentifier") {
        // TODO(lucacasonato): implement
        throw new TypeError("unimplemented");
      }
    }

    return normalizedAlgorithm;
  }

  const _handle = Symbol("[[handle]]");
  const _algorithm = Symbol("[[algorithm]]");
  const _extractable = Symbol("[[extractable]]");
  const _usages = Symbol("[[usages]]");
  const _type = Symbol("[[type]]");

  class CryptoKey {
    /** @type {string} */
    [_type];
    /** @type {boolean} */
    [_extractable];
    /** @type {object} */
    [_algorithm];
    /** @type {string[]} */
    [_usages];
    /** @type {object} */
    [_handle];

    constructor() {
      webidl.illegalConstructor();
    }

    /** @returns {string} */
    get type() {
      webidl.assertBranded(this, CryptoKey);
      return this[_type];
    }

    /** @returns {boolean} */
    get extractable() {
      webidl.assertBranded(this, CryptoKey);
      return this[_extractable];
    }

    /** @returns {string[]} */
    get usages() {
      webidl.assertBranded(this, CryptoKey);
      // TODO(lucacasonato): return a SameObject copy
      return this[_usages];
    }

    /** @returns {object} */
    get algorithm() {
      webidl.assertBranded(this, CryptoKey);
      // TODO(lucacasonato): return a SameObject copy
      return this[_algorithm];
    }

    [SymbolFor("Deno.customInspect")](inspect) {
      return `${this.constructor.name} ${
        inspect({
          type: this.type,
          extractable: this.extractable,
          algorithm: this.algorithm,
          usages: this.usages,
        })
      }`;
    }
  }

  webidl.configurePrototype(CryptoKey);

  /**
   * @param {string} type
   * @param {boolean} extractable
   * @param {string[]} usages
   * @param {object} algorithm
   * @param {object} handle
   * @returns
   */
  function constructKey(type, extractable, usages, algorithm, handle) {
    const key = webidl.createBranded(CryptoKey);
    key[_type] = type;
    key[_extractable] = extractable;
    key[_usages] = usages;
    key[_algorithm] = algorithm;
    key[_handle] = handle;
    return key;
  }

  // https://w3c.github.io/webcrypto/#concept-usage-intersection
  /**
   * @param {string[]} a
   * @param {string[]} b
   * @returns
   */
  function usageIntersection(a, b) {
    return a.filter((i) => b.includes(i));
  }

  // TODO(lucacasonato): this should be moved to rust
  /** @type {WeakMap<object, object>} */
  const KEY_STORE = new WeakMap();

  function getKeyLength(algorithm) {
    switch (algorithm.name) {
      case "AES-CBC":
      case "AES-GCM":
      case "AES-KW": {
        // 1.
        if (!ArrayPrototypeIncludes([128, 192, 256], algorithm.length)) {
          throw new DOMException(
            "length must be 128, 192, or 256",
            "OperationError",
          );
        }

        // 2.
        return algorithm.length;
      }
      case "HMAC": {
        // 1.
        let length;
        if (algorithm.length === undefined) {
          switch (algorithm.hash.name) {
            case "SHA-1":
              length = 160;
              break;
            case "SHA-256":
              length = 256;
              break;
            case "SHA-384":
              length = 384;
              break;
            case "SHA-512":
              length = 512;
              break;
            default:
              throw new DOMException(
                "Unrecognized hash algorithm",
                "NotSupportedError",
              );
          }
        } else if (algorithm.length !== 0) {
          length == algorithm.length;
        } else {
          throw new TypeError("Invalid length.");
        }

        // 2.
        return length;
      }
      case "HKDF": {
        // 1.
        return null;
      }
      case "PBKDF2": {
        // 1.
        return null;
      }
      default:
        throw new TypeError("unreachable");
    }
  }

  class SubtleCrypto {
    constructor() {
      webidl.illegalConstructor();
    }

    /**
     * @param {string} algorithm
     * @param {BufferSource} data
     * @returns {Promise<Uint8Array>}
     */
    async digest(algorithm, data) {
      webidl.assertBranded(this, SubtleCrypto);
      const prefix = "Failed to execute 'digest' on 'SubtleCrypto'";
      webidl.requiredArguments(arguments.length, 2, { prefix });
      algorithm = webidl.converters.AlgorithmIdentifier(algorithm, {
        prefix,
        context: "Argument 1",
      });
      data = webidl.converters.BufferSource(data, {
        prefix,
        context: "Argument 2",
      });

      if (ArrayBufferIsView(data)) {
        data = new Uint8Array(data.buffer, data.byteOffset, data.byteLength);
      } else {
        data = new Uint8Array(data);
      }

      data = TypedArrayPrototypeSlice(data);

      algorithm = normalizeAlgorithm(algorithm, "digest");

      const result = await core.opAsync(
        "op_crypto_subtle_digest",
        algorithm.name,
        data,
      );

      return result.buffer;
    }

    /**
     * @param {string} algorithm
     * @param {CryptoKey} key
     * @param {BufferSource} data
     * @returns {Promise<any>}
     */
    async encrypt(algorithm, key, data) {
      webidl.assertBranded(this, SubtleCrypto);
      const prefix = "Failed to execute 'encrypt' on 'SubtleCrypto'";
      webidl.requiredArguments(arguments.length, 3, { prefix });
      algorithm = webidl.converters.AlgorithmIdentifier(algorithm, {
        prefix,
        context: "Argument 1",
      });
      key = webidl.converters.CryptoKey(key, {
        prefix,
        context: "Argument 2",
      });
      data = webidl.converters.BufferSource(data, {
        prefix,
        context: "Argument 3",
      });

      // 2.
      if (ArrayBufferIsView(data)) {
        data = new Uint8Array(data.buffer, data.byteOffset, data.byteLength);
      } else {
        data = new Uint8Array(data);
      }
      data = TypedArrayPrototypeSlice(data);

      // 3.
      const normalizedAlgorithm = normalizeAlgorithm(algorithm, "encrypt");

      const handle = key[_handle];
      const keyData = WeakMapPrototypeGet(KEY_STORE, handle);

      switch (normalizedAlgorithm.name) {
        case "RSA-OAEP": {
          // 1.
          if (key[_type] !== "public") {
            throw new DOMException(
              "Key type not supported",
              "InvalidAccessError",
            );
          }

          // 2.
          if (normalizedAlgorithm.label) {
            if (ArrayBufferIsView(normalizedAlgorithm.label)) {
              normalizedAlgorithm.label = new Uint8Array(
                normalizedAlgorithm.label.buffer,
                normalizedAlgorithm.label.byteOffset,
                normalizedAlgorithm.label.byteLength,
              );
            } else {
              normalizedAlgorithm.label = new Uint8Array(
                normalizedAlgorithm.label,
              );
            }
            normalizedAlgorithm.label = TypedArrayPrototypeSlice(
              normalizedAlgorithm.label,
            );
          } else {
            normalizedAlgorithm.label = new Uint8Array();
          }

          // 3-5.
          const hashAlgorithm = key[_algorithm].hash.name;
          const cipherText = await core.opAsync("op_crypto_encrypt_key", {
            key: keyData,
            algorithm: "RSA-OAEP",
            hash: hashAlgorithm,
          }, data);

          // 6.
          return cipherText.buffer;
        }
        default:
          throw new DOMException("Not implemented", "NotSupportedError");
      }
    }

    /**
     * @param {string} algorithm
     * @param {CryptoKey} key
     * @param {BufferSource} data
     * @returns {Promise<any>}
     */
    async decrypt(algorithm, key, data) {
      webidl.assertBranded(this, SubtleCrypto);
      const prefix = "Failed to execute 'decrypt' on 'SubtleCrypto'";
      webidl.requiredArguments(arguments.length, 3, { prefix });
      algorithm = webidl.converters.AlgorithmIdentifier(algorithm, {
        prefix,
        context: "Argument 1",
      });
      key = webidl.converters.CryptoKey(key, {
        prefix,
        context: "Argument 2",
      });
      data = webidl.converters.BufferSource(data, {
        prefix,
        context: "Argument 3",
      });

      // 2.
      if (ArrayBufferIsView(data)) {
        data = new Uint8Array(data.buffer, data.byteOffset, data.byteLength);
      } else {
        data = new Uint8Array(data);
      }
      data = TypedArrayPrototypeSlice(data);

      // 3.
      const normalizedAlgorithm = normalizeAlgorithm(algorithm, "decrypt");

      const handle = key[_handle];
      const keyData = WeakMapPrototypeGet(KEY_STORE, handle);

      switch (normalizedAlgorithm.name) {
        case "RSA-OAEP": {
          // 1.
          if (key[_type] !== "private") {
            throw new DOMException(
              "Key type not supported",
              "InvalidAccessError",
            );
          }

          // 2.
          if (normalizedAlgorithm.label) {
            if (ArrayBufferIsView(normalizedAlgorithm.label)) {
              normalizedAlgorithm.label = new Uint8Array(
                normalizedAlgorithm.label.buffer,
                normalizedAlgorithm.label.byteOffset,
                normalizedAlgorithm.label.byteLength,
              );
            } else {
              normalizedAlgorithm.label = new Uint8Array(
                normalizedAlgorithm.label,
              );
            }
            normalizedAlgorithm.label = TypedArrayPrototypeSlice(
              normalizedAlgorithm.label,
            );
          } else {
            normalizedAlgorithm.label = new Uint8Array();
          }

          // 3-5.
          const hashAlgorithm = key[_algorithm].hash.name;
          const plainText = await core.opAsync("op_crypto_decrypt_key", {
            key: keyData,
            algorithm: "RSA-OAEP",
            hash: hashAlgorithm,
            label: normalizedAlgorithm.label,
          }, data);

          // 6.
          return plainText.buffer;
        }
        default:
          throw new DOMException("Not implemented", "NotSupportedError");
      }
    }

    /**
     * @param {string} algorithm
     * @param {CryptoKey} key
     * @param {BufferSource} data
     * @returns {Promise<any>}
     */
    async sign(algorithm, key, data) {
      webidl.assertBranded(this, SubtleCrypto);
      const prefix = "Failed to execute 'sign' on 'SubtleCrypto'";
      webidl.requiredArguments(arguments.length, 3, { prefix });
      algorithm = webidl.converters.AlgorithmIdentifier(algorithm, {
        prefix,
        context: "Argument 1",
      });
      key = webidl.converters.CryptoKey(key, {
        prefix,
        context: "Argument 2",
      });
      data = webidl.converters.BufferSource(data, {
        prefix,
        context: "Argument 3",
      });

      // 1.
      if (ArrayBufferIsView(data)) {
        data = new Uint8Array(data.buffer, data.byteOffset, data.byteLength);
      } else {
        data = new Uint8Array(data);
      }
      data = TypedArrayPrototypeSlice(data);

      // 2.
      const normalizedAlgorithm = normalizeAlgorithm(algorithm, "sign");

      const handle = key[_handle];
      const keyData = WeakMapPrototypeGet(KEY_STORE, handle);

      // 8.
      if (normalizedAlgorithm.name !== key[_algorithm].name) {
        throw new DOMException(
          "Signing algorithm doesn't match key algorithm.",
          "InvalidAccessError",
        );
      }

      // 9.
      if (!ArrayPrototypeIncludes(key[_usages], "sign")) {
        throw new DOMException(
          "Key does not support the 'sign' operation.",
          "InvalidAccessError",
        );
      }

      switch (normalizedAlgorithm.name) {
        case "RSASSA-PKCS1-v1_5": {
          // 1.
          if (key[_type] !== "private") {
            throw new DOMException(
              "Key type not supported",
              "InvalidAccessError",
            );
          }

          // 2.
          const hashAlgorithm = key[_algorithm].hash.name;
          const signature = await core.opAsync("op_crypto_sign_key", {
            key: keyData,
            algorithm: "RSASSA-PKCS1-v1_5",
            hash: hashAlgorithm,
          }, data);

          return signature.buffer;
        }
        case "RSA-PSS": {
          // 1.
          if (key[_type] !== "private") {
            throw new DOMException(
              "Key type not supported",
              "InvalidAccessError",
            );
          }

          // 2.
          const hashAlgorithm = key[_algorithm].hash.name;
          const signature = await core.opAsync("op_crypto_sign_key", {
            key: keyData,
            algorithm: "RSA-PSS",
            hash: hashAlgorithm,
            saltLength: normalizedAlgorithm.saltLength,
          }, data);

          return signature.buffer;
        }
        case "ECDSA": {
          // 1.
          if (key[_type] !== "private") {
            throw new DOMException(
              "Key type not supported",
              "InvalidAccessError",
            );
          }

          // 2.
          const hashAlgorithm = normalizedAlgorithm.hash.name;
          const namedCurve = key[_algorithm].namedCurve;
          if (!ArrayPrototypeIncludes(supportedNamedCurves, namedCurve)) {
            throw new DOMException("Curve not supported", "NotSupportedError");
          }

          const signature = await core.opAsync("op_crypto_sign_key", {
            key: keyData,
            algorithm: "ECDSA",
            hash: hashAlgorithm,
            namedCurve,
          }, data);

          return signature.buffer;
        }
        case "HMAC": {
          const hashAlgorithm = key[_algorithm].hash.name;

          const signature = await core.opAsync("op_crypto_sign_key", {
            key: keyData,
            algorithm: "HMAC",
            hash: hashAlgorithm,
          }, data);

          return signature.buffer;
        }
      }

      throw new TypeError("unreachable");
    }

    /**
     * @param {string} format
     * @param {BufferSource} keyData
     * @param {string} algorithm
     * @param {boolean} extractable
     * @param {KeyUsages[]} keyUsages
     * @returns {Promise<any>}
     */
    async importKey(format, keyData, algorithm, extractable, keyUsages) {
      webidl.assertBranded(this, SubtleCrypto);
      const prefix = "Failed to execute 'importKey' on 'SubtleCrypto'";
      webidl.requiredArguments(arguments.length, 4, { prefix });
      format = webidl.converters.KeyFormat(format, {
        prefix,
        context: "Argument 1",
      });
      keyData = webidl.converters["BufferSource or JsonWebKey"](keyData, {
        prefix,
        context: "Argument 2",
      });
      algorithm = webidl.converters.AlgorithmIdentifier(algorithm, {
        prefix,
        context: "Argument 3",
      });
      extractable = webidl.converters.boolean(extractable, {
        prefix,
        context: "Argument 4",
      });
      keyUsages = webidl.converters["sequence<KeyUsage>"](keyUsages, {
        prefix,
        context: "Argument 5",
      });

      // 2.
      if (format !== "jwk") {
        if (ArrayBufferIsView(keyData) || keyData instanceof ArrayBuffer) {
          if (ArrayBufferIsView(keyData)) {
            keyData = new Uint8Array(
              keyData.buffer,
              keyData.byteOffset,
              keyData.byteLength,
            );
          } else {
            keyData = new Uint8Array(keyData);
          }
          keyData = TypedArrayPrototypeSlice(keyData);
        } else {
          throw new TypeError("keyData is a JsonWebKey");
        }
      } else {
        if (ArrayBufferIsView(keyData) || keyData instanceof ArrayBuffer) {
          throw new TypeError("keyData is not a JsonWebKey");
        }
      }

      const normalizedAlgorithm = normalizeAlgorithm(algorithm, "importKey");

      switch (normalizedAlgorithm.name) {
        case "HMAC": {
          // 2.
          if (
            ArrayPrototypeFind(
              keyUsages,
              (u) => !ArrayPrototypeIncludes(["sign", "verify"], u),
            ) !== undefined
          ) {
            throw new DOMException("Invalid key usages", "SyntaxError");
          }

          // 3.
          let hash;
          let data;

          // 4. https://w3c.github.io/webcrypto/#hmac-operations
          switch (format) {
            case "raw": {
              data = keyData;
              hash = normalizedAlgorithm.hash;
              break;
            }
            case "jwk": {
              // TODO(@littledivy): Why does the spec validate JWK twice?
              const jwk = keyData;
              // 2.
              if (jwk.kty !== "oct") {
                throw new DOMException(
                  "`kty` member of JsonWebKey must be `oct`",
                  "DataError",
                );
              }

              // Section 6.4.1 of RFC7518
              if (!jwk.k) {
                throw new DOMException(
                  "`k` member of JsonWebKey must be present",
                  "DataError",
                );
              }

              // 4.
              data = decodeSymmetricKey(jwk.k);
              // 5.
              hash = normalizedAlgorithm.hash;
              // 6.
              switch (hash.name) {
                case "SHA-1": {
                  if (jwk.alg !== undefined && jwk.alg !== "HS1") {
                    throw new DOMException(
                      "`alg` member of JsonWebKey must be `HS1`",
                      "DataError",
                    );
                  }
                  break;
                }
                case "SHA-256": {
                  if (jwk.alg !== undefined && jwk.alg !== "HS256") {
                    throw new DOMException(
                      "`alg` member of JsonWebKey must be `HS256`",
                      "DataError",
                    );
                  }
                  break;
                }
                case "SHA-384": {
                  if (jwk.alg !== undefined && jwk.alg !== "HS384") {
                    throw new DOMException(
                      "`alg` member of JsonWebKey must be `HS384`",
                      "DataError",
                    );
                  }
                  break;
                }
                case "SHA-512": {
                  if (jwk.alg !== undefined && jwk.alg !== "HS512") {
                    throw new DOMException(
                      "`alg` member of JsonWebKey must be `HS512`",
                      "DataError",
                    );
                  }
                  break;
                }
                default:
                  throw new TypeError("unreachable");
              }

              // 7.
              if (keyUsages.length > 0 && jwk.use && jwk.use !== "sign") {
                throw new DOMException(
                  "`use` member of JsonWebKey must be `sign`",
                  "DataError",
                );
              }

              // 8.
              // Section 4.3 of RFC7517
              if (jwk.key_ops) {
                if (
                  ArrayPrototypeFind(
                    jwk.key_ops,
                    (u) => !ArrayPrototypeIncludes(recognisedUsages, u),
                  ) !== undefined
                ) {
                  throw new DOMException(
                    "`key_ops` member of JsonWebKey is invalid",
                    "DataError",
                  );
                }

                if (
                  !ArrayPrototypeEvery(
                    jwk.key_ops,
                    (u) => ArrayPrototypeIncludes(keyUsages, u),
                  )
                ) {
                  throw new DOMException(
                    "`key_ops` member of JsonWebKey is invalid",
                    "DataError",
                  );
                }
              }

              // 9.
              if (jwk.ext === false && extractable == true) {
                throw new DOMException(
                  "`ext` member of JsonWebKey is invalid",
                  "DataError",
                );
              }

              break;
            }
            default:
              throw new DOMException("Not implemented", "NotSupportedError");
          }

          // 5.
          let length = data.byteLength * 8;
          // 6.
          if (length === 0) {
            throw new DOMException("Key length is zero", "DataError");
          }
          // 7.
          if (normalizedAlgorithm.length !== undefined) {
            if (
              normalizedAlgorithm.length > length ||
              normalizedAlgorithm.length <= (length - 8)
            ) {
              throw new DOMException(
                "Key length is invalid",
                "DataError",
              );
            }
            length = normalizedAlgorithm.length;
          }

          if (keyUsages.length == 0) {
            throw new DOMException("Key usage is empty", "SyntaxError");
          }

          const handle = {};
          WeakMapPrototypeSet(KEY_STORE, handle, {
            type: "raw",
            data,
          });

          const algorithm = {
            name: "HMAC",
            length,
            hash,
          };

          const key = constructKey(
            "secret",
            extractable,
            usageIntersection(keyUsages, recognisedUsages),
            algorithm,
            handle,
          );

          return key;
        }
        case "RSASSA-PKCS1-v1_5": {
          switch (format) {
            case "pkcs8": {
              // 1.
              if (
                ArrayPrototypeFind(
                  keyUsages,
                  (u) => !ArrayPrototypeIncludes(["sign"], u),
                ) !== undefined
              ) {
                throw new DOMException("Invalid key usages", "SyntaxError");
              }

              if (keyUsages.length == 0) {
                throw new DOMException("Key usage is empty", "SyntaxError");
              }

              // 2-9.
              const { modulusLength, publicExponent, data } = await core
                .opAsync(
                  "op_crypto_import_key",
                  {
                    algorithm: "RSASSA-PKCS1-v1_5",
                    format: "pkcs8",
                    // Needed to perform step 7 without normalization.
                    hash: normalizedAlgorithm.hash.name,
                  },
                  keyData,
                );

              const handle = {};
              WeakMapPrototypeSet(KEY_STORE, handle, {
                // PKCS#1 for RSA
                type: "raw",
                data,
              });

              const algorithm = {
                name: "RSASSA-PKCS1-v1_5",
                modulusLength,
                publicExponent,
                hash: normalizedAlgorithm.hash,
              };

              const key = constructKey(
                "private",
                extractable,
                usageIntersection(keyUsages, recognisedUsages),
                algorithm,
                handle,
              );

              return key;
            }
            default:
              throw new DOMException("Not implemented", "NotSupportedError");
          }
        }
        case "RSA-PSS": {
          switch (format) {
            case "pkcs8": {
              // 1.
              if (
                ArrayPrototypeFind(
                  keyUsages,
                  (u) => !ArrayPrototypeIncludes(["sign"], u),
                ) !== undefined
              ) {
                throw new DOMException("Invalid key usages", "SyntaxError");
              }

              if (keyUsages.length == 0) {
                throw new DOMException("Key usage is empty", "SyntaxError");
              }

              // 2-9.
              const { modulusLength, publicExponent, data } = await core
                .opAsync(
                  "op_crypto_import_key",
                  {
                    algorithm: "RSA-PSS",
                    format: "pkcs8",
                    // Needed to perform step 7 without normalization.
                    hash: normalizedAlgorithm.hash.name,
                  },
                  keyData,
                );

              const handle = {};
              WeakMapPrototypeSet(KEY_STORE, handle, {
                // PKCS#1 for RSA
                type: "raw",
                data,
              });

              const algorithm = {
                name: "RSA-PSS",
                modulusLength,
                publicExponent,
                hash: normalizedAlgorithm.hash,
              };

              const key = constructKey(
                "private",
                extractable,
                usageIntersection(keyUsages, recognisedUsages),
                algorithm,
                handle,
              );

              return key;
            }
            default:
              throw new DOMException("Not implemented", "NotSupportedError");
          }
        }
        case "RSA-OAEP": {
          switch (format) {
            case "pkcs8": {
              // 1.
              if (
                ArrayPrototypeFind(
                  keyUsages,
                  (u) => !ArrayPrototypeIncludes(["decrypt", "unwrapKey"], u),
                ) !== undefined
              ) {
                throw new DOMException("Invalid key usages", "SyntaxError");
              }

              if (keyUsages.length == 0) {
                throw new DOMException("Key usage is empty", "SyntaxError");
              }

              // 2-9.
              const { modulusLength, publicExponent, data } = await core
                .opAsync(
                  "op_crypto_import_key",
                  {
                    algorithm: "RSA-OAEP",
                    format: "pkcs8",
                    // Needed to perform step 7 without normalization.
                    hash: normalizedAlgorithm.hash.name,
                  },
                  keyData,
                );

              const handle = {};
              WeakMapPrototypeSet(KEY_STORE, handle, {
                // PKCS#1 for RSA
                type: "raw",
                data,
              });

              const algorithm = {
                name: "RSA-OAEP",
                modulusLength,
                publicExponent,
                hash: normalizedAlgorithm.hash,
              };

              const key = constructKey(
                "private",
                extractable,
                usageIntersection(keyUsages, recognisedUsages),
                algorithm,
                handle,
              );

              return key;
            }
            default:
              throw new DOMException("Not implemented", "NotSupportedError");
          }
        }
        // TODO(@littledivy): ECDSA
        case "HKDF": {
          if (format !== "raw") {
            throw new DOMException("Format not supported", "NotSupportedError");
          }

          // 1.
          if (
            ArrayPrototypeFind(
              keyUsages,
              (u) => !ArrayPrototypeIncludes(["deriveKey", "deriveBits"], u),
            ) !== undefined
          ) {
            throw new DOMException("Invalid key usages", "SyntaxError");
          }

          // 2.
          if (extractable !== false) {
            throw new DOMException(
              "Key must not be extractable",
              "SyntaxError",
            );
          }

          // 3.
          const handle = {};
          WeakMapPrototypeSet(KEY_STORE, handle, {
            type: "raw",
            data: keyData,
          });

          // 4-8.
          const algorithm = {
            name: "HKDF",
          };
          const key = constructKey(
            "secret",
            false,
            usageIntersection(keyUsages, recognisedUsages),
            algorithm,
            handle,
          );

          // 9.
          return key;
        }
        case "PBKDF2": {
          // 1.
          if (format !== "raw") {
            throw new DOMException("Format not supported", "NotSupportedError");
          }

          // 2.
          if (
            ArrayPrototypeFind(
              keyUsages,
              (u) => !ArrayPrototypeIncludes(["deriveKey", "deriveBits"], u),
            ) !== undefined
          ) {
            throw new DOMException("Invalid key usages", "SyntaxError");
          }

          // 3.
          if (extractable !== false) {
            throw new DOMException(
              "Key must not be extractable",
              "SyntaxError",
            );
          }

          // 4.
          const handle = {};
          WeakMapPrototypeSet(KEY_STORE, handle, {
            type: "raw",
            data: keyData,
          });

          // 5-9.
          const algorithm = {
            name: "PBKDF2",
          };
          const key = constructKey(
            "secret",
            false,
            usageIntersection(keyUsages, recognisedUsages),
            algorithm,
            handle,
          );

          // 10.
          return key;
        }
        default:
          throw new DOMException("Not implemented", "NotSupportedError");
      }
    }

    /**
     * @param {string} format
     * @param {CryptoKey} key
     * @returns {Promise<any>}
     */
    async exportKey(format, key) {
      webidl.assertBranded(this, SubtleCrypto);
      const prefix = "Failed to execute 'exportKey' on 'SubtleCrypto'";
      webidl.requiredArguments(arguments.length, 2, { prefix });
      format = webidl.converters.KeyFormat(format, {
        prefix,
        context: "Argument 1",
      });
      key = webidl.converters.CryptoKey(key, {
        prefix,
        context: "Argument 2",
      });

      const handle = key[_handle];
      // 2.
      const innerKey = WeakMapPrototypeGet(KEY_STORE, handle);

      switch (key[_algorithm].name) {
        case "HMAC": {
          if (innerKey == null) {
            throw new DOMException("Key is not available", "OperationError");
          }
          switch (format) {
            // 3.
            case "raw": {
              const bits = innerKey.data;
              for (let _i = 7 & (8 - bits.length % 8); _i > 0; _i--) {
                bits.push(0);
              }
              // 4-5.
              return bits.buffer;
            }
            case "jwk": {
              // 1-3.
              const jwk = {
                kty: "oct",
                k: unpaddedBase64(innerKey.data),
              };
              // 4.
              const algorithm = key[_algorithm];
              // 5.
              const hash = algorithm.hash;
              // 6.
              switch (hash.name) {
                case "SHA-1":
                  jwk.alg = "HS1";
                  break;
                case "SHA-256":
                  jwk.alg = "HS256";
                  break;
                case "SHA-384":
                  jwk.alg = "HS384";
                  break;
                case "SHA-512":
                  jwk.alg = "HS512";
                  break;
                default:
                  throw new DOMException(
                    "Hash algorithm not supported",
                    "NotSupportedError",
                  );
              }
              // 7.
              jwk.key_ops = key.usages;
              // 8.
              jwk.ext = key[_extractable];
              // 9.
              return jwk;
            }
            default:
              throw new DOMException("Not implemented", "NotSupportedError");
          }
          // TODO(@littledivy): Redundant break but deno_lint complains without it
          break;
        }
        case "RSASSA-PKCS1-v1_5": {
          switch (format) {
            case "pkcs8": {
              // 1.
              if (key[_type] !== "private") {
                throw new DOMException(
                  "Key is not a private key",
                  "InvalidAccessError",
                );
              }

              // 2.
              const data = await core.opAsync(
                "op_crypto_export_key",
                {
                  key: innerKey,
                  format: "pkcs8",
                  algorithm: "RSASSA-PKCS1-v1_5",
                },
              );

              // 3.
              return data.buffer;
            }
            default:
              throw new DOMException("Not implemented", "NotSupportedError");
          }
        }
        case "RSA-PSS": {
          switch (format) {
            case "pkcs8": {
              // 1.
              if (key[_type] !== "private") {
                throw new DOMException(
                  "Key is not a private key",
                  "InvalidAccessError",
                );
              }

              // 2.
              const data = await core.opAsync(
                "op_crypto_export_key",
                {
                  key: innerKey,
                  format: "pkcs8",
                  algorithm: "RSA-PSS",
                  hash: key[_algorithm].hash.name,
                },
              );

              // 3.
              return data.buffer;
            }
            default:
              throw new DOMException("Not implemented", "NotSupportedError");
          }
        }
        case "RSA-OAEP": {
          switch (format) {
            case "pkcs8": {
              // 1.
              if (key[_type] !== "private") {
                throw new DOMException(
                  "Key is not a private key",
                  "InvalidAccessError",
                );
              }

              // 2.
              const data = await core.opAsync(
                "op_crypto_export_key",
                {
                  key: innerKey,
                  format: "pkcs8",
                  algorithm: "RSA-PSS",
                  hash: key[_algorithm].hash.name,
                },
              );

              // 3.
              return data.buffer;
            }
            default:
              throw new DOMException("Not implemented", "NotSupportedError");
          }
        }
        // TODO(@littledivy): ECDSA
        default:
          throw new DOMException("Not implemented", "NotSupportedError");
      }
    }

    /**
     * @param {AlgorithmIdentifier} algorithm
     * @param {CryptoKey} baseKey
     * @param {number} length
     * @returns {Promise<ArrayBuffer>}
     */
    async deriveBits(algorithm, baseKey, length) {
      webidl.assertBranded(this, SubtleCrypto);
      const prefix = "Failed to execute 'deriveBits' on 'SubtleCrypto'";
      webidl.requiredArguments(arguments.length, 3, { prefix });
      algorithm = webidl.converters.AlgorithmIdentifier(algorithm, {
        prefix,
        context: "Argument 1",
      });
      baseKey = webidl.converters.CryptoKey(baseKey, {
        prefix,
        context: "Argument 2",
      });
      length = webidl.converters["unsigned long"](length, {
        prefix,
        context: "Argument 3",
      });

      // 2.
      const normalizedAlgorithm = normalizeAlgorithm(algorithm, "deriveBits");
      // 4-6.
      const result = await deriveBits(normalizedAlgorithm, baseKey, length);
      // 7.
      if (normalizedAlgorithm.name !== baseKey[_algorithm].name) {
        throw new DOMException("InvalidAccessError", "Invalid algorithm name");
      }
      // 8.
      if (!ArrayPrototypeIncludes(baseKey[_usages], "deriveBits")) {
        throw new DOMException(
          "InvalidAccessError",
          "baseKey usages does not contain `deriveBits`",
        );
      }
      // 9-10.
      return result;
    }

    /**
     * @param {AlgorithmIdentifier} algorithm
     * @param {CryptoKey} baseKey
     * @param {number} length
     * @returns {Promise<ArrayBuffer>}
     */
    async deriveKey(
      algorithm,
      baseKey,
      derivedKeyType,
      extractable,
      keyUsages,
    ) {
      webidl.assertBranded(this, SubtleCrypto);
      const prefix = "Failed to execute 'deriveKey' on 'SubtleCrypto'";
      webidl.requiredArguments(arguments.length, 5, { prefix });
      algorithm = webidl.converters.AlgorithmIdentifier(algorithm, {
        prefix,
        context: "Argument 1",
      });
      baseKey = webidl.converters.CryptoKey(baseKey, {
        prefix,
        context: "Argument 2",
      });
      derivedKeyType = webidl.converters.AlgorithmIdentifier(derivedKeyType, {
        prefix,
        context: "Argument 3",
      });
      extractable = webidl.converters["boolean"](extractable, {
        prefix,
        context: "Argument 4",
      });
      keyUsages = webidl.converters["sequence<KeyUsage>"](keyUsages, {
        prefix,
        context: "Argument 5",
      });

      // 2-3.
      const normalizedAlgorithm = normalizeAlgorithm(algorithm, "deriveBits");

      // 4-5.
      const normalizedDerivedKeyAlgorithmImport = normalizeAlgorithm(
        derivedKeyType,
        "importKey",
      );

      // 6-7.
      const normalizedDerivedKeyAlgorithmLength = normalizeAlgorithm(
        derivedKeyType,
        "get key length",
      );

      // 8-10.

      // 11.
      if (normalizedAlgorithm.name !== baseKey[_algorithm].name) {
        throw new DOMException(
          "InvalidAccessError",
          "Invalid algorithm name",
        );
      }

      // 12.
      if (!ArrayPrototypeIncludes(baseKey[_usages], "deriveKey")) {
        throw new DOMException(
          "InvalidAccessError",
          "baseKey usages does not contain `deriveKey`",
        );
      }

      // 13.
      const length = getKeyLength(normalizedDerivedKeyAlgorithmLength);

      // 14.
      const secret = await this.deriveBits(
        normalizedAlgorithm,
        baseKey,
        length,
      );

      // 15.
      const result = await this.importKey(
        "raw",
        secret,
        normalizedDerivedKeyAlgorithmImport,
        extractable,
        keyUsages,
      );

      // 16.
      if (
        ArrayPrototypeIncludes(["private", "secret"], result[_type]) &&
        keyUsages.length == 0
      ) {
        throw new SyntaxError("Invalid key usages");
      }
      // 17.
      return result;
    }

    /**
     * @param {string} algorithm
     * @param {CryptoKey} key
     * @param {BufferSource} signature
     * @param {BufferSource} data
     * @returns {Promise<boolean>}
     */
    async verify(algorithm, key, signature, data) {
      webidl.assertBranded(this, SubtleCrypto);
      const prefix = "Failed to execute 'verify' on 'SubtleCrypto'";
      webidl.requiredArguments(arguments.length, 4, { prefix });
      algorithm = webidl.converters.AlgorithmIdentifier(algorithm, {
        prefix,
        context: "Argument 1",
      });
      key = webidl.converters.CryptoKey(key, {
        prefix,
        context: "Argument 2",
      });
      signature = webidl.converters.BufferSource(signature, {
        prefix,
        context: "Argument 3",
      });
      data = webidl.converters.BufferSource(data, {
        prefix,
        context: "Argument 4",
      });

      // 2.
      if (ArrayBufferIsView(signature)) {
        signature = new Uint8Array(
          signature.buffer,
          signature.byteOffset,
          signature.byteLength,
        );
      } else {
        signature = new Uint8Array(signature);
      }
      signature = TypedArrayPrototypeSlice(signature);

      // 3.
      if (ArrayBufferIsView(data)) {
        data = new Uint8Array(data.buffer, data.byteOffset, data.byteLength);
      } else {
        data = new Uint8Array(data);
      }
      data = TypedArrayPrototypeSlice(data);

      const normalizedAlgorithm = normalizeAlgorithm(algorithm, "verify");

      const handle = key[_handle];
      const keyData = WeakMapPrototypeGet(KEY_STORE, handle);

      if (normalizedAlgorithm.name !== key[_algorithm].name) {
        throw new DOMException(
          "Verifying algorithm doesn't match key algorithm.",
          "InvalidAccessError",
        );
      }

      if (!ArrayPrototypeIncludes(key[_usages], "verify")) {
        throw new DOMException(
          "Key does not support the 'verify' operation.",
          "InvalidAccessError",
        );
      }

      switch (normalizedAlgorithm.name) {
        case "RSASSA-PKCS1-v1_5": {
          if (key[_type] !== "public") {
            throw new DOMException(
              "Key type not supported",
              "InvalidAccessError",
            );
          }

          const hashAlgorithm = key[_algorithm].hash.name;
          return await core.opAsync("op_crypto_verify_key", {
            key: keyData,
            algorithm: "RSASSA-PKCS1-v1_5",
            hash: hashAlgorithm,
            signature,
          }, data);
        }
        case "RSA-PSS": {
          if (key[_type] !== "public") {
            throw new DOMException(
              "Key type not supported",
              "InvalidAccessError",
            );
          }

          const hashAlgorithm = key[_algorithm].hash.name;
          const saltLength = normalizedAlgorithm.saltLength;
          return await core.opAsync("op_crypto_verify_key", {
            key: keyData,
            algorithm: "RSA-PSS",
            hash: hashAlgorithm,
            saltLength,
            signature,
          }, data);
        }
        case "HMAC": {
          const hash = key[_algorithm].hash.name;
          return await core.opAsync("op_crypto_verify_key", {
            key: keyData,
            algorithm: "HMAC",
            hash,
            signature,
          }, data);
        }
        case "ECDSA": {
          // 1.
          if (key[_type] !== "public") {
            throw new DOMException(
              "Key type not supported",
              "InvalidAccessError",
            );
          }
          // 2.
          const hash = normalizedAlgorithm.hash.name;
          // 3-8.
          return await core.opAsync("op_crypto_verify_key", {
            key: keyData,
            algorithm: "ECDSA",
            hash,
            signature,
            namedCurve: key[_algorithm].namedCurve,
          }, data);
        }
      }

      throw new TypeError("unreachable");
    }

    /**
     * @param {string} algorithm
     * @param {boolean} extractable
     * @param {KeyUsage[]} keyUsages
     * @returns {Promise<any>}
     */
    async wrapKey(format, key, wrappingKey, wrapAlgorithm) {
      webidl.assertBranded(this, SubtleCrypto);
      const prefix = "Failed to execute 'wrapKey' on 'SubtleCrypto'";
      webidl.requiredArguments(arguments.length, 4, { prefix });
      format = webidl.converters.KeyFormat(format, {
        prefix,
        context: "Argument 1",
      });
      key = webidl.converters.CryptoKey(key, {
        prefix,
        context: "Argument 2",
      });
      wrappingKey = webidl.converters.CryptoKey(wrappingKey, {
        prefix,
        context: "Argument 3",
      });
      wrapAlgorithm = webidl.converters.AlgorithmIdentifier(wrapAlgorithm, {
        prefix,
        context: "Argument 4",
      });

      let normalizedAlgorithm;

      try {
        // 2.
        normalizedAlgorithm = normalizeAlgorithm(wrapAlgorithm, "wrapKey");
      } catch (_) {
        // 3.
        normalizedAlgorithm = normalizeAlgorithm(wrapAlgorithm, "encrypt");
      }

      // 8.
      if (normalizedAlgorithm.name !== wrappingKey[_algorithm].name) {
        throw new DOMException(
          "Wrapping algorithm doesn't match key algorithm.",
          "InvalidAccessError",
        );
      }

      // 9.
      if (!ArrayPrototypeIncludes(wrappingKey[_usages], "wrapKey")) {
        throw new DOMException(
          "Key does not support the 'wrapKey' operation.",
          "InvalidAccessError",
        );
      }

      // 10. NotSupportedError will be thrown in step 12.
      // 11.
      if (key[_extractable] === false) {
        throw new DOMException(
          "Key is not extractable",
          "InvalidAccessError",
        );
      }

      // 12.
      const exportedKey = await this.exportKey(format, key);

      let bytes;
      // 13.
      if (format !== "jwk") {
        bytes = exportedKey;
      } else {
        // TODO(@littledivy): Implement JWK.
        throw new DOMException(
          "Not implemented",
          "NotSupportedError",
        );
      }

      // 14-15.
      if (
        supportedAlgorithms["wrapKey"][normalizedAlgorithm.name] !== undefined
      ) {
        // TODO(@littledivy): Implement this for AES-KW.
        throw new DOMException(
          "Not implemented",
          "NotSupportedError",
        );
      } else if (
        supportedAlgorithms["encrypt"][normalizedAlgorithm.name] !== undefined
      ) {
        return this.encrypt(normalizedAlgorithm, wrappingKey, bytes);
      } else {
        throw new DOMException(
          "Algorithm not supported",
          "NotSupportedError",
        );
      }
    }

    /**
     * @param {string} algorithm
     * @param {boolean} extractable
     * @param {KeyUsage[]} keyUsages
     * @returns {Promise<any>}
     */
    async generateKey(algorithm, extractable, keyUsages) {
      webidl.assertBranded(this, SubtleCrypto);
      const prefix = "Failed to execute 'generateKey' on 'SubtleCrypto'";
      webidl.requiredArguments(arguments.length, 3, { prefix });
      algorithm = webidl.converters.AlgorithmIdentifier(algorithm, {
        prefix,
        context: "Argument 1",
      });
      extractable = webidl.converters["boolean"](extractable, {
        prefix,
        context: "Argument 2",
      });
      keyUsages = webidl.converters["sequence<KeyUsage>"](keyUsages, {
        prefix,
        context: "Argument 3",
      });

      const usages = keyUsages;

      const normalizedAlgorithm = normalizeAlgorithm(algorithm, "generateKey");

      const result = await generateKey(
        normalizedAlgorithm,
        extractable,
        usages,
      );

      if (result instanceof CryptoKey) {
        const type = result[_type];
        if ((type === "secret" || type === "private") && usages.length === 0) {
          throw new DOMException("Invalid key usages", "SyntaxError");
        }
      } else if (result.privateKey instanceof CryptoKey) {
        if (result.privateKey[_usages].length === 0) {
          throw new DOMException("Invalid key usages", "SyntaxError");
        }
      }

      return result;
    }
  }

  async function generateKey(normalizedAlgorithm, extractable, usages) {
    switch (normalizedAlgorithm.name) {
      case "RSASSA-PKCS1-v1_5":
      case "RSA-PSS": {
        // 1.
        if (
          ArrayPrototypeFind(
            usages,
            (u) => !ArrayPrototypeIncludes(["sign", "verify"], u),
          ) !== undefined
        ) {
          throw new DOMException("Invalid key usages", "SyntaxError");
        }

        // 2.
        const keyData = await core.opAsync(
          "op_crypto_generate_key",
          {
            name: normalizedAlgorithm.name,
            modulusLength: normalizedAlgorithm.modulusLength,
            publicExponent: normalizedAlgorithm.publicExponent,
          },
        );
        const handle = {};
        WeakMapPrototypeSet(KEY_STORE, handle, {
          // PKCS#1 for RSA
          type: "raw",
          data: keyData,
        });

        // 4-8.
        const algorithm = {
          name: normalizedAlgorithm.name,
          modulusLength: normalizedAlgorithm.modulusLength,
          publicExponent: normalizedAlgorithm.publicExponent,
          hash: normalizedAlgorithm.hash,
        };

        // 9-13.
        const publicKey = constructKey(
          "public",
          true,
          usageIntersection(usages, ["verify"]),
          algorithm,
          handle,
        );

        // 14-18.
        const privateKey = constructKey(
          "private",
          extractable,
          usageIntersection(usages, ["sign"]),
          algorithm,
          handle,
        );

        // 19-22.
        return { publicKey, privateKey };
      }
      case "RSA-OAEP": {
        if (
          ArrayPrototypeFind(
            usages,
            (u) =>
              !ArrayPrototypeIncludes([
                "encrypt",
                "decrypt",
                "wrapKey",
                "unwrapKey",
              ], u),
          ) !== undefined
        ) {
          throw new DOMException("Invalid key usages", "SyntaxError");
        }

        // 2.
        const keyData = await core.opAsync(
          "op_crypto_generate_key",
          {
            name: normalizedAlgorithm.name,
            modulusLength: normalizedAlgorithm.modulusLength,
            publicExponent: normalizedAlgorithm.publicExponent,
          },
        );
        const handle = {};
        WeakMapPrototypeSet(KEY_STORE, handle, {
          // PKCS#1 for RSA
          type: "raw",
          data: keyData,
        });

        // 4-8.
        const algorithm = {
          name: normalizedAlgorithm.name,
          modulusLength: normalizedAlgorithm.modulusLength,
          publicExponent: normalizedAlgorithm.publicExponent,
          hash: normalizedAlgorithm.hash,
        };

        // 9-13.
        const publicKey = constructKey(
          "public",
          true,
          usageIntersection(usages, ["encrypt", "wrapKey"]),
          algorithm,
          handle,
        );

        // 14-18.
        const privateKey = constructKey(
          "private",
          extractable,
          usageIntersection(usages, ["decrypt", "unwrapKey"]),
          algorithm,
          handle,
        );

        // 19-22.
        return { publicKey, privateKey };
      }
      case "ECDSA": {
        // 1.
        if (
          ArrayPrototypeFind(
            usages,
            (u) => !ArrayPrototypeIncludes(["sign", "verify"], u),
          ) !== undefined
        ) {
          throw new DOMException("Invalid key usages", "SyntaxError");
        }

        // 2-3.
        const handle = {};
        if (
          ArrayPrototypeIncludes(
            supportedNamedCurves,
            normalizedAlgorithm.namedCurve,
          )
        ) {
          const keyData = await core.opAsync("op_crypto_generate_key", {
            name: "ECDSA",
            namedCurve: normalizedAlgorithm.namedCurve,
          });
          WeakMapPrototypeSet(KEY_STORE, handle, {
            type: "pkcs8",
            data: keyData,
          });
        } else {
          throw new DOMException("Curve not supported", "NotSupportedError");
        }

        // 4-6.
        const algorithm = {
          name: "ECDSA",
          namedCurve: normalizedAlgorithm.namedCurve,
        };

        // 7-11.
        const publicKey = constructKey(
          "public",
          true,
          usageIntersection(usages, ["verify"]),
          algorithm,
          handle,
        );

        // 12-16.
        const privateKey = constructKey(
          "private",
          extractable,
          usageIntersection(usages, ["sign"]),
          algorithm,
          handle,
        );

        // 17-20.
        return { publicKey, privateKey };
      }
      case "ECDH": {
        // 1.
        if (
          ArrayPrototypeFind(
            usages,
            (u) => !ArrayPrototypeIncludes(["deriveKey", "deriveBits"], u),
          ) !== undefined
        ) {
          throw new DOMException("Invalid key usages", "SyntaxError");
        }

        // 2-3.
        const handle = {};
        if (
          ArrayPrototypeIncludes(
            supportedNamedCurves,
            normalizedAlgorithm.namedCurve,
          )
        ) {
          const keyData = await core.opAsync("op_crypto_generate_key", {
            name: "ECDH",
            namedCurve: normalizedAlgorithm.namedCurve,
          });
          WeakMapPrototypeSet(KEY_STORE, handle, {
            type: "pkcs8",
            data: keyData,
          });
        } else {
          throw new DOMException("Curve not supported", "NotSupportedError");
        }

        // 4-6.
        const algorithm = {
          name: "ECDH",
          namedCurve: normalizedAlgorithm.namedCurve,
        };

        // 7-11.
        const publicKey = constructKey(
          "public",
          true,
          usageIntersection(usages, []),
          algorithm,
          handle,
        );

        // 12-16.
        const privateKey = constructKey(
          "private",
          extractable,
          usageIntersection(usages, ["deriveKey", "deriveBits"]),
          algorithm,
          handle,
        );

        // 17-20.
        return { publicKey, privateKey };
      }
      case "AES-CTR":
      case "AES-CBC":
      case "AES-GCM": {
        // 1.
        if (
          ArrayPrototypeFind(
            usages,
            (u) =>
              !ArrayPrototypeIncludes([
                "encrypt",
                "decrypt",
                "wrapKey",
                "unwrapKey",
              ], u),
          ) !== undefined
        ) {
          throw new DOMException("Invalid key usages", "SyntaxError");
        }

        return generateKeyAES(normalizedAlgorithm, extractable, usages);
      }
      case "AES-KW": {
        // 1.
        if (
          ArrayPrototypeFind(
            usages,
            (u) => !ArrayPrototypeIncludes(["wrapKey", "unwrapKey"], u),
          ) !== undefined
        ) {
          throw new DOMException("Invalid key usages", "SyntaxError");
        }

        return generateKeyAES(normalizedAlgorithm, extractable, usages);
      }
      case "HMAC": {
        // 1.
        if (
          ArrayPrototypeFind(
            usages,
            (u) => !ArrayPrototypeIncludes(["sign", "verify"], u),
          ) !== undefined
        ) {
          throw new DOMException("Invalid key usages", "SyntaxError");
        }

        // 2.
        let length;
        if (normalizedAlgorithm.length === undefined) {
          length = null;
        } else if (normalizedAlgorithm.length !== 0) {
          length = normalizedAlgorithm.length;
        } else {
          throw new DOMException("Invalid length", "OperationError");
        }

        // 3-4.
        const keyData = await core.opAsync("op_crypto_generate_key", {
          name: "HMAC",
          hash: normalizedAlgorithm.hash.name,
          length,
        });
        const handle = {};
        WeakMapPrototypeSet(KEY_STORE, handle, { type: "raw", data: keyData });

        // 6-10.
        const algorithm = {
          name: "HMAC",
          hash: {
            name: normalizedAlgorithm.hash.name,
          },
          length: keyData.byteLength * 8,
        };

        // 5, 11-13.
        const key = constructKey(
          "secret",
          extractable,
          usages,
          algorithm,
          handle,
        );

        // 14.
        return key;
      }
    }
  }

  async function generateKeyAES(normalizedAlgorithm, extractable, usages) {
    // 2.
    if (!ArrayPrototypeIncludes([128, 192, 256], normalizedAlgorithm.length)) {
      throw new DOMException("Invalid key length", "OperationError");
    }

    // 3.
    const keyData = await core.opAsync("op_crypto_generate_key", {
      name: normalizedAlgorithm.name,
      length: normalizedAlgorithm.length,
    });
    const handle = {};
    WeakMapPrototypeSet(KEY_STORE, handle, {
      type: "raw",
      data: keyData,
    });

    // 6-8.
    const algorithm = {
      name: normalizedAlgorithm.name,
      length: normalizedAlgorithm.length,
    };

    // 9-11.
    const key = constructKey(
      "secret",
      extractable,
      usages,
      algorithm,
      handle,
    );

    // 12.
    return key;
  }

  async function deriveBits(normalizedAlgorithm, baseKey, length) {
    switch (normalizedAlgorithm.name) {
      case "PBKDF2": {
        // 1.
        if (length == null || length == 0 || length % 8 !== 0) {
          throw new DOMException("Invalid length", "OperationError");
        }

        if (normalizedAlgorithm.iterations == 0) {
          throw new DOMException(
            "iterations must not be zero",
            "OperationError",
          );
        }

        const handle = baseKey[_handle];
        const keyData = WeakMapPrototypeGet(KEY_STORE, handle);

        if (ArrayBufferIsView(normalizedAlgorithm.salt)) {
          normalizedAlgorithm.salt = new Uint8Array(
            normalizedAlgorithm.salt.buffer,
            normalizedAlgorithm.salt.byteOffset,
            normalizedAlgorithm.salt.byteLength,
          );
        } else {
          normalizedAlgorithm.salt = new Uint8Array(normalizedAlgorithm.salt);
        }
        normalizedAlgorithm.salt = TypedArrayPrototypeSlice(
          normalizedAlgorithm.salt,
        );

        const buf = await core.opAsync("op_crypto_derive_bits", {
          key: keyData,
          algorithm: "PBKDF2",
          hash: normalizedAlgorithm.hash.name,
          iterations: normalizedAlgorithm.iterations,
          length,
        }, normalizedAlgorithm.salt);

        return buf.buffer;
      }
      case "HKDF": {
        // 1.
        if (length === null || length === 0 || length % 8 !== 0) {
          throw new DOMException("Invalid length", "OperationError");
        }

        const handle = baseKey[_handle];
        const keyDerivationKey = WeakMapPrototypeGet(KEY_STORE, handle);

        if (ArrayBufferIsView(normalizedAlgorithm.salt)) {
          normalizedAlgorithm.salt = new Uint8Array(
            normalizedAlgorithm.salt.buffer,
            normalizedAlgorithm.salt.byteOffset,
            normalizedAlgorithm.salt.byteLength,
          );
        } else {
          normalizedAlgorithm.salt = new Uint8Array(normalizedAlgorithm.salt);
        }
        normalizedAlgorithm.salt = TypedArrayPrototypeSlice(
          normalizedAlgorithm.salt,
        );

        if (ArrayBufferIsView(normalizedAlgorithm.info)) {
          normalizedAlgorithm.info = new Uint8Array(
            normalizedAlgorithm.info.buffer,
            normalizedAlgorithm.info.byteOffset,
            normalizedAlgorithm.info.byteLength,
          );
        } else {
          normalizedAlgorithm.info = new Uint8Array(normalizedAlgorithm.info);
        }
        normalizedAlgorithm.info = TypedArrayPrototypeSlice(
          normalizedAlgorithm.info,
        );

        const buf = await core.opAsync("op_crypto_derive_bits", {
          key: keyDerivationKey,
          algorithm: "HKDF",
          hash: normalizedAlgorithm.hash.name,
          info: normalizedAlgorithm.info,
          length,
        }, normalizedAlgorithm.salt);

        return buf.buffer;
      }
      default:
        throw new DOMException("Not implemented", "NotSupportedError");
    }
  }

  webidl.configurePrototype(SubtleCrypto);
  const subtle = webidl.createBranded(SubtleCrypto);

  class Crypto {
    constructor() {
      webidl.illegalConstructor();
    }

    getRandomValues(arrayBufferView) {
      webidl.assertBranded(this, Crypto);
      const prefix = "Failed to execute 'getRandomValues' on 'Crypto'";
      webidl.requiredArguments(arguments.length, 1, { prefix });
      arrayBufferView = webidl.converters.ArrayBufferView(arrayBufferView, {
        prefix,
        context: "Argument 1",
      });
      if (
        !(
          arrayBufferView instanceof Int8Array ||
          arrayBufferView instanceof Uint8Array ||
          arrayBufferView instanceof Uint8ClampedArray ||
          arrayBufferView instanceof Int16Array ||
          arrayBufferView instanceof Uint16Array ||
          arrayBufferView instanceof Int32Array ||
          arrayBufferView instanceof Uint32Array ||
          arrayBufferView instanceof BigInt64Array ||
          arrayBufferView instanceof BigUint64Array
        )
      ) {
        throw new DOMException(
          "The provided ArrayBufferView is not an integer array type",
          "TypeMismatchError",
        );
      }
      const ui8 = new Uint8Array(
        arrayBufferView.buffer,
        arrayBufferView.byteOffset,
        arrayBufferView.byteLength,
      );
      core.opSync("op_crypto_get_random_values", ui8);
      return arrayBufferView;
    }

    randomUUID() {
      webidl.assertBranded(this, Crypto);
      return core.opSync("op_crypto_random_uuid");
    }

    get subtle() {
      webidl.assertBranded(this, Crypto);
      return subtle;
    }

    [SymbolFor("Deno.customInspect")](inspect) {
      return `${this.constructor.name} ${inspect({})}`;
    }
  }

  webidl.configurePrototype(Crypto);

  window.__bootstrap.crypto = {
    SubtleCrypto,
    crypto: webidl.createBranded(Crypto),
    Crypto,
    CryptoKey,
  };
})(this);<|MERGE_RESOLUTION|>--- conflicted
+++ resolved
@@ -27,11 +27,8 @@
     StringFromCharCode,
     Symbol,
     SymbolFor,
-<<<<<<< HEAD
     SymbolToStringTag,
     SyntaxError,
-=======
->>>>>>> 5065c7bc
     WeakMap,
     WeakMapPrototypeGet,
     WeakMapPrototypeSet,
@@ -125,7 +122,6 @@
     "decrypt": {
       "RSA-OAEP": "RsaOaepParams",
     },
-<<<<<<< HEAD
     "get key length": {
       "AES-CBC": "AesDerivedKeyParams",
       "AES-GCM": "AesDerivedKeyParams",
@@ -133,11 +129,10 @@
       "HMAC": "HmacImportParams",
       "HKDF": null,
       "PBKDF2": null,
-=======
+    },
     "wrapKey": {
       // TODO(@littledivy): Enable this once implemented.
       // "AES-KW": "AesKeyWrapParams",
->>>>>>> 5065c7bc
     },
   };
 
