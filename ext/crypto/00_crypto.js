--- conflicted
+++ resolved
@@ -700,10 +700,7 @@
 
       switch (normalizedAlgorithm.name) {
         case "HMAC": {
-<<<<<<< HEAD
           // 2.
-=======
->>>>>>> 23a9bc09
           if (
             ArrayPrototypeFind(
               keyUsages,
@@ -713,13 +710,11 @@
             throw new DOMException("Invalid key usages", "SyntaxError");
           }
 
-<<<<<<< HEAD
           // 3.
           let hash;
           let data;
+          
           // 4. https://w3c.github.io/webcrypto/#hmac-operations
-=======
->>>>>>> 23a9bc09
           switch (format) {
             case "raw": {
               data = keyData;
