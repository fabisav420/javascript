--- conflicted
+++ resolved
@@ -367,31 +367,30 @@
   webidl.converters.Pbkdf2Params = webidl
     .createDictionaryConverter("Pbkdf2Params", dictPbkdf2Params);
 
-<<<<<<< HEAD
   const dictAesDerivedKeyParams = [
     ...dictAlgorithm,
     {
       key: "length",
       converter: (V, opts) =>
         webidl.converters["unsigned long"](V, { ...opts, enforceRange: true }),
-=======
+      required: true,
+    },
+  ];
+
   const dictAesCbcParams = [
     ...dictAlgorithm,
     {
       key: "iv",
       converter: webidl.converters["BufferSource"],
->>>>>>> f332d72f
-      required: true,
-    },
-  ];
-
-<<<<<<< HEAD
+      required: true,
+    },
+  ];
+
   webidl.converters.AesDerivedKeyParams = webidl
     .createDictionaryConverter("AesDerivedKeyParams", dictAesDerivedKeyParams);
-=======
+
   webidl.converters.AesCbcParams = webidl
     .createDictionaryConverter("AesCbcParams", dictAesCbcParams);
->>>>>>> f332d72f
 
   webidl.converters.CryptoKey = webidl.createInterfaceConverter(
     "CryptoKey",
