// Copyright 2018-2021 the Deno authors. All rights reserved. MIT license.

/// <reference no-default-lib="true" />
/// <reference lib="esnext" />

declare var crypto: Crypto;

interface Algorithm {
  name: string;
}

interface KeyAlgorithm {
  name: string;
}

type AlgorithmIdentifier = string | Algorithm;
type HashAlgorithmIdentifier = AlgorithmIdentifier;
type KeyType = "private" | "public" | "secret";
type KeyUsage =
  | "decrypt"
  | "deriveBits"
  | "deriveKey"
  | "encrypt"
  | "sign"
  | "unwrapKey"
  | "verify"
  | "wrapKey";
type KeyFormat = "jwk" | "pkcs8" | "raw" | "spki";
type NamedCurve = string;

interface RsaOtherPrimesInfo {
  d?: string;
  r?: string;
  t?: string;
}

interface JsonWebKey {
  alg?: string;
  crv?: string;
  d?: string;
  dp?: string;
  dq?: string;
  e?: string;
  ext?: boolean;
  k?: string;
  // deno-lint-ignore camelcase
  key_ops?: string[];
  kty?: string;
  n?: string;
  oth?: RsaOtherPrimesInfo[];
  p?: string;
  q?: string;
  qi?: string;
  use?: string;
  x?: string;
  y?: string;
}

interface HmacKeyGenParams extends Algorithm {
  hash: HashAlgorithmIdentifier;
  length?: number;
}

interface EcKeyGenParams extends Algorithm {
  namedCurve: NamedCurve;
}

interface EcdsaParams extends Algorithm {
  hash: HashAlgorithmIdentifier;
}

interface RsaHashedImportParams extends Algorithm {
  hash: HashAlgorithmIdentifier;
}

interface RsaHashedKeyGenParams extends RsaKeyGenParams {
  hash: HashAlgorithmIdentifier;
}

interface RsaKeyGenParams extends Algorithm {
  modulusLength: number;
  publicExponent: Uint8Array;
}

interface RsaPssParams extends Algorithm {
  saltLength: number;
}

interface RsaOaepParams extends Algorithm {
  label?: Uint8Array;
}

interface HmacImportParams extends Algorithm {
  hash: HashAlgorithmIdentifier;
  length?: number;
}

interface EcKeyAlgorithm extends KeyAlgorithm {
  namedCurve: NamedCurve;
}

interface HmacKeyAlgorithm extends KeyAlgorithm {
  hash: KeyAlgorithm;
  length: number;
}

interface RsaHashedKeyAlgorithm extends RsaKeyAlgorithm {
  hash: KeyAlgorithm;
}

interface RsaKeyAlgorithm extends KeyAlgorithm {
  modulusLength: number;
  publicExponent: Uint8Array;
}

interface HkdfParams extends Algorithm {
  hash: HashAlgorithmIdentifier;
  info: BufferSource;
  salt: BufferSource;
}

interface Pbkdf2Params extends Algorithm {
  hash: HashAlgorithmIdentifier;
  iterations: number;
  salt: BufferSource;
}

<<<<<<< HEAD
interface AesDerivedKeyParams extends Algorithm {
  length: number;
=======
interface EcdhKeyDeriveParams extends Algorithm {
  public: CryptoKey;
>>>>>>> 5edd2771
}

interface AesKeyGenParams extends Algorithm {
  length: number;
}

interface AesKeyAlgorithm extends KeyAlgorithm {
  length: number;
}

/** The CryptoKey dictionary of the Web Crypto API represents a cryptographic key. */
interface CryptoKey {
  readonly algorithm: KeyAlgorithm;
  readonly extractable: boolean;
  readonly type: KeyType;
  readonly usages: KeyUsage[];
}

declare var CryptoKey: {
  prototype: CryptoKey;
  new (): CryptoKey;
};

/** The CryptoKeyPair dictionary of the Web Crypto API represents a key pair for an asymmetric cryptography algorithm, also known as a public-key algorithm. */
interface CryptoKeyPair {
  privateKey: CryptoKey;
  publicKey: CryptoKey;
}

declare var CryptoKeyPair: {
  prototype: CryptoKeyPair;
  new (): CryptoKeyPair;
};

/** This Web Crypto API interface provides a number of low-level cryptographic functions. It is accessed via the Crypto.subtle properties available in a window context (via Window.crypto). */
interface SubtleCrypto {
  generateKey(
    algorithm: RsaHashedKeyGenParams | EcKeyGenParams,
    extractable: boolean,
    keyUsages: KeyUsage[],
  ): Promise<CryptoKeyPair>;
  generateKey(
    algorithm: AesKeyGenParams | HmacKeyGenParams,
    extractable: boolean,
    keyUsages: KeyUsage[],
  ): Promise<CryptoKey>;
  generateKey(
    algorithm: AlgorithmIdentifier,
    extractable: boolean,
    keyUsages: KeyUsage[],
  ): Promise<CryptoKeyPair | CryptoKey>;
  importKey(
    format: "jwk",
    keyData: JsonWebKey,
    algorithm: AlgorithmIdentifier | HmacImportParams,
    extractable: boolean,
    keyUsages: KeyUsage[],
  ): Promise<CryptoKey>;
  importKey(
    format: Exclude<KeyFormat, "jwk">,
    keyData: BufferSource,
    algorithm: AlgorithmIdentifier | HmacImportParams | RsaHashedImportParams,
    extractable: boolean,
    keyUsages: KeyUsage[],
  ): Promise<CryptoKey>;
  exportKey(format: "jwk", key: CryptoKey): Promise<JsonWebKey>;
  exportKey(
    format: Exclude<KeyFormat, "jwk">,
    key: CryptoKey,
  ): Promise<ArrayBuffer>;
  sign(
    algorithm: AlgorithmIdentifier | RsaPssParams | EcdsaParams,
    key: CryptoKey,
    data: BufferSource,
  ): Promise<ArrayBuffer>;
  verify(
    algorithm: AlgorithmIdentifier | RsaPssParams | EcdsaParams,
    key: CryptoKey,
    signature: BufferSource,
    data: BufferSource,
  ): Promise<boolean>;
  digest(
    algorithm: AlgorithmIdentifier,
    data: BufferSource,
  ): Promise<ArrayBuffer>;
  encrypt(
    algorithm: AlgorithmIdentifier | RsaOaepParams,
    key: CryptoKey,
    data: BufferSource,
  ): Promise<ArrayBuffer>;
  decrypt(
    algorithm: AlgorithmIdentifier | RsaOaepParams,
    key: CryptoKey,
    data: BufferSource,
  ): Promise<ArrayBuffer>;
  deriveBits(
    algorithm:
      | AlgorithmIdentifier
      | HkdfParams
      | Pbkdf2Params
      | EcdhKeyDeriveParams,
    baseKey: CryptoKey,
    length: number,
  ): Promise<ArrayBuffer>;
  deriveKey(
    algorithm: AlgorithmIdentifier | HkdfParams | Pbkdf2Params,
    baseKey: CryptoKey,
    derivedKeyType:
      | AlgorithmIdentifier
      | AesDerivedKeyParams
      | HmacImportParams
      | HkdfParams
      | Pbkdf2Params,
    extractable: boolean,
    keyUsages: KeyUsage[],
  ): Promise<CryptoKey>;
  wrapKey(
    format: KeyFormat,
    key: CryptoKey,
    wrappingKey: CryptoKey,
    wrapAlgorithm: AlgorithmIdentifier | RsaOaepParams,
  ): Promise<ArrayBuffer>;
}

declare interface Crypto {
  readonly subtle: SubtleCrypto;
  getRandomValues<
    T extends
      | Int8Array
      | Int16Array
      | Int32Array
      | Uint8Array
      | Uint16Array
      | Uint32Array
      | Uint8ClampedArray
      | Float32Array
      | Float64Array
      | DataView
      | null,
  >(
    array: T,
  ): T;
  randomUUID(): string;
}

declare var SubtleCrypto: {
  prototype: SubtleCrypto;
  new (): SubtleCrypto;
};<|MERGE_RESOLUTION|>--- conflicted
+++ resolved
@@ -125,13 +125,12 @@
   salt: BufferSource;
 }
 
-<<<<<<< HEAD
 interface AesDerivedKeyParams extends Algorithm {
   length: number;
-=======
+}
+
 interface EcdhKeyDeriveParams extends Algorithm {
   public: CryptoKey;
->>>>>>> 5edd2771
 }
 
 interface AesKeyGenParams extends Algorithm {
