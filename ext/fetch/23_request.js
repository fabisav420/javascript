// Copyright 2018-2023 the Deno authors. All rights reserved. MIT license.

// @ts-check
/// <reference path="../webidl/internal.d.ts" />
/// <reference path="../web/internal.d.ts" />
/// <reference path="../web/lib.deno_web.d.ts" />
/// <reference path="./internal.d.ts" />
/// <reference path="../web/06_streams_types.d.ts" />
/// <reference path="./lib.deno_fetch.d.ts" />
/// <reference lib="esnext" />

import * as webidl from "ext:deno_webidl/00_webidl.js";
import { createFilteredInspectProxy } from "ext:deno_console/01_console.js";
import {
  byteUpperCase,
  HTTP_TOKEN_CODE_POINT_RE,
} from "ext:deno_web/00_infra.js";
import { URL } from "ext:deno_url/00_url.js";
import { extractBody, mixinBody } from "ext:deno_fetch/22_body.js";
import { getLocationHref } from "ext:deno_web/12_location.js";
import { extractMimeType } from "ext:deno_web/01_mimesniff.js";
import { blobFromObjectUrl } from "ext:deno_web/09_file.js";
import {
  fillHeaders,
  getDecodeSplitHeader,
  guardFromHeaders,
  headerListFromHeaders,
  headersFromHeaderList,
} from "ext:deno_fetch/20_headers.js";
import { HttpClientPrototype } from "ext:deno_fetch/22_http_client.js";
import * as abortSignal from "ext:deno_web/03_abort_signal.js";
const primordials = globalThis.__bootstrap.primordials;
const {
  ArrayPrototypeMap,
  ArrayPrototypeSlice,
  ArrayPrototypeSplice,
  ObjectKeys,
  ObjectPrototypeIsPrototypeOf,
  RegExpPrototypeExec,
  StringPrototypeStartsWith,
  Symbol,
  SymbolFor,
  TypeError,
} = primordials;

const _request = Symbol("request");
const _headers = Symbol("headers");
const _getHeaders = Symbol("get headers");
const _headersCache = Symbol("headers cache");
const _signal = Symbol("signal");
const _mimeType = Symbol("mime type");
const _body = Symbol("body");
const _url = Symbol("url");
const _method = Symbol("method");

/**
 * @param {(() => string)[]} urlList
 * @param {string[]} urlListProcessed
 */
function processUrlList(urlList, urlListProcessed) {
  for (let i = 0; i < urlList.length; i++) {
    if (urlListProcessed[i] === undefined) {
      urlListProcessed[i] = urlList[i]();
    }
  }
<<<<<<< HEAD

  /**
   * @typedef InnerRequest
   * @property {() => string} method
   * @property {() => string} url
   * @property {() => string} currentUrl
   * @property {() => [string, string][]} headerList
   * @property {null | typeof __window.bootstrap.fetchBody.InnerBody} body
   * @property {"follow" | "error" | "manual"} redirectMode
   * @property {number} redirectCount
   * @property {(() => string)[]} urlList
   * @property {string[]} urlListProcessed
   * @property {number | null} clientRid NOTE: non standard extension for `Deno.HttpClient`.
   * @property {Blob | null} blobUrlEntry
   */

  /**
   * @param {() => string} method
   * @param {string | () => string} url
   * @param {() => [string, string][]} headerList
   * @param {typeof __window.bootstrap.fetchBody.InnerBody} body
   * @param {boolean} maybeBlob
   * @param {number} httpVersion
   * @returns {InnerRequest}
   */
  function newInnerRequest(
    method,
    url,
    headerList,
    body,
    maybeBlob,
    httpVersion,
  ) {
    let blobUrlEntry = null;
    if (maybeBlob && typeof url === "string" && url.startsWith("blob:")) {
      blobUrlEntry = blobFromObjectUrl(url);
    }
    return {
      methodInner: null,
      get method() {
        if (this.methodInner === null) {
          try {
            this.methodInner = method();
          } catch {
            throw new TypeError("cannot read method: request closed");
          }
        }
        return this.methodInner;
      },
      set method(value) {
        this.methodInner = value;
      },
      headerListInner: null,
      get headerList() {
        if (this.headerListInner === null) {
          try {
            this.headerListInner = headerList();
          } catch {
            throw new TypeError("cannot read headers: request closed");
          }
=======
  return urlListProcessed;
}

/**
 * @typedef InnerRequest
 * @property {() => string} method
 * @property {() => string} url
 * @property {() => string} currentUrl
 * @property {() => [string, string][]} headerList
 * @property {null | typeof __window.bootstrap.fetchBody.InnerBody} body
 * @property {"follow" | "error" | "manual"} redirectMode
 * @property {number} redirectCount
 * @property {(() => string)[]} urlList
 * @property {string[]} urlListProcessed
 * @property {number | null} clientRid NOTE: non standard extension for `Deno.HttpClient`.
 * @property {Blob | null} blobUrlEntry
 */

/**
 * @param {string} method
 * @param {string | () => string} url
 * @param {() => [string, string][]} headerList
 * @param {typeof __window.bootstrap.fetchBody.InnerBody} body
 * @param {boolean} maybeBlob
 * @returns {InnerRequest}
 */
function newInnerRequest(method, url, headerList, body, maybeBlob) {
  let blobUrlEntry = null;
  if (
    maybeBlob &&
    typeof url === "string" &&
    StringPrototypeStartsWith(url, "blob:")
  ) {
    blobUrlEntry = blobFromObjectUrl(url);
  }
  return {
    methodInner: method,
    get method() {
      return this.methodInner;
    },
    set method(value) {
      this.methodInner = value;
    },
    headerListInner: null,
    get headerList() {
      if (this.headerListInner === null) {
        try {
          this.headerListInner = headerList();
        } catch {
          throw new TypeError("cannot read headers: request closed");
>>>>>>> e4870d84
        }
      }
      return this.headerListInner;
    },
    set headerList(value) {
      this.headerListInner = value;
    },
    body,
    redirectMode: "follow",
    redirectCount: 0,
    urlList: [typeof url === "string" ? () => url : url],
    urlListProcessed: [],
    clientRid: null,
    blobUrlEntry,
    url() {
      if (this.urlListProcessed[0] === undefined) {
        try {
          this.urlListProcessed[0] = this.urlList[0]();
        } catch {
          throw new TypeError("cannot read url: request closed");
        }
      }
      return this.urlListProcessed[0];
    },
    currentUrl() {
      const currentIndex = this.urlList.length - 1;
      if (this.urlListProcessed[currentIndex] === undefined) {
        try {
          this.urlListProcessed[currentIndex] = this.urlList[currentIndex]();
        } catch {
          throw new TypeError("cannot read url: request closed");
        }
<<<<<<< HEAD
        return this.urlListProcessed[currentIndex];
      },
      httpVersion,
    };
=======
      }
      return this.urlListProcessed[currentIndex];
    },
  };
}

/**
 * https://fetch.spec.whatwg.org/#concept-request-clone
 * @param {InnerRequest} request
 * @param {boolean} skipBody
 * @returns {InnerRequest}
 */
function cloneInnerRequest(request, skipBody = false) {
  const headerList = ArrayPrototypeMap(
    request.headerList,
    (x) => [x[0], x[1]],
  );

  let body = null;
  if (request.body !== null && !skipBody) {
    body = request.body.clone();
>>>>>>> e4870d84
  }

  return {
    method: request.method,
    headerList,
    body,
    redirectMode: request.redirectMode,
    redirectCount: request.redirectCount,
    urlList: request.urlList,
    urlListProcessed: request.urlListProcessed,
    clientRid: request.clientRid,
    blobUrlEntry: request.blobUrlEntry,
    url() {
      if (this.urlListProcessed[0] === undefined) {
        try {
          this.urlListProcessed[0] = this.urlList[0]();
        } catch {
          throw new TypeError("cannot read url: request closed");
        }
      }
      return this.urlListProcessed[0];
    },
    currentUrl() {
      const currentIndex = this.urlList.length - 1;
      if (this.urlListProcessed[currentIndex] === undefined) {
        try {
          this.urlListProcessed[currentIndex] = this.urlList[currentIndex]();
        } catch {
          throw new TypeError("cannot read url: request closed");
        }
      }
      return this.urlListProcessed[currentIndex];
    },
  };
}

/**
 * @param {string} m
 * @returns {boolean}
 */
function isKnownMethod(m) {
  return (
    m === "DELETE" ||
    m === "GET" ||
    m === "HEAD" ||
    m === "OPTIONS" ||
    m === "POST" ||
    m === "PUT"
  );
}
/**
 * @param {string} m
 * @returns {string}
 */
function validateAndNormalizeMethod(m) {
  // Fast path for well-known methods
  if (isKnownMethod(m)) {
    return m;
  }

  // Regular path
  if (RegExpPrototypeExec(HTTP_TOKEN_CODE_POINT_RE, m) === null) {
    throw new TypeError("Method is not valid.");
  }
  const upperCase = byteUpperCase(m);
  if (
    upperCase === "CONNECT" || upperCase === "TRACE" || upperCase === "TRACK"
  ) {
    throw new TypeError("Method is forbidden.");
  }
  return upperCase;
}

class Request {
  /** @type {InnerRequest} */
  [_request];
  /** @type {Headers} */
  [_headersCache];
  [_getHeaders];

  /** @type {Headers} */
  get [_headers]() {
    if (this[_headersCache] === undefined) {
      this[_headersCache] = this[_getHeaders]();
    }
    return this[_headersCache];
  }

  set [_headers](value) {
    this[_headersCache] = value;
  }

  /** @type {AbortSignal} */
  [_signal];
  get [_mimeType]() {
    const values = getDecodeSplitHeader(
      headerListFromHeaders(this[_headers]),
      "Content-Type",
    );
    return extractMimeType(values);
  }
  get [_body]() {
    return this[_request].body;
  }

  /**
   * https://fetch.spec.whatwg.org/#dom-request
   * @param {RequestInfo} input
   * @param {RequestInit} init
   */
  constructor(input, init = {}) {
    const prefix = "Failed to construct 'Request'";
    webidl.requiredArguments(arguments.length, 1, prefix);
    input = webidl.converters["RequestInfo_DOMString"](
      input,
      prefix,
      "Argument 1",
    );
    init = webidl.converters["RequestInit"](init, prefix, "Argument 2");

    this[webidl.brand] = webidl.brand;

    /** @type {InnerRequest} */
    let request;
    const baseURL = getLocationHref();

    // 4.
    let signal = null;

    // 5.
    if (typeof input === "string") {
      const parsedURL = new URL(input, baseURL);
      request = newInnerRequest(
        "GET",
        parsedURL.href,
        () => [],
        null,
        true,
      );
    } else { // 6.
      if (!ObjectPrototypeIsPrototypeOf(RequestPrototype, input)) {
        throw new TypeError("Unreachable");
      }
      const originalReq = input[_request];
      // fold in of step 12 from below
      request = cloneInnerRequest(originalReq, true);
      request.redirectCount = 0; // reset to 0 - cloneInnerRequest copies the value
      signal = input[_signal];
    }

    // 12. is folded into the else statement of step 6 above.

    // 22.
    if (init.redirect !== undefined) {
      request.redirectMode = init.redirect;
    }

    // 25.
    if (init.method !== undefined) {
      let method = init.method;
      method = validateAndNormalizeMethod(method);
      request.method = method;
    }

    // 26.
    if (init.signal !== undefined) {
      signal = init.signal;
    }

    // NOTE: non standard extension. This handles Deno.HttpClient parameter
    if (init.client !== undefined) {
      if (
        init.client !== null &&
        !ObjectPrototypeIsPrototypeOf(HttpClientPrototype, init.client)
      ) {
        throw webidl.makeException(
          TypeError,
          "`client` must be a Deno.HttpClient",
          prefix,
          "Argument 2",
        );
      }
      request.clientRid = init.client?.rid ?? null;
    }

    // 27.
    this[_request] = request;

    // 28.
    this[_signal] = abortSignal.newSignal();

    // 29.
    if (signal !== null) {
      abortSignal.follow(this[_signal], signal);
    }

    // 30.
    this[_headers] = headersFromHeaderList(request.headerList, "request");

    // 32.
    if (ObjectKeys(init).length > 0) {
      let headers = ArrayPrototypeSlice(
        headerListFromHeaders(this[_headers]),
        0,
        headerListFromHeaders(this[_headers]).length,
      );
      if (init.headers !== undefined) {
        headers = init.headers;
      }
      ArrayPrototypeSplice(
        headerListFromHeaders(this[_headers]),
        0,
        headerListFromHeaders(this[_headers]).length,
      );
      fillHeaders(this[_headers], headers);
    }

    // 33.
    let inputBody = null;
    if (ObjectPrototypeIsPrototypeOf(RequestPrototype, input)) {
      inputBody = input[_body];
    }

    // 34.
    if (
      (request.method === "GET" || request.method === "HEAD") &&
      ((init.body !== undefined && init.body !== null) ||
        inputBody !== null)
    ) {
      throw new TypeError("Request with GET/HEAD method cannot have body.");
    }

    // 35.
    let initBody = null;

    // 36.
    if (init.body !== undefined && init.body !== null) {
      const res = extractBody(init.body);
      initBody = res.body;
      if (res.contentType !== null && !this[_headers].has("content-type")) {
        this[_headers].append("Content-Type", res.contentType);
      }
    }

    // 37.
    const inputOrInitBody = initBody ?? inputBody;

    // 39.
    let finalBody = inputOrInitBody;

    // 40.
    if (initBody === null && inputBody !== null) {
      if (input[_body] && input[_body].unusable()) {
        throw new TypeError("Input request's body is unusable.");
      }
      finalBody = inputBody.createProxy();
    }

    // 41.
    request.body = finalBody;
  }

  get method() {
    webidl.assertBranded(this, RequestPrototype);
    if (this[_method]) {
      return this[_method];
    }
    this[_method] = this[_request].method;
    return this[_method];
  }

  get url() {
    webidl.assertBranded(this, RequestPrototype);
    if (this[_url]) {
      return this[_url];
    }

    this[_url] = this[_request].url();
    return this[_url];
  }

  get headers() {
    webidl.assertBranded(this, RequestPrototype);
    return this[_headers];
  }

  get redirect() {
    webidl.assertBranded(this, RequestPrototype);
    return this[_request].redirectMode;
  }

  get signal() {
    webidl.assertBranded(this, RequestPrototype);
    return this[_signal];
  }

  clone() {
    webidl.assertBranded(this, RequestPrototype);
    if (this[_body] && this[_body].unusable()) {
      throw new TypeError("Body is unusable.");
    }
    const newReq = cloneInnerRequest(this[_request]);
    const newSignal = abortSignal.newSignal();

    if (this[_signal]) {
      abortSignal.follow(newSignal, this[_signal]);
    }

    return fromInnerRequest(
      newReq,
      newSignal,
      guardFromHeaders(this[_headers]),
    );
  }

  [SymbolFor("Deno.customInspect")](inspect) {
    return inspect(createFilteredInspectProxy({
      object: this,
      evaluate: ObjectPrototypeIsPrototypeOf(RequestPrototype, this),
      keys: [
        "bodyUsed",
        "headers",
        "method",
        "redirect",
        "url",
      ],
    }));
  }
}

webidl.configurePrototype(Request);
const RequestPrototype = Request.prototype;
mixinBody(RequestPrototype, _body, _mimeType);

webidl.converters["Request"] = webidl.createInterfaceConverter(
  "Request",
  RequestPrototype,
);
webidl.converters["RequestInfo_DOMString"] = (V, prefix, context, opts) => {
  // Union for (Request or USVString)
  if (typeof V == "object") {
    if (ObjectPrototypeIsPrototypeOf(RequestPrototype, V)) {
      return webidl.converters["Request"](V, prefix, context, opts);
    }
  }
  // Passed to new URL(...) which implicitly converts DOMString -> USVString
  return webidl.converters["DOMString"](V, prefix, context, opts);
};
webidl.converters["RequestRedirect"] = webidl.createEnumConverter(
  "RequestRedirect",
  [
    "follow",
    "error",
    "manual",
  ],
);
webidl.converters["RequestInit"] = webidl.createDictionaryConverter(
  "RequestInit",
  [
    { key: "method", converter: webidl.converters["ByteString"] },
    { key: "headers", converter: webidl.converters["HeadersInit"] },
    {
      key: "body",
      converter: webidl.createNullableConverter(
        webidl.converters["BodyInit_DOMString"],
      ),
    },
    { key: "redirect", converter: webidl.converters["RequestRedirect"] },
    {
      key: "signal",
      converter: webidl.createNullableConverter(
        webidl.converters["AbortSignal"],
      ),
    },
    { key: "client", converter: webidl.converters.any },
  ],
);

/**
 * @param {Request} request
 * @returns {InnerRequest}
 */
function toInnerRequest(request) {
  return request[_request];
}

/**
 * @param {InnerRequest} inner
 * @param {AbortSignal} signal
 * @param {"request" | "immutable" | "request-no-cors" | "response" | "none"} guard
 * @returns {Request}
 */
function fromInnerRequest(inner, signal, guard) {
  const request = webidl.createBranded(Request);
  request[_request] = inner;
  request[_signal] = signal;
  request[_getHeaders] = () => headersFromHeaderList(inner.headerList, guard);
  return request;
}

export {
  fromInnerRequest,
  newInnerRequest,
  processUrlList,
  Request,
  RequestPrototype,
  toInnerRequest,
};<|MERGE_RESOLUTION|>--- conflicted
+++ resolved
@@ -63,68 +63,6 @@
       urlListProcessed[i] = urlList[i]();
     }
   }
-<<<<<<< HEAD
-
-  /**
-   * @typedef InnerRequest
-   * @property {() => string} method
-   * @property {() => string} url
-   * @property {() => string} currentUrl
-   * @property {() => [string, string][]} headerList
-   * @property {null | typeof __window.bootstrap.fetchBody.InnerBody} body
-   * @property {"follow" | "error" | "manual"} redirectMode
-   * @property {number} redirectCount
-   * @property {(() => string)[]} urlList
-   * @property {string[]} urlListProcessed
-   * @property {number | null} clientRid NOTE: non standard extension for `Deno.HttpClient`.
-   * @property {Blob | null} blobUrlEntry
-   */
-
-  /**
-   * @param {() => string} method
-   * @param {string | () => string} url
-   * @param {() => [string, string][]} headerList
-   * @param {typeof __window.bootstrap.fetchBody.InnerBody} body
-   * @param {boolean} maybeBlob
-   * @param {number} httpVersion
-   * @returns {InnerRequest}
-   */
-  function newInnerRequest(
-    method,
-    url,
-    headerList,
-    body,
-    maybeBlob,
-    httpVersion,
-  ) {
-    let blobUrlEntry = null;
-    if (maybeBlob && typeof url === "string" && url.startsWith("blob:")) {
-      blobUrlEntry = blobFromObjectUrl(url);
-    }
-    return {
-      methodInner: null,
-      get method() {
-        if (this.methodInner === null) {
-          try {
-            this.methodInner = method();
-          } catch {
-            throw new TypeError("cannot read method: request closed");
-          }
-        }
-        return this.methodInner;
-      },
-      set method(value) {
-        this.methodInner = value;
-      },
-      headerListInner: null,
-      get headerList() {
-        if (this.headerListInner === null) {
-          try {
-            this.headerListInner = headerList();
-          } catch {
-            throw new TypeError("cannot read headers: request closed");
-          }
-=======
   return urlListProcessed;
 }
 
@@ -149,9 +87,17 @@
  * @param {() => [string, string][]} headerList
  * @param {typeof __window.bootstrap.fetchBody.InnerBody} body
  * @param {boolean} maybeBlob
+ * @param {number} httpVersion
  * @returns {InnerRequest}
  */
-function newInnerRequest(method, url, headerList, body, maybeBlob) {
+  function newInnerRequest(
+    method,
+    url,
+    headerList,
+    body,
+    maybeBlob,
+    httpVersion,
+  ) {
   let blobUrlEntry = null;
   if (
     maybeBlob &&
@@ -175,7 +121,6 @@
           this.headerListInner = headerList();
         } catch {
           throw new TypeError("cannot read headers: request closed");
->>>>>>> e4870d84
         }
       }
       return this.headerListInner;
@@ -208,15 +153,10 @@
         } catch {
           throw new TypeError("cannot read url: request closed");
         }
-<<<<<<< HEAD
-        return this.urlListProcessed[currentIndex];
-      },
-      httpVersion,
-    };
-=======
       }
       return this.urlListProcessed[currentIndex];
     },
+    httpVersion,
   };
 }
 
@@ -235,7 +175,6 @@
   let body = null;
   if (request.body !== null && !skipBody) {
     body = request.body.clone();
->>>>>>> e4870d84
   }
 
   return {
@@ -269,6 +208,7 @@
       }
       return this.urlListProcessed[currentIndex];
     },
+    httpVersion: request.httpVersion,
   };
 }
 
