// Copyright 2018-2022 the Deno authors. All rights reserved. MIT license.

// @ts-check
/// <reference path="../webidl/internal.d.ts" />
/// <reference path="../web/internal.d.ts" />
/// <reference path="../web/lib.deno_web.d.ts" />
/// <reference path="./internal.d.ts" />
/// <reference path="../web/06_streams_types.d.ts" />
/// <reference path="./lib.deno_fetch.d.ts" />
/// <reference lib="esnext" />
"use strict";

((window) => {
  const webidl = window.__bootstrap.webidl;
  const consoleInternal = window.__bootstrap.console;
  const { HTTP_TOKEN_CODE_POINT_RE, byteUpperCase } = window.__bootstrap.infra;
  const { URL } = window.__bootstrap.url;
  const { guardFromHeaders } = window.__bootstrap.headers;
  const { mixinBody, extractBody, InnerBody } = window.__bootstrap.fetchBody;
  const { getLocationHref } = window.__bootstrap.location;
  const { extractMimeType } = window.__bootstrap.mimesniff;
  const { blobFromObjectUrl } = window.__bootstrap.file;
  const {
    headersFromHeaderList,
    headerListFromHeaders,
    fillHeaders,
    getDecodeSplitHeader,
  } = window.__bootstrap.headers;
  const { HttpClientPrototype } = window.__bootstrap.fetch;
  const abortSignal = window.__bootstrap.abortSignal;
  const {
    ArrayPrototypeMap,
    ArrayPrototypeSlice,
    ArrayPrototypeSplice,
    ObjectKeys,
    ObjectPrototypeIsPrototypeOf,
    RegExpPrototypeTest,
    SafeArrayIterator,
    Symbol,
    SymbolFor,
    TypeError,
  } = window.__bootstrap.primordials;

  const _request = Symbol("request");
  const _headers = Symbol("headers");
  const _getHeaders = Symbol("get headers");
  const _headersCache = Symbol("headers cache");
  const _signal = Symbol("signal");
  const _mimeType = Symbol("mime type");
  const _body = Symbol("body");
  const _flash = Symbol("flash");
  const _url = Symbol("url");
  const _method = Symbol("method");

  /**
   * @param {(() => string)[]} urlList
   * @param {string[]} urlListProcessed
   */
  function processUrlList(urlList, urlListProcessed) {
    for (let i = 0; i < urlList.length; i++) {
      if (urlListProcessed[i] === undefined) {
        urlListProcessed[i] = urlList[i]();
      }
    }
    return urlListProcessed;
  }

  /**
   * @typedef InnerRequest
   * @property {() => string} method
   * @property {() => string} url
   * @property {() => string} currentUrl
   * @property {() => [string, string][]} headerList
   * @property {null | typeof __window.bootstrap.fetchBody.InnerBody} body
   * @property {"follow" | "error" | "manual"} redirectMode
   * @property {number} redirectCount
   * @property {(() => string)[]} urlList
   * @property {string[]} urlListProcessed
   * @property {number | null} clientRid NOTE: non standard extension for `Deno.HttpClient`.
   * @property {Blob | null} blobUrlEntry
   */

  /**
   * @param {() => string} method
   * @param {string | () => string} url
   * @param {() => [string, string][]} headerList
   * @param {typeof __window.bootstrap.fetchBody.InnerBody} body
   * @param {boolean} maybeBlob
   * @returns {InnerRequest}
   */
  function newInnerRequest(method, url, headerList, body, maybeBlob) {
    let blobUrlEntry = null;
    if (maybeBlob && typeof url === "string" && url.startsWith("blob:")) {
      blobUrlEntry = blobFromObjectUrl(url);
    }
    return {
      methodInner: null,
      get method() {
        if (this.methodInner === null) {
          try {
            this.methodInner = method();
          } catch {
            throw new TypeError("cannot read method: request closed");
          }
        }
        return this.methodInner;
      },
      set method(value) {
        this.methodInner = value;
      },
      headerListInner: null,
      get headerList() {
        if (this.headerListInner === null) {
          try {
            this.headerListInner = headerList();
          } catch {
            throw new TypeError("cannot read headers: request closed");
          }
        }
        return this.headerListInner;
      },
      set headerList(value) {
        this.headerListInner = value;
      },
      body,
      redirectMode: "follow",
      redirectCount: 0,
      urlList: [typeof url === "string" ? () => url : url],
      urlListProcessed: [],
      clientRid: null,
      blobUrlEntry,
      url() {
        if (this.urlListProcessed[0] === undefined) {
          try {
            this.urlListProcessed[0] = this.urlList[0]();
          } catch {
            throw new TypeError("cannot read url: request closed");
          }
        }
        return this.urlListProcessed[0];
      },
      currentUrl() {
        const currentIndex = this.urlList.length - 1;
        if (this.urlListProcessed[currentIndex] === undefined) {
          try {
            this.urlListProcessed[currentIndex] = this.urlList[currentIndex]();
          } catch {
            throw new TypeError("cannot read url: request closed");
          }
        }
        return this.urlListProcessed[currentIndex];
      },
    };
  }

  /**
   * https://fetch.spec.whatwg.org/#concept-request-clone
   * @param {InnerRequest} request
   * @returns {InnerRequest}
   */
  function cloneInnerRequest(request) {
    const headerList = [
      ...new SafeArrayIterator(
        ArrayPrototypeMap(request.headerList, (x) => [x[0], x[1]]),
      ),
    ];
    let body = null;
    if (request.body !== null) {
      body = request.body.clone();
    }

    return {
      method: request.method,
      headerList,
      body,
      redirectMode: request.redirectMode,
      redirectCount: request.redirectCount,
      urlList: request.urlList,
      urlListProcessed: request.urlListProcessed,
      clientRid: request.clientRid,
      blobUrlEntry: request.blobUrlEntry,
      url() {
        if (this.urlListProcessed[0] === undefined) {
          try {
            this.urlListProcessed[0] = this.urlList[0]();
          } catch {
            throw new TypeError("cannot read url: request closed");
          }
        }
        return this.urlListProcessed[0];
      },
      currentUrl() {
        const currentIndex = this.urlList.length - 1;
        if (this.urlListProcessed[currentIndex] === undefined) {
          try {
            this.urlListProcessed[currentIndex] = this.urlList[currentIndex]();
          } catch {
            throw new TypeError("cannot read url: request closed");
          }
        }
        return this.urlListProcessed[currentIndex];
      },
    };
  }

  /**
   * @param {string} m
   * @returns {boolean}
   */
  function isKnownMethod(m) {
    return (
      m === "DELETE" ||
      m === "GET" ||
      m === "HEAD" ||
      m === "OPTIONS" ||
      m === "POST" ||
      m === "PUT"
    );
  }
  /**
   * @param {string} m
   * @returns {string}
   */
  function validateAndNormalizeMethod(m) {
    // Fast path for well-known methods
    if (isKnownMethod(m)) {
      return m;
    }

    // Regular path
    if (!RegExpPrototypeTest(HTTP_TOKEN_CODE_POINT_RE, m)) {
      throw new TypeError("Method is not valid.");
    }
    const upperCase = byteUpperCase(m);
    if (
      upperCase === "CONNECT" || upperCase === "TRACE" || upperCase === "TRACK"
    ) {
      throw new TypeError("Method is forbidden.");
    }
    return upperCase;
  }

  class Request {
    /** @type {InnerRequest} */
    [_request];
    /** @type {Headers} */
    [_headersCache];
    [_getHeaders];

    /** @type {Headers} */
    get [_headers]() {
      if (this[_headersCache] === undefined) {
        this[_headersCache] = this[_getHeaders]();
      }
      return this[_headersCache];
    }

    set [_headers](value) {
      this[_headersCache] = value;
    }

    /** @type {AbortSignal} */
    [_signal];
    get [_mimeType]() {
      const values = getDecodeSplitHeader(
        headerListFromHeaders(this[_headers]),
        "Content-Type",
      );
      return extractMimeType(values);
    }
    get [_body]() {
      if (this[_flash]) {
        return this[_flash].body;
      } else {
        return this[_request].body;
      }
    }

    /**
     * https://fetch.spec.whatwg.org/#dom-request
     * @param {RequestInfo} input
     * @param {RequestInit} init
     */
    constructor(input, init = {}) {
      const prefix = "Failed to construct 'Request'";
      webidl.requiredArguments(arguments.length, 1, { prefix });
      input = webidl.converters["RequestInfo_DOMString"](input, {
        prefix,
        context: "Argument 1",
      });
      init = webidl.converters["RequestInit"](init, {
        prefix,
        context: "Argument 2",
      });

      this[webidl.brand] = webidl.brand;

      /** @type {InnerRequest} */
      let request;
      const baseURL = getLocationHref();

      // 4.
      let signal = null;

      // 5.
      if (typeof input === "string") {
        const parsedURL = new URL(input, baseURL);
        request = newInnerRequest(
          () => "GET",
          parsedURL.href,
          () => [],
          null,
          true,
        );
      } else { // 6.
        if (!ObjectPrototypeIsPrototypeOf(RequestPrototype, input)) {
          throw new TypeError("Unreachable");
        }
        request = input[_request];
        signal = input[_signal];
      }

      // 12.
      // TODO(lucacasonato): create a copy of `request`

      // 22.
      if (init.redirect !== undefined) {
        request.redirectMode = init.redirect;
      }

      // 25.
      if (init.method !== undefined) {
        let method = init.method;
        method = validateAndNormalizeMethod(method);
        request.method = method;
      }

      // 26.
      if (init.signal !== undefined) {
        signal = init.signal;
      }

      // NOTE: non standard extension. This handles Deno.HttpClient parameter
      if (init.client !== undefined) {
        if (
          init.client !== null &&
          !ObjectPrototypeIsPrototypeOf(HttpClientPrototype, init.client)
        ) {
          throw webidl.makeException(
            TypeError,
            "`client` must be a Deno.HttpClient",
            { prefix, context: "Argument 2" },
          );
        }
        request.clientRid = init.client?.rid ?? null;
      }

      // 27.
      this[_request] = request;

      // 28.
      this[_signal] = abortSignal.newSignal();

      // 29.
      if (signal !== null) {
        abortSignal.follow(this[_signal], signal);
      }

      // 30.
      this[_headers] = headersFromHeaderList(request.headerList, "request");

      // 32.
      if (ObjectKeys(init).length > 0) {
        let headers = ArrayPrototypeSlice(
          headerListFromHeaders(this[_headers]),
          0,
          headerListFromHeaders(this[_headers]).length,
        );
        if (init.headers !== undefined) {
          headers = init.headers;
        }
        ArrayPrototypeSplice(
          headerListFromHeaders(this[_headers]),
          0,
          headerListFromHeaders(this[_headers]).length,
        );
        fillHeaders(this[_headers], headers);
      }

      // 33.
      let inputBody = null;
      if (ObjectPrototypeIsPrototypeOf(RequestPrototype, input)) {
        inputBody = input[_body];
      }

      // 34.
      if (
        (request.method === "GET" || request.method === "HEAD") &&
        ((init.body !== undefined && init.body !== null) ||
          inputBody !== null)
      ) {
        throw new TypeError("Request with GET/HEAD method cannot have body.");
      }

      // 35.
      let initBody = null;

      // 36.
      if (init.body !== undefined && init.body !== null) {
        const res = extractBody(init.body);
        initBody = res.body;
        if (res.contentType !== null && !this[_headers].has("content-type")) {
          this[_headers].append("Content-Type", res.contentType);
        }
      }

      // 37.
      const inputOrInitBody = initBody ?? inputBody;

      // 39.
      let finalBody = inputOrInitBody;

      // 40.
      if (initBody === null && inputBody !== null) {
        if (input[_body] && input[_body].unusable()) {
          throw new TypeError("Input request's body is unusable.");
        }
        finalBody = inputBody.createProxy();
      }

      // 41.
      request.body = finalBody;
    }

    get method() {
      webidl.assertBranded(this, RequestPrototype);

      if (this[_method]) {
        return this[_method];
      }
      if (this[_flash]) {
        this[_method] = this[_flash].methodCb();
        return this[_method];
      } else {
        this[_method] = this[_request].method;
        return this[_method];
      }
    }

    get url() {
      webidl.assertBranded(this, RequestPrototype);
      if (this[_url]) {
        return this[_url];
      }

      if (this[_flash]) {
        this[_url] = this[_flash].urlCb();
        return this[_url];
      } else {
        this[_url] = this[_request].url();
        return this[_url];
      }
    }

    get headers() {
      webidl.assertBranded(this, RequestPrototype);
      return this[_headers];
    }

    get redirect() {
      webidl.assertBranded(this, RequestPrototype);
      if (this[_flash]) {
        return this[_flash].redirectMode;
      }
      return this[_request].redirectMode;
    }

    get signal() {
      webidl.assertBranded(this, RequestPrototype);
      return this[_signal];
    }

    clone() {
      webidl.assertBranded(this, RequestPrototype);
      if (this[_body] && this[_body].unusable()) {
        throw new TypeError("Body is unusable.");
      }
      let newReq;
      if (this[_flash]) {
        newReq = cloneInnerRequest(this[_flash]);
      } else {
        newReq = cloneInnerRequest(this[_request]);
      }
      const newSignal = abortSignal.newSignal();
      abortSignal.follow(newSignal, this[_signal]);
      return fromInnerRequest(
        newReq,
        newSignal,
        guardFromHeaders(this[_headers]),
      );
    }

    [SymbolFor("Deno.customInspect")](inspect) {
      return inspect(consoleInternal.createFilteredInspectProxy({
        object: this,
        evaluate: ObjectPrototypeIsPrototypeOf(RequestPrototype, this),
        keys: [
          "bodyUsed",
          "headers",
          "method",
          "redirect",
          "url",
        ],
      }));
    }
  }

  webidl.configurePrototype(Request);
  const RequestPrototype = Request.prototype;
  mixinBody(RequestPrototype, _body, _mimeType);

  webidl.converters["Request"] = webidl.createInterfaceConverter(
    "Request",
    RequestPrototype,
  );
  webidl.converters["RequestInfo_DOMString"] = (V, opts) => {
    // Union for (Request or USVString)
    if (typeof V == "object") {
      if (ObjectPrototypeIsPrototypeOf(RequestPrototype, V)) {
        return webidl.converters["Request"](V, opts);
      }
    }
    // Passed to new URL(...) which implicitly converts DOMString -> USVString
    return webidl.converters["DOMString"](V, opts);
  };
  webidl.converters["RequestRedirect"] = webidl.createEnumConverter(
    "RequestRedirect",
    [
      "follow",
      "error",
      "manual",
    ],
  );
  webidl.converters["RequestInit"] = webidl.createDictionaryConverter(
    "RequestInit",
    [
      { key: "method", converter: webidl.converters["ByteString"] },
      { key: "headers", converter: webidl.converters["HeadersInit"] },
      {
        key: "body",
        converter: webidl.createNullableConverter(
          webidl.converters["BodyInit_DOMString"],
        ),
      },
      { key: "redirect", converter: webidl.converters["RequestRedirect"] },
      {
        key: "signal",
        converter: webidl.createNullableConverter(
          webidl.converters["AbortSignal"],
        ),
      },
      { key: "client", converter: webidl.converters.any },
    ],
  );

  /**
   * @param {Request} request
   * @returns {InnerRequest}
   */
  function toInnerRequest(request) {
    return request[_request];
  }

  /**
   * @param {InnerRequest} inner
   * @param {"request" | "immutable" | "request-no-cors" | "response" | "none"} guard
   * @returns {Request}
   */
  function fromInnerRequest(inner, signal, guard) {
    const request = webidl.createBranded(Request);
    request[_request] = inner;
    request[_signal] = signal;
    request[_getHeaders] = () => headersFromHeaderList(inner.headerList, guard);
    return request;
  }

  /**
   * @param {number} serverId
   * @param {number} streamRid
   * @param {ReadableStream} body
   * @param {() => string} methodCb
   * @param {() => string} urlCb
   * @param {() => [string, string][]} headersCb
   * @returns {Request}
   */
  function fromInnerFlashRequest(
    serverId,
    streamRid,
    body,
    methodCb,
    urlCb,
    headersCb,
  ) {
    const request = webidl.createBranded(Request);
    request[_flash] = {
      body: body !== null ? new InnerBody(body) : null,
      methodCb,
      urlCb,
      streamRid,
      serverId,
      redirectMode: "follow",
      redirectCount: 0,
    };
    request[_getHeaders] = () => headersFromHeaderList(headersCb(), "request");
    return request;
  }

  window.__bootstrap.fetch ??= {};
  window.__bootstrap.fetch.Request = Request;
  window.__bootstrap.fetch.toInnerRequest = toInnerRequest;
  window.__bootstrap.fetch.fromInnerFlashRequest = fromInnerFlashRequest;
  window.__bootstrap.fetch.fromInnerRequest = fromInnerRequest;
  window.__bootstrap.fetch.newInnerRequest = newInnerRequest;
<<<<<<< HEAD
  window.__bootstrap.fetch._flash = _flash;
=======
  window.__bootstrap.fetch.processUrlList = processUrlList;
>>>>>>> 0b0843e4
})(globalThis);<|MERGE_RESOLUTION|>--- conflicted
+++ resolved
@@ -49,8 +49,6 @@
   const _mimeType = Symbol("mime type");
   const _body = Symbol("body");
   const _flash = Symbol("flash");
-  const _url = Symbol("url");
-  const _method = Symbol("method");
 
   /**
    * @param {(() => string)[]} urlList
@@ -269,11 +267,7 @@
       return extractMimeType(values);
     }
     get [_body]() {
-      if (this[_flash]) {
-        return this[_flash].body;
-      } else {
-        return this[_request].body;
-      }
+      return this[_request].body;
     }
 
     /**
@@ -434,32 +428,12 @@
 
     get method() {
       webidl.assertBranded(this, RequestPrototype);
-
-      if (this[_method]) {
-        return this[_method];
-      }
-      if (this[_flash]) {
-        this[_method] = this[_flash].methodCb();
-        return this[_method];
-      } else {
-        this[_method] = this[_request].method;
-        return this[_method];
-      }
+      return this[_request].method;
     }
 
     get url() {
       webidl.assertBranded(this, RequestPrototype);
-      if (this[_url]) {
-        return this[_url];
-      }
-
-      if (this[_flash]) {
-        this[_url] = this[_flash].urlCb();
-        return this[_url];
-      } else {
-        this[_url] = this[_request].url();
-        return this[_url];
-      }
+      return this[_request].url();
     }
 
     get headers() {
@@ -469,9 +443,6 @@
 
     get redirect() {
       webidl.assertBranded(this, RequestPrototype);
-      if (this[_flash]) {
-        return this[_flash].redirectMode;
-      }
       return this[_request].redirectMode;
     }
 
@@ -485,12 +456,7 @@
       if (this[_body] && this[_body].unusable()) {
         throw new TypeError("Body is unusable.");
       }
-      let newReq;
-      if (this[_flash]) {
-        newReq = cloneInnerRequest(this[_flash]);
-      } else {
-        newReq = cloneInnerRequest(this[_request]);
-      }
+      const newReq = cloneInnerRequest(this[_request]);
       const newSignal = abortSignal.newSignal();
       abortSignal.follow(newSignal, this[_signal]);
       return fromInnerRequest(
@@ -593,7 +559,7 @@
    * @param {() => [string, string][]} headersCb
    * @returns {Request}
    */
-  function fromInnerFlashRequest(
+  function fromFlashRequest(
     serverId,
     streamRid,
     body,
@@ -601,29 +567,27 @@
     urlCb,
     headersCb,
   ) {
-    const request = webidl.createBranded(Request);
-    request[_flash] = {
-      body: body !== null ? new InnerBody(body) : null,
+    const inner = newInnerRequest(
       methodCb,
       urlCb,
+      headersCb,
+      body !== null ? new InnerBody(body) : null,
+      false,
+    );
+    const request = fromInnerRequest(inner, undefined, "request");
+    request[_flash] = {
       streamRid,
       serverId,
-      redirectMode: "follow",
-      redirectCount: 0,
     };
-    request[_getHeaders] = () => headersFromHeaderList(headersCb(), "request");
     return request;
   }
 
   window.__bootstrap.fetch ??= {};
   window.__bootstrap.fetch.Request = Request;
   window.__bootstrap.fetch.toInnerRequest = toInnerRequest;
-  window.__bootstrap.fetch.fromInnerFlashRequest = fromInnerFlashRequest;
+  window.__bootstrap.fetch.fromFlashRequest = fromFlashRequest;
   window.__bootstrap.fetch.fromInnerRequest = fromInnerRequest;
   window.__bootstrap.fetch.newInnerRequest = newInnerRequest;
-<<<<<<< HEAD
+  window.__bootstrap.fetch.processUrlList = processUrlList;
   window.__bootstrap.fetch._flash = _flash;
-=======
-  window.__bootstrap.fetch.processUrlList = processUrlList;
->>>>>>> 0b0843e4
 })(globalThis);