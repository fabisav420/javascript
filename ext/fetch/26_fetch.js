// Copyright 2018-2023 the Deno authors. All rights reserved. MIT license.

// @ts-check
/// <reference path="../../core/lib.deno_core.d.ts" />
/// <reference path="../web/internal.d.ts" />
/// <reference path="../url/internal.d.ts" />
/// <reference path="../web/lib.deno_web.d.ts" />
/// <reference path="../web/06_streams_types.d.ts" />
/// <reference path="./internal.d.ts" />
/// <reference path="./lib.deno_fetch.d.ts" />
/// <reference lib="esnext" />

const core = globalThis.Deno.core;
const ops = core.ops;
import * as webidl from "ext:deno_webidl/00_webidl.js";
import { byteLowerCase } from "ext:deno_web/00_infra.js";
import { BlobPrototype } from "ext:deno_web/09_file.js";
import {
  errorReadableStream,
  readableStreamForRid,
  ReadableStreamPrototype,
} from "ext:deno_web/06_streams.js";
import { extractBody, InnerBody } from "ext:deno_fetch/22_body.js";
import { processUrlList, toInnerRequest } from "ext:deno_fetch/23_request.js";
import {
  abortedNetworkError,
  fromInnerResponse,
  networkError,
  nullBodyStatus,
  redirectStatus,
  toInnerResponse,
} from "ext:deno_fetch/23_response.js";
import * as abortSignal from "ext:deno_web/03_abort_signal.js";
const primordials = globalThis.__bootstrap.primordials;
const {
  ArrayPrototypePush,
  ArrayPrototypeSplice,
  ArrayPrototypeFilter,
  ArrayPrototypeIncludes,
  ObjectPrototypeIsPrototypeOf,
  Promise,
  PromisePrototypeThen,
  PromisePrototypeCatch,
  SafeArrayIterator,
  SafeWeakMap,
  String,
  StringPrototypeStartsWith,
  StringPrototypeToLowerCase,
  TypeError,
  Uint8Array,
  Uint8ArrayPrototype,
  WeakMapPrototypeDelete,
  WeakMapPrototypeGet,
  WeakMapPrototypeHas,
  WeakMapPrototypeSet,
} = primordials;

const REQUEST_BODY_HEADER_NAMES = [
  "content-encoding",
  "content-language",
  "content-location",
  "content-type",
];

const requestBodyReaders = new SafeWeakMap();

/**
 * @param {{ method: string, url: string, headers: [string, string][], clientRid: number | null, hasBody: boolean }} args
 * @param {Uint8Array | null} body
 * @returns {{ requestRid: number, requestBodyRid: number | null }}
 */
function opFetch(method, url, headers, clientRid, hasBody, bodyLength, body) {
  return ops.op_fetch(
    method,
    url,
    headers,
    clientRid,
    hasBody,
    bodyLength,
    body,
  );
}

/**
 * @param {number} rid
 * @returns {Promise<{ status: number, statusText: string, headers: [string, string][], url: string, responseRid: number }>}
 */
function opFetchSend(rid) {
  return core.opAsync("op_fetch_send", rid);
}

/**
 * @param {number} responseBodyRid
 * @param {AbortSignal} [terminator]
 * @returns {ReadableStream<Uint8Array>}
 */
function createResponseBodyStream(responseBodyRid, terminator) {
  const readable = readableStreamForRid(responseBodyRid);

  function onAbort() {
    errorReadableStream(readable, terminator.reason);
    core.tryClose(responseBodyRid);
  }

  // TODO(lucacasonato): clean up registration
  terminator[abortSignal.add](onAbort);

  return readable;
}

/**
 * @param {InnerRequest} req
 * @param {boolean} recursive
 * @param {AbortSignal} terminator
 * @returns {Promise<InnerResponse>}
 */
async function mainFetch(req, recursive, terminator) {
  if (req.blobUrlEntry !== null) {
    if (req.method !== "GET") {
      throw new TypeError("Blob URL fetch only supports GET method.");
    }

    const body = new InnerBody(req.blobUrlEntry.stream());
    terminator[abortSignal.add](() => body.error(terminator.reason));
    processUrlList(req.urlList, req.urlListProcessed);

    return {
      headerList: [
        ["content-length", String(req.blobUrlEntry.size)],
        ["content-type", req.blobUrlEntry.type],
      ],
      status: 200,
      statusMessage: "OK",
      body,
      type: "basic",
      url() {
        if (this.urlList.length == 0) return null;
        return this.urlList[this.urlList.length - 1];
      },
      urlList: recursive
        ? []
        : [...new SafeArrayIterator(req.urlListProcessed)],
    };
  }

  /** @type {ReadableStream<Uint8Array> | Uint8Array | null} */
  let reqBody = null;

  if (req.body !== null) {
    if (
      ObjectPrototypeIsPrototypeOf(
        ReadableStreamPrototype,
        req.body.streamOrStatic,
      )
    ) {
      if (
        req.body.length === null ||
        ObjectPrototypeIsPrototypeOf(BlobPrototype, req.body.source)
      ) {
        reqBody = req.body.stream;
      } else {
        const reader = req.body.stream.getReader();
        WeakMapPrototypeSet(requestBodyReaders, req, reader);
        const r1 = await reader.read();
        if (r1.done) {
          reqBody = new Uint8Array(0);
        } else {
          reqBody = r1.value;
          const r2 = await reader.read();
          if (!r2.done) throw new TypeError("Unreachable");
        }
        WeakMapPrototypeDelete(requestBodyReaders, req);
      }
    } else {
      req.body.streamOrStatic.consumed = true;
      reqBody = req.body.streamOrStatic.body;
      // TODO(@AaronO): plumb support for StringOrBuffer all the way
      reqBody = typeof reqBody === "string" ? core.encode(reqBody) : reqBody;
    }
  }

  const { requestRid, requestBodyRid, cancelHandleRid } = opFetch(
    req.method,
    req.currentUrl(),
    req.headerList,
    req.clientRid,
    reqBody !== null,
    req.body?.length,
    ObjectPrototypeIsPrototypeOf(Uint8ArrayPrototype, reqBody) ? reqBody : null,
  );

  function onAbort() {
    if (cancelHandleRid !== null) {
      core.tryClose(cancelHandleRid);
    }
    if (requestBodyRid !== null) {
      core.tryClose(requestBodyRid);
    }
  }
  terminator[abortSignal.add](onAbort);

  let requestSendError;
  let requestSendErrorSet = false;
  if (requestBodyRid !== null) {
    if (
      reqBody === null ||
      !ObjectPrototypeIsPrototypeOf(ReadableStreamPrototype, reqBody)
    ) {
      throw new TypeError("Unreachable");
    }
    const reader = reqBody.getReader();
    WeakMapPrototypeSet(requestBodyReaders, req, reader);
    (async () => {
      let done = false;
      while (!done) {
        let val;
        try {
          const res = await reader.read();
          done = res.done;
          val = res.value;
        } catch (err) {
          if (terminator.aborted) break;
          // TODO(lucacasonato): propagate error into response body stream
          requestSendError = err;
          requestSendErrorSet = true;
          break;
        }
        if (done) break;
        if (!ObjectPrototypeIsPrototypeOf(Uint8ArrayPrototype, val)) {
          const error = new TypeError(
            "Item in request body ReadableStream is not a Uint8Array",
          );
          await reader.cancel(error);
          // TODO(lucacasonato): propagate error into response body stream
          requestSendError = error;
          requestSendErrorSet = true;
          break;
        }
        try {
          await core.writeAll(requestBodyRid, val);
        } catch (err) {
          if (terminator.aborted) break;
          await reader.cancel(err);
          // TODO(lucacasonato): propagate error into response body stream
          requestSendError = err;
          requestSendErrorSet = true;
          break;
        }
      }
      if (done && !terminator.aborted) {
        try {
          await core.shutdown(requestBodyRid);
        } catch (err) {
          if (!terminator.aborted) {
            requestSendError = err;
            requestSendErrorSet = true;
          }
        }
      }
      WeakMapPrototypeDelete(requestBodyReaders, req);
      core.tryClose(requestBodyRid);
    })();
  }
  let resp;
  try {
    resp = await opFetchSend(requestRid);
  } catch (err) {
    if (terminator.aborted) return;
    if (requestSendErrorSet) {
      // if the request body stream errored, we want to propagate that error
      // instead of the original error from opFetchSend
      throw new TypeError("Failed to fetch: request body stream errored", {
        cause: requestSendError,
      });
    }
    throw err;
  } finally {
    if (cancelHandleRid !== null) {
      core.tryClose(cancelHandleRid);
    }
  }
  if (terminator.aborted) return abortedNetworkError();

  processUrlList(req.urlList, req.urlListProcessed);

  /** @type {InnerResponse} */
  const response = {
    headerList: resp.headers,
    status: resp.status,
    body: null,
    statusMessage: resp.statusText,
    type: "basic",
    url() {
      if (this.urlList.length == 0) return null;
      return this.urlList[this.urlList.length - 1];
    },
    urlList: req.urlListProcessed,
  };
  if (redirectStatus(resp.status)) {
    switch (req.redirectMode) {
      case "error":
        core.close(resp.responseRid);
        return networkError(
          "Encountered redirect while redirect mode is set to 'error'",
        );
      case "follow":
        core.close(resp.responseRid);
        return httpRedirectFetch(req, response, terminator);
      case "manual":
        break;
    }
  }

  if (nullBodyStatus(response.status)) {
    core.close(resp.responseRid);
  } else {
    if (req.method === "HEAD" || req.method === "CONNECT") {
      response.body = null;
      core.close(resp.responseRid);
    } else {
      response.body = new InnerBody(
        createResponseBodyStream(resp.responseRid, terminator),
      );
    }
  }

  if (recursive) return response;

  if (response.urlList.length === 0) {
    processUrlList(req.urlList, req.urlListProcessed);
    response.urlList = [...new SafeArrayIterator(req.urlListProcessed)];
  }

  return response;
}

/**
 * @param {InnerRequest} request
 * @param {InnerResponse} response
 * @param {AbortSignal} terminator
 * @returns {Promise<InnerResponse>}
 */
function httpRedirectFetch(request, response, terminator) {
  const locationHeaders = ArrayPrototypeFilter(
    response.headerList,
    (entry) => byteLowerCase(entry[0]) === "location",
  );
  if (locationHeaders.length === 0) {
    return response;
  }
  const locationURL = new URL(
    locationHeaders[0][1],
    response.url() ?? undefined,
  );
  if (locationURL.hash === "") {
    locationURL.hash = request.currentUrl().hash;
  }
  if (locationURL.protocol !== "https:" && locationURL.protocol !== "http:") {
    return networkError("Can not redirect to a non HTTP(s) url");
  }
  if (request.redirectCount === 20) {
    return networkError("Maximum number of redirects (20) reached");
  }
  request.redirectCount++;
  if (
    response.status !== 303 &&
    request.body !== null &&
    request.body.source === null
  ) {
    return networkError(
      "Can not redeliver a streaming request body after a redirect",
    );
  }
  if (
    ((response.status === 301 || response.status === 302) &&
      request.method === "POST") ||
    (response.status === 303 &&
      request.method !== "GET" &&
      request.method !== "HEAD")
  ) {
    request.method = "GET";
    request.body = null;
    for (let i = 0; i < request.headerList.length; i++) {
      if (
        ArrayPrototypeIncludes(
          REQUEST_BODY_HEADER_NAMES,
          byteLowerCase(request.headerList[i][0]),
        )
      ) {
        ArrayPrototypeSplice(request.headerList, i, 1);
        i--;
      }
    }
  }
  if (request.body !== null) {
    const res = extractBody(request.body.source);
    request.body = res.body;
  }
  ArrayPrototypePush(request.urlList, () => locationURL.href);
  return mainFetch(request, true, terminator);
}

/**
 * @param {RequestInfo} input
 * @param {RequestInit} init
 */
function fetch(input, init = {}) {
  // There is an async dispatch later that causes a stack trace disconnect.
  // We reconnect it by assigning the result of that dispatch to `opPromise`,
  // awaiting `opPromise` in an inner function also named `fetch()` and
  // returning the result from that.
  let opPromise = undefined;
  // 1.
  const result = new Promise((resolve, reject) => {
    const prefix = "Failed to call 'fetch'";
    webidl.requiredArguments(arguments.length, 1, prefix);
    // 2.
    const requestObject = new Request(input, init);
    // 3.
    const request = toInnerRequest(requestObject);
    // 4.
    if (requestObject.signal.aborted) {
      reject(abortFetch(request, null, requestObject.signal.reason));
      return;
    }

    // 7.
    let responseObject = null;
    // 9.
    let locallyAborted = false;
    // 10.
    function onabort() {
      locallyAborted = true;
      reject(
        abortFetch(request, responseObject, requestObject.signal.reason),
      );
    }
    requestObject.signal[abortSignal.add](onabort);

    if (!requestObject.headers.has("Accept")) {
      ArrayPrototypePush(request.headerList, ["Accept", "*/*"]);
    }

    if (!requestObject.headers.has("Accept-Language")) {
      ArrayPrototypePush(request.headerList, ["Accept-Language", "*"]);
    }

    // 12.
    opPromise = PromisePrototypeCatch(
      PromisePrototypeThen(
        mainFetch(request, false, requestObject.signal),
        (response) => {
          // 12.1.
          if (locallyAborted) return;
          // 12.2.
          if (response.aborted) {
            reject(
              abortFetch(
                request,
                responseObject,
                requestObject.signal.reason,
              ),
            );
            requestObject.signal[abortSignal.remove](onabort);
            return;
          }
          // 12.3.
          if (response.type === "error") {
            const err = new TypeError(
              "Fetch failed: " + (response.error ?? "unknown error"),
            );
            reject(err);
            requestObject.signal[abortSignal.remove](onabort);
            return;
          }
          responseObject = fromInnerResponse(response, "immutable");
          resolve(responseObject);
          requestObject.signal[abortSignal.remove](onabort);
        },
      ),
      (err) => {
        reject(err);
        requestObject.signal[abortSignal.remove](onabort);
      },
    );
  });
  if (opPromise) {
    PromisePrototypeCatch(result, () => {});
    return (async function fetch() {
      await opPromise;
      return result;
    })();
  }
  return result;
}

function abortFetch(request, responseObject, error) {
  if (request.body !== null) {
    if (WeakMapPrototypeHas(requestBodyReaders, request)) {
      WeakMapPrototypeGet(requestBodyReaders, request).cancel(error);
    } else {
      request.body.cancel(error);
    }
  }
  if (responseObject !== null) {
    const response = toInnerResponse(responseObject);
    if (response.body !== null) response.body.error(error);
  }
  return error;
}

/**
 * Handle the Response argument to the WebAssembly streaming APIs, after
 * resolving if it was passed as a promise. This function should be registered
 * through `Deno.core.setWasmStreamingCallback`.
 *
 * @param {any} source The source parameter that the WebAssembly streaming API
 * was called with. If it was called with a Promise, `source` is the resolved
 * value of that promise.
 * @param {number} rid An rid that represents the wasm streaming resource.
 */
function handleWasmStreaming(source, rid) {
  // This implements part of
  // https://webassembly.github.io/spec/web-api/#compile-a-potential-webassembly-response
  try {
    const res = webidl.converters["Response"](
      source,
      "Failed to call 'WebAssembly.compileStreaming'",
      "Argument 1",
    );

    // 2.3.
    // The spec is ambiguous here, see
    // https://github.com/WebAssembly/spec/issues/1138. The WPT tests expect
    // the raw value of the Content-Type attribute lowercased. We ignore this
    // for file:// because file fetches don't have a Content-Type.
    if (!StringPrototypeStartsWith(res.url, "file://")) {
      const contentType = res.headers.get("Content-Type");
      if (
        typeof contentType !== "string" ||
        StringPrototypeToLowerCase(contentType) !== "application/wasm"
      ) {
        throw new TypeError("Invalid WebAssembly content type.");
      }
    }

    // 2.5.
    if (!res.ok) {
      throw new TypeError(`HTTP status code ${res.status}`);
    }

    // Pass the resolved URL to v8.
    ops.op_wasm_streaming_set_url(rid, res.url);

    if (res.body !== null) {
      // 2.6.
      // Rather than consuming the body as an ArrayBuffer, this passes each
      // chunk to the feed as soon as it's available.
      PromisePrototypeThen(
        (async () => {
          const reader = res.body.getReader();
          while (true) {
            const { value: chunk, done } = await reader.read();
            if (done) break;
            ops.op_wasm_streaming_feed(rid, chunk);
          }
        })(),
        // 2.7
        () => core.close(rid),
        // 2.8
        (err) => core.abortWasmStreaming(rid, err),
      );
    } else {
      // 2.7
      core.close(rid);
    }
  } catch (err) {
    // 2.8
    core.abortWasmStreaming(rid, err);
  }
}

<<<<<<< HEAD
  window.__bootstrap.fetch ??= {};
  window.__bootstrap.fetch.fetch = fetch;
  window.__bootstrap.fetch.handleWasmStreaming = handleWasmStreaming;
  window.__bootstrap.fetch.mainFetch = mainFetch;
})(this);
=======
export { fetch, handleWasmStreaming, mainFetch };
>>>>>>> 4176d1c7
<|MERGE_RESOLUTION|>--- conflicted
+++ resolved
@@ -580,12 +580,4 @@
   }
 }
 
-<<<<<<< HEAD
-  window.__bootstrap.fetch ??= {};
-  window.__bootstrap.fetch.fetch = fetch;
-  window.__bootstrap.fetch.handleWasmStreaming = handleWasmStreaming;
-  window.__bootstrap.fetch.mainFetch = mainFetch;
-})(this);
-=======
-export { fetch, handleWasmStreaming, mainFetch };
->>>>>>> 4176d1c7
+export { fetch, handleWasmStreaming, mainFetch };