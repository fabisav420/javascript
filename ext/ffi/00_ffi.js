// Copyright 2018-2022 the Deno authors. All rights reserved. MIT license.
"use strict";

((window) => {
  const core = window.Deno.core;
  const __bootstrap = window.__bootstrap;
  const {
    ArrayBufferPrototype,
    Uint8Array,
    BigInt,
    Number,
    ObjectDefineProperty,
    ObjectPrototypeIsPrototypeOf,
    TypeError,
    Error,
  } = window.__bootstrap.primordials;

  function unpackU64([hi, lo]) {
    return BigInt(hi) << 32n | BigInt(lo);
  }

  function packU64(value) {
    return [Number(value >> 32n), Number(value & 0xFFFFFFFFn)];
  }

  function unpackI64([hi, lo]) {
    const u64 = unpackU64([hi, lo]);
    return u64 >> 63n ? u64 - 0x10000000000000000n : u64;
  }

  class UnsafePointerView {
    pointer;

    constructor(pointer) {
      this.pointer = pointer;
    }

    getUint8(offset = 0) {
      return core.opSync(
        "op_ffi_read_u8",
        packU64(this.pointer.value + BigInt(offset)),
      );
    }

    getInt8(offset = 0) {
      return core.opSync(
        "op_ffi_read_i8",
        packU64(this.pointer.value + BigInt(offset)),
      );
    }

    getUint16(offset = 0) {
      return core.opSync(
        "op_ffi_read_u16",
        packU64(this.pointer.value + BigInt(offset)),
      );
    }

    getInt16(offset = 0) {
      return core.opSync(
        "op_ffi_read_i16",
        packU64(this.pointer.value + BigInt(offset)),
      );
    }

    getUint32(offset = 0) {
      return core.opSync(
        "op_ffi_read_u32",
        packU64(this.pointer.value + BigInt(offset)),
      );
    }

    getInt32(offset = 0) {
      return core.opSync(
        "op_ffi_read_i32",
        packU64(this.pointer.value + BigInt(offset)),
      );
    }

    getBigUint64(offset = 0) {
      return unpackU64(core.opSync(
        "op_ffi_read_u64",
        packU64(this.pointer.value + BigInt(offset)),
      ));
    }

    getBigInt64(offset = 0) {
      return unpackI64(core.opSync(
        "op_ffi_read_u64",
        packU64(this.pointer.value + BigInt(offset)),
      ));
    }

    getFloat32(offset = 0) {
      return core.opSync(
        "op_ffi_read_f32",
        packU64(this.pointer.value + BigInt(offset)),
      );
    }

    getFloat64(offset = 0) {
      return core.opSync(
        "op_ffi_read_f64",
        packU64(this.pointer.value + BigInt(offset)),
      );
    }

    getCString(offset = 0) {
      return core.opSync(
        "op_ffi_cstr_read",
        packU64(this.pointer.value + BigInt(offset)),
      );
    }

    getArrayBuffer(byteLength, offset = 0) {
      const uint8array = new Uint8Array(byteLength);
      this.copyInto(uint8array, offset);
      return uint8array.buffer;
    }

    copyInto(destination, offset = 0) {
      core.opSync("op_ffi_buf_copy_into", [
        packU64(this.pointer.value + BigInt(offset)),
        destination,
        destination.byteLength,
      ]);
    }
  }

  class UnsafePointer {
    value;

    constructor(value) {
      this.value = value;
    }

    static of(typedArray) {
      return new UnsafePointer(
        unpackU64(core.opSync("op_ffi_ptr_of", typedArray)),
      );
    }

    valueOf() {
      return this.value;
    }
  }
  const UnsafePointerPrototype = UnsafePointer.prototype;
  function prepareArgs(types, args) {
    const parameters = [];
    const buffers = [];
    const fn = [];

    for (let i = 0; i < types.length; i++) {
      const type = types[i];
      const arg = args[i];

      if (typeof type === "object" && "function" in type) {
        if (typeof arg !== "function") {
          throw new TypeError(
            `Expected function got ${typeof arg}`,
          );
        }

        parameters.push(i);
        const fnTypes = type.function.parameters;
        fn.push((...args) => {
          for (let i = 0; i < fnTypes.length; i++) {
            const ty = fnTypes[i];
            if (ty === "pointer") {
              args[i] = new UnsafePointer(unpackU64(args[i]));
            }
          }
          return arg(...args);
        });
      } else if (type === "pointer") {
        if (
          ObjectPrototypeIsPrototypeOf(ArrayBufferPrototype, arg?.buffer) &&
          arg.byteLength !== undefined
        ) {
          parameters.push(buffers.length);
          buffers.push(arg);
        } else if (ObjectPrototypeIsPrototypeOf(UnsafePointerPrototype, arg)) {
          parameters.push(packU64(arg.value));
          buffers.push(undefined);
        } else if (arg === null) {
          parameters.push(null);
          buffers.push(undefined);
        } else {
          throw new TypeError(
            "Invalid ffi arg value, expected TypedArray, UnsafePointer or null",
          );
        }
      } else {
        parameters.push(arg);
      }
    }

    return { parameters, buffers, fn };
  }

  class UnsafeFnPointer {
    pointer;
    definition;

    constructor(pointer, definition) {
      this.pointer = pointer;
      this.definition = definition;
    }

    call(...args) {
      const { parameters, buffers } = prepareArgs(
        this.definition.parameters,
        args,
      );
      if (this.definition.nonblocking) {
        const promise = core.opAsync("op_ffi_call_ptr_nonblocking", {
          pointer: packU64(this.pointer.value),
          def: this.definition,
          parameters,
          buffers,
        });

        if (this.definition.result === "pointer") {
          return promise.then((value) => new UnsafePointer(unpackU64(value)));
        }

        return promise;
      } else {
        const result = core.opSync("op_ffi_call_ptr", {
          pointer: packU64(this.pointer.value),
          def: this.definition,
          parameters,
          buffers,
        });

        if (this.definition.result === "pointer") {
          return new UnsafePointer(unpackU64(result));
        }

        return result;
      }
    }
  }

  class DynamicLibrary {
    #rid;
    symbols = {};

    constructor(path, symbols) {
      this.#rid = core.opSync("op_ffi_load", { path, symbols });

      for (const symbol in symbols) {
        if ("type" in symbols[symbol]) {
          const type = symbols[symbol].type;
          if (type === "void") {
            throw new TypeError(
              "Foreign symbol of type 'void' is not supported.",
            );
          }

          const name = symbols[symbol].name || symbol;
          let value = core.opSync(
            "op_ffi_get_static",
            {
              rid: this.#rid,
              name,
              type,
            },
          );
          if (type === "pointer" || type === "u64") {
            value = unpackU64(value);
            if (type === "pointer") {
              value = new UnsafePointer(value);
            }
          } else if (type === "i64") {
            value = unpackI64(value);
          }
          ObjectDefineProperty(
            this.symbols,
            symbol,
            {
              configurable: false,
              enumerable: true,
              value,
              writable: false,
            },
          );
          continue;
        }
        const isNonBlocking = symbols[symbol].nonblocking;
        const types = symbols[symbol].parameters;

<<<<<<< HEAD
        this.symbols[symbol] = (...args) => {
          const { parameters, buffers, fn } = prepareArgs(types, args);
=======
        const fn = (...args) => {
          const { parameters, buffers } = prepareArgs(types, args);
>>>>>>> 85cb6f25

          if (isNonBlocking) {
            if (fn.length > 0) {
              throw new Error(
                "Callbacks are not thread-safe",
              );
            }

            const promise = core.opAsync("op_ffi_call_nonblocking", {
              rid: this.#rid,
              symbol,
              parameters,
              buffers,
            });

            if (symbols[symbol].result === "pointer") {
              return promise.then((value) =>
                new UnsafePointer(unpackU64(value))
              );
            }

            return promise;
          } else {
            let result;
            if (fn.length > 0) {
              result = core.opSync("op_ffi_call_cb", {
                rid: this.#rid,
                symbol,
                parameters,
                buffers,
              }, fn);
            } else {
              result = core.opSync("op_ffi_call", {
                rid: this.#rid,
                symbol,
                parameters,
                buffers,
              });
            }

            if (symbols[symbol].result === "pointer") {
              return new UnsafePointer(unpackU64(result));
            }

            return result;
          }
        };

        ObjectDefineProperty(
          this.symbols,
          symbol,
          {
            configurable: false,
            enumerable: true,
            value: fn,
            writable: false,
          },
        );
      }
    }

    close() {
      core.close(this.#rid);
    }
  }

  function dlopen(path, symbols) {
    // URL support is progressively enhanced by util in `runtime/js`.
    const pathFromURL = __bootstrap.util.pathFromURL ?? ((p) => p);
    return new DynamicLibrary(pathFromURL(path), symbols);
  }

  window.__bootstrap.ffi = {
    dlopen,
    UnsafePointer,
    UnsafePointerView,
    UnsafeFnPointer,
  };
})(this);<|MERGE_RESOLUTION|>--- conflicted
+++ resolved
@@ -290,13 +290,8 @@
         const isNonBlocking = symbols[symbol].nonblocking;
         const types = symbols[symbol].parameters;
 
-<<<<<<< HEAD
-        this.symbols[symbol] = (...args) => {
+        const fn = (...args) => {
           const { parameters, buffers, fn } = prepareArgs(types, args);
-=======
-        const fn = (...args) => {
-          const { parameters, buffers } = prepareArgs(types, args);
->>>>>>> 85cb6f25
 
           if (isNonBlocking) {
             if (fn.length > 0) {
