--- conflicted
+++ resolved
@@ -16,11 +16,7 @@
 [dependencies]
 deno_core = { version = "0.137.0", path = "../../core" }
 dlopen = "0.1.8"
-<<<<<<< HEAD
-libffi = "2.0.1"
-=======
 libffi = "3.0.0"
->>>>>>> 94068b71
 serde = { version = "1.0.129", features = ["derive"] }
 tokio = { version = "1.17", features = ["full"] }
 
