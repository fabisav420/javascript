--- conflicted
+++ resolved
@@ -563,10 +563,6 @@
   };
   let obj = v8::Object::new(scope);
 
-<<<<<<< HEAD
-  IS_ISOLATE_THREAD.with(|s| s.replace(true));
-=======
->>>>>>> 91570ba6
   for (symbol_key, foreign_symbol) in args.symbols {
     match foreign_symbol {
       ForeignSymbol::ForeignStatic(_) => {
@@ -580,11 +576,8 @@
         // By default, Err returned by this function does not tell
         // which symbol wasn't exported. So we'll modify the error
         // message to include the name of symbol.
-<<<<<<< HEAD
-=======
         //
         // SAFETY: The obtained T symbol is the size of a pointer.
->>>>>>> 91570ba6
         let fn_ptr =
           match unsafe { resource.lib.symbol::<*const c_void>(symbol) } {
             Ok(value) => Ok(value),
@@ -615,11 +608,7 @@
         match foreign_fn.non_blocking {
           // Generate functions for synchronous calls.
           Some(false) | None => {
-<<<<<<< HEAD
             let function = make_sync_fn(scope, sym);
-=======
-            let function = make_sync_fn(scope, Box::leak(sym));
->>>>>>> 91570ba6
             obj.set(scope, func_key.into(), function.into());
           }
           // This optimization is not yet supported for non-blocking calls.
@@ -642,7 +631,6 @@
 // the given symbol.
 fn make_sync_fn<'s>(
   scope: &mut v8::HandleScope<'s>,
-<<<<<<< HEAD
   sym: Box<Symbol>,
 ) -> v8::Local<'s, v8::Function> {
   let ctx = unsafe { crate::jit::Compiler::new() }.unwrap();
@@ -682,47 +670,13 @@
   // .data(v8::External::new(scope, sym as *mut _).into())
   // .build(scope)
   // .unwrap();
-=======
-  sym: *mut Symbol,
-) -> v8::Local<'s, v8::Function> {
-  let func = v8::Function::builder(
-    |scope: &mut v8::HandleScope,
-     args: v8::FunctionCallbackArguments,
-     mut rv: v8::ReturnValue| {
-      let external: v8::Local<v8::External> =
-        args.data().unwrap().try_into().unwrap();
-      // SAFETY: The pointer will not be deallocated until the function is
-      // garbage collected.
-      let symbol = unsafe { &*(external.value() as *const Symbol) };
-      match ffi_call_sync(scope, args, symbol) {
-        Ok(result) => {
-          // SAFETY: Same return type declared to libffi; trust user to have it right beyond that.
-          let result = unsafe { result.to_v8(scope, symbol.result_type) };
-          rv.set(result.v8_value);
-        }
-        Err(err) => {
-          deno_core::_ops::throw_type_error(scope, err.to_string());
-        }
-      };
-    },
-  )
-  .data(v8::External::new(scope, sym as *mut _).into())
-  .build(scope)
-  .unwrap();
->>>>>>> 91570ba6
 
   let weak = v8::Weak::with_finalizer(
     scope,
     func,
     Box::new(move |_| {
-<<<<<<< HEAD
       // SAFETY: This is never called twice.
       unsafe { Box::from_raw(alloc) };
-=======
-      // SAFETY: This is never called twice. pointer obtained
-      // from Box::into_raw, hence, satisfies memory layout requirements.
-      unsafe { Box::from_raw(sym) };
->>>>>>> 91570ba6
     }),
   );
 
@@ -902,10 +856,6 @@
 }
 
 // A one-off synchronous FFI call.
-<<<<<<< HEAD
-#[allow(dead_code)]
-=======
->>>>>>> 91570ba6
 fn ffi_call_sync<'scope>(
   scope: &mut v8::HandleScope<'scope>,
   args: v8::FunctionCallbackArguments,
@@ -1089,52 +1039,6 @@
     }
   }
   let call_args: Vec<Arg> = ffi_args.iter().map(Arg::new).collect();
-<<<<<<< HEAD
-  Ok(match result_type {
-    NativeType::Void => NativeValue {
-      void_value: unsafe { cif.call::<()>(*fun_ptr, &call_args) },
-    },
-    NativeType::U8 => NativeValue {
-      u8_value: unsafe { cif.call::<u8>(*fun_ptr, &call_args) },
-    },
-    NativeType::I8 => NativeValue {
-      i8_value: unsafe { cif.call::<i8>(*fun_ptr, &call_args) },
-    },
-    NativeType::U16 => NativeValue {
-      u16_value: unsafe { cif.call::<u16>(*fun_ptr, &call_args) },
-    },
-    NativeType::I16 => NativeValue {
-      i16_value: unsafe { cif.call::<i16>(*fun_ptr, &call_args) },
-    },
-    NativeType::U32 => NativeValue {
-      u32_value: unsafe { cif.call::<u32>(*fun_ptr, &call_args) },
-    },
-    NativeType::I32 => NativeValue {
-      i32_value: unsafe { cif.call::<i32>(*fun_ptr, &call_args) },
-    },
-    NativeType::U64 => NativeValue {
-      u64_value: unsafe { cif.call::<u64>(*fun_ptr, &call_args) },
-    },
-    NativeType::I64 => NativeValue {
-      i64_value: unsafe { cif.call::<i64>(*fun_ptr, &call_args) },
-    },
-    NativeType::USize => NativeValue {
-      usize_value: unsafe { cif.call::<usize>(*fun_ptr, &call_args) },
-    },
-    NativeType::ISize => NativeValue {
-      isize_value: unsafe { cif.call::<isize>(*fun_ptr, &call_args) },
-    },
-    NativeType::F32 => NativeValue {
-      f32_value: unsafe { cif.call::<f32>(*fun_ptr, &call_args) },
-    },
-    NativeType::F64 => NativeValue {
-      f64_value: unsafe { cif.call::<f64>(*fun_ptr, &call_args) },
-    },
-    NativeType::Pointer | NativeType::Function => NativeValue {
-      pointer: unsafe { cif.call::<*const u8>(*fun_ptr, &call_args) },
-    },
-  })
-=======
   // SAFETY: types in the `Cif` match the actual calling convention and
   // types of symbol.
   unsafe {
@@ -1183,7 +1087,6 @@
       },
     })
   }
->>>>>>> 91570ba6
 }
 
 fn ffi_call(
