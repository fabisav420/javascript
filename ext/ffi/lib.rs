--- conflicted
+++ resolved
@@ -39,18 +39,7 @@
   fn check(&mut self, path: &str) -> Result<(), AnyError>;
 }
 
-<<<<<<< HEAD
-pub struct NoFfiPermissions;
-
-impl FfiPermissions for NoFfiPermissions {
-  fn check(&mut self, _path: &str) -> Result<(), AnyError> {
-    Ok(())
-  }
-}
-
 #[derive(Clone)]
-=======
->>>>>>> f1d3a170
 struct Symbol {
   cif: libffi::middle::Cif,
   ptr: libffi::middle::CodePtr,
