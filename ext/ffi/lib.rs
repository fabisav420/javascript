--- conflicted
+++ resolved
@@ -922,68 +922,6 @@
     params.push(value);
   }
 
-<<<<<<< HEAD
-  let call_args = symbol
-    .parameter_types
-    .iter()
-    .zip(native_values.iter())
-    .map(|(&native_type, native_value)| {
-      // SAFETY: the union field is initialized
-      unsafe { native_value.as_arg(native_type) }
-    })
-    .collect::<Vec<_>>();
-
-  // SAFETY: types in the `Cif` match the actual calling convention and
-  // types of symbol.
-  unsafe {
-    Ok(match symbol.result_type {
-      NativeType::Void => {
-        json!(symbol.cif.call::<()>(symbol.ptr, &call_args))
-      }
-      NativeType::U8 => {
-        json!(symbol.cif.call::<u8>(symbol.ptr, &call_args))
-      }
-      NativeType::I8 => {
-        json!(symbol.cif.call::<i8>(symbol.ptr, &call_args))
-      }
-      NativeType::U16 => {
-        json!(symbol.cif.call::<u16>(symbol.ptr, &call_args))
-      }
-      NativeType::I16 => {
-        json!(symbol.cif.call::<i16>(symbol.ptr, &call_args))
-      }
-      NativeType::U32 => {
-        json!(symbol.cif.call::<u32>(symbol.ptr, &call_args))
-      }
-      NativeType::I32 => {
-        json!(symbol.cif.call::<i32>(symbol.ptr, &call_args))
-      }
-      NativeType::U64 => {
-        json!(symbol.cif.call::<u64>(symbol.ptr, &call_args))
-      }
-      NativeType::I64 => {
-        json!(symbol.cif.call::<i64>(symbol.ptr, &call_args))
-      }
-      NativeType::USize => {
-        json!(symbol.cif.call::<usize>(symbol.ptr, &call_args))
-      }
-      NativeType::ISize => {
-        json!(symbol.cif.call::<isize>(symbol.ptr, &call_args))
-      }
-      NativeType::F32 => {
-        json!(symbol.cif.call::<f32>(symbol.ptr, &call_args))
-      }
-      NativeType::F64 => {
-        json!(symbol.cif.call::<f64>(symbol.ptr, &call_args))
-      }
-      NativeType::Pointer => {
-        json!(U32x2::from(
-          symbol.cif.call::<*const u8>(symbol.ptr, &call_args) as u64
-        ))
-      }
-    })
-  }
-=======
   let recv = v8::undefined(&mut scope);
   let call_result = func.call(&mut scope, recv.into(), &params);
   std::mem::forget(callback);
@@ -1127,7 +1065,6 @@
       unreachable!();
     }
   };
->>>>>>> fd5a12d7
 }
 
 #[derive(Deserialize)]
@@ -1263,59 +1200,6 @@
 
   let data_ptr = resource.get_static(name)?;
 
-<<<<<<< HEAD
-  // SAFETY:
-  // Behavior is undefined if any of the following conditions are violated:
-  // - src is valid for reads.
-  // - user defined type T assumed points to a properly initialized value of type T.
-  // - size of T != 0 and src is non-null.
-  unsafe {
-    Ok(match args.r#type {
-      NativeType::Void => {
-        unreachable!();
-      }
-      NativeType::U8 => {
-        json!(ptr::read_unaligned(data_ptr as *const u8))
-      }
-      NativeType::I8 => {
-        json!(ptr::read_unaligned(data_ptr as *const i8))
-      }
-      NativeType::U16 => {
-        json!(ptr::read_unaligned(data_ptr as *const u16))
-      }
-      NativeType::I16 => {
-        json!(ptr::read_unaligned(data_ptr as *const i16))
-      }
-      NativeType::U32 => {
-        json!(ptr::read_unaligned(data_ptr as *const u32))
-      }
-      NativeType::I32 => {
-        json!(ptr::read_unaligned(data_ptr as *const i32))
-      }
-      NativeType::U64 => {
-        json!(ptr::read_unaligned(data_ptr as *const u64))
-      }
-      NativeType::I64 => {
-        json!(ptr::read_unaligned(data_ptr as *const i64))
-      }
-      NativeType::USize => {
-        json!(ptr::read_unaligned(data_ptr as *const usize))
-      }
-      NativeType::ISize => {
-        json!(ptr::read_unaligned(data_ptr as *const isize))
-      }
-      NativeType::F32 => {
-        json!(ptr::read_unaligned(data_ptr as *const f32))
-      }
-      NativeType::F64 => {
-        json!(ptr::read_unaligned(data_ptr as *const f64))
-      }
-      NativeType::Pointer => {
-        json!(U32x2::from(data_ptr as *const u8 as u64))
-      }
-    })
-  }
-=======
   Ok(match static_type {
     NativeType::Void => {
       return Err(type_error("Invalid FFI static type 'void'"));
@@ -1326,59 +1210,6 @@
         v8::Integer::new_from_unsigned(scope, result as u32).into();
       number.into()
     }
-    NativeType::I8 => {
-      let result = unsafe { ptr::read_unaligned(data_ptr as *const i8) };
-      let number: v8::Local<v8::Value> =
-        v8::Integer::new(scope, result as i32).into();
-      number.into()
-    }
-    NativeType::U16 => {
-      let result = unsafe { ptr::read_unaligned(data_ptr as *const u16) };
-      let number: v8::Local<v8::Value> =
-        v8::Integer::new_from_unsigned(scope, result as u32).into();
-      number.into()
-    }
-    NativeType::I16 => {
-      let result = unsafe { ptr::read_unaligned(data_ptr as *const i16) };
-      let number: v8::Local<v8::Value> =
-        v8::Integer::new(scope, result as i32).into();
-      number.into()
-    }
-    NativeType::U32 => {
-      let result = unsafe { ptr::read_unaligned(data_ptr as *const u32) };
-      let number: v8::Local<v8::Value> =
-        v8::Integer::new_from_unsigned(scope, result).into();
-      number.into()
-    }
-    NativeType::I32 => {
-      let result = unsafe { ptr::read_unaligned(data_ptr as *const i32) };
-      let number: v8::Local<v8::Value> = v8::Integer::new(scope, result).into();
-      number.into()
-    }
-    NativeType::U64 => {
-      let result = unsafe { ptr::read_unaligned(data_ptr as *const u64) };
-      let big_int: v8::Local<v8::Value> =
-        v8::BigInt::new_from_u64(scope, result).into();
-      big_int.into()
-    }
-    NativeType::I64 => {
-      let result = unsafe { ptr::read_unaligned(data_ptr as *const i64) };
-      let big_int: v8::Local<v8::Value> =
-        v8::BigInt::new_from_i64(scope, result).into();
-      big_int.into()
-    }
-    NativeType::USize => {
-      let result = unsafe { ptr::read_unaligned(data_ptr as *const usize) };
-      let big_int: v8::Local<v8::Value> =
-        v8::BigInt::new_from_u64(scope, result as u64).into();
-      big_int.into()
-    }
-    NativeType::ISize => {
-      let result = unsafe { ptr::read_unaligned(data_ptr as *const isize) };
-      let big_int: v8::Local<v8::Value> =
-        v8::BigInt::new_from_i64(scope, result as i64).into();
-      big_int.into()
-    }
     NativeType::F32 => {
       let result = unsafe { ptr::read_unaligned(data_ptr as *const f32) };
       let number: v8::Local<v8::Value> =
@@ -1397,7 +1228,6 @@
       big_int.into()
     }
   })
->>>>>>> fd5a12d7
 }
 
 #[op(v8)]
@@ -1460,7 +1290,6 @@
       cif,
       ptr,
       parameter_types,
-      ..
     } = symbol.clone();
     ffi_call(call_args, &cif, ptr, &parameter_types, result_type)
   });
@@ -1512,13 +1341,9 @@
       "Destination length is smaller than source length",
     ))
   } else {
-<<<<<<< HEAD
-    let src = u64::from(src) as *const u8;
+    let src = src as *const u8;
     // SAFETY: src is user defined.
     // dest is properly aligned and is valid for writes of len * size_of::<T>() bytes.
-=======
-    let src = src as *const u8;
->>>>>>> fd5a12d7
     unsafe { ptr::copy(src, dst.as_mut_ptr(), len) };
     Ok(())
   }
@@ -1537,13 +1362,9 @@
   let permissions = state.borrow_mut::<FP>();
   permissions.check(None)?;
 
-<<<<<<< HEAD
-  let ptr = u64::from(ptr) as *const c_char;
+  let ptr = ptr as *const c_char;
   // SAFETY: ptr is user provided
   // lifetime validity is not an issue because we allocate a new string.
-=======
-  let ptr = ptr as *const c_char;
->>>>>>> fd5a12d7
   Ok(unsafe { CStr::from_ptr(ptr) }.to_str()?.to_string())
 }
 
@@ -1560,12 +1381,8 @@
   let permissions = state.borrow_mut::<FP>();
   permissions.check(None)?;
 
-<<<<<<< HEAD
   // SAFETY: ptr is user provided.
-  Ok(unsafe { ptr::read_unaligned(u64::from(ptr) as *const u8) })
-=======
   Ok(unsafe { ptr::read_unaligned(ptr as *const u8) })
->>>>>>> fd5a12d7
 }
 
 #[op]
@@ -1581,12 +1398,8 @@
   let permissions = state.borrow_mut::<FP>();
   permissions.check(None)?;
 
-<<<<<<< HEAD
   // SAFETY: ptr is user provided.
-  Ok(unsafe { ptr::read_unaligned(u64::from(ptr) as *const i8) })
-=======
   Ok(unsafe { ptr::read_unaligned(ptr as *const i8) })
->>>>>>> fd5a12d7
 }
 
 #[op]
@@ -1602,12 +1415,8 @@
   let permissions = state.borrow_mut::<FP>();
   permissions.check(None)?;
 
-<<<<<<< HEAD
   // SAFETY: ptr is user provided.
-  Ok(unsafe { ptr::read_unaligned(u64::from(ptr) as *const u16) })
-=======
   Ok(unsafe { ptr::read_unaligned(ptr as *const u16) })
->>>>>>> fd5a12d7
 }
 
 #[op]
@@ -1623,12 +1432,8 @@
   let permissions = state.borrow_mut::<FP>();
   permissions.check(None)?;
 
-<<<<<<< HEAD
   // SAFETY: ptr is user provided.
-  Ok(unsafe { ptr::read_unaligned(u64::from(ptr) as *const i16) })
-=======
   Ok(unsafe { ptr::read_unaligned(ptr as *const i16) })
->>>>>>> fd5a12d7
 }
 
 #[op]
@@ -1644,12 +1449,8 @@
   let permissions = state.borrow_mut::<FP>();
   permissions.check(None)?;
 
-<<<<<<< HEAD
   // SAFETY: ptr is user provided.
-  Ok(unsafe { ptr::read_unaligned(u64::from(ptr) as *const u32) })
-=======
   Ok(unsafe { ptr::read_unaligned(ptr as *const u32) })
->>>>>>> fd5a12d7
 }
 
 #[op]
@@ -1665,12 +1466,8 @@
   let permissions = state.borrow_mut::<FP>();
   permissions.check(None)?;
 
-<<<<<<< HEAD
   // SAFETY: ptr is user provided.
-  Ok(unsafe { ptr::read_unaligned(u64::from(ptr) as *const i32) })
-=======
   Ok(unsafe { ptr::read_unaligned(ptr as *const i32) })
->>>>>>> fd5a12d7
 }
 
 #[op(v8)]
@@ -1688,18 +1485,12 @@
   let permissions = state.borrow_mut::<FP>();
   permissions.check(None)?;
 
-<<<<<<< HEAD
   // SAFETY: ptr is user provided.
-  Ok(U32x2::from(unsafe {
-    ptr::read_unaligned(u64::from(ptr) as *const u64)
-  }))
-=======
   let result = unsafe { ptr::read_unaligned(ptr as *const u64) };
 
   let big_int: v8::Local<v8::Value> =
     v8::BigInt::new_from_u64(scope, result).into();
   Ok(big_int.into())
->>>>>>> fd5a12d7
 }
 
 #[op]
@@ -1715,12 +1506,8 @@
   let permissions = state.borrow_mut::<FP>();
   permissions.check(None)?;
 
-<<<<<<< HEAD
   // SAFETY: ptr is user provided.
-  Ok(unsafe { ptr::read_unaligned(u64::from(ptr) as *const f32) })
-=======
   Ok(unsafe { ptr::read_unaligned(ptr as *const f32) })
->>>>>>> fd5a12d7
 }
 
 #[op]
@@ -1736,12 +1523,8 @@
   let permissions = state.borrow_mut::<FP>();
   permissions.check(None)?;
 
-<<<<<<< HEAD
   // SAFETY: ptr is user provided.
-  Ok(unsafe { ptr::read_unaligned(u64::from(ptr) as *const f64) })
-=======
   Ok(unsafe { ptr::read_unaligned(ptr as *const f64) })
->>>>>>> fd5a12d7
 }
 
 #[cfg(test)]
