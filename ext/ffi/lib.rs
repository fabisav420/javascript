// Copyright 2018-2023 the Deno authors. All rights reserved. MIT license.

use deno_core::error::AnyError;
use deno_core::futures::channel::mpsc;
use deno_core::include_js_files_for_snapshot;
use deno_core::v8;
use deno_core::Extension;
use deno_core::OpState;

use std::cell::RefCell;
use std::mem::size_of;
use std::os::raw::c_char;
use std::os::raw::c_short;
use std::path::Path;
use std::ptr;
use std::rc::Rc;

mod call;
mod callback;
mod dlfcn;
mod ir;
mod repr;
mod r#static;
mod symbol;
mod turbocall;

use call::op_ffi_call_nonblocking;
use call::op_ffi_call_ptr;
use call::op_ffi_call_ptr_nonblocking;
use callback::op_ffi_unsafe_callback_create;
use callback::op_ffi_unsafe_callback_ref;
use callback::op_ffi_unsafe_callback_unref;
use dlfcn::op_ffi_load;
use dlfcn::ForeignFunction;
use r#static::op_ffi_get_static;
use repr::*;
use symbol::NativeType;
use symbol::Symbol;

#[cfg(not(target_pointer_width = "64"))]
compile_error!("platform not supported");

const _: () = {
  assert!(size_of::<c_char>() == 1);
  assert!(size_of::<c_short>() == 2);
  assert!(size_of::<*const ()>() == 8);
};

thread_local! {
  static LOCAL_ISOLATE_POINTER: RefCell<*const v8::Isolate> = RefCell::new(ptr::null());
}

pub(crate) const MAX_SAFE_INTEGER: isize = 9007199254740991;
pub(crate) const MIN_SAFE_INTEGER: isize = -9007199254740991;

pub struct Unstable(pub bool);

fn check_unstable(state: &OpState, api_name: &str) {
  let unstable = state.borrow::<Unstable>();

  if !unstable.0 {
    eprintln!(
      "Unstable API '{api_name}'. The --unstable flag must be provided."
    );
    std::process::exit(70);
  }
}

pub fn check_unstable2(state: &Rc<RefCell<OpState>>, api_name: &str) {
  let state = state.borrow();
  check_unstable(&state, api_name)
}

pub trait FfiPermissions {
  fn check(&mut self, path: Option<&Path>) -> Result<(), AnyError>;
}

pub(crate) type PendingFfiAsyncWork = Box<dyn FnOnce()>;

pub(crate) struct FfiState {
  pub(crate) async_work_sender: mpsc::UnboundedSender<PendingFfiAsyncWork>,
  pub(crate) async_work_receiver: mpsc::UnboundedReceiver<PendingFfiAsyncWork>,
}

pub fn init<P: FfiPermissions + 'static>(unstable: bool) -> Extension {
  Extension::builder(env!("CARGO_PKG_NAME"))
<<<<<<< HEAD
    .js(include_js_files_for_snapshot!(
      prefix "deno:ext/ffi",
=======
    .js(include_js_files!(
      prefix "internal:ext/ffi",
>>>>>>> 84a96110
      "00_ffi.js",
    ))
    .ops(vec![
      op_ffi_load::decl::<P>(),
      op_ffi_get_static::decl(),
      op_ffi_call_nonblocking::decl(),
      op_ffi_call_ptr::decl::<P>(),
      op_ffi_call_ptr_nonblocking::decl::<P>(),
      op_ffi_ptr_of::decl::<P>(),
      op_ffi_get_buf::decl::<P>(),
      op_ffi_buf_copy_into::decl::<P>(),
      op_ffi_cstr_read::decl::<P>(),
      op_ffi_read_bool::decl::<P>(),
      op_ffi_read_u8::decl::<P>(),
      op_ffi_read_i8::decl::<P>(),
      op_ffi_read_u16::decl::<P>(),
      op_ffi_read_i16::decl::<P>(),
      op_ffi_read_u32::decl::<P>(),
      op_ffi_read_i32::decl::<P>(),
      op_ffi_read_u64::decl::<P>(),
      op_ffi_read_i64::decl::<P>(),
      op_ffi_read_f32::decl::<P>(),
      op_ffi_read_f64::decl::<P>(),
      op_ffi_unsafe_callback_create::decl::<P>(),
      op_ffi_unsafe_callback_ref::decl(),
      op_ffi_unsafe_callback_unref::decl(),
    ])
    .event_loop_middleware(|op_state_rc, _cx| {
      // FFI callbacks coming in from other threads will call in and get queued.
      let mut maybe_scheduling = false;

      let mut work_items: Vec<PendingFfiAsyncWork> = vec![];

      {
        let mut op_state = op_state_rc.borrow_mut();
        let ffi_state = op_state.borrow_mut::<FfiState>();

        while let Ok(Some(async_work_fut)) =
          ffi_state.async_work_receiver.try_next()
        {
          // Move received items to a temporary vector so that we can drop the `op_state` borrow before we do the work.
          work_items.push(async_work_fut);
          maybe_scheduling = true;
        }

        drop(op_state);
      }
      while let Some(async_work_fut) = work_items.pop() {
        async_work_fut();
      }

      maybe_scheduling
    })
    .state(move |state| {
      // Stolen from deno_webgpu, is there a better option?
      state.put(Unstable(unstable));

      let (async_work_sender, async_work_receiver) =
        mpsc::unbounded::<PendingFfiAsyncWork>();

      state.put(FfiState {
        async_work_receiver,
        async_work_sender,
      });

      Ok(())
    })
    .build()
}<|MERGE_RESOLUTION|>--- conflicted
+++ resolved
@@ -84,13 +84,8 @@
 
 pub fn init<P: FfiPermissions + 'static>(unstable: bool) -> Extension {
   Extension::builder(env!("CARGO_PKG_NAME"))
-<<<<<<< HEAD
     .js(include_js_files_for_snapshot!(
-      prefix "deno:ext/ffi",
-=======
-    .js(include_js_files!(
       prefix "internal:ext/ffi",
->>>>>>> 84a96110
       "00_ffi.js",
     ))
     .ops(vec![
