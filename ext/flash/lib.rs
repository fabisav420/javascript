--- conflicted
+++ resolved
@@ -1279,10 +1279,6 @@
 }
 
 #[op]
-<<<<<<< HEAD
-async fn op_flash_wait_for_listening(
-  state: Rc<RefCell<OpState>>,
-=======
 fn op_flash_serve<P>(
   state: &mut OpState,
   opts: ListenOpts,
@@ -1306,9 +1302,8 @@
 }
 
 #[op]
-fn op_flash_wait_for_listening(
-  state: &mut OpState,
->>>>>>> 5be8c96a
+async fn op_flash_wait_for_listening(
+  state: Rc<RefCell<OpState>>,
   server_id: u32,
 ) -> Result<u16, AnyError> {
   let mut listening_rx = {
