// Copyright 2018-2024 the Deno authors. All rights reserved. MIT license.

import { core, internals, primordials } from "ext:core/mod.js";
const {
  isDate,
  internalRidSymbol,
} = core;
import {
  op_cancel_handle,
  op_fs_chdir,
  op_fs_chmod_async,
  op_fs_chmod_sync,
  op_fs_chown_async,
  op_fs_chown_sync,
  op_fs_copy_file_async,
  op_fs_copy_file_sync,
  op_fs_cwd,
  op_fs_fdatasync_async,
  op_fs_fdatasync_async_unstable,
  op_fs_fdatasync_sync,
  op_fs_fdatasync_sync_unstable,
  op_fs_flock_async,
  op_fs_flock_sync,
  op_fs_fstat_async,
  op_fs_fstat_sync,
  op_fs_fsync_async,
  op_fs_fsync_async_unstable,
  op_fs_fsync_sync,
  op_fs_fsync_sync_unstable,
  op_fs_ftruncate_async,
  op_fs_ftruncate_sync,
  op_fs_funlock_async,
  op_fs_funlock_sync,
  op_fs_futime_async,
  op_fs_futime_sync,
  op_fs_link_async,
  op_fs_link_sync,
  op_fs_lstat_async,
  op_fs_lstat_sync,
  op_fs_make_temp_dir_async,
  op_fs_make_temp_dir_sync,
  op_fs_make_temp_file_async,
  op_fs_make_temp_file_sync,
  op_fs_mkdir_async,
  op_fs_mkdir_sync,
  op_fs_open_async,
  op_fs_open_sync,
  op_fs_read_dir_async,
  op_fs_read_dir_sync,
  op_fs_read_file_async,
  op_fs_read_file_sync,
  op_fs_read_file_text_async,
  op_fs_read_file_text_sync,
  op_fs_read_link_async,
  op_fs_read_link_sync,
  op_fs_realpath_async,
  op_fs_realpath_sync,
  op_fs_remove_async,
  op_fs_remove_sync,
  op_fs_rename_async,
  op_fs_rename_sync,
  op_fs_seek_async,
  op_fs_seek_sync,
  op_fs_stat_async,
  op_fs_stat_sync,
  op_fs_symlink_async,
  op_fs_symlink_sync,
  op_fs_truncate_async,
  op_fs_truncate_sync,
  op_fs_umask,
  op_fs_utime_async,
  op_fs_utime_sync,
  op_fs_write_file_async,
  op_fs_write_file_sync,
  op_is_terminal,
  op_set_raw,
} from "ext:core/ops";
const {
  ArrayPrototypeFilter,
  Date,
  DatePrototypeGetTime,
  Error,
  Function,
  MathTrunc,
  ObjectEntries,
  ObjectDefineProperty,
  ObjectPrototypeIsPrototypeOf,
  ObjectValues,
  StringPrototypeSlice,
  StringPrototypeStartsWith,
  SymbolAsyncIterator,
  SymbolIterator,
  SymbolFor,
  Uint32Array,
} = primordials;

import { read, readSync, write, writeSync } from "ext:deno_io/12_io.js";
import * as abortSignal from "ext:deno_web/03_abort_signal.js";
import {
  readableStreamForRid,
  ReadableStreamPrototype,
  writableStreamForRid,
} from "ext:deno_web/06_streams.js";
import { pathFromURL, SymbolDispose } from "ext:deno_web/00_infra.js";

function chmodSync(path, mode) {
  op_fs_chmod_sync(pathFromURL(path), mode);
}

async function chmod(path, mode) {
  await op_fs_chmod_async(pathFromURL(path), mode);
}

function chownSync(
  path,
  uid,
  gid,
) {
  op_fs_chown_sync(pathFromURL(path), uid, gid);
}

async function chown(
  path,
  uid,
  gid,
) {
  await op_fs_chown_async(
    pathFromURL(path),
    uid,
    gid,
  );
}

function copyFileSync(
  fromPath,
  toPath,
) {
  op_fs_copy_file_sync(
    pathFromURL(fromPath),
    pathFromURL(toPath),
  );
}

async function copyFile(
  fromPath,
  toPath,
) {
  await op_fs_copy_file_async(
    pathFromURL(fromPath),
    pathFromURL(toPath),
  );
}

function cwd() {
  return op_fs_cwd();
}

function chdir(directory) {
  op_fs_chdir(pathFromURL(directory));
}

function makeTempDirSync(options = {}) {
  return op_fs_make_temp_dir_sync(
    options.dir,
    options.prefix,
    options.suffix,
  );
}

function makeTempDir(options = {}) {
  return op_fs_make_temp_dir_async(
    options.dir,
    options.prefix,
    options.suffix,
  );
}

function makeTempFileSync(options = {}) {
  return op_fs_make_temp_file_sync(
    options.dir,
    options.prefix,
    options.suffix,
  );
}

function makeTempFile(options = {}) {
  return op_fs_make_temp_file_async(
    options.dir,
    options.prefix,
    options.suffix,
  );
}

function mkdirSync(path, options) {
  op_fs_mkdir_sync(
    pathFromURL(path),
    options?.recursive ?? false,
    options?.mode,
  );
}

async function mkdir(path, options) {
  await op_fs_mkdir_async(
    pathFromURL(path),
    options?.recursive ?? false,
    options?.mode,
  );
}

function readDirSync(path) {
  return op_fs_read_dir_sync(pathFromURL(path))[
    SymbolIterator
  ]();
}

function readDir(path) {
  const array = op_fs_read_dir_async(
    pathFromURL(path),
  );
  return {
    async *[SymbolAsyncIterator]() {
      const dir = await array;
      for (let i = 0; i < dir.length; ++i) {
        yield dir[i];
      }
    },
  };
}

function readLinkSync(path) {
  return op_fs_read_link_sync(pathFromURL(path));
}

function readLink(path) {
  return op_fs_read_link_async(pathFromURL(path));
}

function realPathSync(path) {
  return op_fs_realpath_sync(pathFromURL(path));
}

function realPath(path) {
  return op_fs_realpath_async(pathFromURL(path));
}

function removeSync(
  path,
  options = {},
) {
  op_fs_remove_sync(
    pathFromURL(path),
    !!options.recursive,
  );
}

async function remove(
  path,
  options = {},
) {
  await op_fs_remove_async(
    pathFromURL(path),
    !!options.recursive,
  );
}

function renameSync(oldpath, newpath) {
  op_fs_rename_sync(
    pathFromURL(oldpath),
    pathFromURL(newpath),
  );
}

async function rename(oldpath, newpath) {
  await op_fs_rename_async(
    pathFromURL(oldpath),
    pathFromURL(newpath),
  );
}

// Extract the FsStat object from the encoded buffer.
// See `runtime/ops/fs.rs` for the encoder.
//
// This is not a general purpose decoder. There are 4 types:
//
// 1. date
//  offset += 4
//  1/0 | extra padding | high u32 | low u32
//  if date[0] == 1, new Date(u64) else null
//
// 2. bool
//  offset += 2
//  1/0 | extra padding
//
// 3. u64
//  offset += 2
//  high u32 | low u32
//
// 4. ?u64 converts a zero u64 value to JS null on Windows.
//    ?bool converts a false bool value to JS null on Windows.
function createByteStruct(types) {
  // types can be "date", "bool" or "u64".
  let offset = 0;
  let str =
    'const unix = Deno.build.os === "darwin" || Deno.build.os === "linux" || Deno.build.os === "android" || Deno.build.os === "openbsd" || Deno.build.os === "freebsd"; return {';
  const typeEntries = ObjectEntries(types);
  for (let i = 0; i < typeEntries.length; ++i) {
    let { 0: name, 1: type } = typeEntries[i];

    const optional = StringPrototypeStartsWith(type, "?");
    if (optional) type = StringPrototypeSlice(type, 1);

    if (type == "u64") {
      if (!optional) {
        str += `${name}: view[${offset}] + view[${offset + 1}] * 2**32,`;
      } else {
        str += `${name}: (unix ? (view[${offset}] + view[${
          offset + 1
        }] * 2**32) : (view[${offset}] + view[${
          offset + 1
        }] * 2**32) || null),`;
      }
    } else if (type == "date") {
      str += `${name}: view[${offset}] === 0 ? null : new Date(view[${
        offset + 2
      }] + view[${offset + 3}] * 2**32),`;
      offset += 2;
    } else {
      if (!optional) {
        str += `${name}: !!(view[${offset}] + view[${offset + 1}] * 2**32),`;
      } else {
        str += `${name}: (unix ? !!((view[${offset}] + view[${
          offset + 1
        }] * 2**32)) : !!((view[${offset}] + view[${
          offset + 1
        }] * 2**32)) || null),`;
      }
    }
    offset += 2;
  }
  str += "};";
  // ...so you don't like eval huh? don't worry, it only executes during snapshot :)
  return [new Function("view", str), new Uint32Array(offset)];
}

const { 0: statStruct, 1: statBuf } = createByteStruct({
  isFile: "bool",
  isDirectory: "bool",
  isSymlink: "bool",
  size: "u64",
  mtime: "date",
  atime: "date",
  birthtime: "date",
  dev: "u64",
  ino: "?u64",
  mode: "?u64",
  nlink: "?u64",
  uid: "?u64",
  gid: "?u64",
  rdev: "?u64",
  blksize: "?u64",
  blocks: "?u64",
  isBlockDevice: "?bool",
  isCharDevice: "?bool",
  isFifo: "?bool",
  isSocket: "?bool",
});

function parseFileInfo(response) {
  const unix = core.build.os === "darwin" ||
    core.build.os === "linux" ||
    core.build.os === "android" ||
    core.build.os === "freebsd" ||
    core.build.os === "openbsd";
  return {
    isFile: response.isFile,
    isDirectory: response.isDirectory,
    isSymlink: response.isSymlink,
    size: response.size,
    mtime: response.mtimeSet === true ? new Date(response.mtime) : null,
    atime: response.atimeSet === true ? new Date(response.atime) : null,
    birthtime: response.birthtimeSet === true
      ? new Date(response.birthtime)
      : null,
    dev: response.dev,
    ino: unix ? response.ino : null,
    mode: unix ? response.mode : null,
    nlink: unix ? response.nlink : null,
    uid: unix ? response.uid : null,
    gid: unix ? response.gid : null,
    rdev: unix ? response.rdev : null,
    blksize: unix ? response.blksize : null,
    blocks: unix ? response.blocks : null,
    isBlockDevice: unix ? response.isBlockDevice : null,
    isCharDevice: unix ? response.isCharDevice : null,
    isFifo: unix ? response.isFifo : null,
    isSocket: unix ? response.isSocket : null,
  };
}

function fstatSync(rid) {
  op_fs_fstat_sync(rid, statBuf);
  return statStruct(statBuf);
}

async function fstat(rid) {
  return parseFileInfo(await op_fs_fstat_async(rid));
}

async function lstat(path) {
  const res = await op_fs_lstat_async(pathFromURL(path));
  return parseFileInfo(res);
}

function lstatSync(path) {
  op_fs_lstat_sync(pathFromURL(path), statBuf);
  return statStruct(statBuf);
}

async function stat(path) {
  const res = await op_fs_stat_async(pathFromURL(path));
  return parseFileInfo(res);
}

function statSync(path) {
  op_fs_stat_sync(pathFromURL(path), statBuf);
  return statStruct(statBuf);
}

function coerceLen(len) {
  if (len == null || len < 0) {
    return 0;
  }
  return len;
}

function ftruncateSync(rid, len) {
  op_fs_ftruncate_sync(rid, coerceLen(len));
}

async function ftruncate(rid, len) {
  await op_fs_ftruncate_async(rid, coerceLen(len));
}

function truncateSync(path, len) {
  op_fs_truncate_sync(path, coerceLen(len));
}

async function truncate(path, len) {
  await op_fs_truncate_async(path, coerceLen(len));
}

function umask(mask) {
  return op_fs_umask(mask);
}

function linkSync(oldpath, newpath) {
  op_fs_link_sync(oldpath, newpath);
}

async function link(oldpath, newpath) {
  await op_fs_link_async(oldpath, newpath);
}

function toUnixTimeFromEpoch(value) {
  if (isDate(value)) {
    const time = DatePrototypeGetTime(value);
    const seconds = MathTrunc(time / 1e3);
    const nanoseconds = MathTrunc(time - (seconds * 1e3)) * 1e6;

    return [
      seconds,
      nanoseconds,
    ];
  }

  const seconds = value;
  const nanoseconds = 0;

  return [
    seconds,
    nanoseconds,
  ];
}

function futimeSync(
  rid,
  atime,
  mtime,
) {
  const { 0: atimeSec, 1: atimeNsec } = toUnixTimeFromEpoch(atime);
  const { 0: mtimeSec, 1: mtimeNsec } = toUnixTimeFromEpoch(mtime);
  op_fs_futime_sync(rid, atimeSec, atimeNsec, mtimeSec, mtimeNsec);
}

async function futime(
  rid,
  atime,
  mtime,
) {
  const { 0: atimeSec, 1: atimeNsec } = toUnixTimeFromEpoch(atime);
  const { 0: mtimeSec, 1: mtimeNsec } = toUnixTimeFromEpoch(mtime);
  await op_fs_futime_async(
    rid,
    atimeSec,
    atimeNsec,
    mtimeSec,
    mtimeNsec,
  );
}

function utimeSync(
  path,
  atime,
  mtime,
) {
  const { 0: atimeSec, 1: atimeNsec } = toUnixTimeFromEpoch(atime);
  const { 0: mtimeSec, 1: mtimeNsec } = toUnixTimeFromEpoch(mtime);
  op_fs_utime_sync(
    pathFromURL(path),
    atimeSec,
    atimeNsec,
    mtimeSec,
    mtimeNsec,
  );
}

async function utime(
  path,
  atime,
  mtime,
) {
  const { 0: atimeSec, 1: atimeNsec } = toUnixTimeFromEpoch(atime);
  const { 0: mtimeSec, 1: mtimeNsec } = toUnixTimeFromEpoch(mtime);
  await op_fs_utime_async(
    pathFromURL(path),
    atimeSec,
    atimeNsec,
    mtimeSec,
    mtimeNsec,
  );
}

function symlinkSync(
  oldpath,
  newpath,
  options,
) {
  op_fs_symlink_sync(
    pathFromURL(oldpath),
    pathFromURL(newpath),
    options?.type,
  );
}

async function symlink(
  oldpath,
  newpath,
  options,
) {
  await op_fs_symlink_async(
    pathFromURL(oldpath),
    pathFromURL(newpath),
    options?.type,
  );
}

function fdatasyncSync(rid) {
  op_fs_fdatasync_sync(rid);
}

async function fdatasync(rid) {
  await op_fs_fdatasync_async(rid);
}

function fsyncSync(rid) {
  op_fs_fsync_sync(rid);
}

async function fsync(rid) {
  await op_fs_fsync_async(rid);
}

function flockSync(rid, exclusive) {
  op_fs_flock_sync(rid, exclusive === true);
}

async function flock(rid, exclusive) {
  await op_fs_flock_async(rid, exclusive === true);
}

function funlockSync(rid) {
  op_fs_funlock_sync(rid);
}

async function funlock(rid) {
  await op_fs_funlock_async(rid);
}

function seekSync(
  rid,
  offset,
  whence,
) {
  return op_fs_seek_sync(rid, offset, whence);
}

function seek(
  rid,
  offset,
  whence,
) {
  return op_fs_seek_async(rid, offset, whence);
}

function openSync(
  path,
  options,
) {
  if (options) checkOpenOptions(options);
  const rid = op_fs_open_sync(
    pathFromURL(path),
    options,
  );

  return new FsFile(rid, SymbolFor("Deno.internal.FsFile"));
}

async function open(
  path,
  options,
) {
  if (options) checkOpenOptions(options);
  const rid = await op_fs_open_async(
    pathFromURL(path),
    options,
  );

  return new FsFile(rid, SymbolFor("Deno.internal.FsFile"));
}

function createSync(path) {
  return openSync(path, {
    read: true,
    write: true,
    truncate: true,
    create: true,
  });
}

function create(path) {
  return open(path, {
    read: true,
    write: true,
    truncate: true,
    create: true,
  });
}

class FsFile {
  #rid = 0;

  #readable;
  #writable;

  constructor(rid, symbol) {
    ObjectDefineProperty(this, internalRidSymbol, {
      enumerable: false,
      value: rid,
    });
    this.#rid = rid;
    if (!symbol || symbol !== SymbolFor("Deno.internal.FsFile")) {
      internals.warnOnDeprecatedApi(
        "new Deno.FsFile()",
        new Error().stack,
        "Use `Deno.open` or `Deno.openSync` instead.",
      );
    }
  }

  get rid() {
    internals.warnOnDeprecatedApi(
      "Deno.FsFile.rid",
      new Error().stack,
      "Use `Deno.FsFile` methods directly instead.",
    );
    return this.#rid;
  }

  write(p) {
    return write(this.#rid, p);
  }

  writeSync(p) {
    return writeSync(this.#rid, p);
  }

  truncate(len) {
    return ftruncate(this.#rid, len);
  }

  truncateSync(len) {
    return ftruncateSync(this.#rid, len);
  }

  read(p) {
    return read(this.#rid, p);
  }

  readSync(p) {
    return readSync(this.#rid, p);
  }

  seek(offset, whence) {
    return seek(this.#rid, offset, whence);
  }

  seekSync(offset, whence) {
    return seekSync(this.#rid, offset, whence);
  }

  stat() {
    return fstat(this.#rid);
  }

  statSync() {
    return fstatSync(this.#rid);
  }

  async syncData() {
    await op_fs_fdatasync_async_unstable(this.#rid);
  }

  syncDataSync() {
    op_fs_fdatasync_sync_unstable(this.#rid);
  }

  close() {
    core.close(this.#rid);
  }

  get readable() {
    if (this.#readable === undefined) {
      this.#readable = readableStreamForRid(this.#rid);
    }
    return this.#readable;
  }

  get writable() {
    if (this.#writable === undefined) {
      this.#writable = writableStreamForRid(this.#rid);
    }
    return this.#writable;
  }

  async sync() {
    await op_fs_fsync_async_unstable(this.#rid);
  }

  syncSync() {
    op_fs_fsync_sync_unstable(this.#rid);
  }

  async utime(atime, mtime) {
    await futime(this.#rid, atime, mtime);
  }

  utimeSync(atime, mtime) {
    futimeSync(this.#rid, atime, mtime);
  }

<<<<<<< HEAD
  isTerminal() {
    return op_is_terminal(this.#rid);
  }

  setRaw(mode, options = {}) {
    const cbreak = !!(options.cbreak ?? false);
    op_set_raw(this.#rid, mode, cbreak);
=======
  lockSync(exclusive = false) {
    op_fs_flock_sync(this.#rid, exclusive);
  }

  async lock(exclusive = false) {
    await op_fs_flock_async(this.#rid, exclusive);
  }

  unlockSync() {
    op_fs_funlock_sync(this.#rid);
  }

  async unlock() {
    await op_fs_funlock_async(this.#rid);
>>>>>>> 0f7f9879
  }

  [SymbolDispose]() {
    core.tryClose(this.#rid);
  }
}

function checkOpenOptions(options) {
  if (
    ArrayPrototypeFilter(
      ObjectValues(options),
      (val) => val === true,
    ).length === 0
  ) {
    throw new Error("OpenOptions requires at least one option to be true");
  }

  if (options.truncate && !options.write) {
    throw new Error("'truncate' option requires 'write' option");
  }

  const createOrCreateNewWithoutWriteOrAppend =
    (options.create || options.createNew) &&
    !(options.write || options.append);

  if (createOrCreateNewWithoutWriteOrAppend) {
    throw new Error(
      "'create' or 'createNew' options require 'write' or 'append' option",
    );
  }
}

const File = FsFile;

function readFileSync(path) {
  return op_fs_read_file_sync(pathFromURL(path));
}

async function readFile(path, options) {
  let cancelRid;
  let abortHandler;
  if (options?.signal) {
    options.signal.throwIfAborted();
    cancelRid = op_cancel_handle();
    abortHandler = () => core.tryClose(cancelRid);
    options.signal[abortSignal.add](abortHandler);
  }

  try {
    const read = await op_fs_read_file_async(
      pathFromURL(path),
      cancelRid,
    );
    return read;
  } finally {
    if (options?.signal) {
      options.signal[abortSignal.remove](abortHandler);

      // always throw the abort error when aborted
      options.signal.throwIfAborted();
    }
  }
}

function readTextFileSync(path) {
  return op_fs_read_file_text_sync(pathFromURL(path));
}

async function readTextFile(path, options) {
  let cancelRid;
  let abortHandler;
  if (options?.signal) {
    options.signal.throwIfAborted();
    cancelRid = op_cancel_handle();
    abortHandler = () => core.tryClose(cancelRid);
    options.signal[abortSignal.add](abortHandler);
  }

  try {
    const read = await op_fs_read_file_text_async(
      pathFromURL(path),
      cancelRid,
    );
    return read;
  } finally {
    if (options?.signal) {
      options.signal[abortSignal.remove](abortHandler);

      // always throw the abort error when aborted
      options.signal.throwIfAborted();
    }
  }
}

function writeFileSync(
  path,
  data,
  options = {},
) {
  options.signal?.throwIfAborted();
  op_fs_write_file_sync(
    pathFromURL(path),
    options.mode,
    options.append ?? false,
    options.create ?? true,
    options.createNew ?? false,
    data,
  );
}

async function writeFile(
  path,
  data,
  options = {},
) {
  let cancelRid;
  let abortHandler;
  if (options.signal) {
    options.signal.throwIfAborted();
    cancelRid = op_cancel_handle();
    abortHandler = () => core.tryClose(cancelRid);
    options.signal[abortSignal.add](abortHandler);
  }
  try {
    if (ObjectPrototypeIsPrototypeOf(ReadableStreamPrototype, data)) {
      const file = await open(path, {
        mode: options.mode,
        append: options.append ?? false,
        create: options.create ?? true,
        createNew: options.createNew ?? false,
        write: true,
      });
      await data.pipeTo(file.writable, {
        signal: options.signal,
      });
    } else {
      await op_fs_write_file_async(
        pathFromURL(path),
        options.mode,
        options.append ?? false,
        options.create ?? true,
        options.createNew ?? false,
        data,
        cancelRid,
      );
    }
  } finally {
    if (options.signal) {
      options.signal[abortSignal.remove](abortHandler);

      // always throw the abort error when aborted
      options.signal.throwIfAborted();
    }
  }
}

function writeTextFileSync(
  path,
  data,
  options = {},
) {
  const encoder = new TextEncoder();
  return writeFileSync(path, encoder.encode(data), options);
}

function writeTextFile(
  path,
  data,
  options = {},
) {
  if (ObjectPrototypeIsPrototypeOf(ReadableStreamPrototype, data)) {
    return writeFile(
      path,
      data.pipeThrough(new TextEncoderStream()),
      options,
    );
  } else {
    const encoder = new TextEncoder();
    return writeFile(path, encoder.encode(data), options);
  }
}

export {
  chdir,
  chmod,
  chmodSync,
  chown,
  chownSync,
  copyFile,
  copyFileSync,
  create,
  createSync,
  cwd,
  fdatasync,
  fdatasyncSync,
  File,
  flock,
  flockSync,
  FsFile,
  fstat,
  fstatSync,
  fsync,
  fsyncSync,
  ftruncate,
  ftruncateSync,
  funlock,
  funlockSync,
  futime,
  futimeSync,
  link,
  linkSync,
  lstat,
  lstatSync,
  makeTempDir,
  makeTempDirSync,
  makeTempFile,
  makeTempFileSync,
  mkdir,
  mkdirSync,
  open,
  openSync,
  readDir,
  readDirSync,
  readFile,
  readFileSync,
  readLink,
  readLinkSync,
  readTextFile,
  readTextFileSync,
  realPath,
  realPathSync,
  remove,
  removeSync,
  rename,
  renameSync,
  seek,
  seekSync,
  stat,
  statSync,
  symlink,
  symlinkSync,
  truncate,
  truncateSync,
  umask,
  utime,
  utimeSync,
  writeFile,
  writeFileSync,
  writeTextFile,
  writeTextFileSync,
};<|MERGE_RESOLUTION|>--- conflicted
+++ resolved
@@ -768,7 +768,6 @@
     futimeSync(this.#rid, atime, mtime);
   }
 
-<<<<<<< HEAD
   isTerminal() {
     return op_is_terminal(this.#rid);
   }
@@ -776,7 +775,8 @@
   setRaw(mode, options = {}) {
     const cbreak = !!(options.cbreak ?? false);
     op_set_raw(this.#rid, mode, cbreak);
-=======
+  }
+  
   lockSync(exclusive = false) {
     op_fs_flock_sync(this.#rid, exclusive);
   }
@@ -791,7 +791,6 @@
 
   async unlock() {
     await op_fs_funlock_async(this.#rid);
->>>>>>> 0f7f9879
   }
 
   [SymbolDispose]() {
