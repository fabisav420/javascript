// Copyright 2018-2023 the Deno authors. All rights reserved. MIT license.

use std::path::Path;
use std::path::PathBuf;
use std::rc::Rc;

use serde::Deserialize;
use serde::Serialize;

use deno_io::fs::File;
use deno_io::fs::FsResult;
use deno_io::fs::FsStat;

<<<<<<< HEAD
=======
use crate::sync::MaybeSend;
use crate::sync::MaybeSync;

>>>>>>> ab795778
#[derive(Deserialize, Default, Debug, Clone, Copy)]
#[serde(rename_all = "camelCase")]
#[serde(default)]
pub struct OpenOptions {
  pub read: bool,
  pub write: bool,
  pub create: bool,
  pub truncate: bool,
  pub append: bool,
  pub create_new: bool,
  pub mode: Option<u32>,
}

impl OpenOptions {
  pub fn read() -> Self {
    Self {
      read: true,
      write: false,
      create: false,
      truncate: false,
      append: false,
      create_new: false,
      mode: None,
    }
  }

  pub fn write(
    create: bool,
    append: bool,
    create_new: bool,
    mode: Option<u32>,
  ) -> Self {
    Self {
      read: false,
      write: true,
      create,
      truncate: !append,
      append,
      create_new,
      mode,
    }
  }
}

#[derive(Deserialize)]
pub enum FsFileType {
  #[serde(rename = "file")]
  File,
  #[serde(rename = "dir")]
  Directory,
}

#[derive(Serialize)]
#[serde(rename_all = "camelCase")]
pub struct FsDirEntry {
  pub name: String,
  pub is_file: bool,
  pub is_directory: bool,
  pub is_symlink: bool,
}

<<<<<<< HEAD
#[async_trait::async_trait(?Send)]
pub trait FileSystem: Send + Sync {
=======
#[allow(clippy::disallowed_types)]
pub type FileSystemRc = crate::sync::MaybeArc<dyn FileSystem>;

#[async_trait::async_trait(?Send)]
pub trait FileSystem: std::fmt::Debug + MaybeSend + MaybeSync {
>>>>>>> ab795778
  fn cwd(&self) -> FsResult<PathBuf>;
  fn tmp_dir(&self) -> FsResult<PathBuf>;
  fn chdir(&self, path: &Path) -> FsResult<()>;
  fn umask(&self, mask: Option<u32>) -> FsResult<u32>;

  fn open_sync(
    &self,
    path: &Path,
    options: OpenOptions,
  ) -> FsResult<Rc<dyn File>>;
  async fn open_async(
    &self,
    path: PathBuf,
    options: OpenOptions,
  ) -> FsResult<Rc<dyn File>>;

  fn mkdir_sync(&self, path: &Path, recusive: bool, mode: u32) -> FsResult<()>;
  async fn mkdir_async(
    &self,
    path: PathBuf,
    recursive: bool,
    mode: u32,
  ) -> FsResult<()>;

  fn chmod_sync(&self, path: &Path, mode: u32) -> FsResult<()>;
  async fn chmod_async(&self, path: PathBuf, mode: u32) -> FsResult<()>;

  fn chown_sync(
    &self,
    path: &Path,
    uid: Option<u32>,
    gid: Option<u32>,
  ) -> FsResult<()>;
  async fn chown_async(
    &self,
    path: PathBuf,
    uid: Option<u32>,
    gid: Option<u32>,
  ) -> FsResult<()>;

  fn remove_sync(&self, path: &Path, recursive: bool) -> FsResult<()>;
  async fn remove_async(&self, path: PathBuf, recursive: bool) -> FsResult<()>;

  fn copy_file_sync(&self, oldpath: &Path, newpath: &Path) -> FsResult<()>;
  async fn copy_file_async(
    &self,
    oldpath: PathBuf,
    newpath: PathBuf,
  ) -> FsResult<()>;

  fn stat_sync(&self, path: &Path) -> FsResult<FsStat>;
  async fn stat_async(&self, path: PathBuf) -> FsResult<FsStat>;

  fn lstat_sync(&self, path: &Path) -> FsResult<FsStat>;
  async fn lstat_async(&self, path: PathBuf) -> FsResult<FsStat>;

  fn realpath_sync(&self, path: &Path) -> FsResult<PathBuf>;
  async fn realpath_async(&self, path: PathBuf) -> FsResult<PathBuf>;

  fn read_dir_sync(&self, path: &Path) -> FsResult<Vec<FsDirEntry>>;
  async fn read_dir_async(&self, path: PathBuf) -> FsResult<Vec<FsDirEntry>>;

  fn rename_sync(&self, oldpath: &Path, newpath: &Path) -> FsResult<()>;
  async fn rename_async(
    &self,
    oldpath: PathBuf,
    newpath: PathBuf,
  ) -> FsResult<()>;

  fn link_sync(&self, oldpath: &Path, newpath: &Path) -> FsResult<()>;
  async fn link_async(
    &self,
    oldpath: PathBuf,
    newpath: PathBuf,
  ) -> FsResult<()>;

  fn symlink_sync(
    &self,
    oldpath: &Path,
    newpath: &Path,
    file_type: Option<FsFileType>,
  ) -> FsResult<()>;
  async fn symlink_async(
    &self,
    oldpath: PathBuf,
    newpath: PathBuf,
    file_type: Option<FsFileType>,
  ) -> FsResult<()>;

  fn read_link_sync(&self, path: &Path) -> FsResult<PathBuf>;
  async fn read_link_async(&self, path: PathBuf) -> FsResult<PathBuf>;

  fn truncate_sync(&self, path: &Path, len: u64) -> FsResult<()>;
  async fn truncate_async(&self, path: PathBuf, len: u64) -> FsResult<()>;

  fn utime_sync(
    &self,
    path: &Path,
    atime_secs: i64,
    atime_nanos: u32,
    mtime_secs: i64,
    mtime_nanos: u32,
  ) -> FsResult<()>;
  async fn utime_async(
    &self,
    path: PathBuf,
    atime_secs: i64,
    atime_nanos: u32,
    mtime_secs: i64,
    mtime_nanos: u32,
  ) -> FsResult<()>;

  fn write_file_sync(
    &self,
    path: &Path,
    options: OpenOptions,
    data: &[u8],
  ) -> FsResult<()> {
    let file = self.open_sync(path, options)?;
    if let Some(mode) = options.mode {
      file.clone().chmod_sync(mode)?;
    }
    file.write_all_sync(data)?;
    Ok(())
  }
  async fn write_file_async(
    &self,
    path: PathBuf,
    options: OpenOptions,
    data: Vec<u8>,
  ) -> FsResult<()> {
    let file = self.open_async(path, options).await?;
    if let Some(mode) = options.mode {
      file.clone().chmod_async(mode).await?;
    }
    file.write_all(data.into()).await?;
    Ok(())
  }

  fn read_file_sync(&self, path: &Path) -> FsResult<Vec<u8>> {
    let options = OpenOptions::read();
    let file = self.open_sync(path, options)?;
    let buf = file.read_all_sync()?;
    Ok(buf)
  }
  async fn read_file_async(&self, path: PathBuf) -> FsResult<Vec<u8>> {
    let options = OpenOptions::read();
    let file = self.open_async(path, options).await?;
    let buf = file.read_all_async().await?;
    Ok(buf)
  }

  fn is_file(&self, path: &Path) -> bool {
    self.stat_sync(path).map(|m| m.is_file).unwrap_or(false)
  }

  fn is_dir(&self, path: &Path) -> bool {
    self
      .stat_sync(path)
      .map(|m| m.is_directory)
      .unwrap_or(false)
  }

  fn exists(&self, path: &Path) -> bool {
    self.stat_sync(path).is_ok()
  }

  fn read_to_string(&self, path: &Path) -> FsResult<String> {
    let buf = self.read_file_sync(path)?;
    String::from_utf8(buf).map_err(|err| {
      std::io::Error::new(std::io::ErrorKind::InvalidData, err).into()
    })
  }
}<|MERGE_RESOLUTION|>--- conflicted
+++ resolved
@@ -11,12 +11,9 @@
 use deno_io::fs::FsResult;
 use deno_io::fs::FsStat;
 
-<<<<<<< HEAD
-=======
 use crate::sync::MaybeSend;
 use crate::sync::MaybeSync;
 
->>>>>>> ab795778
 #[derive(Deserialize, Default, Debug, Clone, Copy)]
 #[serde(rename_all = "camelCase")]
 #[serde(default)]
@@ -78,16 +75,11 @@
   pub is_symlink: bool,
 }
 
-<<<<<<< HEAD
-#[async_trait::async_trait(?Send)]
-pub trait FileSystem: Send + Sync {
-=======
 #[allow(clippy::disallowed_types)]
 pub type FileSystemRc = crate::sync::MaybeArc<dyn FileSystem>;
 
 #[async_trait::async_trait(?Send)]
 pub trait FileSystem: std::fmt::Debug + MaybeSend + MaybeSync {
->>>>>>> ab795778
   fn cwd(&self) -> FsResult<PathBuf>;
   fn tmp_dir(&self) -> FsResult<PathBuf>;
   fn chdir(&self, path: &Path) -> FsResult<()>;
