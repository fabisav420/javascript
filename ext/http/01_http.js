--- conflicted
+++ resolved
@@ -54,6 +54,9 @@
     Uint8Array,
     Uint8ArrayPrototype,
   } = window.__bootstrap.primordials;
+  const {
+    extractingHeaderListValues,
+  } = window.__bootstrap.headers;
 
   const connErrorSymbol = Symbol("connError");
   const _deferred = Symbol("upgradeHttpDeferred");
@@ -111,13 +114,16 @@
         return null;
       }
 
-<<<<<<< HEAD
-      const [streamRid, method, headerList, url, referrer, referrerPolicy] =
-        nextRequest;
-=======
       const [streamRid, method, url] = nextRequest;
->>>>>>> 2703996d
       SetPrototypeAdd(this.managedResources, streamRid);
+
+      const headerList = () => core.opSync("op_http_headers", streamRid);
+      const headers = headerList();
+
+      const [referrer] = extractingHeaderListValues("referrer", headers) ||
+        [""];
+      const [referrerPolicy] =
+        extractingHeaderListValues("referrer-policy", headers) || [""];
 
       /** @type {ReadableStream<Uint8Array> | undefined} */
       let body = null;
@@ -131,7 +137,6 @@
       const innerRequest = newInnerRequest(
         method,
         url,
-<<<<<<< HEAD
         {
           headerList,
           body: body !== null ? new InnerBody(body) : null,
@@ -139,11 +144,6 @@
           referrer,
           referrerPolicy,
         },
-=======
-        () => core.opSync("op_http_headers", streamRid),
-        body !== null ? new InnerBody(body) : null,
-        false,
->>>>>>> 2703996d
       );
       const signal = abortSignal.newSignal();
       const request = fromInnerRequest(innerRequest, signal, "immutable");
