// Copyright 2018-2023 the Deno authors. All rights reserved. MIT license.
const core = globalThis.Deno.core;
const internals = globalThis.__bootstrap.internals;
const primordials = globalThis.__bootstrap.primordials;
const { BadResourcePrototype, InterruptedPrototype, ops } = core;
import * as webidl from "ext:deno_webidl/00_webidl.js";
import { InnerBody } from "ext:deno_fetch/22_body.js";
import { Event, setEventTargetData } from "ext:deno_web/02_event.js";
import { BlobPrototype } from "ext:deno_web/09_file.js";
import {
  fromInnerResponse,
  newInnerResponse,
  ResponsePrototype,
  toInnerResponse,
} from "ext:deno_fetch/23_response.js";
import {
  fromInnerRequest,
  newInnerRequest,
  toInnerRequest,
} from "ext:deno_fetch/23_request.js";
import { AbortController } from "ext:deno_web/03_abort_signal.js";
import {
  _eventLoop,
  _idleTimeoutDuration,
  _idleTimeoutTimeout,
  _protocol,
  _readyState,
  _rid,
  _role,
  _server,
  _serverHandleIdleTimeout,
  SERVER,
  WebSocket,
} from "ext:deno_websocket/01_websocket.js";
import { TcpConn, UnixConn } from "ext:deno_net/01_net.js";
import { TlsConn } from "ext:deno_net/02_tls.js";
import {
  Deferred,
  getReadableStreamResourceBacking,
  readableStreamClose,
  readableStreamForRid,
  ReadableStreamPrototype,
} from "ext:deno_web/06_streams.js";
import { serve } from "ext:deno_http/00_serve.js";
const {
  ArrayPrototypeIncludes,
  ArrayPrototypeMap,
  ArrayPrototypePush,
  Error,
  ObjectPrototypeIsPrototypeOf,
  SafeSet,
  SafeSetIterator,
  SetPrototypeAdd,
  SetPrototypeDelete,
  StringPrototypeCharCodeAt,
  StringPrototypeIncludes,
  StringPrototypeToLowerCase,
  StringPrototypeSplit,
  Symbol,
  SymbolAsyncIterator,
  TypeError,
  Uint8Array,
  Uint8ArrayPrototype,
} = primordials;

const connErrorSymbol = Symbol("connError");
const streamRid = Symbol("streamRid");
const _deferred = Symbol("upgradeHttpDeferred");

class HttpConn {
  #rid = 0;
  #closed = false;
  #remoteAddr;
  #localAddr;

  // This set holds resource ids of resources
  // that were created during lifecycle of this request.
  // When the connection is closed these resources should be closed
  // as well.
  managedResources = new SafeSet();

  constructor(rid, remoteAddr, localAddr) {
    this.#rid = rid;
    this.#remoteAddr = remoteAddr;
    this.#localAddr = localAddr;
  }

  /** @returns {number} */
  get rid() {
    return this.#rid;
  }

  /** @returns {Promise<RequestEvent | null>} */
  async nextRequest() {
    let nextRequest;
    try {
      nextRequest = await core.opAsync("op_http_accept", this.#rid);
    } catch (error) {
      this.close();
      // A connection error seen here would cause disrupted responses to throw
      // a generic `BadResource` error. Instead store this error and replace
      // those with it.
      this[connErrorSymbol] = error;
      if (
        ObjectPrototypeIsPrototypeOf(BadResourcePrototype, error) ||
        ObjectPrototypeIsPrototypeOf(InterruptedPrototype, error) ||
        StringPrototypeIncludes(error.message, "connection closed")
      ) {
        return null;
      }
      throw error;
    }
    if (nextRequest == null) {
      // Work-around for servers (deno_std/http in particular) that call
      // `nextRequest()` before upgrading a previous request which has a
      // `connection: upgrade` header.
      await null;

      this.close();
      return null;
    }

    const { 0: streamRid, 1: method, 2: url } = nextRequest;
    SetPrototypeAdd(this.managedResources, streamRid);

    /** @type {ReadableStream<Uint8Array> | undefined} */
    let body = null;
    // There might be a body, but we don't expose it for GET/HEAD requests.
    // It will be closed automatically once the request has been handled and
    // the response has been sent.
    if (method !== "GET" && method !== "HEAD") {
      body = readableStreamForRid(streamRid, false);
    }

    const innerRequest = newInnerRequest(
      method,
      url,
      () => ops.op_http_headers(streamRid),
      body !== null ? new InnerBody(body) : null,
      false,
    );
    innerRequest[streamRid] = streamRid;
    const abortController = new AbortController();
    const request = fromInnerRequest(
      innerRequest,
      abortController.signal,
      "immutable",
      false,
    );

    const respondWith = createRespondWith(
      this,
      streamRid,
      request,
      this.#remoteAddr,
      this.#localAddr,
      abortController,
    );

    return { request, respondWith };
  }

  /** @returns {void} */
  close() {
    if (!this.#closed) {
      this.#closed = true;
      core.close(this.#rid);
      for (const rid of new SafeSetIterator(this.managedResources)) {
        SetPrototypeDelete(this.managedResources, rid);
        core.close(rid);
      }
    }
  }

  [SymbolAsyncIterator]() {
    // deno-lint-ignore no-this-alias
    const httpConn = this;
    return {
      async next() {
        const reqEvt = await httpConn.nextRequest();
        // Change with caution, current form avoids a v8 deopt
        return { value: reqEvt ?? undefined, done: reqEvt === null };
      },
    };
  }
}

function createRespondWith(
  httpConn,
  streamRid,
  request,
  remoteAddr,
  localAddr,
  abortController,
) {
  return async function respondWith(resp) {
    try {
      resp = await resp;
      if (!(ObjectPrototypeIsPrototypeOf(ResponsePrototype, resp))) {
        throw new TypeError(
          "First argument to respondWith must be a Response or a promise resolving to a Response.",
        );
      }

      const innerResp = toInnerResponse(resp);

      // If response body length is known, it will be sent synchronously in a
      // single op, in other case a "response body" resource will be created and
      // we'll be streaming it.
      /** @type {ReadableStream<Uint8Array> | Uint8Array | null} */
      let respBody = null;
      if (innerResp.body !== null) {
        if (innerResp.body.unusable()) {
          throw new TypeError("Body is unusable.");
        }
        if (
          ObjectPrototypeIsPrototypeOf(
            ReadableStreamPrototype,
            innerResp.body.streamOrStatic,
          )
        ) {
          if (
            innerResp.body.length === null ||
            ObjectPrototypeIsPrototypeOf(
              BlobPrototype,
              innerResp.body.source,
            )
          ) {
            respBody = innerResp.body.stream;
          } else {
            const reader = innerResp.body.stream.getReader();
            const r1 = await reader.read();
            if (r1.done) {
              respBody = new Uint8Array(0);
            } else {
              respBody = r1.value;
              const r2 = await reader.read();
              if (!r2.done) throw new TypeError("Unreachable");
            }
          }
        } else {
          innerResp.body.streamOrStatic.consumed = true;
          respBody = innerResp.body.streamOrStatic.body;
        }
      } else {
        respBody = new Uint8Array(0);
      }
      const isStreamingResponseBody = !(
        typeof respBody === "string" ||
        ObjectPrototypeIsPrototypeOf(Uint8ArrayPrototype, respBody)
      );
      try {
        await core.opAsync(
          "op_http_write_headers",
          streamRid,
          innerResp.status ?? 200,
          innerResp.headerList,
          isStreamingResponseBody ? null : respBody,
        );
      } catch (error) {
        const connError = httpConn[connErrorSymbol];
        if (
          ObjectPrototypeIsPrototypeOf(BadResourcePrototype, error) &&
          connError != null
        ) {
          // deno-lint-ignore no-ex-assign
          error = new connError.constructor(connError.message);
        }
        if (
          respBody !== null &&
          ObjectPrototypeIsPrototypeOf(ReadableStreamPrototype, respBody)
        ) {
          await respBody.cancel(error);
        }
        throw error;
      }

      if (isStreamingResponseBody) {
        let success = false;
        if (
          respBody === null ||
          !ObjectPrototypeIsPrototypeOf(ReadableStreamPrototype, respBody)
        ) {
          throw new TypeError("Unreachable");
        }
        const resourceBacking = getReadableStreamResourceBacking(respBody);
        let reader;
        if (resourceBacking) {
          if (respBody.locked) {
            throw new TypeError("ReadableStream is locked.");
          }
          reader = respBody.getReader(); // Aquire JS lock.
          try {
            await core.opAsync(
              "op_http_write_resource",
              streamRid,
              resourceBacking.rid,
            );
            if (resourceBacking.autoClose) core.tryClose(resourceBacking.rid);
            readableStreamClose(respBody); // Release JS lock.
            success = true;
          } catch (error) {
            const connError = httpConn[connErrorSymbol];
            if (
              ObjectPrototypeIsPrototypeOf(BadResourcePrototype, error) &&
              connError != null
            ) {
              // deno-lint-ignore no-ex-assign
              error = new connError.constructor(connError.message);
            }
            await reader.cancel(error);
            throw error;
          }
        } else {
          reader = respBody.getReader();
          while (true) {
            const { value, done } = await reader.read();
            if (done) break;
            if (!ObjectPrototypeIsPrototypeOf(Uint8ArrayPrototype, value)) {
              await reader.cancel(new TypeError("Value not a Uint8Array"));
              break;
            }
            try {
              await core.opAsync2("op_http_write", streamRid, value);
            } catch (error) {
              const connError = httpConn[connErrorSymbol];
              if (
                ObjectPrototypeIsPrototypeOf(BadResourcePrototype, error) &&
                connError != null
              ) {
                // deno-lint-ignore no-ex-assign
                error = new connError.constructor(connError.message);
              }
              await reader.cancel(error);
              throw error;
            }
          }
          success = true;
        }

        if (success) {
          try {
            await core.opAsync("op_http_shutdown", streamRid);
          } catch (error) {
            await reader.cancel(error);
            throw error;
          }
        }
      }

      const deferred = request[_deferred];
      if (deferred) {
        const res = await core.opAsync("op_http_upgrade", streamRid);
        let conn;
        if (res.connType === "tcp") {
          conn = new TcpConn(res.connRid, remoteAddr, localAddr);
        } else if (res.connType === "tls") {
          conn = new TlsConn(res.connRid, remoteAddr, localAddr);
        } else if (res.connType === "unix") {
          conn = new UnixConn(res.connRid, remoteAddr, localAddr);
        } else {
          throw new Error("unreachable");
        }

        deferred.resolve([conn, res.readBuf]);
      }
      const ws = resp[_ws];
      if (ws) {
        const wsRid = await core.opAsync(
          "op_http_upgrade_websocket",
          streamRid,
        );
        ws[_rid] = wsRid;
        ws[_protocol] = resp.headers.get("sec-websocket-protocol");

        httpConn.close();

        ws[_readyState] = WebSocket.OPEN;
        ws[_role] = SERVER;
        const event = new Event("open");
        ws.dispatchEvent(event);

        ws[_eventLoop]();
        if (ws[_idleTimeoutDuration]) {
          ws.addEventListener(
            "close",
            () => clearTimeout(ws[_idleTimeoutTimeout]),
          );
        }
        ws[_serverHandleIdleTimeout]();
      }
    } catch (error) {
      abortController.abort(error);
      throw error;
    } finally {
      if (SetPrototypeDelete(httpConn.managedResources, streamRid)) {
        core.close(streamRid);
      }
    }
  };
}

const _ws = Symbol("[[associated_ws]]");
const websocketCvf = buildCaseInsensitiveCommaValueFinder("websocket");
const upgradeCvf = buildCaseInsensitiveCommaValueFinder("upgrade");

function upgradeWebSocket(request, options = {}) {
  const inner = toInnerRequest(request);
  const upgrade = request.headers.get("upgrade");
  const upgradeHasWebSocketOption = upgrade !== null &&
    websocketCvf(upgrade);
  if (!upgradeHasWebSocketOption) {
    throw new TypeError(
      "Invalid Header: 'upgrade' header must contain 'websocket'",
    );
  }

  const connection = request.headers.get("connection");
  const connectionHasUpgradeOption = connection !== null &&
    upgradeCvf(connection);
  if (!connectionHasUpgradeOption) {
    throw new TypeError(
      "Invalid Header: 'connection' header must contain 'Upgrade'",
    );
  }

  const websocketKey = request.headers.get("sec-websocket-key");
  if (websocketKey === null) {
    throw new TypeError(
      "Invalid Header: 'sec-websocket-key' header must be set",
    );
  }

  const accept = ops.op_http_websocket_accept_header(websocketKey);

  const r = newInnerResponse(101);
  r.headerList = [
    ["upgrade", "websocket"],
    ["connection", "Upgrade"],
    ["sec-websocket-accept", accept],
  ];

  const protocolsStr = request.headers.get("sec-websocket-protocol") || "";
  const protocols = StringPrototypeSplit(protocolsStr, ", ");
  if (protocols && options.protocol) {
    if (ArrayPrototypeIncludes(protocols, options.protocol)) {
      ArrayPrototypePush(r.headerList, [
        "sec-websocket-protocol",
        options.protocol,
      ]);
    } else {
      throw new TypeError(
        `Protocol '${options.protocol}' not in the request's protocol list (non negotiable)`,
      );
    }
  }

  const socket = webidl.createBranded(WebSocket);
  setEventTargetData(socket);
  socket[_server] = true;
  socket[_idleTimeoutDuration] = options.idleTimeout ?? 120;
  socket[_idleTimeoutTimeout] = null;

  if (inner._wantsUpgrade) {
    return inner._wantsUpgrade("upgradeWebSocket", r, socket);
  }

  const response = fromInnerResponse(r, "immutable");

  response[_ws] = socket;

  return { response, socket };
}

function upgradeHttp(req) {
  const inner = toInnerRequest(req);
  if (inner._wantsUpgrade) {
    return inner._wantsUpgrade("upgradeHttp", arguments);
  }

  req[_deferred] = new Deferred();
  return req[_deferred].promise;
}

async function upgradeHttpRaw(req, tcpConn) {
  const inner = toInnerRequest(req);
  if (inner._wantsUpgrade) {
    return inner._wantsUpgrade("upgradeHttpRaw", arguments);
  }

  const res = await core.opAsync("op_http_upgrade_early", inner[streamRid]);
  return new TcpConn(res, tcpConn.remoteAddr, tcpConn.localAddr);
}

const spaceCharCode = StringPrototypeCharCodeAt(" ", 0);
const tabCharCode = StringPrototypeCharCodeAt("\t", 0);
const commaCharCode = StringPrototypeCharCodeAt(",", 0);

/** Builds a case function that can be used to find a case insensitive
 * value in some text that's separated by commas.
 *
 * This is done because it doesn't require any allocations.
 * @param checkText {string} - The text to find. (ex. "websocket")
 */
function buildCaseInsensitiveCommaValueFinder(checkText) {
  const charCodes = ArrayPrototypeMap(
    StringPrototypeSplit(
      StringPrototypeToLowerCase(checkText),
      "",
    ),
    (c) => [c.charCodeAt(0), c.toUpperCase().charCodeAt(0)],
  );
  /** @type {number} */
  let i;
  /** @type {number} */
  let char;

  /** @param value {string} */
  return function (value) {
    for (i = 0; i < value.length; i++) {
      char = value.charCodeAt(i);
      skipWhitespace(value);

      if (hasWord(value)) {
        skipWhitespace(value);
        if (i === value.length || char === commaCharCode) {
          return true;
        }
      } else {
        skipUntilComma(value);
      }
    }

    return false;
  };

  /** @param value {string} */
  function hasWord(value) {
    for (let j = 0; j < charCodes.length; ++j) {
      const { 0: cLower, 1: cUpper } = charCodes[j];
      if (cLower === char || cUpper === char) {
        char = StringPrototypeCharCodeAt(value, ++i);
      } else {
        return false;
      }
    }
    return true;
  }

  /** @param value {string} */
  function skipWhitespace(value) {
    while (char === spaceCharCode || char === tabCharCode) {
      char = StringPrototypeCharCodeAt(value, ++i);
    }
  }

  /** @param value {string} */
  function skipUntilComma(value) {
    while (char !== commaCharCode && i < value.length) {
      char = StringPrototypeCharCodeAt(value, ++i);
    }
  }
}

// Expose this function for unit tests
internals.buildCaseInsensitiveCommaValueFinder =
  buildCaseInsensitiveCommaValueFinder;

<<<<<<< HEAD
function hostnameForDisplay(hostname) {
  // If the hostname is "0.0.0.0", we display "localhost" in console
  // because browsers in Windows don't resolve "0.0.0.0".
  // See the discussion in https://github.com/denoland/deno_std/issues/1165
  return hostname === "0.0.0.0" ? "localhost" : hostname;
}

async function respond(handler, requestEvent, connInfo, onError) {
  let response;

  try {
    response = await handler(requestEvent.request, connInfo);

    if (response.bodyUsed && response.body !== null) {
      throw new TypeError("Response body already consumed.");
    }
  } catch (e) {
    // Invoke `onError` handler if the request handler throws.
    response = await onError(e);
  }

  try {
    // Send the response.
    await requestEvent.respondWith(response);
  } catch {
    // `respondWith()` can throw for various reasons, including downstream and
    // upstream connection errors, as well as errors thrown during streaming
    // of the response content.  In order to avoid false negatives, we ignore
    // the error here and let `serveHttp` close the connection on the
    // following iteration if it is in fact a downstream connection error.
  }
}

async function serveConnection(
  server,
  activeHttpConnections,
  handler,
  httpConn,
  connInfo,
  onError,
) {
  while (!server.closed) {
    let requestEvent = null;

    try {
      // Yield the new HTTP request on the connection.
      requestEvent = await httpConn.nextRequest();
    } catch {
      // Connection has been closed.
      break;
    }

    if (requestEvent === null) {
      break;
    }

    respond(handler, requestEvent, connInfo, onError);
  }

  SetPrototypeDelete(activeHttpConnections, httpConn);
  try {
    httpConn.close();
  } catch {
    // Connection has already been closed.
  }
}

async function serve(arg1, arg2) {
  let options = undefined;
  let handler = undefined;
  if (typeof arg1 === "function") {
    handler = arg1;
  } else if (typeof arg2 === "function") {
    options = arg1;
    handler = arg2;
  } else {
    options = arg1;
  }
  if (handler === undefined) {
    if (options === undefined) {
      throw new TypeError(
        "No handler was provided, so an options bag is mandatory.",
      );
    }
    handler = options.handler;
  }
  if (typeof handler !== "function") {
    throw new TypeError("A handler function must be provided.");
  }
  if (options === undefined) {
    options = {};
  }

  const signal = options.signal;
  const onError = options.onError ?? function (error) {
    console.error(error);
    return new Response("Internal Server Error", { status: 500 });
  };
  const onListen = options.onListen ?? function ({ port }) {
    console.log(
      `Listening on http://${hostnameForDisplay(listenOpts.hostname)}:${port}/`,
    );
  };
  const listenOpts = {
    hostname: options.hostname ?? "127.0.0.1",
    port: options.port ?? 9000,
    reusePort: options.reusePort ?? false,
  };

  if (options.cert || options.key) {
    if (!options.cert || !options.key) {
      throw new TypeError(
        "Both cert and key must be provided to enable HTTPS.",
      );
    }
    listenOpts.cert = options.cert;
    listenOpts.key = options.key;
  }

  let listener;
  if (listenOpts.cert && listenOpts.key) {
    listener = listenTls({
      hostname: listenOpts.hostname,
      port: listenOpts.port,
      cert: listenOpts.cert,
      key: listenOpts.key,
      reusePort: listenOpts.reusePort,
    });
  } else {
    listener = listen({
      hostname: listenOpts.hostname,
      port: listenOpts.port,
      reusePort: listenOpts.reusePort,
    });
  }

  const serverDeferred = new Deferred();
  const activeHttpConnections = new SafeSet();

  const server = {
    transport: listenOpts.cert && listenOpts.key ? "https" : "http",
    hostname: listenOpts.hostname,
    port: listenOpts.port,
    closed: false,

    close() {
      if (server.closed) {
        return;
      }
      server.closed = true;
      try {
        listener.close();
      } catch {
        // Might have been already closed.
      }

      for (const httpConn of new SafeSetIterator(activeHttpConnections)) {
        try {
          httpConn.close();
        } catch {
          // Might have been already closed.
        }
      }

      SetPrototypeClear(activeHttpConnections);
      serverDeferred.resolve();
    },

    async serve() {
      while (!server.closed) {
        let conn;

        try {
          conn = await listener.accept();
        } catch {
          // Listener has been closed.
          if (!server.closed) {
            console.log("Listener has closed unexpectedly");
          }
          break;
        }

        let httpConn;
        try {
          const rid = ops.op_http_start(conn.rid);
          httpConn = new HttpConn(rid, conn.remoteAddr, conn.localAddr);
        } catch {
          // Connection has been closed;
          continue;
        }

        SetPrototypeAdd(activeHttpConnections, httpConn);

        const connInfo = {
          localAddr: conn.localAddr,
          remoteAddr: conn.remoteAddr,
        };
        // Serve the HTTP connection
        serveConnection(
          server,
          activeHttpConnections,
          handler,
          httpConn,
          connInfo,
          onError,
        );
      }
      await serverDeferred.promise;
    },
  };

  signal?.addEventListener(
    "abort",
    () => {
      try {
        server.close();
      } catch {
        // Pass
      }
    },
    { once: true },
  );

  onListen(listener.addr);

  await PromisePrototypeCatch(server.serve(), console.error);
}

=======
>>>>>>> 106e4c47
export { _ws, HttpConn, serve, upgradeHttp, upgradeHttpRaw, upgradeWebSocket };<|MERGE_RESOLUTION|>--- conflicted
+++ resolved
@@ -566,235 +566,4 @@
 internals.buildCaseInsensitiveCommaValueFinder =
   buildCaseInsensitiveCommaValueFinder;
 
-<<<<<<< HEAD
-function hostnameForDisplay(hostname) {
-  // If the hostname is "0.0.0.0", we display "localhost" in console
-  // because browsers in Windows don't resolve "0.0.0.0".
-  // See the discussion in https://github.com/denoland/deno_std/issues/1165
-  return hostname === "0.0.0.0" ? "localhost" : hostname;
-}
-
-async function respond(handler, requestEvent, connInfo, onError) {
-  let response;
-
-  try {
-    response = await handler(requestEvent.request, connInfo);
-
-    if (response.bodyUsed && response.body !== null) {
-      throw new TypeError("Response body already consumed.");
-    }
-  } catch (e) {
-    // Invoke `onError` handler if the request handler throws.
-    response = await onError(e);
-  }
-
-  try {
-    // Send the response.
-    await requestEvent.respondWith(response);
-  } catch {
-    // `respondWith()` can throw for various reasons, including downstream and
-    // upstream connection errors, as well as errors thrown during streaming
-    // of the response content.  In order to avoid false negatives, we ignore
-    // the error here and let `serveHttp` close the connection on the
-    // following iteration if it is in fact a downstream connection error.
-  }
-}
-
-async function serveConnection(
-  server,
-  activeHttpConnections,
-  handler,
-  httpConn,
-  connInfo,
-  onError,
-) {
-  while (!server.closed) {
-    let requestEvent = null;
-
-    try {
-      // Yield the new HTTP request on the connection.
-      requestEvent = await httpConn.nextRequest();
-    } catch {
-      // Connection has been closed.
-      break;
-    }
-
-    if (requestEvent === null) {
-      break;
-    }
-
-    respond(handler, requestEvent, connInfo, onError);
-  }
-
-  SetPrototypeDelete(activeHttpConnections, httpConn);
-  try {
-    httpConn.close();
-  } catch {
-    // Connection has already been closed.
-  }
-}
-
-async function serve(arg1, arg2) {
-  let options = undefined;
-  let handler = undefined;
-  if (typeof arg1 === "function") {
-    handler = arg1;
-  } else if (typeof arg2 === "function") {
-    options = arg1;
-    handler = arg2;
-  } else {
-    options = arg1;
-  }
-  if (handler === undefined) {
-    if (options === undefined) {
-      throw new TypeError(
-        "No handler was provided, so an options bag is mandatory.",
-      );
-    }
-    handler = options.handler;
-  }
-  if (typeof handler !== "function") {
-    throw new TypeError("A handler function must be provided.");
-  }
-  if (options === undefined) {
-    options = {};
-  }
-
-  const signal = options.signal;
-  const onError = options.onError ?? function (error) {
-    console.error(error);
-    return new Response("Internal Server Error", { status: 500 });
-  };
-  const onListen = options.onListen ?? function ({ port }) {
-    console.log(
-      `Listening on http://${hostnameForDisplay(listenOpts.hostname)}:${port}/`,
-    );
-  };
-  const listenOpts = {
-    hostname: options.hostname ?? "127.0.0.1",
-    port: options.port ?? 9000,
-    reusePort: options.reusePort ?? false,
-  };
-
-  if (options.cert || options.key) {
-    if (!options.cert || !options.key) {
-      throw new TypeError(
-        "Both cert and key must be provided to enable HTTPS.",
-      );
-    }
-    listenOpts.cert = options.cert;
-    listenOpts.key = options.key;
-  }
-
-  let listener;
-  if (listenOpts.cert && listenOpts.key) {
-    listener = listenTls({
-      hostname: listenOpts.hostname,
-      port: listenOpts.port,
-      cert: listenOpts.cert,
-      key: listenOpts.key,
-      reusePort: listenOpts.reusePort,
-    });
-  } else {
-    listener = listen({
-      hostname: listenOpts.hostname,
-      port: listenOpts.port,
-      reusePort: listenOpts.reusePort,
-    });
-  }
-
-  const serverDeferred = new Deferred();
-  const activeHttpConnections = new SafeSet();
-
-  const server = {
-    transport: listenOpts.cert && listenOpts.key ? "https" : "http",
-    hostname: listenOpts.hostname,
-    port: listenOpts.port,
-    closed: false,
-
-    close() {
-      if (server.closed) {
-        return;
-      }
-      server.closed = true;
-      try {
-        listener.close();
-      } catch {
-        // Might have been already closed.
-      }
-
-      for (const httpConn of new SafeSetIterator(activeHttpConnections)) {
-        try {
-          httpConn.close();
-        } catch {
-          // Might have been already closed.
-        }
-      }
-
-      SetPrototypeClear(activeHttpConnections);
-      serverDeferred.resolve();
-    },
-
-    async serve() {
-      while (!server.closed) {
-        let conn;
-
-        try {
-          conn = await listener.accept();
-        } catch {
-          // Listener has been closed.
-          if (!server.closed) {
-            console.log("Listener has closed unexpectedly");
-          }
-          break;
-        }
-
-        let httpConn;
-        try {
-          const rid = ops.op_http_start(conn.rid);
-          httpConn = new HttpConn(rid, conn.remoteAddr, conn.localAddr);
-        } catch {
-          // Connection has been closed;
-          continue;
-        }
-
-        SetPrototypeAdd(activeHttpConnections, httpConn);
-
-        const connInfo = {
-          localAddr: conn.localAddr,
-          remoteAddr: conn.remoteAddr,
-        };
-        // Serve the HTTP connection
-        serveConnection(
-          server,
-          activeHttpConnections,
-          handler,
-          httpConn,
-          connInfo,
-          onError,
-        );
-      }
-      await serverDeferred.promise;
-    },
-  };
-
-  signal?.addEventListener(
-    "abort",
-    () => {
-      try {
-        server.close();
-      } catch {
-        // Pass
-      }
-    },
-    { once: true },
-  );
-
-  onListen(listener.addr);
-
-  await PromisePrototypeCatch(server.serve(), console.error);
-}
-
-=======
->>>>>>> 106e4c47
 export { _ws, HttpConn, serve, upgradeHttp, upgradeHttpRaw, upgradeWebSocket };