// Copyright 2018-2023 the Deno authors. All rights reserved. MIT license.
const core = globalThis.Deno.core;
const internals = globalThis.__bootstrap.internals;
const primordials = globalThis.__bootstrap.primordials;
const { BadResourcePrototype, InterruptedPrototype, ops } = core;
import * as webidl from "ext:deno_webidl/00_webidl.js";
import { InnerBody } from "ext:deno_fetch/22_body.js";
import { Event, setEventTargetData } from "ext:deno_web/02_event.js";
import { BlobPrototype } from "ext:deno_web/09_file.js";
import {
  fromInnerResponse,
  newInnerResponse,
  ResponsePrototype,
  toInnerResponse,
} from "ext:deno_fetch/23_response.js";
import {
  _flash,
  fromInnerRequest,
  newInnerRequest,
  toInnerRequest,
} from "ext:deno_fetch/23_request.js";
import { AbortController } from "ext:deno_web/03_abort_signal.js";
import {
  _eventLoop,
  _idleTimeoutDuration,
  _idleTimeoutTimeout,
  _protocol,
  _readyState,
  _rid,
  _server,
  _serverHandleIdleTimeout,
  WebSocket,
} from "ext:deno_websocket/01_websocket.js";
import { TcpConn, UnixConn } from "ext:deno_net/01_net.js";
import { TlsConn } from "ext:deno_net/02_tls.js";
import {
  Deferred,
  getReadableStreamResourceBacking,
  readableStreamClose,
  readableStreamForRid,
  ReadableStreamPrototype,
} from "ext:deno_web/06_streams.js";
const {
  ArrayPrototypeIncludes,
  ArrayPrototypeMap,
  ArrayPrototypePush,
  Error,
  ObjectPrototypeIsPrototypeOf,
  SafeSetIterator,
  Set,
  SetPrototypeAdd,
  SetPrototypeDelete,
  StringPrototypeCharCodeAt,
  StringPrototypeIncludes,
  StringPrototypeToLowerCase,
  StringPrototypeSplit,
  Symbol,
  SymbolAsyncIterator,
  TypeError,
  Uint8Array,
  Uint8ArrayPrototype,
} = primordials;

const connErrorSymbol = Symbol("connError");
const streamRid = Symbol("streamRid");
const _deferred = Symbol("upgradeHttpDeferred");

class HttpConn {
  #rid = 0;
  #closed = false;
  #remoteAddr;
  #localAddr;

  // This set holds resource ids of resources
  // that were created during lifecycle of this request.
  // When the connection is closed these resources should be closed
  // as well.
  managedResources = new Set();

  constructor(rid, remoteAddr, localAddr) {
    this.#rid = rid;
    this.#remoteAddr = remoteAddr;
    this.#localAddr = localAddr;
  }

  /** @returns {number} */
  get rid() {
    return this.#rid;
  }

  /** @returns {Promise<RequestEvent | null>} */
  async nextRequest() {
    let nextRequest;
    try {
      nextRequest = await core.opAsync("op_http_accept", this.#rid);
    } catch (error) {
      this.close();
      // A connection error seen here would cause disrupted responses to throw
      // a generic `BadResource` error. Instead store this error and replace
      // those with it.
      this[connErrorSymbol] = error;
      if (
        ObjectPrototypeIsPrototypeOf(BadResourcePrototype, error) ||
        ObjectPrototypeIsPrototypeOf(InterruptedPrototype, error) ||
        StringPrototypeIncludes(error.message, "connection closed")
      ) {
        return null;
      }
      throw error;
    }
    if (nextRequest == null) {
      // Work-around for servers (deno_std/http in particular) that call
      // `nextRequest()` before upgrading a previous request which has a
      // `connection: upgrade` header.
      await null;

      this.close();
      return null;
    }

    const { 0: streamRid, 1: method, 2: url } = nextRequest;
    SetPrototypeAdd(this.managedResources, streamRid);

    /** @type {ReadableStream<Uint8Array> | undefined} */
    let body = null;
    // There might be a body, but we don't expose it for GET/HEAD requests.
    // It will be closed automatically once the request has been handled and
    // the response has been sent.
    if (method !== "GET" && method !== "HEAD") {
      body = readableStreamForRid(streamRid, false);
    }

    const innerRequest = newInnerRequest(
      () => method,
      url,
      () => ops.op_http_headers(streamRid),
      body !== null ? new InnerBody(body) : null,
      false,
    );
    innerRequest[streamRid] = streamRid;
    const abortController = new AbortController();
    const request = fromInnerRequest(
      innerRequest,
      abortController.signal,
      "immutable",
      false,
    );

    const respondWith = createRespondWith(
      this,
      streamRid,
      request,
      this.#remoteAddr,
      this.#localAddr,
      abortController,
    );

    return { request, respondWith };
  }

  /** @returns {void} */
  close() {
    if (!this.#closed) {
      this.#closed = true;
      core.close(this.#rid);
      for (const rid of new SafeSetIterator(this.managedResources)) {
        SetPrototypeDelete(this.managedResources, rid);
        core.close(rid);
      }
    }
  }

  [SymbolAsyncIterator]() {
    // deno-lint-ignore no-this-alias
    const httpConn = this;
    return {
      async next() {
        const reqEvt = await httpConn.nextRequest();
        // Change with caution, current form avoids a v8 deopt
        return { value: reqEvt ?? undefined, done: reqEvt === null };
      },
    };
  }
}

function createRespondWith(
  httpConn,
  streamRid,
  request,
  remoteAddr,
  localAddr,
  abortController,
) {
  return async function respondWith(resp) {
    try {
      resp = await resp;
      if (!(ObjectPrototypeIsPrototypeOf(ResponsePrototype, resp))) {
        throw new TypeError(
          "First argument to respondWith must be a Response or a promise resolving to a Response.",
        );
      }

      const innerResp = toInnerResponse(resp);

      // If response body length is known, it will be sent synchronously in a
      // single op, in other case a "response body" resource will be created and
      // we'll be streaming it.
      /** @type {ReadableStream<Uint8Array> | Uint8Array | null} */
      let respBody = null;
      if (innerResp.body !== null) {
        if (innerResp.body.unusable()) {
          throw new TypeError("Body is unusable.");
        }
        if (
          ObjectPrototypeIsPrototypeOf(
            ReadableStreamPrototype,
            innerResp.body.streamOrStatic,
          )
        ) {
          if (
            innerResp.body.length === null ||
            ObjectPrototypeIsPrototypeOf(
              BlobPrototype,
              innerResp.body.source,
            )
          ) {
            respBody = innerResp.body.stream;
          } else {
            const reader = innerResp.body.stream.getReader();
            const r1 = await reader.read();
            if (r1.done) {
              respBody = new Uint8Array(0);
            } else {
              respBody = r1.value;
              const r2 = await reader.read();
              if (!r2.done) throw new TypeError("Unreachable");
            }
          }
        } else {
          innerResp.body.streamOrStatic.consumed = true;
          respBody = innerResp.body.streamOrStatic.body;
        }
      } else {
        respBody = new Uint8Array(0);
      }
      const isStreamingResponseBody = !(
        typeof respBody === "string" ||
        ObjectPrototypeIsPrototypeOf(Uint8ArrayPrototype, respBody)
      );
      try {
        await core.opAsync(
          "op_http_write_headers",
          streamRid,
          innerResp.status ?? 200,
          innerResp.headerList,
          isStreamingResponseBody ? null : respBody,
        );
      } catch (error) {
        const connError = httpConn[connErrorSymbol];
        if (
          ObjectPrototypeIsPrototypeOf(BadResourcePrototype, error) &&
          connError != null
        ) {
          // deno-lint-ignore no-ex-assign
          error = new connError.constructor(connError.message);
        }
        if (
          respBody !== null &&
          ObjectPrototypeIsPrototypeOf(ReadableStreamPrototype, respBody)
        ) {
          await respBody.cancel(error);
        }
        throw error;
      }

      if (isStreamingResponseBody) {
        let success = false;
        if (
          respBody === null ||
          !ObjectPrototypeIsPrototypeOf(ReadableStreamPrototype, respBody)
        ) {
          throw new TypeError("Unreachable");
        }
        const resourceBacking = getReadableStreamResourceBacking(respBody);
        let reader;
        if (resourceBacking) {
          if (respBody.locked) {
            throw new TypeError("ReadableStream is locked.");
          }
          reader = respBody.getReader(); // Aquire JS lock.
          try {
            await core.opAsync(
              "op_http_write_resource",
              streamRid,
              resourceBacking.rid,
            );
            if (resourceBacking.autoClose) core.tryClose(resourceBacking.rid);
            readableStreamClose(respBody); // Release JS lock.
            success = true;
          } catch (error) {
            const connError = httpConn[connErrorSymbol];
            if (
              ObjectPrototypeIsPrototypeOf(BadResourcePrototype, error) &&
              connError != null
            ) {
              // deno-lint-ignore no-ex-assign
              error = new connError.constructor(connError.message);
            }
            await reader.cancel(error);
            throw error;
          }
        } else {
          reader = respBody.getReader();
          while (true) {
            const { value, done } = await reader.read();
            if (done) break;
            if (!ObjectPrototypeIsPrototypeOf(Uint8ArrayPrototype, value)) {
              await reader.cancel(new TypeError("Value not a Uint8Array"));
              break;
            }
            try {
              await core.opAsync2("op_http_write", streamRid, value);
            } catch (error) {
              const connError = httpConn[connErrorSymbol];
              if (
                ObjectPrototypeIsPrototypeOf(BadResourcePrototype, error) &&
                connError != null
              ) {
                // deno-lint-ignore no-ex-assign
                error = new connError.constructor(connError.message);
              }
              await reader.cancel(error);
              throw error;
            }
          }
          success = true;
        }

        if (success) {
          try {
            await core.opAsync("op_http_shutdown", streamRid);
          } catch (error) {
            await reader.cancel(error);
            throw error;
          }
        }
      }

      const deferred = request[_deferred];
      if (deferred) {
        const res = await core.opAsync("op_http_upgrade", streamRid);
        let conn;
        if (res.connType === "tcp") {
          conn = new TcpConn(res.connRid, remoteAddr, localAddr);
        } else if (res.connType === "tls") {
          conn = new TlsConn(res.connRid, remoteAddr, localAddr);
        } else if (res.connType === "unix") {
          conn = new UnixConn(res.connRid, remoteAddr, localAddr);
        } else {
          throw new Error("unreachable");
        }

        deferred.resolve([conn, res.readBuf]);
      }
      const ws = resp[_ws];
      if (ws) {
        const wsRid = await core.opAsync(
          "op_http_upgrade_websocket",
          streamRid,
        );
        ws[_rid] = wsRid;
        ws[_protocol] = resp.headers.get("sec-websocket-protocol");

        httpConn.close();

        ws[_readyState] = WebSocket.OPEN;
        const event = new Event("open");
        ws.dispatchEvent(event);

        ws[_eventLoop]();
        if (ws[_idleTimeoutDuration]) {
          ws.addEventListener(
            "close",
            () => clearTimeout(ws[_idleTimeoutTimeout]),
          );
        }
        ws[_serverHandleIdleTimeout]();
      }
    } catch (error) {
      abortController.abort(error);
      throw error;
    } finally {
      if (SetPrototypeDelete(httpConn.managedResources, streamRid)) {
        core.close(streamRid);
      }
    }
  };
}

const _ws = Symbol("[[associated_ws]]");
const websocketCvf = buildCaseInsensitiveCommaValueFinder("websocket");
const upgradeCvf = buildCaseInsensitiveCommaValueFinder("upgrade");

function upgradeWebSocket(request, options = {}) {
  const upgrade = request.headers.get("upgrade");
  const upgradeHasWebSocketOption = upgrade !== null &&
    websocketCvf(upgrade);
  if (!upgradeHasWebSocketOption) {
    throw new TypeError(
      "Invalid Header: 'upgrade' header must contain 'websocket'",
    );
  }

  const connection = request.headers.get("connection");
  const connectionHasUpgradeOption = connection !== null &&
    upgradeCvf(connection);
  if (!connectionHasUpgradeOption) {
    throw new TypeError(
      "Invalid Header: 'connection' header must contain 'Upgrade'",
    );
  }

  const websocketKey = request.headers.get("sec-websocket-key");
  if (websocketKey === null) {
    throw new TypeError(
      "Invalid Header: 'sec-websocket-key' header must be set",
    );
  }

  const accept = ops.op_http_websocket_accept_header(websocketKey);

  const r = newInnerResponse(101);
  r.headerList = [
    ["upgrade", "websocket"],
    ["connection", "Upgrade"],
    ["sec-websocket-accept", accept],
  ];

  const protocolsStr = request.headers.get("sec-websocket-protocol") || "";
  const protocols = StringPrototypeSplit(protocolsStr, ", ");
  if (protocols && options.protocol) {
    if (ArrayPrototypeIncludes(protocols, options.protocol)) {
      ArrayPrototypePush(r.headerList, [
        "sec-websocket-protocol",
        options.protocol,
      ]);
    } else {
      throw new TypeError(
        `Protocol '${options.protocol}' not in the request's protocol list (non negotiable)`,
      );
    }
  }

  const response = fromInnerResponse(r, "immutable");

  const socket = webidl.createBranded(WebSocket);
  setEventTargetData(socket);
  socket[_server] = true;
  response[_ws] = socket;
  socket[_idleTimeoutDuration] = options.idleTimeout ?? 120;
  socket[_idleTimeoutTimeout] = null;

  return { response, socket };
}

function upgradeHttp(req) {
  if (req[_flash]) {
    throw new TypeError(
      "Flash requests can not be upgraded with `upgradeHttp`. Use `upgradeHttpRaw` instead.",
    );
  }

  req[_deferred] = new Deferred();
  return req[_deferred].promise;
}

async function upgradeHttpRaw(req, tcpConn) {
  const inner = toInnerRequest(req);
  const res = await core.opAsync("op_http_upgrade_early", inner[streamRid]);
  return new TcpConn(res, tcpConn.remoteAddr, tcpConn.localAddr);
}

const spaceCharCode = StringPrototypeCharCodeAt(" ", 0);
const tabCharCode = StringPrototypeCharCodeAt("\t", 0);
const commaCharCode = StringPrototypeCharCodeAt(",", 0);

/** Builds a case function that can be used to find a case insensitive
 * value in some text that's separated by commas.
 *
 * This is done because it doesn't require any allocations.
 * @param checkText {string} - The text to find. (ex. "websocket")
 */
function buildCaseInsensitiveCommaValueFinder(checkText) {
  const charCodes = ArrayPrototypeMap(
    StringPrototypeSplit(
      StringPrototypeToLowerCase(checkText),
      "",
    ),
    (c) => [c.charCodeAt(0), c.toUpperCase().charCodeAt(0)],
  );
  /** @type {number} */
  let i;
  /** @type {number} */
  let char;

  /** @param value {string} */
  return function (value) {
    for (i = 0; i < value.length; i++) {
      char = value.charCodeAt(i);
      skipWhitespace(value);

      if (hasWord(value)) {
        skipWhitespace(value);
        if (i === value.length || char === commaCharCode) {
          return true;
        }
      } else {
        skipUntilComma(value);
      }
    }

    return false;
  };

  /** @param value {string} */
  function hasWord(value) {
    for (let j = 0; j < charCodes.length; ++j) {
      const { 0: cLower, 1: cUpper } = charCodes[j];
      if (cLower === char || cUpper === char) {
        char = StringPrototypeCharCodeAt(value, ++i);
      } else {
        return false;
      }
    }
    return true;
  }

  /** @param value {string} */
  function skipWhitespace(value) {
    while (char === spaceCharCode || char === tabCharCode) {
      char = StringPrototypeCharCodeAt(value, ++i);
    }
  }

  /** @param value {string} */
  function skipUntilComma(value) {
    while (char !== commaCharCode && i < value.length) {
      char = StringPrototypeCharCodeAt(value, ++i);
    }
  }
}

// Expose this function for unit tests
internals.buildCaseInsensitiveCommaValueFinder =
  buildCaseInsensitiveCommaValueFinder;

<<<<<<< HEAD
// TODO: remove
let serverId = 0;

async function serve(arg1, arg2) {
  let options = undefined;
  let handler = undefined;
  if (typeof arg1 === "function") {
    handler = arg1;
    options = arg2;
  } else if (typeof arg2 === "function") {
    handler = arg2;
    options = arg1;
  } else {
    options = arg1;
  }
  if (handler === undefined) {
    if (options === undefined) {
      throw new TypeError(
        "No handler was provided, so an options bag is mandatory.",
      );
    }
    handler = options.handler;
  }
  if (typeof handler !== "function") {
    throw new TypeError("A handler function must be provided.");
  }
  if (options === undefined) {
    options = {};
  }

  const signal = options.signal;

  const onError = options.onError ?? function (error) {
    console.error(error);
    return new Response("Internal Server Error", { status: 500 });
  };

  const onListen = options.onListen ?? function ({ port }) {
    console.log(
      `Listening on http://${hostnameForDisplay(listenOpts.hostname)}:${port}/`,
    );
  };

  const listenOpts = {
    hostname: options.hostname ?? "127.0.0.1",
    port: options.port ?? 9000,
    reuseport: options.reusePort ?? false,
  };
  if (options.cert || options.key) {
    if (!options.cert || !options.key) {
      throw new TypeError(
        "Both cert and key must be provided to enable HTTPS.",
      );
    }
    listenOpts.cert = options.cert;
    listenOpts.key = options.key;
  }

  // TODO(bartlomieju): use API directly
  const listener = Deno.listen({
    hostname: listenOpts.hostname,
    port: listenOpts.port,
  });

  const serverPromise = new Deferred();
  const finishedPromise = serverPromise.promise;
  onListen({ hostname: listenOpts.hostname, port });

  const server = {
    id: serverId++,
    transport: listenOpts.cert && listenOpts.key ? "https" : "http",
    hostname: listenOpts.hostname,
    port: listenOpts.port,
    closed: false,
    finished: finishedPromise,
    async close() {
      if (server.closed) {
        return;
      }
      server.closed = true;

      // TODO: close all in-flight connections

      await server.finished;
    },
    async serve() {
      while (!server.closed) {
        let conn;

        try {
          conn = await listener.accept();
        } catch (e) {
          // handle on error
        }

        let httpConn;
        try {
          httpConn = serveHttp(conn);
        } catch (e) {
          // Connection has been closed;
          continue;
        }

        // TODO: Track HTTP connection

        // Serve the HTTP connection
      }
      await server.finished;
    },
  };

  return;

  signal?.addEventListener("abort", () => {
    clearInterval(dateInterval);
    PromisePrototypeThen(server.close(), () => {}, () => {});
  }, {
    once: true,
  });

  function tryRespondChunked(token, chunk, shutdown) {
    const nwritten = ops.op_try_flash_respond_chunked(
      serverId,
      token,
      chunk ?? new Uint8Array(),
      shutdown,
    );
    if (nwritten > 0) {
      return core.opAsync(
        "op_flash_respond_chunked",
        serverId,
        token,
        chunk,
        shutdown,
        nwritten,
      );
    }
  }

  function respondChunked(token, chunk, shutdown) {
    return core.opAsync(
      "op_flash_respond_chunked",
      serverId,
      token,
      chunk,
      shutdown,
    );
  }

  const fastOp = prepareFastCalls();
  let nextRequestSync = () => fastOp.nextRequest();
  let getMethodSync = (token) => fastOp.getMethod(token);
  let respondFast = (token, response, shutdown) =>
    fastOp.respond(token, response, shutdown);
  if (serverId > 0) {
    nextRequestSync = () => ops.op_flash_next_server(serverId);
    getMethodSync = (token) => ops.op_flash_method(serverId, token);
    respondFast = (token, response, shutdown) =>
      ops.op_flash_respond(serverId, token, response, null, shutdown);
  }

  if (!dateInterval) {
    date = new Date().toUTCString();
    dateInterval = setInterval(() => {
      date = new Date().toUTCString();
    }, 1000);
  }

  await SafePromiseAll([
    PromisePrototypeCatch(server.serve(), console.error),
    serverPromise,
  ]);
}

export { _ws, HttpConn, serve, upgradeHttp, upgradeWebSocket };
=======
export { _ws, HttpConn, upgradeHttp, upgradeHttpRaw, upgradeWebSocket };
>>>>>>> 513dadad
<|MERGE_RESOLUTION|>--- conflicted
+++ resolved
@@ -554,7 +554,6 @@
 internals.buildCaseInsensitiveCommaValueFinder =
   buildCaseInsensitiveCommaValueFinder;
 
-<<<<<<< HEAD
 // TODO: remove
 let serverId = 0;
 
@@ -729,7 +728,4 @@
   ]);
 }
 
-export { _ws, HttpConn, serve, upgradeHttp, upgradeWebSocket };
-=======
-export { _ws, HttpConn, upgradeHttp, upgradeHttpRaw, upgradeWebSocket };
->>>>>>> 513dadad
+export { _ws, HttpConn, upgradeHttp, upgradeHttpRaw, upgradeWebSocket };