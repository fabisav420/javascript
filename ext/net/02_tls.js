// Copyright 2018-2024 the Deno authors. All rights reserved. MIT license.

import { core, internals, primordials } from "ext:core/mod.js";
const { internalRidSymbol } = core;
import {
  op_net_accept_tls,
  op_net_connect_tls,
  op_net_listen_tls,
  op_tls_handshake,
  op_tls_key_null,
  op_tls_key_static,
  op_tls_key_static_from_file,
  op_tls_start,
} from "ext:core/ops";
const {
  Number,
  ObjectDefineProperty,
  ReflectHas,
  TypeError,
} = primordials;

import { Conn, Listener } from "ext:deno_net/01_net.js";

class TlsConn extends Conn {
  #rid = 0;

  constructor(rid, remoteAddr, localAddr) {
    super(rid, remoteAddr, localAddr);
    ObjectDefineProperty(this, internalRidSymbol, {
      enumerable: false,
      value: rid,
    });
    this.#rid = rid;
  }

  get rid() {
    internals.warnOnDeprecatedApi(
      "Deno.TlsConn.rid",
      new Error().stack,
      "Use `Deno.TlsConn` instance methods instead.",
    );
    return this.#rid;
  }

  handshake() {
    return op_tls_handshake(this.#rid);
  }
}

async function connectTls({
  port,
  hostname = "127.0.0.1",
  transport = "tcp",
  certFile = undefined,
  caCerts = [],
  certChain = undefined,
  privateKey = undefined,
  cert = undefined,
  key = undefined,
  alpnProtocols = undefined,
}) {
  if (certFile !== undefined) {
    internals.warnOnDeprecatedApi(
      "Deno.ConnectTlsOptions.certFile",
      new Error().stack,
      "Pass the cert file contents to the `Deno.ConnectTlsOptions.cert` option instead.",
    );
  }
  if (certChain !== undefined) {
    internals.warnOnDeprecatedApi(
      "Deno.ConnectTlsOptions.certChain",
      new Error().stack,
      "Use the `Deno.ConnectTlsOptions.cert` option instead.",
    );
  }
  if (privateKey !== undefined) {
    internals.warnOnDeprecatedApi(
      "Deno.ConnectTlsOptions.privateKey",
      new Error().stack,
      "Use the `Deno.ConnectTlsOptions.key` option instead.",
    );
  }
  if (transport !== "tcp") {
    throw new TypeError(`Unsupported transport: '${transport}'`);
  }
  if (certChain !== undefined && cert !== undefined) {
    throw new TypeError(
      "Cannot specify both `certChain` and `cert`",
    );
  }
  if (privateKey !== undefined && key !== undefined) {
    throw new TypeError(
      "Cannot specify both `privateKey` and `key`",
    );
  }
  cert ??= certChain;
  key ??= privateKey;
  const keyPair = loadTlsKeyPair(cert, undefined, key, undefined);
  const { 0: rid, 1: localAddr, 2: remoteAddr } = await op_net_connect_tls(
    { hostname, port },
    { certFile, caCerts, cert, key, alpnProtocols },
    keyPair,
  );
  localAddr.transport = "tcp";
  remoteAddr.transport = "tcp";
  return new TlsConn(rid, remoteAddr, localAddr);
}

class TlsListener extends Listener {
  #rid = 0;

  constructor(rid, addr) {
    super(rid, addr);
    ObjectDefineProperty(this, internalRidSymbol, {
      enumerable: false,
      value: rid,
    });
    this.#rid = rid;
  }

  get rid() {
    internals.warnOnDeprecatedApi(
      "Deno.TlsListener.rid",
      new Error().stack,
      "Use `Deno.TlsListener` instance methods instead.",
    );
    return this.#rid;
  }

  async accept() {
    const { 0: rid, 1: localAddr, 2: remoteAddr } = await op_net_accept_tls(
      this.#rid,
    );
    localAddr.transport = "tcp";
    remoteAddr.transport = "tcp";
    return new TlsConn(rid, remoteAddr, localAddr);
  }
}

function hasTlsKeyPairOptions(options) {
  return (ReflectHas(options, "cert") || ReflectHas(options, "key") ||
    ReflectHas(options, "certFile") ||
    ReflectHas(options, "keyFile"));
}

function loadTlsKeyPair(
  cert,
  certFile,
  key,
  keyFile,
<<<<<<< HEAD
  privateKey,
}) {
  if (internals.future) {
    certFile = undefined;
    certChain = undefined;
    keyFile = undefined;
    privateKey = undefined;
  }

  // Check for "pem" format
  if (keyFormat !== undefined && keyFormat !== "pem") {
    throw new TypeError('If `keyFormat` is specified, it must be "pem"');
  }

  function exclusive(a1, a1v, a2, a2v) {
    if (a1v !== undefined && a2v !== undefined) {
      throw new TypeError(
        `Cannot specify both \`${a1}\` and \`${a2}\` for \`${api}\`.`,
      );
    }
=======
) {
  if ((certFile !== undefined) ^ (keyFile !== undefined)) {
    throw new TypeError(
      "If certFile is specified, keyFile must also be specified",
    );
>>>>>>> 8f1a92f3
  }
  if ((cert !== undefined) ^ (key !== undefined)) {
    throw new TypeError("If cert is specified, key must also be specified");
  }

  if (certFile !== undefined) {
    return op_tls_key_static_from_file("Deno.listenTls", certFile, keyFile);
  } else if (cert !== undefined) {
    return op_tls_key_static(cert, key);
  } else {
    return op_tls_key_null();
  }
}

function listenTls({
  port,
  cert,
  certFile,
  key,
  keyFile,
  hostname = "0.0.0.0",
  transport = "tcp",
  alpnProtocols = undefined,
  reusePort = false,
}) {
  if (transport !== "tcp") {
    throw new TypeError(`Unsupported transport: '${transport}'`);
  }
  if (keyFile !== undefined) {
    internals.warnOnDeprecatedApi(
      "Deno.ListenTlsOptions.keyFile",
      new Error().stack,
      "Pass the key file contents to the `Deno.ListenTlsOptions.key` option instead.",
    );
  }
  if (certFile !== undefined) {
    internals.warnOnDeprecatedApi(
      "Deno.ListenTlsOptions.certFile",
      new Error().stack,
      "Pass the cert file contents to the `Deno.ListenTlsOptions.cert` option instead.",
    );
  }

  const keyPair = loadTlsKeyPair(cert, certFile, key, keyFile);
  const { 0: rid, 1: localAddr } = op_net_listen_tls(
    { hostname, port: Number(port) },
    { alpnProtocols, reusePort },
    keyPair,
  );
  return new TlsListener(rid, localAddr);
}

// deno-lint-ignore require-await
async function startTls(
  conn,
  {
    hostname = "127.0.0.1",
    caCerts = [],
    alpnProtocols = undefined,
  } = {},
) {
  const { 0: rid, 1: localAddr, 2: remoteAddr } = op_tls_start({
    rid: conn[internalRidSymbol],
    hostname,
    caCerts,
    alpnProtocols,
  });
  return new TlsConn(rid, remoteAddr, localAddr);
}

export {
  connectTls,
  hasTlsKeyPairOptions,
  listenTls,
  loadTlsKeyPair,
  startTls,
  TlsConn,
  TlsListener,
};<|MERGE_RESOLUTION|>--- conflicted
+++ resolved
@@ -148,7 +148,6 @@
   certFile,
   key,
   keyFile,
-<<<<<<< HEAD
   privateKey,
 }) {
   if (internals.future) {
@@ -158,24 +157,10 @@
     privateKey = undefined;
   }
 
-  // Check for "pem" format
-  if (keyFormat !== undefined && keyFormat !== "pem") {
-    throw new TypeError('If `keyFormat` is specified, it must be "pem"');
-  }
-
-  function exclusive(a1, a1v, a2, a2v) {
-    if (a1v !== undefined && a2v !== undefined) {
-      throw new TypeError(
-        `Cannot specify both \`${a1}\` and \`${a2}\` for \`${api}\`.`,
-      );
-    }
-=======
-) {
   if ((certFile !== undefined) ^ (keyFile !== undefined)) {
     throw new TypeError(
       "If certFile is specified, keyFile must also be specified",
     );
->>>>>>> 8f1a92f3
   }
   if ((cert !== undefined) ^ (key !== undefined)) {
     throw new TypeError("If cert is specified, key must also be specified");
