--- conflicted
+++ resolved
@@ -39,11 +39,7 @@
   }
 
   handshake() {
-<<<<<<< HEAD
-    return op_tls_handshake(this.rid);
-=======
-    return opTlsHandshake(this.#rid);
->>>>>>> 99493c5a
+    return op_tls_handshake(this.#rid);
   }
 }
 
@@ -150,13 +146,8 @@
     alpnProtocols = undefined,
   } = {},
 ) {
-<<<<<<< HEAD
   const { 0: rid, 1: localAddr, 2: remoteAddr } = await op_tls_start({
-    rid: conn.rid,
-=======
-  const { 0: rid, 1: localAddr, 2: remoteAddr } = await opStartTls({
     rid: conn[internalRidSymbol],
->>>>>>> 99493c5a
     hostname,
     caCerts,
     alpnProtocols,
