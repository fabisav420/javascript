--- conflicted
+++ resolved
@@ -350,15 +350,11 @@
         "op_require_is_deno_dir_package",
         curPath,
       );
-<<<<<<< HEAD
-      const basePath = isDenoDirPackage
-=======
       const isRelative = ops.op_require_is_request_relative(
         request,
       );
       // TODO(bartlomieju): could be a single op
       const basePath = (isDenoDirPackage && !isRelative)
->>>>>>> 87830634
         ? curPath
         : pathResolve(curPath, request);
       let filename;
