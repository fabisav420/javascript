# Copyright 2018-2023 the Deno authors. All rights reserved. MIT license.

[package]
name = "deno_node"
version = "0.32.0"
authors.workspace = true
edition.workspace = true
license.workspace = true
readme = "README.md"
repository.workspace = true
description = "Node compatibility for Deno"

[lib]
path = "lib.rs"

[dependencies]
aes.workspace = true
cbc.workspace = true
deno_core.workspace = true
digest = { version = "0.10.5", features = ["core-api", "std"] }
ecb.workspace = true
hex.workspace = true
idna = "0.3.0"
indexmap.workspace = true
libz-sys = { version = "1.1.8", features = ["static"] }
md-5 = "0.10.5"
md4 = "0.10.2"
once_cell.workspace = true
path-clean = "=0.1.0"
pbkdf2 = "0.12.1"
rand.workspace = true
regex.workspace = true
ripemd = "0.1.3"
rsa.workspace = true
serde = "1.0.149"
sha-1 = "0.10.0"
sha2 = "0.10.6"
sha3 = "0.10.5"
<<<<<<< HEAD
signature.workspace = true
=======
tokio.workspace = true
>>>>>>> 67e21e71
typenum = "1.15.0"<|MERGE_RESOLUTION|>--- conflicted
+++ resolved
@@ -36,9 +36,6 @@
 sha-1 = "0.10.0"
 sha2 = "0.10.6"
 sha3 = "0.10.5"
-<<<<<<< HEAD
 signature.workspace = true
-=======
 tokio.workspace = true
->>>>>>> 67e21e71
 typenum = "1.15.0"