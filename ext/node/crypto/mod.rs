--- conflicted
+++ resolved
@@ -9,13 +9,10 @@
 use deno_core::ZeroCopyBuf;
 use hkdf::Hkdf;
 use num_bigint::BigInt;
-<<<<<<< HEAD
 use num_traits::FromPrimitive;
-use rand::thread_rng;
-=======
 use rand::distributions::Distribution;
 use rand::distributions::Uniform;
->>>>>>> 1bca9941
+use rand::thread_rng;
 use rand::Rng;
 use std::future::Future;
 use std::rc::Rc;
@@ -487,7 +484,6 @@
   .await?
 }
 
-<<<<<<< HEAD
 use rsa::pkcs1::EncodeRsaPrivateKey;
 use rsa::pkcs1::EncodeRsaPublicKey;
 
@@ -719,7 +715,7 @@
 }
 
 fn dh_generate() {}
-=======
+
 #[op]
 pub fn op_node_random_int(min: i32, max: i32) -> Result<i32, AnyError> {
   let mut rng = rand::thread_rng();
@@ -728,5 +724,4 @@
   let dist = Uniform::from(min..max);
 
   Ok(dist.sample(&mut rng))
-}
->>>>>>> 1bca9941
+}