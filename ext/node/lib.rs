// Copyright 2018-2023 the Deno authors. All rights reserved. MIT license.

use deno_core::error::generic_error;
use deno_core::error::AnyError;
use deno_core::include_js_files;
use deno_core::normalize_path;
use deno_core::op;
use deno_core::url::Url;
use deno_core::Extension;
use deno_core::JsRuntimeInspector;
use deno_core::OpState;
use once_cell::sync::Lazy;
use std::collections::HashSet;
use std::path::Path;
use std::path::PathBuf;
use std::rc::Rc;

pub mod errors;
mod package_json;
mod path;
mod resolution;

pub use package_json::PackageJson;
pub use path::PathClean;
pub use resolution::get_closest_package_json;
pub use resolution::get_package_scope_config;
pub use resolution::legacy_main_resolve;
pub use resolution::package_exports_resolve;
pub use resolution::package_imports_resolve;
pub use resolution::package_resolve;
pub use resolution::path_to_declaration_path;
pub use resolution::NodeModuleKind;
pub use resolution::NodeResolutionMode;
pub use resolution::DEFAULT_CONDITIONS;
use std::cell::RefCell;

pub trait NodePermissions {
  fn check_read(&mut self, path: &Path) -> Result<(), AnyError>;
}

pub trait RequireNpmResolver {
  fn resolve_package_folder_from_package(
    &self,
    specifier: &str,
    referrer: &Path,
    mode: NodeResolutionMode,
  ) -> Result<PathBuf, AnyError>;

  fn resolve_package_folder_from_path(
    &self,
    path: &Path,
  ) -> Result<PathBuf, AnyError>;

  fn in_npm_package(&self, path: &Path) -> bool;

  fn ensure_read_permission(
    &self,
    permissions: &mut dyn NodePermissions,
    path: &Path,
  ) -> Result<(), AnyError>;
}

pub const MODULE_ES_SHIM: &str = include_str!("./module_es_shim.js");

pub static NODE_GLOBAL_THIS_NAME: Lazy<String> = Lazy::new(|| {
  let now = std::time::SystemTime::now();
  let seconds = now
    .duration_since(std::time::SystemTime::UNIX_EPOCH)
    .unwrap()
    .as_secs();
  // use a changing variable name to make it hard to depend on this
  format!("__DENO_NODE_GLOBAL_THIS_{seconds}__")
});

pub static NODE_ENV_VAR_ALLOWLIST: Lazy<HashSet<String>> = Lazy::new(|| {
  // The full list of environment variables supported by Node.js is available
  // at https://nodejs.org/api/cli.html#environment-variables
  let mut set = HashSet::new();
  set.insert("NODE_DEBUG".to_string());
  set.insert("NODE_OPTIONS".to_string());
  set
});

pub fn init<P: NodePermissions + 'static>(
  maybe_npm_resolver: Option<Rc<dyn RequireNpmResolver>>,
) -> Extension {
  Extension::builder(env!("CARGO_PKG_NAME"))
    .js(include_js_files!(
      prefix "deno:ext/node",
      "01_node.js",
      "02_require.js",
    ))
    .ops(vec![
      op_require_init_paths::decl(),
      op_require_node_module_paths::decl::<P>(),
      op_require_proxy_path::decl(),
      op_require_is_deno_dir_package::decl(),
      op_require_resolve_deno_dir::decl(),
      op_require_is_request_relative::decl(),
      op_require_resolve_lookup_paths::decl(),
      op_require_try_self_parent_path::decl::<P>(),
      op_require_try_self::decl::<P>(),
      op_require_real_path::decl::<P>(),
      op_require_path_is_absolute::decl(),
      op_require_path_dirname::decl(),
      op_require_stat::decl::<P>(),
      op_require_path_resolve::decl(),
      op_require_path_basename::decl(),
      op_require_read_file::decl::<P>(),
      op_require_as_file_path::decl(),
      op_require_resolve_exports::decl::<P>(),
      op_require_read_closest_package_json::decl::<P>(),
      op_require_read_package_scope::decl::<P>(),
      op_require_package_imports_resolve::decl::<P>(),
      op_require_break_on_next_statement::decl(),
    ])
    .state(move |state| {
      if let Some(npm_resolver) = maybe_npm_resolver.clone() {
        state.put(npm_resolver);
      }
      Ok(())
    })
    .build()
}

fn ensure_read_permission<P>(
  state: &mut OpState,
  file_path: &Path,
) -> Result<(), AnyError>
where
  P: NodePermissions + 'static,
{
  let resolver = {
    let resolver = state.borrow::<Rc<dyn RequireNpmResolver>>();
    resolver.clone()
  };
  let permissions = state.borrow_mut::<P>();
  resolver.ensure_read_permission(permissions, file_path)
}

#[op]
pub fn op_require_init_paths() -> Vec<String> {
  // todo(dsherret): this code is node compat mode specific and
  // we probably don't want it for small mammal, so ignore it for now

  // let (home_dir, node_path) = if cfg!(windows) {
  //   (
  //     std::env::var("USERPROFILE").unwrap_or_else(|_| "".into()),
  //     std::env::var("NODE_PATH").unwrap_or_else(|_| "".into()),
  //   )
  // } else {
  //   (
  //     std::env::var("HOME").unwrap_or_else(|_| "".into()),
  //     std::env::var("NODE_PATH").unwrap_or_else(|_| "".into()),
  //   )
  // };

  // let mut prefix_dir = std::env::current_exe().unwrap();
  // if cfg!(windows) {
  //   prefix_dir = prefix_dir.join("..").join("..")
  // } else {
  //   prefix_dir = prefix_dir.join("..")
  // }

  // let mut paths = vec![prefix_dir.join("lib").join("node")];

  // if !home_dir.is_empty() {
  //   paths.insert(0, PathBuf::from(&home_dir).join(".node_libraries"));
  //   paths.insert(0, PathBuf::from(&home_dir).join(".nod_modules"));
  // }

  // let mut paths = paths
  //   .into_iter()
  //   .map(|p| p.to_string_lossy().to_string())
  //   .collect();

  // if !node_path.is_empty() {
  //   let delimiter = if cfg!(windows) { ";" } else { ":" };
  //   let mut node_paths: Vec<String> = node_path
  //     .split(delimiter)
  //     .filter(|e| !e.is_empty())
  //     .map(|s| s.to_string())
  //     .collect();
  //   node_paths.append(&mut paths);
  //   paths = node_paths;
  // }

  vec![]
}

#[op]
pub fn op_require_node_module_paths<P>(
  state: &mut OpState,
  from: String,
) -> Result<Vec<String>, AnyError>
where
  P: NodePermissions + 'static,
{
  // Guarantee that "from" is absolute.
  let from = deno_core::resolve_path(&from)
    .unwrap()
    .to_file_path()
    .unwrap();

  ensure_read_permission::<P>(state, &from)?;

  if cfg!(windows) {
    // return root node_modules when path is 'D:\\'.
    let from_str = from.to_str().unwrap();
    if from_str.len() >= 3 {
      let bytes = from_str.as_bytes();
      if bytes[from_str.len() - 1] == b'\\' && bytes[from_str.len() - 2] == b':'
      {
        let p = from_str.to_owned() + "node_modules";
        return Ok(vec![p]);
      }
    }
  } else {
    // Return early not only to avoid unnecessary work, but to *avoid* returning
    // an array of two items for a root: [ '//node_modules', '/node_modules' ]
    if from.to_string_lossy() == "/" {
      return Ok(vec!["/node_modules".to_string()]);
    }
  }

  let mut paths = vec![];
  let mut current_path = from.as_path();
  let mut maybe_parent = Some(current_path);
  while let Some(parent) = maybe_parent {
    if !parent.ends_with("/node_modules") {
      paths.push(parent.join("node_modules").to_string_lossy().to_string());
      current_path = parent;
      maybe_parent = current_path.parent();
    }
  }

  if !cfg!(windows) {
    // Append /node_modules to handle root paths.
    paths.push("/node_modules".to_string());
  }

  Ok(paths)
}

#[op]
fn op_require_proxy_path(filename: String) -> String {
  // Allow a directory to be passed as the filename
  let trailing_slash = if cfg!(windows) {
    // Node also counts a trailing forward slash as a
    // directory for node on Windows, but not backslashes
    // on non-Windows platforms
    filename.ends_with('\\') || filename.ends_with('/')
  } else {
    filename.ends_with('/')
  };

  if trailing_slash {
    let p = PathBuf::from(filename);
    p.join("noop.js").to_string_lossy().to_string()
  } else {
    filename
  }
}

#[op]
fn op_require_is_request_relative(request: String) -> bool {
  if request.starts_with("./") || request.starts_with("../") || request == ".."
  {
    return true;
  }

  if cfg!(windows) {
    if request.starts_with(".\\") {
      return true;
    }

    if request.starts_with("..\\") {
      return true;
    }
  }

  false
}

#[op]
fn op_require_resolve_deno_dir(
  state: &mut OpState,
  request: String,
  parent_filename: String,
) -> Option<String> {
  let resolver = state.borrow::<Rc<dyn RequireNpmResolver>>();
  resolver
    .resolve_package_folder_from_package(
      &request,
      &PathBuf::from(parent_filename),
      NodeResolutionMode::Execution,
    )
    .ok()
    .map(|p| p.to_string_lossy().to_string())
}

#[op]
fn op_require_is_deno_dir_package(state: &mut OpState, path: String) -> bool {
  let resolver = state.borrow::<Rc<dyn RequireNpmResolver>>();
  resolver.in_npm_package(&PathBuf::from(path))
}

#[op]
fn op_require_resolve_lookup_paths(
  request: String,
  maybe_parent_paths: Option<Vec<String>>,
  parent_filename: String,
) -> Option<Vec<String>> {
  if !request.starts_with('.')
    || (request.len() > 1
      && !request.starts_with("..")
      && !request.starts_with("./")
      && (!cfg!(windows) || !request.starts_with(".\\")))
  {
    let module_paths = vec![];
    let mut paths = module_paths;
    if let Some(mut parent_paths) = maybe_parent_paths {
      if !parent_paths.is_empty() {
        paths.append(&mut parent_paths);
      }
    }

    if !paths.is_empty() {
      return Some(paths);
    } else {
      return None;
    }
  }

  // In REPL, parent.filename is null.
  // if (!parent || !parent.id || !parent.filename) {
  //   // Make require('./path/to/foo') work - normally the path is taken
  //   // from realpath(__filename) but in REPL there is no filename
  //   const mainPaths = ['.'];

  //   debug('looking for %j in %j', request, mainPaths);
  //   return mainPaths;
  // }

  let p = PathBuf::from(parent_filename);
  Some(vec![p.parent().unwrap().to_string_lossy().to_string()])
}

#[op]
fn op_require_path_is_absolute(p: String) -> bool {
  PathBuf::from(p).is_absolute()
}

#[op]
fn op_require_stat<P>(
  state: &mut OpState,
  path: String,
) -> Result<i32, AnyError>
where
  P: NodePermissions + 'static,
{
  let path = PathBuf::from(path);
  ensure_read_permission::<P>(state, &path)?;
  if let Ok(metadata) = std::fs::metadata(&path) {
    if metadata.is_file() {
      return Ok(0);
    } else {
      return Ok(1);
    }
  }

  Ok(-1)
}

#[op]
fn op_require_real_path<P>(
  state: &mut OpState,
  request: String,
) -> Result<String, AnyError>
where
  P: NodePermissions + 'static,
{
  let path = PathBuf::from(request);
  ensure_read_permission::<P>(state, &path)?;
  let mut canonicalized_path = path.canonicalize()?;
  if cfg!(windows) {
    canonicalized_path = PathBuf::from(
      canonicalized_path
        .display()
        .to_string()
        .trim_start_matches("\\\\?\\"),
    );
  }
  Ok(canonicalized_path.to_string_lossy().to_string())
}

fn path_resolve(parts: Vec<String>) -> String {
  assert!(!parts.is_empty());
  let mut p = PathBuf::from(&parts[0]);
  if parts.len() > 1 {
    for part in &parts[1..] {
      p = p.join(part);
    }
  }
  normalize_path(p).to_string_lossy().to_string()
}

#[op]
fn op_require_path_resolve(parts: Vec<String>) -> String {
  path_resolve(parts)
}

#[op]
fn op_require_path_dirname(request: String) -> Result<String, AnyError> {
  let p = PathBuf::from(request);
  if let Some(parent) = p.parent() {
    Ok(parent.to_string_lossy().to_string())
  } else {
    Err(generic_error("Path doesn't have a parent"))
  }
}

#[op]
fn op_require_path_basename(request: String) -> Result<String, AnyError> {
  let p = PathBuf::from(request);
  if let Some(path) = p.file_name() {
    Ok(path.to_string_lossy().to_string())
  } else {
    Err(generic_error("Path doesn't have a file name"))
  }
}

#[op]
fn op_require_try_self_parent_path<P>(
  state: &mut OpState,
  has_parent: bool,
  maybe_parent_filename: Option<String>,
  maybe_parent_id: Option<String>,
) -> Result<Option<String>, AnyError>
where
  P: NodePermissions + 'static,
{
  if !has_parent {
    return Ok(None);
  }

  if let Some(parent_filename) = maybe_parent_filename {
    return Ok(Some(parent_filename));
  }

  if let Some(parent_id) = maybe_parent_id {
    if parent_id == "<repl>" || parent_id == "internal/preload" {
      if let Ok(cwd) = std::env::current_dir() {
        ensure_read_permission::<P>(state, &cwd)?;
        return Ok(Some(cwd.to_string_lossy().to_string()));
      }
    }
  }
  Ok(None)
}

#[op]
fn op_require_try_self<P>(
  state: &mut OpState,
  parent_path: Option<String>,
  request: String,
) -> Result<Option<String>, AnyError>
where
  P: NodePermissions + 'static,
{
  if parent_path.is_none() {
    return Ok(None);
  }

  let resolver = state.borrow::<Rc<dyn RequireNpmResolver>>().clone();
  let permissions = state.borrow_mut::<P>();
  let pkg = resolution::get_package_scope_config(
    &Url::from_file_path(parent_path.unwrap()).unwrap(),
    &*resolver,
    permissions,
  )
  .ok();
  if pkg.is_none() {
    return Ok(None);
  }

  let pkg = pkg.unwrap();
  if pkg.exports.is_none() {
    return Ok(None);
  }
  if pkg.name.is_none() {
    return Ok(None);
  }

  let pkg_name = pkg.name.as_ref().unwrap().to_string();
  let mut expansion = ".".to_string();

  if request == pkg_name {
    // pass
  } else if request.starts_with(&format!("{pkg_name}/")) {
    expansion += &request[pkg_name.len()..];
  } else {
    return Ok(None);
  }

  let referrer = deno_core::url::Url::from_file_path(&pkg.path).unwrap();
  if let Some(exports) = &pkg.exports {
    resolution::package_exports_resolve(
      &pkg.path,
      expansion,
      exports,
      &referrer,
      NodeModuleKind::Cjs,
      resolution::REQUIRE_CONDITIONS,
      NodeResolutionMode::Execution,
      &*resolver,
      permissions,
    )
    .map(|r| Some(r.to_string_lossy().to_string()))
  } else {
    Ok(None)
  }
}

#[op]
fn op_require_read_file<P>(
  state: &mut OpState,
  file_path: String,
) -> Result<String, AnyError>
where
  P: NodePermissions + 'static,
{
  let file_path = PathBuf::from(file_path);
  ensure_read_permission::<P>(state, &file_path)?;
  Ok(std::fs::read_to_string(file_path)?)
}

#[op]
pub fn op_require_as_file_path(file_or_url: String) -> String {
  if let Ok(url) = Url::parse(&file_or_url) {
    if let Ok(p) = url.to_file_path() {
      return p.to_string_lossy().to_string();
    }
  }

  file_or_url
}

#[op]
fn op_require_resolve_exports<P>(
  state: &mut OpState,
  uses_local_node_modules_dir: bool,
  modules_path: String,
  _request: String,
  name: String,
  expansion: String,
  parent_path: String,
) -> Result<Option<String>, AnyError>
where
  P: NodePermissions + 'static,
{
  let resolver = state.borrow::<Rc<dyn RequireNpmResolver>>().clone();
  let permissions = state.borrow_mut::<P>();

  let pkg_path = if resolver.in_npm_package(&PathBuf::from(&modules_path))
    && !uses_local_node_modules_dir
  {
    modules_path
  } else {
    path_resolve(vec![modules_path, name])
  };
  let pkg = PackageJson::load(
    &*resolver,
    permissions,
    PathBuf::from(&pkg_path).join("package.json"),
  )?;

  if let Some(exports) = &pkg.exports {
    let referrer = Url::from_file_path(parent_path).unwrap();
    resolution::package_exports_resolve(
      &pkg.path,
      format!(".{expansion}"),
      exports,
      &referrer,
      NodeModuleKind::Cjs,
      resolution::REQUIRE_CONDITIONS,
      NodeResolutionMode::Execution,
      &*resolver,
      permissions,
    )
    .map(|r| Some(r.to_string_lossy().to_string()))
  } else {
    Ok(None)
  }
}

#[op]
fn op_require_read_closest_package_json<P>(
  state: &mut OpState,
  filename: String,
) -> Result<PackageJson, AnyError>
where
  P: NodePermissions + 'static,
{
  ensure_read_permission::<P>(
    state,
    PathBuf::from(&filename).parent().unwrap(),
  )?;
  let resolver = state.borrow::<Rc<dyn RequireNpmResolver>>().clone();
  let permissions = state.borrow_mut::<P>();
  resolution::get_closest_package_json(
    &Url::from_file_path(filename).unwrap(),
    &*resolver,
    permissions,
  )
}

#[op]
fn op_require_read_package_scope<P>(
  state: &mut OpState,
  package_json_path: String,
) -> Option<PackageJson>
where
  P: NodePermissions + 'static,
{
  let resolver = state.borrow::<Rc<dyn RequireNpmResolver>>().clone();
  let permissions = state.borrow_mut::<P>();
  let package_json_path = PathBuf::from(package_json_path);
  PackageJson::load(&*resolver, permissions, package_json_path).ok()
}

#[op]
fn op_require_package_imports_resolve<P>(
  state: &mut OpState,
  parent_filename: String,
  request: String,
) -> Result<Option<String>, AnyError>
where
  P: NodePermissions + 'static,
{
  let parent_path = PathBuf::from(&parent_filename);
  ensure_read_permission::<P>(state, &parent_path)?;
  let resolver = state.borrow::<Rc<dyn RequireNpmResolver>>().clone();
  let permissions = state.borrow_mut::<P>();
  let pkg = PackageJson::load(
    &*resolver,
    permissions,
    parent_path.join("package.json"),
  )?;

  if pkg.imports.is_some() {
    let referrer =
      deno_core::url::Url::from_file_path(&parent_filename).unwrap();
    let r = resolution::package_imports_resolve(
      &request,
      &referrer,
      NodeModuleKind::Cjs,
      resolution::REQUIRE_CONDITIONS,
      NodeResolutionMode::Execution,
      &*resolver,
      permissions,
    )
    .map(|r| Some(Url::from_file_path(r).unwrap().to_string()));
    state.put(resolver);
    r
  } else {
    Ok(None)
  }
}

#[op]
fn op_require_break_on_next_statement(state: &mut OpState) {
  let inspector = state.borrow::<Rc<RefCell<JsRuntimeInspector>>>();
  inspector
    .borrow_mut()
    .wait_for_session_and_break_on_next_statement()
}

pub struct NodeModulePolyfill {
  /// Name of the module like "assert" or "timers/promises"
  pub name: &'static str,

<<<<<<< HEAD
  /// Specifier relative to the root of `deno_std` repo, like "node/asser.ts"
=======
  /// Specifier relative to the root of `deno_std` repo, like "node/assert.ts"
>>>>>>> 9cd271a9
  pub specifier: &'static str,
}

pub static SUPPORTED_BUILTIN_NODE_MODULES: &[NodeModulePolyfill] = &[
  NodeModulePolyfill {
    name: "assert",
    specifier: "node/assert.ts",
  },
  NodeModulePolyfill {
    name: "assert/strict",
    specifier: "node/assert/strict.ts",
  },
  NodeModulePolyfill {
    name: "async_hooks",
    specifier: "node/async_hooks.ts",
  },
  NodeModulePolyfill {
    name: "buffer",
    specifier: "node/buffer.ts",
  },
  NodeModulePolyfill {
    name: "child_process",
    specifier: "node/child_process.ts",
  },
  NodeModulePolyfill {
    name: "cluster",
    specifier: "node/cluster.ts",
  },
  NodeModulePolyfill {
    name: "console",
    specifier: "node/console.ts",
  },
  NodeModulePolyfill {
    name: "constants",
    specifier: "node/constants.ts",
  },
  NodeModulePolyfill {
    name: "crypto",
    specifier: "node/crypto.ts",
  },
  NodeModulePolyfill {
    name: "dgram",
    specifier: "node/dgram.ts",
  },
  NodeModulePolyfill {
    name: "dns",
    specifier: "node/dns.ts",
  },
  NodeModulePolyfill {
    name: "dns/promises",
    specifier: "node/dns/promises.ts",
  },
  NodeModulePolyfill {
    name: "domain",
    specifier: "node/domain.ts",
  },
  NodeModulePolyfill {
    name: "events",
    specifier: "node/events.ts",
  },
  NodeModulePolyfill {
    name: "fs",
    specifier: "node/fs.ts",
  },
  NodeModulePolyfill {
    name: "fs/promises",
    specifier: "node/fs/promises.ts",
  },
  NodeModulePolyfill {
    name: "http",
    specifier: "node/http.ts",
  },
  NodeModulePolyfill {
    name: "https",
    specifier: "node/https.ts",
  },
  NodeModulePolyfill {
    name: "module",
    // NOTE(bartlomieju): `module` is special, because we don't want to use
    // `deno_std/node/module.ts`, but instead use a special shim that we
    // provide in `ext/node`.
    specifier: "[USE `deno_node::MODULE_ES_SHIM` to get this module]",
  },
  NodeModulePolyfill {
    name: "net",
    specifier: "node/net.ts",
  },
  NodeModulePolyfill {
    name: "os",
    specifier: "node/os.ts",
  },
  NodeModulePolyfill {
    name: "path",
    specifier: "node/path.ts",
  },
  NodeModulePolyfill {
    name: "path/posix",
    specifier: "node/path/posix.ts",
  },
  NodeModulePolyfill {
    name: "path/win32",
    specifier: "node/path/win32.ts",
  },
  NodeModulePolyfill {
    name: "perf_hooks",
    specifier: "node/perf_hooks.ts",
  },
  NodeModulePolyfill {
    name: "process",
    specifier: "node/process.ts",
  },
  NodeModulePolyfill {
    name: "querystring",
    specifier: "node/querystring.ts",
  },
  NodeModulePolyfill {
    name: "readline",
    specifier: "node/readline.ts",
  },
  NodeModulePolyfill {
    name: "stream",
    specifier: "node/stream.ts",
  },
  NodeModulePolyfill {
    name: "stream/consumers",
    specifier: "node/stream/consumers.mjs",
  },
  NodeModulePolyfill {
    name: "stream/promises",
    specifier: "node/stream/promises.mjs",
  },
  NodeModulePolyfill {
    name: "stream/web",
    specifier: "node/stream/web.ts",
  },
  NodeModulePolyfill {
    name: "string_decoder",
    specifier: "node/string_decoder.ts",
  },
  NodeModulePolyfill {
    name: "sys",
    specifier: "node/sys.ts",
  },
  NodeModulePolyfill {
    name: "timers",
    specifier: "node/timers.ts",
  },
  NodeModulePolyfill {
    name: "timers/promises",
    specifier: "node/timers/promises.ts",
  },
  NodeModulePolyfill {
    name: "tls",
    specifier: "node/tls.ts",
  },
  NodeModulePolyfill {
    name: "tty",
    specifier: "node/tty.ts",
  },
  NodeModulePolyfill {
    name: "url",
    specifier: "node/url.ts",
  },
  NodeModulePolyfill {
    name: "util",
    specifier: "node/util.ts",
  },
  NodeModulePolyfill {
    name: "util/types",
    specifier: "node/util/types.ts",
  },
  NodeModulePolyfill {
    name: "v8",
    specifier: "node/v8.ts",
  },
  NodeModulePolyfill {
    name: "vm",
    specifier: "node/vm.ts",
  },
  NodeModulePolyfill {
    name: "worker_threads",
    specifier: "node/worker_threads.ts",
  },
  NodeModulePolyfill {
    name: "zlib",
    specifier: "node/zlib.ts",
  },
];<|MERGE_RESOLUTION|>--- conflicted
+++ resolved
@@ -680,11 +680,7 @@
   /// Name of the module like "assert" or "timers/promises"
   pub name: &'static str,
 
-<<<<<<< HEAD
-  /// Specifier relative to the root of `deno_std` repo, like "node/asser.ts"
-=======
   /// Specifier relative to the root of `deno_std` repo, like "node/assert.ts"
->>>>>>> 9cd271a9
   pub specifier: &'static str,
 }
 
