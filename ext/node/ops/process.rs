--- conflicted
+++ resolved
@@ -16,16 +16,10 @@
 }
 
 #[cfg(not(unix))]
-fn kill(pid: i32, sig: i32) -> i32 {
+fn kill(pid: i32, _sig: i32) -> i32 {
   use winapi::shared::minwindef::DWORD;
   use winapi::shared::minwindef::FALSE;
   use winapi::shared::minwindef::TRUE;
-<<<<<<< HEAD
-  use winapi::shared::winerror::ERROR_INVALID_PARAMETER;
-  use winapi::um::errhandlingapi::GetLastError;
-  use winapi::um::handleapi::CloseHandle;
-=======
->>>>>>> 69cb3351
   use winapi::um::processthreadsapi::GetCurrentProcess;
   use winapi::um::processthreadsapi::OpenProcess;
   use winapi::um::processthreadsapi::TerminateProcess;
