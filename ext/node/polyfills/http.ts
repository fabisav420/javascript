--- conflicted
+++ resolved
@@ -274,17 +274,15 @@
 const kUniqueHeaders = Symbol("kUniqueHeaders");
 
 class FakeSocket extends EventEmitter {
-<<<<<<< HEAD
   constructor(opts = {}) {
     super();
     this.remoteAddress = opts.hostname;
     this.remotePort = opts.port;
   }
 
+  setKeepAlive() {}
+
   end() {}
-=======
-  setKeepAlive() {}
->>>>>>> 1edc8693
 }
 
 /** ClientRequest represents the http(s) request from the client */
