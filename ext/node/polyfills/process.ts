--- conflicted
+++ resolved
@@ -36,15 +36,9 @@
   enableNextTick,
   processTicksAndRejections,
   runNextTicks,
-<<<<<<< HEAD
-} from "internal:deno_node/polyfills/_next_tick.ts";
-import { isWindows } from "internal:deno_node/polyfills/_util/os.ts";
-import * as io from "internal:deno_io/12_io.js";
-=======
 } from "internal:deno_node/_next_tick.ts";
 import { isWindows } from "internal:deno_node/_util/os.ts";
-import * as files from "internal:runtime/40_files.js";
->>>>>>> b40086fd
+import * as io from "internal:deno_io/12_io.js";
 
 // TODO(kt3k): This should be set at start up time
 export let arch = "";
