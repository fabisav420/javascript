--- conflicted
+++ resolved
@@ -10,29 +10,20 @@
   op_host_terminate_worker,
   op_require_read_closest_package_json,
 } from "ext:core/ops";
-import { BroadcastChannel } from "ext:deno_broadcast_channel/01_broadcast_channel.js";
 import {
   deserializeJsMessageData,
   MessageChannel,
   MessagePort,
+  MessagePortIdSymbol,
   serializeJsMessageData,
 } from "ext:deno_web/13_message_port.js";
 import * as webidl from "ext:deno_webidl/00_webidl.js";
 import { log } from "ext:runtime/06_util.js";
 import { notImplemented } from "ext:deno_node/_utils.ts";
 import { EventEmitter, once } from "node:events";
-<<<<<<< HEAD
 import { BroadcastChannel } from "ext:deno_broadcast_channel/01_broadcast_channel.js";
 import { op_message_port_recv_message_sync } from "ext:core/ops";
-import {
-  deserializeJsMessageData,
-  MessageChannel,
-  MessagePort,
-  MessagePortIdSymbol,
-} from "ext:deno_web/13_message_port.js";
-=======
 import { isAbsolute, resolve } from "node:path";
->>>>>>> 84db8064
 
 const {
   Error,
