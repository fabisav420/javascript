// Copyright 2018-2023 the Deno authors. All rights reserved. MIT license.

use std::borrow::Cow;
use std::collections::HashMap;
use std::path::Path;
use std::path::PathBuf;

use deno_core::anyhow::bail;
use deno_core::anyhow::Context;
use deno_core::error::generic_error;
use deno_core::error::AnyError;
use deno_core::serde_json::Map;
use deno_core::serde_json::Value;
use deno_core::url::Url;
use deno_core::ModuleSpecifier;
use deno_fs::FileSystemRc;
use deno_media_type::MediaType;

use crate::errors;
use crate::AllowAllNodePermissions;
use crate::NodePermissions;
use crate::NpmResolverRc;
use crate::PackageJson;
use crate::PathClean;

pub static DEFAULT_CONDITIONS: &[&str] = &["deno", "node", "import"];
pub static REQUIRE_CONDITIONS: &[&str] = &["require", "node"];

#[derive(Clone, Copy, Debug, PartialEq, Eq)]
pub enum NodeModuleKind {
  Esm,
  Cjs,
}

#[derive(Debug, Clone, Copy, PartialEq, Eq)]
pub enum NodeResolutionMode {
  Execution,
  Types,
}

impl NodeResolutionMode {
  pub fn is_types(&self) -> bool {
    matches!(self, NodeResolutionMode::Types)
  }
}

#[derive(Debug)]
pub enum NodeResolution {
  Esm(ModuleSpecifier),
  CommonJs(ModuleSpecifier),
  BuiltIn(String),
}

impl NodeResolution {
  pub fn into_url(self) -> ModuleSpecifier {
    match self {
      Self::Esm(u) => u,
      Self::CommonJs(u) => u,
      Self::BuiltIn(specifier) => {
        if specifier.starts_with("node:") {
          ModuleSpecifier::parse(&specifier).unwrap()
        } else {
          ModuleSpecifier::parse(&format!("node:{specifier}")).unwrap()
        }
      }
    }
  }

  pub fn into_specifier_and_media_type(
    resolution: Option<Self>,
  ) -> (ModuleSpecifier, MediaType) {
    match resolution {
      Some(NodeResolution::CommonJs(specifier)) => {
        let media_type = MediaType::from_specifier(&specifier);
        (
          specifier,
          match media_type {
            MediaType::JavaScript | MediaType::Jsx => MediaType::Cjs,
            MediaType::TypeScript | MediaType::Tsx => MediaType::Cts,
            MediaType::Dts => MediaType::Dcts,
            _ => media_type,
          },
        )
      }
      Some(NodeResolution::Esm(specifier)) => {
        let media_type = MediaType::from_specifier(&specifier);
        (
          specifier,
          match media_type {
            MediaType::JavaScript | MediaType::Jsx => MediaType::Mjs,
            MediaType::TypeScript | MediaType::Tsx => MediaType::Mts,
            MediaType::Dts => MediaType::Dmts,
            _ => media_type,
          },
        )
      }
      Some(resolution) => (resolution.into_url(), MediaType::Dts),
      None => (
        ModuleSpecifier::parse("internal:///missing_dependency.d.ts").unwrap(),
        MediaType::Dts,
      ),
    }
  }
}

#[allow(clippy::disallowed_types)]
pub type NodeResolverRc = deno_fs::sync::MaybeArc<NodeResolver>;

#[derive(Debug)]
pub struct NodeResolver {
  fs: FileSystemRc,
  npm_resolver: NpmResolverRc,
  in_npm_package_cache: deno_fs::sync::MaybeArcMutex<HashMap<String, bool>>,
}

impl NodeResolver {
  pub fn new(fs: FileSystemRc, npm_resolver: NpmResolverRc) -> Self {
    Self {
      fs,
      npm_resolver,
      in_npm_package_cache: deno_fs::sync::MaybeArcMutex::new(HashMap::new()),
    }
  }

  pub fn in_npm_package(&self, specifier: &ModuleSpecifier) -> bool {
    self.npm_resolver.in_npm_package(specifier)
  }

  pub fn in_npm_package_with_cache(&self, specifier: Cow<str>) -> bool {
    let mut cache = self.in_npm_package_cache.lock();

    if let Some(result) = cache.get(specifier.as_ref()) {
      return *result;
    }

    let result =
      if let Ok(specifier) = deno_core::ModuleSpecifier::parse(&specifier) {
        self.npm_resolver.in_npm_package(&specifier)
      } else {
        false
      };
    cache.insert(specifier.into_owned(), result);
    result
  }

  /// This function is an implementation of `defaultResolve` in
  /// `lib/internal/modules/esm/resolve.js` from Node.
  pub fn resolve(
    &self,
    specifier: &str,
    referrer: &ModuleSpecifier,
    mode: NodeResolutionMode,
    permissions: &dyn NodePermissions,
  ) -> Result<Option<NodeResolution>, AnyError> {
    // Note: if we are here, then the referrer is an esm module
    // TODO(bartlomieju): skipped "policy" part as we don't plan to support it

    if crate::is_builtin_node_module(specifier) {
      return Ok(Some(NodeResolution::BuiltIn(specifier.to_string())));
    }

    if let Ok(url) = Url::parse(specifier) {
      if url.scheme() == "data" {
        return Ok(Some(NodeResolution::Esm(url)));
      }

      let protocol = url.scheme();

      if protocol == "node" {
        let split_specifier = url.as_str().split(':');
        let specifier = split_specifier.skip(1).collect::<String>();

        if crate::is_builtin_node_module(&specifier) {
          return Ok(Some(NodeResolution::BuiltIn(specifier)));
        }
      }

      if protocol != "file" && protocol != "data" {
        return Err(errors::err_unsupported_esm_url_scheme(&url));
      }

      // todo(dsherret): this seems wrong
      if referrer.scheme() == "data" {
        let url = referrer.join(specifier).map_err(AnyError::from)?;
        return Ok(Some(NodeResolution::Esm(url)));
      }
    }

    let url = self.module_resolve(
      specifier,
      referrer,
      DEFAULT_CONDITIONS,
      mode,
      permissions,
    )?;
    let url = match url {
      Some(url) => url,
      None => return Ok(None),
    };
    let url = match mode {
      NodeResolutionMode::Execution => url,
      NodeResolutionMode::Types => {
        let path = url.to_file_path().unwrap();
        // todo(16370): the module kind is not correct here. I think we need
        // typescript to tell us if the referrer is esm or cjs
        let path =
          match self.path_to_declaration_path(path, NodeModuleKind::Esm) {
            Some(path) => path,
            None => return Ok(None),
          };
        ModuleSpecifier::from_file_path(path).unwrap()
      }
    };

    let resolve_response = self.url_to_node_resolution(url)?;
    // TODO(bartlomieju): skipped checking errors for commonJS resolution and
    // "preserveSymlinksMain"/"preserveSymlinks" options.
    Ok(Some(resolve_response))
  }

  fn module_resolve(
    &self,
    specifier: &str,
    referrer: &ModuleSpecifier,
    conditions: &[&str],
    mode: NodeResolutionMode,
    permissions: &dyn NodePermissions,
  ) -> Result<Option<ModuleSpecifier>, AnyError> {
    // note: if we're here, the referrer is an esm module
    let url = if should_be_treated_as_relative_or_absolute_path(specifier) {
      let resolved_specifier = referrer.join(specifier)?;
      if mode.is_types() {
        let file_path = to_file_path(&resolved_specifier);
        // todo(dsherret): the node module kind is not correct and we
        // should use the value provided by typescript instead
        let declaration_path =
          self.path_to_declaration_path(file_path, NodeModuleKind::Esm);
        declaration_path.map(|declaration_path| {
          ModuleSpecifier::from_file_path(declaration_path).unwrap()
        })
      } else {
        Some(resolved_specifier)
      }
    } else if specifier.starts_with('#') {
      Some(
        self
          .package_imports_resolve(
            specifier,
            referrer,
            NodeModuleKind::Esm,
            conditions,
            mode,
            permissions,
          )
          .map(|p| ModuleSpecifier::from_file_path(p).unwrap())?,
      )
    } else if let Ok(resolved) = Url::parse(specifier) {
      Some(resolved)
    } else {
      self
        .package_resolve(
          specifier,
          referrer,
          NodeModuleKind::Esm,
          conditions,
          mode,
          permissions,
        )?
        .map(|p| ModuleSpecifier::from_file_path(p).unwrap())
    };
    Ok(match url {
      Some(url) => Some(self.finalize_resolution(url, referrer)?),
      None => None,
    })
  }

  fn finalize_resolution(
    &self,
    resolved: ModuleSpecifier,
    base: &ModuleSpecifier,
  ) -> Result<ModuleSpecifier, AnyError> {
    let encoded_sep_re = lazy_regex::regex!(r"%2F|%2C");

    if encoded_sep_re.is_match(resolved.path()) {
      return Err(errors::err_invalid_module_specifier(
        resolved.path(),
        "must not include encoded \"/\" or \"\\\\\" characters",
        Some(to_file_path_string(base)),
      ));
    }

    let path = to_file_path(&resolved);

    // TODO(bartlomieju): currently not supported
    // if (getOptionValue('--experimental-specifier-resolution') === 'node') {
    //   ...
    // }

    let p_str = path.to_str().unwrap();
    let p = if p_str.ends_with('/') {
      p_str[p_str.len() - 1..].to_string()
    } else {
      p_str.to_string()
    };

    let (is_dir, is_file) = if let Ok(stats) = self.fs.stat_sync(Path::new(&p))
    {
      (stats.is_directory, stats.is_file)
    } else {
      (false, false)
    };
    if is_dir {
      return Err(errors::err_unsupported_dir_import(
        resolved.as_str(),
        base.as_str(),
      ));
    } else if !is_file {
      return Err(errors::err_module_not_found(
        resolved.as_str(),
        base.as_str(),
        "module",
      ));
    }

    Ok(resolved)
  }

  pub fn resolve_npm_reference(
    &self,
    package_dir: &Path,
<<<<<<< HEAD
    sub_path: Option<&str>,
=======
    package_subpath: Option<&str>,
>>>>>>> 1619932a
    mode: NodeResolutionMode,
    permissions: &dyn NodePermissions,
  ) -> Result<Option<NodeResolution>, AnyError> {
    let package_json_path = package_dir.join("package.json");
    let referrer = ModuleSpecifier::from_directory_path(package_dir).unwrap();
    let package_json =
      self.load_package_json(permissions, package_json_path.clone())?;
<<<<<<< HEAD
    self.resolve_package_subpath_from_deno_module(
      &package_json,
      sub_path,
      &referrer,
      mode,
      permissions,
    )
  }

  pub fn resolve_package_subpath_from_deno_module(
    &self,
    package_json: &PackageJson,
    package_subpath: Option<&str>,
    referrer: &ModuleSpecifier,
    mode: NodeResolutionMode,
    permissions: &dyn NodePermissions,
  ) -> Result<Option<NodeResolution>, AnyError> {
=======
>>>>>>> 1619932a
    let node_module_kind = NodeModuleKind::Esm;
    let package_subpath = package_subpath
      .map(|s| format!("./{s}"))
      .unwrap_or_else(|| ".".to_string());
    let maybe_resolved_path = self
      .resolve_package_subpath(
<<<<<<< HEAD
        package_json,
        package_subpath.clone(),
        referrer,
=======
        &package_json,
        &package_subpath,
        &referrer,
>>>>>>> 1619932a
        node_module_kind,
        DEFAULT_CONDITIONS,
        mode,
        permissions,
      )
      .with_context(|| {
        format!(
          "Failed resolving package subpath '{}' for '{}'",
          package_subpath,
          package_json.path.display()
        )
      })?;
    let resolved_path = match maybe_resolved_path {
      Some(resolved_path) => resolved_path,
      None => return Ok(None),
    };
    let resolved_path = match mode {
      NodeResolutionMode::Execution => resolved_path,
      NodeResolutionMode::Types => {
        match self.path_to_declaration_path(resolved_path, node_module_kind) {
          Some(path) => path,
          None => return Ok(None),
        }
      }
    };
    let url = ModuleSpecifier::from_file_path(resolved_path).unwrap();
    let resolve_response = self.url_to_node_resolution(url)?;
    // TODO(bartlomieju): skipped checking errors for commonJS resolution and
    // "preserveSymlinksMain"/"preserveSymlinks" options.
    Ok(Some(resolve_response))
  }

  pub fn resolve_binary_commands(
    &self,
    package_folder: &Path,
  ) -> Result<Vec<String>, AnyError> {
    let package_json_path = package_folder.join("package.json");
    let package_json = self
      .load_package_json(&AllowAllNodePermissions, package_json_path.clone())?;

    Ok(match package_json.bin {
      Some(Value::String(_)) => {
        let Some(name) = &package_json.name else {
          bail!("'{}' did not have a name", package_json_path.display());
        };
        vec![name.to_string()]
      }
      Some(Value::Object(o)) => {
        o.into_iter().map(|(key, _)| key).collect::<Vec<_>>()
      }
      _ => Vec::new(),
    })
  }

  pub fn resolve_binary_export(
    &self,
    package_folder: &Path,
    sub_path: Option<&str>,
  ) -> Result<NodeResolution, AnyError> {
    let package_json_path = package_folder.join("package.json");
    let package_json = self
      .load_package_json(&AllowAllNodePermissions, package_json_path.clone())?;
    let bin_entry = resolve_bin_entry_value(&package_json, sub_path)?;
    let url =
      ModuleSpecifier::from_file_path(package_folder.join(bin_entry)).unwrap();

    let resolve_response = self.url_to_node_resolution(url)?;
    // TODO(bartlomieju): skipped checking errors for commonJS resolution and
    // "preserveSymlinksMain"/"preserveSymlinks" options.
    Ok(resolve_response)
  }

  pub fn url_to_node_resolution(
    &self,
    url: ModuleSpecifier,
  ) -> Result<NodeResolution, AnyError> {
    let url_str = url.as_str().to_lowercase();
    if url_str.starts_with("http") || url_str.ends_with(".json") {
      Ok(NodeResolution::Esm(url))
    } else if url_str.ends_with(".js") || url_str.ends_with(".d.ts") {
      let maybe_package_config =
        self.get_closest_package_json(&url, &AllowAllNodePermissions)?;
      match maybe_package_config {
        Some(c) if c.typ == "module" => Ok(NodeResolution::Esm(url)),
        Some(_) => Ok(NodeResolution::CommonJs(url)),
        None => Ok(NodeResolution::Esm(url)),
      }
    } else if url_str.ends_with(".mjs") || url_str.ends_with(".d.mts") {
      Ok(NodeResolution::Esm(url))
    } else if url_str.ends_with(".ts") || url_str.ends_with(".mts") {
      if self.npm_resolver.in_npm_package(&url) {
        Err(generic_error(format!(
          "TypeScript files are not supported in npm packages: {url}"
        )))
      } else {
        Ok(NodeResolution::Esm(url))
      }
    } else {
      Ok(NodeResolution::CommonJs(url))
    }
  }

  /// Checks if the resolved file has a corresponding declaration file.
  pub(super) fn path_to_declaration_path(
    &self,
    path: PathBuf,
    referrer_kind: NodeModuleKind,
  ) -> Option<PathBuf> {
    fn probe_extensions(
      fs: &dyn deno_fs::FileSystem,
      path: &Path,
      lowercase_path: &str,
      referrer_kind: NodeModuleKind,
    ) -> Option<PathBuf> {
      let mut searched_for_d_mts = false;
      let mut searched_for_d_cts = false;
      if lowercase_path.ends_with(".mjs") {
        let d_mts_path = with_known_extension(path, "d.mts");
        if fs.exists_sync(&d_mts_path) {
          return Some(d_mts_path);
        }
        searched_for_d_mts = true;
      } else if lowercase_path.ends_with(".cjs") {
        let d_cts_path = with_known_extension(path, "d.cts");
        if fs.exists_sync(&d_cts_path) {
          return Some(d_cts_path);
        }
        searched_for_d_cts = true;
      }

      let dts_path = with_known_extension(path, "d.ts");
      if fs.exists_sync(&dts_path) {
        return Some(dts_path);
      }

      let specific_dts_path = match referrer_kind {
        NodeModuleKind::Cjs if !searched_for_d_cts => {
          Some(with_known_extension(path, "d.cts"))
        }
        NodeModuleKind::Esm if !searched_for_d_mts => {
          Some(with_known_extension(path, "d.mts"))
        }
        _ => None, // already searched above
      };
      if let Some(specific_dts_path) = specific_dts_path {
        if fs.exists_sync(&specific_dts_path) {
          return Some(specific_dts_path);
        }
      }
      None
    }

    let lowercase_path = path.to_string_lossy().to_lowercase();
    if lowercase_path.ends_with(".d.ts")
      || lowercase_path.ends_with(".d.cts")
      || lowercase_path.ends_with(".d.mts")
    {
      return Some(path);
    }
    if let Some(path) =
      probe_extensions(&*self.fs, &path, &lowercase_path, referrer_kind)
    {
      return Some(path);
    }
    if self.fs.is_dir_sync(&path) {
      let index_path = path.join("index.js");
      if let Some(path) = probe_extensions(
        &*self.fs,
        &index_path,
        &index_path.to_string_lossy().to_lowercase(),
        referrer_kind,
      ) {
        return Some(path);
      }
    }
    None
  }

  pub(super) fn package_imports_resolve(
    &self,
    name: &str,
    referrer: &ModuleSpecifier,
    referrer_kind: NodeModuleKind,
    conditions: &[&str],
    mode: NodeResolutionMode,
    permissions: &dyn NodePermissions,
  ) -> Result<PathBuf, AnyError> {
    if name == "#" || name.starts_with("#/") || name.ends_with('/') {
      let reason = "is not a valid internal imports specifier name";
      return Err(errors::err_invalid_module_specifier(
        name,
        reason,
        Some(to_specifier_display_string(referrer)),
      ));
    }

    let mut package_json_path = None;
    if let Some(package_config) =
      self.get_package_scope_config(referrer, permissions)?
    {
      if package_config.exists {
        package_json_path = Some(package_config.path.clone());
        if let Some(imports) = &package_config.imports {
          if imports.contains_key(name) && !name.contains('*') {
            let maybe_resolved = self.resolve_package_target(
              package_json_path.as_ref().unwrap(),
              imports.get(name).unwrap().to_owned(),
              "",
              name,
              referrer,
              referrer_kind,
              false,
              true,
              conditions,
              mode,
              permissions,
            )?;
            if let Some(resolved) = maybe_resolved {
              return Ok(resolved);
            }
          } else {
            let mut best_match = "";
            let mut best_match_subpath = None;
            for key in imports.keys() {
              let pattern_index = key.find('*');
              if let Some(pattern_index) = pattern_index {
                let key_sub = &key[0..=pattern_index];
                if name.starts_with(key_sub) {
                  let pattern_trailer = &key[pattern_index + 1..];
                  if name.len() > key.len()
                    && name.ends_with(&pattern_trailer)
                    && pattern_key_compare(best_match, key) == 1
                    && key.rfind('*') == Some(pattern_index)
                  {
                    best_match = key;
                    best_match_subpath = Some(
                      name
                        [pattern_index..=(name.len() - pattern_trailer.len())]
                        .to_string(),
                    );
                  }
                }
              }
            }

            if !best_match.is_empty() {
              let target = imports.get(best_match).unwrap().to_owned();
              let maybe_resolved = self.resolve_package_target(
                package_json_path.as_ref().unwrap(),
                target,
                &best_match_subpath.unwrap(),
                best_match,
                referrer,
                referrer_kind,
                true,
                true,
                conditions,
                mode,
                permissions,
              )?;
              if let Some(resolved) = maybe_resolved {
                return Ok(resolved);
              }
            }
          }
        }
      }
    }

    Err(throw_import_not_defined(
      name,
      package_json_path.as_deref(),
      referrer,
    ))
  }

  #[allow(clippy::too_many_arguments)]
  fn resolve_package_target_string(
    &self,
    target: String,
    subpath: &str,
    match_: &str,
    package_json_path: &Path,
    referrer: &ModuleSpecifier,
    referrer_kind: NodeModuleKind,
    pattern: bool,
    internal: bool,
    conditions: &[&str],
    mode: NodeResolutionMode,
    permissions: &dyn NodePermissions,
  ) -> Result<PathBuf, AnyError> {
    if !subpath.is_empty() && !pattern && !target.ends_with('/') {
      return Err(throw_invalid_package_target(
        match_,
        target,
        package_json_path,
        internal,
        referrer,
      ));
    }
    let invalid_segment_re =
      lazy_regex::regex!(r"(^|\\|/)(\.\.?|node_modules)(\\|/|$)");
    let pattern_re = lazy_regex::regex!(r"\*");
    if !target.starts_with("./") {
      if internal && !target.starts_with("../") && !target.starts_with('/') {
        let is_url = Url::parse(&target).is_ok();
        if !is_url {
          let export_target = if pattern {
            pattern_re
              .replace(&target, |_caps: &regex::Captures| subpath.clone())
              .to_string()
          } else {
            format!("{target}{subpath}")
          };
          let package_json_url =
            ModuleSpecifier::from_file_path(package_json_path).unwrap();
          return match self.package_resolve(
            &export_target,
            &package_json_url,
            referrer_kind,
            conditions,
            mode,
            permissions,
          ) {
            Ok(Some(path)) => Ok(path),
            Ok(None) => Err(generic_error("not found")),
            Err(err) => Err(err),
          };
        }
      }
      return Err(throw_invalid_package_target(
        match_,
        target,
        package_json_path,
        internal,
        referrer,
      ));
    }
    if invalid_segment_re.is_match(&target[2..]) {
      return Err(throw_invalid_package_target(
        match_,
        target,
        package_json_path,
        internal,
        referrer,
      ));
    }
    let package_path = package_json_path.parent().unwrap();
    let resolved_path = package_path.join(&target).clean();
    if !resolved_path.starts_with(package_path) {
      return Err(throw_invalid_package_target(
        match_,
        target,
        package_json_path,
        internal,
        referrer,
      ));
    }
    if subpath.is_empty() {
      return Ok(resolved_path);
    }
    if invalid_segment_re.is_match(subpath) {
      let request = if pattern {
        match_.replace('*', subpath)
      } else {
        format!("{match_}{subpath}")
      };
      return Err(throw_invalid_subpath(
        request,
        package_json_path,
        internal,
        referrer,
      ));
    }
    if pattern {
      let resolved_path_str = resolved_path.to_string_lossy();
      let replaced = pattern_re
        .replace(&resolved_path_str, |_caps: &regex::Captures| {
          subpath.clone()
        });
      return Ok(PathBuf::from(replaced.to_string()));
    }
    Ok(resolved_path.join(subpath).clean())
  }

  #[allow(clippy::too_many_arguments)]
  fn resolve_package_target(
    &self,
    package_json_path: &Path,
    target: Value,
    subpath: &str,
    package_subpath: &str,
    referrer: &ModuleSpecifier,
    referrer_kind: NodeModuleKind,
    pattern: bool,
    internal: bool,
    conditions: &[&str],
    mode: NodeResolutionMode,
    permissions: &dyn NodePermissions,
  ) -> Result<Option<PathBuf>, AnyError> {
    if let Some(target) = target.as_str() {
      return self
        .resolve_package_target_string(
          target.to_string(),
          subpath,
          package_subpath,
          package_json_path,
          referrer,
          referrer_kind,
          pattern,
          internal,
          conditions,
          mode,
          permissions,
        )
        .map(|path| {
          if mode.is_types() {
            self.path_to_declaration_path(path, referrer_kind)
          } else {
            Some(path)
          }
        });
    } else if let Some(target_arr) = target.as_array() {
      if target_arr.is_empty() {
        return Ok(None);
      }

      let mut last_error = None;
      for target_item in target_arr {
        let resolved_result = self.resolve_package_target(
          package_json_path,
          target_item.to_owned(),
          subpath.clone(),
          package_subpath.clone(),
          referrer,
          referrer_kind,
          pattern,
          internal,
          conditions,
          mode,
          permissions,
        );

        match resolved_result {
          Ok(Some(resolved)) => return Ok(Some(resolved)),
          Ok(None) => {
            last_error = None;
            continue;
          }
          Err(e) => {
            let err_string = e.to_string();
            last_error = Some(e);
            if err_string.starts_with("[ERR_INVALID_PACKAGE_TARGET]") {
              continue;
            }
            return Err(last_error.unwrap());
          }
        }
      }
      if last_error.is_none() {
        return Ok(None);
      }
      return Err(last_error.unwrap());
    } else if let Some(target_obj) = target.as_object() {
      for key in target_obj.keys() {
        // TODO(bartlomieju): verify that keys are not numeric
        // return Err(errors::err_invalid_package_config(
        //   to_file_path_string(package_json_url),
        //   Some(base.as_str().to_string()),
        //   Some("\"exports\" cannot contain numeric property keys.".to_string()),
        // ));

        if key == "default"
          || conditions.contains(&key.as_str())
          || mode.is_types() && key.as_str() == "types"
        {
          let condition_target = target_obj.get(key).unwrap().to_owned();

          let resolved = self.resolve_package_target(
            package_json_path,
            condition_target,
            subpath.clone(),
            package_subpath.clone(),
            referrer,
            referrer_kind,
            pattern,
            internal,
            conditions,
            mode,
            permissions,
          )?;
          match resolved {
            Some(resolved) => return Ok(Some(resolved)),
            None => {
              continue;
            }
          }
        }
      }
    } else if target.is_null() {
      return Ok(None);
    }

    Err(throw_invalid_package_target(
      package_subpath,
      target.to_string(),
      package_json_path,
      internal,
      referrer,
    ))
  }

  #[allow(clippy::too_many_arguments)]
  pub fn package_exports_resolve(
    &self,
    package_json_path: &Path,
    package_subpath: &str,
    package_exports: &Map<String, Value>,
    referrer: &ModuleSpecifier,
    referrer_kind: NodeModuleKind,
    conditions: &[&str],
    mode: NodeResolutionMode,
    permissions: &dyn NodePermissions,
  ) -> Result<PathBuf, AnyError> {
    if package_exports.contains_key(package_subpath)
      && package_subpath.find('*').is_none()
      && !package_subpath.ends_with('/')
    {
      let target = package_exports.get(package_subpath).unwrap().to_owned();
      let resolved = self.resolve_package_target(
        package_json_path,
        target,
        "",
        package_subpath,
        referrer,
        referrer_kind,
        false,
        false,
        conditions,
        mode,
        permissions,
      )?;
      if resolved.is_none() {
        return Err(throw_exports_not_found(
          &package_subpath,
          package_json_path,
          referrer,
          mode,
        ));
      }
      return Ok(resolved.unwrap());
    }

    let mut best_match = "";
    let mut best_match_subpath = None;
    for key in package_exports.keys() {
      let pattern_index = key.find('*');
      if let Some(pattern_index) = pattern_index {
        let key_sub = &key[0..pattern_index];
        if package_subpath.starts_with(key_sub) {
          // When this reaches EOL, this can throw at the top of the whole function:
          //
          // if (StringPrototypeEndsWith(packageSubpath, '/'))
          //   throwInvalidSubpath(packageSubpath)
          //
          // To match "imports" and the spec.
          if package_subpath.ends_with('/') {
            // TODO(bartlomieju):
            // emitTrailingSlashPatternDeprecation();
          }
          let pattern_trailer = &key[pattern_index + 1..];
          if package_subpath.len() >= key.len()
            && package_subpath.ends_with(&pattern_trailer)
            && pattern_key_compare(best_match, key) == 1
            && key.rfind('*') == Some(pattern_index)
          {
            best_match = key;
            best_match_subpath = Some(
              package_subpath[pattern_index
                ..(package_subpath.len() - pattern_trailer.len())]
                .to_string(),
            );
          }
        }
      }
    }

    if !best_match.is_empty() {
      let target = package_exports.get(best_match).unwrap().to_owned();
      let maybe_resolved = self.resolve_package_target(
        package_json_path,
        target,
        &best_match_subpath.unwrap(),
        best_match,
        referrer,
        referrer_kind,
        true,
        false,
        conditions,
        mode,
        permissions,
      )?;
      if let Some(resolved) = maybe_resolved {
        return Ok(resolved);
      } else {
        return Err(throw_exports_not_found(
          &package_subpath,
          package_json_path,
          referrer,
          mode,
        ));
      }
    }

    Err(throw_exports_not_found(
      &package_subpath,
      package_json_path,
      referrer,
      mode,
    ))
  }

  pub(super) fn package_resolve(
    &self,
    specifier: &str,
    referrer: &ModuleSpecifier,
    referrer_kind: NodeModuleKind,
    conditions: &[&str],
    mode: NodeResolutionMode,
    permissions: &dyn NodePermissions,
  ) -> Result<Option<PathBuf>, AnyError> {
    let (package_name, package_subpath, _is_scoped) =
      parse_package_name(specifier, referrer)?;

    // ResolveSelf
    let Some(package_config) =
      self.get_package_scope_config(referrer, permissions)?
    else {
      return Ok(None);
    };
    if package_config.exists
      && package_config.name.as_ref() == Some(&package_name)
    {
      if let Some(exports) = &package_config.exports {
        return self
          .package_exports_resolve(
            &package_config.path,
            &package_subpath,
            exports,
            referrer,
            referrer_kind,
            conditions,
            mode,
            permissions,
          )
          .map(Some);
      }
    }

    let package_dir_path = self
      .npm_resolver
      .resolve_package_folder_from_package(&package_name, referrer, mode)?;
    let package_json_path = package_dir_path.join("package.json");

    // todo: error with this instead when can't find package
    // Err(errors::err_module_not_found(
    //   &package_json_url
    //     .join(".")
    //     .unwrap()
    //     .to_file_path()
    //     .unwrap()
    //     .display()
    //     .to_string(),
    //   &to_file_path_string(referrer),
    //   "package",
    // ))

    // Package match.
    let package_json =
      self.load_package_json(permissions, package_json_path)?;
    self.resolve_package_subpath(
      &package_json,
<<<<<<< HEAD
      package_subpath,
=======
      &package_subpath,
>>>>>>> 1619932a
      referrer,
      referrer_kind,
      conditions,
      mode,
      permissions,
    )
  }

<<<<<<< HEAD
  fn resolve_package_subpath(
    &self,
    package_json: &PackageJson,
    package_subpath: String,
=======
  #[allow(clippy::too_many_arguments)]
  fn resolve_package_subpath(
    &self,
    package_json: &PackageJson,
    package_subpath: &str,
>>>>>>> 1619932a
    referrer: &ModuleSpecifier,
    referrer_kind: NodeModuleKind,
    conditions: &[&str],
    mode: NodeResolutionMode,
    permissions: &dyn NodePermissions,
  ) -> Result<Option<PathBuf>, AnyError> {
    if let Some(exports) = &package_json.exports {
      let result = self.package_exports_resolve(
        &package_json.path,
<<<<<<< HEAD
        package_subpath.clone(),
=======
        package_subpath,
>>>>>>> 1619932a
        exports,
        referrer,
        referrer_kind,
        conditions,
        mode,
        permissions,
      );
      match result {
        Ok(found) => return Ok(Some(found)),
        Err(exports_err) => {
          if mode.is_types() && package_subpath == "." {
            if let Ok(Some(path)) =
<<<<<<< HEAD
              self.legacy_main_resolve(&package_json, referrer_kind, mode)
=======
              self.legacy_main_resolve(package_json, referrer_kind, mode)
>>>>>>> 1619932a
            {
              return Ok(Some(path));
            } else {
              return Ok(None);
            }
          }
          return Err(exports_err);
        }
      }
    }
    if package_subpath == "." {
      return self.legacy_main_resolve(package_json, referrer_kind, mode);
    }

<<<<<<< HEAD
    let file_path = package_json.path.parent().unwrap().join(&package_subpath);
=======
    let file_path = package_json.path.parent().unwrap().join(package_subpath);
>>>>>>> 1619932a
    if mode.is_types() {
      let maybe_declaration_path =
        self.path_to_declaration_path(file_path, referrer_kind);
      Ok(maybe_declaration_path)
    } else {
      Ok(Some(file_path))
    }
  }

  pub(super) fn get_package_scope_config(
    &self,
    referrer: &ModuleSpecifier,
    permissions: &dyn NodePermissions,
  ) -> Result<Option<PackageJson>, AnyError> {
    let Some(root_folder) = self
      .npm_resolver
      .resolve_package_folder_from_path(referrer)?
    else {
      return Ok(None);
    };
    let package_json_path = root_folder.join("package.json");
    self
      .load_package_json(permissions, package_json_path)
      .map(Some)
  }

  pub(super) fn get_closest_package_json(
    &self,
    url: &ModuleSpecifier,
    permissions: &dyn NodePermissions,
  ) -> Result<Option<PackageJson>, AnyError> {
    let Some(package_json_path) = self.get_closest_package_json_path(url)?
    else {
      return Ok(None);
    };
    self
      .load_package_json(permissions, package_json_path)
      .map(Some)
  }

  fn get_closest_package_json_path(
    &self,
    url: &ModuleSpecifier,
  ) -> Result<Option<PathBuf>, AnyError> {
    let file_path = url.to_file_path().unwrap();
    let current_dir = deno_core::strip_unc_prefix(
      self.fs.realpath_sync(file_path.parent().unwrap())?,
    );
    let mut current_dir = current_dir.as_path();
    let package_json_path = current_dir.join("package.json");
    if self.fs.exists_sync(&package_json_path) {
      return Ok(Some(package_json_path));
    }
    let Some(root_pkg_folder) =
      self.npm_resolver.resolve_package_folder_from_path(
        &ModuleSpecifier::from_directory_path(current_dir).unwrap(),
      )?
    else {
      return Ok(None);
    };
    while current_dir.starts_with(&root_pkg_folder) {
      current_dir = current_dir.parent().unwrap();
      let package_json_path = current_dir.join("package.json");
      if self.fs.exists_sync(&package_json_path) {
        return Ok(Some(package_json_path));
      }
    }

    Ok(None)
  }

  pub(super) fn load_package_json(
    &self,
    permissions: &dyn NodePermissions,
    package_json_path: PathBuf,
  ) -> Result<PackageJson, AnyError> {
    PackageJson::load(
      &*self.fs,
      &*self.npm_resolver,
      permissions,
      package_json_path,
    )
  }

  pub(super) fn legacy_main_resolve(
    &self,
    package_json: &PackageJson,
    referrer_kind: NodeModuleKind,
    mode: NodeResolutionMode,
  ) -> Result<Option<PathBuf>, AnyError> {
    let maybe_main = if mode.is_types() {
      match package_json.types.as_ref() {
        Some(types) => Some(types),
        None => {
          // fallback to checking the main entrypoint for
          // a corresponding declaration file
          if let Some(main) = package_json.main(referrer_kind) {
            let main = package_json.path.parent().unwrap().join(main).clean();
            if let Some(path) =
              self.path_to_declaration_path(main, referrer_kind)
            {
              return Ok(Some(path));
            }
          }
          None
        }
      }
    } else {
      package_json.main(referrer_kind)
    };

    if let Some(main) = maybe_main {
      let guess = package_json.path.parent().unwrap().join(main).clean();
      if self.fs.is_file_sync(&guess) {
        return Ok(Some(guess));
      }

      // todo(dsherret): investigate exactly how node and typescript handles this
      let endings = if mode.is_types() {
        match referrer_kind {
          NodeModuleKind::Cjs => {
            vec![".d.ts", ".d.cts", "/index.d.ts", "/index.d.cts"]
          }
          NodeModuleKind::Esm => vec![
            ".d.ts",
            ".d.mts",
            "/index.d.ts",
            "/index.d.mts",
            ".d.cts",
            "/index.d.cts",
          ],
        }
      } else {
        vec![".js", "/index.js"]
      };
      for ending in endings {
        let guess = package_json
          .path
          .parent()
          .unwrap()
          .join(format!("{main}{ending}"))
          .clean();
        if self.fs.is_file_sync(&guess) {
          // TODO(bartlomieju): emitLegacyIndexDeprecation()
          return Ok(Some(guess));
        }
      }
    }

    let index_file_names = if mode.is_types() {
      // todo(dsherret): investigate exactly how typescript does this
      match referrer_kind {
        NodeModuleKind::Cjs => vec!["index.d.ts", "index.d.cts"],
        NodeModuleKind::Esm => vec!["index.d.ts", "index.d.mts", "index.d.cts"],
      }
    } else {
      vec!["index.js"]
    };
    for index_file_name in index_file_names {
      let guess = package_json
        .path
        .parent()
        .unwrap()
        .join(index_file_name)
        .clean();
      if self.fs.is_file_sync(&guess) {
        // TODO(bartlomieju): emitLegacyIndexDeprecation()
        return Ok(Some(guess));
      }
    }

    Ok(None)
  }
}

fn resolve_bin_entry_value<'a>(
  package_json: &'a PackageJson,
  bin_name: Option<&str>,
) -> Result<&'a str, AnyError> {
  let bin = match &package_json.bin {
    Some(bin) => bin,
    None => bail!(
      "'{}' did not have a bin property",
      package_json.path.display(),
    ),
  };
  let bin_entry = match bin {
    Value::String(_) => {
      if bin_name.is_some() && bin_name != package_json.name.as_deref() {
        None
      } else {
        Some(bin)
      }
    }
    Value::Object(o) => {
      if let Some(bin_name) = bin_name {
        o.get(bin_name)
      } else if o.len() == 1
        || o.len() > 1 && o.values().all(|v| v == o.values().next().unwrap())
      {
        o.values().next()
      } else {
        package_json.name.as_ref().and_then(|n| o.get(n))
      }
    }
    _ => bail!(
      "'{}' did not have a bin property with a string or object value",
      package_json.path.display()
    ),
  };
  let bin_entry = match bin_entry {
    Some(e) => e,
    None => {
      let prefix = package_json
        .name
        .as_ref()
        .map(|n| {
          let mut prefix = format!("npm:{}", n);
          if let Some(version) = &package_json.version {
            prefix.push('@');
            prefix.push_str(version);
          }
          prefix.push('/');
          prefix
        })
        .unwrap_or_default();
      let keys = bin
        .as_object()
        .map(|o| {
          o.keys()
            .map(|k| format!(" * {prefix}{k}"))
            .collect::<Vec<_>>()
        })
        .unwrap_or_default();
      bail!(
        "'{}' did not have a bin entry{}{}",
        package_json.path.display(),
        bin_name
          .or(package_json.name.as_deref())
          .map(|name| format!(" for '{}'", name))
          .unwrap_or_default(),
        if keys.is_empty() {
          "".to_string()
        } else {
          format!("\n\nPossibilities:\n{}", keys.join("\n"))
        }
      )
    }
  };
  match bin_entry {
    Value::String(s) => Ok(s),
    _ => bail!(
      "'{}' had a non-string sub property of bin",
      package_json.path.display(),
    ),
  }
}

fn to_file_path(url: &ModuleSpecifier) -> PathBuf {
  url
    .to_file_path()
    .unwrap_or_else(|_| panic!("Provided URL was not file:// URL: {url}"))
}

fn to_file_path_string(url: &ModuleSpecifier) -> String {
  to_file_path(url).display().to_string()
}

fn should_be_treated_as_relative_or_absolute_path(specifier: &str) -> bool {
  if specifier.is_empty() {
    return false;
  }

  if specifier.starts_with('/') {
    return true;
  }

  is_relative_specifier(specifier)
}

// TODO(ry) We very likely have this utility function elsewhere in Deno.
fn is_relative_specifier(specifier: &str) -> bool {
  let specifier_len = specifier.len();
  let specifier_chars: Vec<_> = specifier.chars().collect();

  if !specifier_chars.is_empty() && specifier_chars[0] == '.' {
    if specifier_len == 1 || specifier_chars[1] == '/' {
      return true;
    }
    if specifier_chars[1] == '.'
      && (specifier_len == 2 || specifier_chars[2] == '/')
    {
      return true;
    }
  }
  false
}

/// Alternate `PathBuf::with_extension` that will handle known extensions
/// more intelligently.
fn with_known_extension(path: &Path, ext: &str) -> PathBuf {
  const NON_DECL_EXTS: &[&str] = &["cjs", "js", "json", "jsx", "mjs", "tsx"];
  const DECL_EXTS: &[&str] = &["cts", "mts", "ts"];

  let file_name = match path.file_name() {
    Some(value) => value.to_string_lossy(),
    None => return path.to_path_buf(),
  };
  let lowercase_file_name = file_name.to_lowercase();
  let period_index = lowercase_file_name.rfind('.').and_then(|period_index| {
    let ext = &lowercase_file_name[period_index + 1..];
    if DECL_EXTS.contains(&ext) {
      if let Some(next_period_index) =
        lowercase_file_name[..period_index].rfind('.')
      {
        if &lowercase_file_name[next_period_index + 1..period_index] == "d" {
          Some(next_period_index)
        } else {
          Some(period_index)
        }
      } else {
        Some(period_index)
      }
    } else if NON_DECL_EXTS.contains(&ext) {
      Some(period_index)
    } else {
      None
    }
  });

  let file_name = match period_index {
    Some(period_index) => &file_name[..period_index],
    None => &file_name,
  };
  path.with_file_name(format!("{file_name}.{ext}"))
}

fn to_specifier_display_string(url: &ModuleSpecifier) -> String {
  if let Ok(path) = url.to_file_path() {
    path.display().to_string()
  } else {
    url.to_string()
  }
}

fn throw_import_not_defined(
  specifier: &str,
  package_json_path: Option<&Path>,
  base: &ModuleSpecifier,
) -> AnyError {
  errors::err_package_import_not_defined(
    specifier,
    package_json_path.map(|p| p.parent().unwrap().display().to_string()),
    &to_specifier_display_string(base),
  )
}

fn throw_invalid_package_target(
  subpath: &str,
  target: String,
  package_json_path: &Path,
  internal: bool,
  referrer: &ModuleSpecifier,
) -> AnyError {
  errors::err_invalid_package_target(
    &package_json_path.parent().unwrap().display().to_string(),
    subpath,
    target,
    internal,
    Some(referrer.to_string()),
  )
}

fn throw_invalid_subpath(
  subpath: String,
  package_json_path: &Path,
  internal: bool,
  referrer: &ModuleSpecifier,
) -> AnyError {
  let ie = if internal { "imports" } else { "exports" };
  let reason = format!(
    "request is not a valid subpath for the \"{}\" resolution of {}",
    ie,
    package_json_path.display(),
  );
  errors::err_invalid_module_specifier(
    &subpath,
    &reason,
    Some(to_specifier_display_string(referrer)),
  )
}

fn throw_exports_not_found(
  subpath: &str,
  package_json_path: &Path,
  referrer: &ModuleSpecifier,
  mode: NodeResolutionMode,
) -> AnyError {
  errors::err_package_path_not_exported(
    package_json_path.parent().unwrap().display().to_string(),
    subpath,
    Some(to_specifier_display_string(referrer)),
    mode,
  )
}

fn parse_package_name(
  specifier: &str,
  referrer: &ModuleSpecifier,
) -> Result<(String, String, bool), AnyError> {
  let mut separator_index = specifier.find('/');
  let mut valid_package_name = true;
  let mut is_scoped = false;
  if specifier.is_empty() {
    valid_package_name = false;
  } else if specifier.starts_with('@') {
    is_scoped = true;
    if let Some(index) = separator_index {
      separator_index = specifier[index + 1..]
        .find('/')
        .map(|new_index| index + 1 + new_index);
    } else {
      valid_package_name = false;
    }
  }

  let package_name = if let Some(index) = separator_index {
    specifier[0..index].to_string()
  } else {
    specifier.to_string()
  };

  // Package name cannot have leading . and cannot have percent-encoding or separators.
  for ch in package_name.chars() {
    if ch == '%' || ch == '\\' {
      valid_package_name = false;
      break;
    }
  }

  if !valid_package_name {
    return Err(errors::err_invalid_module_specifier(
      specifier,
      "is not a valid package name",
      Some(to_specifier_display_string(referrer)),
    ));
  }

  let package_subpath = if let Some(index) = separator_index {
    format!(".{}", specifier.chars().skip(index).collect::<String>())
  } else {
    ".".to_string()
  };

  Ok((package_name, package_subpath, is_scoped))
}

fn pattern_key_compare(a: &str, b: &str) -> i32 {
  let a_pattern_index = a.find('*');
  let b_pattern_index = b.find('*');

  let base_len_a = if let Some(index) = a_pattern_index {
    index + 1
  } else {
    a.len()
  };
  let base_len_b = if let Some(index) = b_pattern_index {
    index + 1
  } else {
    b.len()
  };

  if base_len_a > base_len_b {
    return -1;
  }

  if base_len_b > base_len_a {
    return 1;
  }

  if a_pattern_index.is_none() {
    return 1;
  }

  if b_pattern_index.is_none() {
    return -1;
  }

  if a.len() > b.len() {
    return -1;
  }

  if b.len() > a.len() {
    return 1;
  }

  0
}

#[cfg(test)]
mod tests {
  use deno_core::serde_json::json;

  use super::*;

  fn build_package_json(json: Value) -> PackageJson {
    PackageJson::load_from_value(PathBuf::from("/package.json"), json).unwrap()
  }

  #[test]
  fn test_resolve_bin_entry_value() {
    // should resolve the specified value
    let pkg_json = build_package_json(json!({
      "name": "pkg",
      "version": "1.1.1",
      "bin": {
        "bin1": "./value1",
        "bin2": "./value2",
        "pkg": "./value3",
      }
    }));
    assert_eq!(
      resolve_bin_entry_value(&pkg_json, Some("bin1")).unwrap(),
      "./value1"
    );

    // should resolve the value with the same name when not specified
    assert_eq!(
      resolve_bin_entry_value(&pkg_json, None).unwrap(),
      "./value3"
    );

    // should not resolve when specified value does not exist
    assert_eq!(
      resolve_bin_entry_value(&pkg_json, Some("other"),)
        .err()
        .unwrap()
        .to_string(),
      concat!(
        "'/package.json' did not have a bin entry for 'other'\n",
        "\n",
        "Possibilities:\n",
        " * npm:pkg@1.1.1/bin1\n",
        " * npm:pkg@1.1.1/bin2\n",
        " * npm:pkg@1.1.1/pkg"
      )
    );

    // should not resolve when default value can't be determined
    let pkg_json = build_package_json(json!({
      "name": "pkg",
      "version": "1.1.1",
      "bin": {
        "bin": "./value1",
        "bin2": "./value2",
      }
    }));
    assert_eq!(
      resolve_bin_entry_value(&pkg_json, None)
        .err()
        .unwrap()
        .to_string(),
      concat!(
        "'/package.json' did not have a bin entry for 'pkg'\n",
        "\n",
        "Possibilities:\n",
        " * npm:pkg@1.1.1/bin\n",
        " * npm:pkg@1.1.1/bin2",
      )
    );

    // should resolve since all the values are the same
    let pkg_json = build_package_json(json!({
      "name": "pkg",
      "version": "1.2.3",
      "bin": {
        "bin1": "./value",
        "bin2": "./value",
      }
    }));
    assert_eq!(
      resolve_bin_entry_value(&pkg_json, None,).unwrap(),
      "./value"
    );

    // should not resolve when specified and is a string
    let pkg_json = build_package_json(json!({
      "name": "pkg",
      "version": "1.2.3",
      "bin": "./value",
    }));
    assert_eq!(
      resolve_bin_entry_value(&pkg_json, Some("path"),)
        .err()
        .unwrap()
        .to_string(),
      "'/package.json' did not have a bin entry for 'path'"
    );

    // no version in the package.json
    let pkg_json = build_package_json(json!({
      "name": "pkg",
      "bin": {
        "bin1": "./value1",
        "bin2": "./value2",
      }
    }));
    assert_eq!(
      resolve_bin_entry_value(&pkg_json, None)
        .err()
        .unwrap()
        .to_string(),
      concat!(
        "'/package.json' did not have a bin entry for 'pkg'\n",
        "\n",
        "Possibilities:\n",
        " * npm:pkg/bin1\n",
        " * npm:pkg/bin2",
      )
    );

    // no name or version in the package.json
    let pkg_json = build_package_json(json!({
      "bin": {
        "bin1": "./value1",
        "bin2": "./value2",
      }
    }));
    assert_eq!(
      resolve_bin_entry_value(&pkg_json, None)
        .err()
        .unwrap()
        .to_string(),
      concat!(
        "'/package.json' did not have a bin entry\n",
        "\n",
        "Possibilities:\n",
        " * bin1\n",
        " * bin2",
      )
    );
  }

  #[test]
  fn test_parse_package_name() {
    let dummy_referrer = Url::parse("http://example.com").unwrap();

    assert_eq!(
      parse_package_name("fetch-blob", &dummy_referrer).unwrap(),
      ("fetch-blob".to_string(), ".".to_string(), false)
    );
    assert_eq!(
      parse_package_name("@vue/plugin-vue", &dummy_referrer).unwrap(),
      ("@vue/plugin-vue".to_string(), ".".to_string(), true)
    );
    assert_eq!(
      parse_package_name("@astrojs/prism/dist/highlighter", &dummy_referrer)
        .unwrap(),
      (
        "@astrojs/prism".to_string(),
        "./dist/highlighter".to_string(),
        true
      )
    );
  }

  #[test]
  fn test_with_known_extension() {
    let cases = &[
      ("test", "d.ts", "test.d.ts"),
      ("test.d.ts", "ts", "test.ts"),
      ("test.worker", "d.ts", "test.worker.d.ts"),
      ("test.d.mts", "js", "test.js"),
    ];
    for (path, ext, expected) in cases {
      let actual = with_known_extension(&PathBuf::from(path), ext);
      assert_eq!(actual.to_string_lossy(), *expected);
    }
  }
}<|MERGE_RESOLUTION|>--- conflicted
+++ resolved
@@ -328,11 +328,7 @@
   pub fn resolve_npm_reference(
     &self,
     package_dir: &Path,
-<<<<<<< HEAD
-    sub_path: Option<&str>,
-=======
     package_subpath: Option<&str>,
->>>>>>> 1619932a
     mode: NodeResolutionMode,
     permissions: &dyn NodePermissions,
   ) -> Result<Option<NodeResolution>, AnyError> {
@@ -340,41 +336,15 @@
     let referrer = ModuleSpecifier::from_directory_path(package_dir).unwrap();
     let package_json =
       self.load_package_json(permissions, package_json_path.clone())?;
-<<<<<<< HEAD
-    self.resolve_package_subpath_from_deno_module(
-      &package_json,
-      sub_path,
-      &referrer,
-      mode,
-      permissions,
-    )
-  }
-
-  pub fn resolve_package_subpath_from_deno_module(
-    &self,
-    package_json: &PackageJson,
-    package_subpath: Option<&str>,
-    referrer: &ModuleSpecifier,
-    mode: NodeResolutionMode,
-    permissions: &dyn NodePermissions,
-  ) -> Result<Option<NodeResolution>, AnyError> {
-=======
->>>>>>> 1619932a
     let node_module_kind = NodeModuleKind::Esm;
     let package_subpath = package_subpath
       .map(|s| format!("./{s}"))
       .unwrap_or_else(|| ".".to_string());
     let maybe_resolved_path = self
       .resolve_package_subpath(
-<<<<<<< HEAD
-        package_json,
-        package_subpath.clone(),
-        referrer,
-=======
         &package_json,
         &package_subpath,
         &referrer,
->>>>>>> 1619932a
         node_module_kind,
         DEFAULT_CONDITIONS,
         mode,
@@ -465,7 +435,7 @@
     } else if url_str.ends_with(".mjs") || url_str.ends_with(".d.mts") {
       Ok(NodeResolution::Esm(url))
     } else if url_str.ends_with(".ts") || url_str.ends_with(".mts") {
-      if self.npm_resolver.in_npm_package(&url) {
+      if self.in_npm_package(&url) {
         Err(generic_error(format!(
           "TypeScript files are not supported in npm packages: {url}"
         )))
@@ -919,7 +889,7 @@
       )?;
       if resolved.is_none() {
         return Err(throw_exports_not_found(
-          &package_subpath,
+          package_subpath,
           package_json_path,
           referrer,
           mode,
@@ -981,7 +951,7 @@
         return Ok(resolved);
       } else {
         return Err(throw_exports_not_found(
-          &package_subpath,
+          package_subpath,
           package_json_path,
           referrer,
           mode,
@@ -990,7 +960,7 @@
     }
 
     Err(throw_exports_not_found(
-      &package_subpath,
+      package_subpath,
       package_json_path,
       referrer,
       mode,
@@ -1057,11 +1027,7 @@
       self.load_package_json(permissions, package_json_path)?;
     self.resolve_package_subpath(
       &package_json,
-<<<<<<< HEAD
-      package_subpath,
-=======
       &package_subpath,
->>>>>>> 1619932a
       referrer,
       referrer_kind,
       conditions,
@@ -1070,18 +1036,11 @@
     )
   }
 
-<<<<<<< HEAD
-  fn resolve_package_subpath(
-    &self,
-    package_json: &PackageJson,
-    package_subpath: String,
-=======
   #[allow(clippy::too_many_arguments)]
   fn resolve_package_subpath(
     &self,
     package_json: &PackageJson,
     package_subpath: &str,
->>>>>>> 1619932a
     referrer: &ModuleSpecifier,
     referrer_kind: NodeModuleKind,
     conditions: &[&str],
@@ -1091,11 +1050,7 @@
     if let Some(exports) = &package_json.exports {
       let result = self.package_exports_resolve(
         &package_json.path,
-<<<<<<< HEAD
-        package_subpath.clone(),
-=======
         package_subpath,
->>>>>>> 1619932a
         exports,
         referrer,
         referrer_kind,
@@ -1108,11 +1063,7 @@
         Err(exports_err) => {
           if mode.is_types() && package_subpath == "." {
             if let Ok(Some(path)) =
-<<<<<<< HEAD
-              self.legacy_main_resolve(&package_json, referrer_kind, mode)
-=======
               self.legacy_main_resolve(package_json, referrer_kind, mode)
->>>>>>> 1619932a
             {
               return Ok(Some(path));
             } else {
@@ -1127,11 +1078,7 @@
       return self.legacy_main_resolve(package_json, referrer_kind, mode);
     }
 
-<<<<<<< HEAD
-    let file_path = package_json.path.parent().unwrap().join(&package_subpath);
-=======
     let file_path = package_json.path.parent().unwrap().join(package_subpath);
->>>>>>> 1619932a
     if mode.is_types() {
       let maybe_declaration_path =
         self.path_to_declaration_path(file_path, referrer_kind);
