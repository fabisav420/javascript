// Copyright 2018-2022 the Deno authors. All rights reserved. MIT license.

// This module follows most of the WHATWG Living Standard for the DOM logic.
// Many parts of the DOM are not implemented in Deno, but the logic for those
// parts still exists.  This means you will observe a lot of strange structures
// and impossible logic branches based on what Deno currently supports.
"use strict";

((window) => {
  const core = window.Deno.core;
  const ops = core.ops;
  const webidl = window.__bootstrap.webidl;
  const { DOMException } = window.__bootstrap.domException;
  const consoleInternal = window.__bootstrap.console;
  const {
    ArrayPrototypeFilter,
    ArrayPrototypeIncludes,
    ArrayPrototypeIndexOf,
    ArrayPrototypeMap,
    ArrayPrototypePush,
    ArrayPrototypeSlice,
    ArrayPrototypeSplice,
    ArrayPrototypeUnshift,
    Boolean,
    DateNow,
    Error,
    FunctionPrototypeCall,
    Map,
    MapPrototypeGet,
    MapPrototypeSet,
    ObjectCreate,
    ObjectDefineProperty,
    ObjectGetOwnPropertyDescriptor,
    ObjectPrototypeIsPrototypeOf,
    ReflectDefineProperty,
    ReflectHas,
    SafeArrayIterator,
    StringPrototypeStartsWith,
    Symbol,
    SymbolFor,
    SymbolToStringTag,
    TypeError,
  } = window.__bootstrap.primordials;

  // accessors for non runtime visible data

  function getDispatched(event) {
    return Boolean(event[_dispatched]);
  }

  function getPath(event) {
    return event[_path] ?? [];
  }

  function getStopImmediatePropagation(event) {
    return Boolean(event[_stopImmediatePropagationFlag]);
  }

  function setCurrentTarget(
    event,
    value,
  ) {
    event[_attributes].currentTarget = value;
  }

  function setIsTrusted(event, value) {
    event[_isTrusted] = value;
  }

  function setDispatched(event, value) {
    event[_dispatched] = value;
  }

  function setEventPhase(event, value) {
    event[_attributes].eventPhase = value;
  }

  function setInPassiveListener(event, value) {
    event[_inPassiveListener] = value;
  }

  function setPath(event, value) {
    event[_path] = value;
  }

  function setRelatedTarget(
    event,
    value,
  ) {
    event[_attributes].relatedTarget = value;
  }

  function setTarget(event, value) {
    event[_attributes].target = value;
  }

  function setStopImmediatePropagation(
    event,
    value,
  ) {
    event[_stopImmediatePropagationFlag] = value;
  }

  // Type guards that widen the event type

  function hasRelatedTarget(
    event,
  ) {
    return ReflectHas(event, "relatedTarget");
  }

  const isTrusted = ObjectGetOwnPropertyDescriptor({
    get isTrusted() {
      return this[_isTrusted];
    },
  }, "isTrusted").get;

  const eventInitConverter = webidl.createDictionaryConverter("EventInit", [{
    key: "bubbles",
    defaultValue: false,
    converter: webidl.converters.boolean,
  }, {
    key: "cancelable",
    defaultValue: false,
    converter: webidl.converters.boolean,
  }, {
    key: "composed",
    defaultValue: false,
    converter: webidl.converters.boolean,
  }]);

  const _attributes = Symbol("[[attributes]]");
  const _canceledFlag = Symbol("[[canceledFlag]]");
  const _stopPropagationFlag = Symbol("[[stopPropagationFlag]]");
  const _stopImmediatePropagationFlag = Symbol(
    "[[stopImmediatePropagationFlag]]",
  );
  const _inPassiveListener = Symbol("[[inPassiveListener]]");
  const _dispatched = Symbol("[[dispatched]]");
  const _isTrusted = Symbol("[[isTrusted]]");
  const _path = Symbol("[[path]]");
  // internal.
  const _skipInternalInit = Symbol("[[skipSlowInit]]");

  class Event {
    constructor(type, eventInitDict = {}) {
      // TODO(lucacasonato): remove when this interface is spec aligned
      this[SymbolToStringTag] = "Event";
      this[_canceledFlag] = false;
      this[_stopPropagationFlag] = false;
      this[_stopImmediatePropagationFlag] = false;
      this[_inPassiveListener] = false;
      this[_dispatched] = false;
      this[_isTrusted] = false;
      this[_path] = [];

      if (!eventInitDict[_skipInternalInit]) {
        webidl.requiredArguments(arguments.length, 1, {
          prefix: "Failed to construct 'Event'",
        });
        type = webidl.converters.DOMString(type, {
          prefix: "Failed to construct 'Event'",
          context: "Argument 1",
        });
        const eventInit = eventInitConverter(eventInitDict, {
          prefix: "Failed to construct 'Event'",
          context: "Argument 2",
        });
        this[_attributes] = {
          type,
          ...eventInit,
          currentTarget: null,
          eventPhase: Event.NONE,
          target: null,
          timeStamp: DateNow(),
        };
        // [LegacyUnforgeable]
        ReflectDefineProperty(this, "isTrusted", {
          enumerable: true,
          get: isTrusted,
        });
      } else {
        this[_attributes] = {
          type,
          data: eventInitDict.data ?? null,
          bubbles: eventInitDict.bubbles ?? false,
          cancelable: eventInitDict.cancelable ?? false,
          composed: eventInitDict.composed ?? false,
          currentTarget: null,
          eventPhase: Event.NONE,
          target: null,
          timeStamp: DateNow(),
        };
        // TODO(@littledivy): Not spec compliant but performance is hurt badly
        // for users of `_skipInternalInit`.
        this.isTrusted = false;
      }
    }

    [SymbolFor("Deno.privateCustomInspect")](inspect) {
      return inspect(consoleInternal.createFilteredInspectProxy({
        object: this,
        evaluate: ObjectPrototypeIsPrototypeOf(Event.prototype, this),
        keys: EVENT_PROPS,
      }));
    }

    get type() {
      return this[_attributes].type;
    }

    get target() {
      return this[_attributes].target;
    }

    get srcElement() {
      return null;
    }

    set srcElement(_) {
      // this member is deprecated
    }

    get currentTarget() {
      return this[_attributes].currentTarget;
    }

    composedPath() {
      const path = this[_path];
      if (path.length === 0) {
        return [];
      }

      if (!this.currentTarget) {
        throw new Error("assertion error");
      }
      const composedPath = [
        {
          item: this.currentTarget,
          itemInShadowTree: false,
          relatedTarget: null,
          rootOfClosedTree: false,
          slotInClosedTree: false,
          target: null,
          touchTargetList: [],
        },
      ];

      let currentTargetIndex = 0;
      let currentTargetHiddenSubtreeLevel = 0;

      for (let index = path.length - 1; index >= 0; index--) {
        const { item, rootOfClosedTree, slotInClosedTree } = path[index];

        if (rootOfClosedTree) {
          currentTargetHiddenSubtreeLevel++;
        }

        if (item === this.currentTarget) {
          currentTargetIndex = index;
          break;
        }

        if (slotInClosedTree) {
          currentTargetHiddenSubtreeLevel--;
        }
      }

      let currentHiddenLevel = currentTargetHiddenSubtreeLevel;
      let maxHiddenLevel = currentTargetHiddenSubtreeLevel;

      for (let i = currentTargetIndex - 1; i >= 0; i--) {
        const { item, rootOfClosedTree, slotInClosedTree } = path[i];

        if (rootOfClosedTree) {
          currentHiddenLevel++;
        }

        if (currentHiddenLevel <= maxHiddenLevel) {
          ArrayPrototypeUnshift(composedPath, {
            item,
            itemInShadowTree: false,
            relatedTarget: null,
            rootOfClosedTree: false,
            slotInClosedTree: false,
            target: null,
            touchTargetList: [],
          });
        }

        if (slotInClosedTree) {
          currentHiddenLevel--;

          if (currentHiddenLevel < maxHiddenLevel) {
            maxHiddenLevel = currentHiddenLevel;
          }
        }
      }

      currentHiddenLevel = currentTargetHiddenSubtreeLevel;
      maxHiddenLevel = currentTargetHiddenSubtreeLevel;

      for (let index = currentTargetIndex + 1; index < path.length; index++) {
        const { item, rootOfClosedTree, slotInClosedTree } = path[index];

        if (slotInClosedTree) {
          currentHiddenLevel++;
        }

        if (currentHiddenLevel <= maxHiddenLevel) {
          ArrayPrototypePush(composedPath, {
            item,
            itemInShadowTree: false,
            relatedTarget: null,
            rootOfClosedTree: false,
            slotInClosedTree: false,
            target: null,
            touchTargetList: [],
          });
        }

        if (rootOfClosedTree) {
          currentHiddenLevel--;

          if (currentHiddenLevel < maxHiddenLevel) {
            maxHiddenLevel = currentHiddenLevel;
          }
        }
      }
      return ArrayPrototypeMap(composedPath, (p) => p.item);
    }

    get NONE() {
      return Event.NONE;
    }

    get CAPTURING_PHASE() {
      return Event.CAPTURING_PHASE;
    }

    get AT_TARGET() {
      return Event.AT_TARGET;
    }

    get BUBBLING_PHASE() {
      return Event.BUBBLING_PHASE;
    }

    static get NONE() {
      return 0;
    }

    static get CAPTURING_PHASE() {
      return 1;
    }

    static get AT_TARGET() {
      return 2;
    }

    static get BUBBLING_PHASE() {
      return 3;
    }

    get eventPhase() {
      return this[_attributes].eventPhase;
    }

    stopPropagation() {
      this[_stopPropagationFlag] = true;
    }

    get cancelBubble() {
      return this[_stopPropagationFlag];
    }

    set cancelBubble(value) {
      this[_stopPropagationFlag] = webidl.converters.boolean(value);
    }

    stopImmediatePropagation() {
      this[_stopPropagationFlag] = true;
      this[_stopImmediatePropagationFlag] = true;
    }

    get bubbles() {
      return this[_attributes].bubbles;
    }

    get cancelable() {
      return this[_attributes].cancelable;
    }

    get returnValue() {
      return !this[_canceledFlag];
    }

    set returnValue(value) {
      if (!webidl.converters.boolean(value)) {
        this[_canceledFlag] = true;
      }
    }

    preventDefault() {
      if (this[_attributes].cancelable && !this[_inPassiveListener]) {
        this[_canceledFlag] = true;
      }
    }

    get defaultPrevented() {
      return this[_canceledFlag];
    }

    get composed() {
      return this[_attributes].composed;
    }

    get initialized() {
      return true;
    }

    get timeStamp() {
      return this[_attributes].timeStamp;
    }
  }

  function defineEnumerableProps(
    Ctor,
    props,
  ) {
    for (const prop of props) {
      ReflectDefineProperty(Ctor.prototype, prop, { enumerable: true });
    }
  }

  const EVENT_PROPS = [
    "bubbles",
    "cancelable",
    "composed",
    "currentTarget",
    "defaultPrevented",
    "eventPhase",
    "srcElement",
    "target",
    "returnValue",
    "timeStamp",
    "type",
  ];

  defineEnumerableProps(Event, EVENT_PROPS);

  // This is currently the only node type we are using, so instead of implementing
  // the whole of the Node interface at the moment, this just gives us the one
  // value to power the standards based logic
  const DOCUMENT_FRAGMENT_NODE = 11;

  // DOM Logic Helper functions and type guards

  /** Get the parent node, for event targets that have a parent.
   *
   * Ref: https://dom.spec.whatwg.org/#get-the-parent */
  function getParent(eventTarget) {
    return isNode(eventTarget) ? eventTarget.parentNode : null;
  }

  function getRoot(eventTarget) {
    return isNode(eventTarget)
      ? eventTarget.getRootNode({ composed: true })
      : null;
  }

  function isNode(
    eventTarget,
  ) {
    return Boolean(eventTarget && ReflectHas(eventTarget, "nodeType"));
  }

  // https://dom.spec.whatwg.org/#concept-shadow-including-inclusive-ancestor
  function isShadowInclusiveAncestor(
    ancestor,
    node,
  ) {
    while (isNode(node)) {
      if (node === ancestor) {
        return true;
      }

      if (isShadowRoot(node)) {
        node = node && getHost(node);
      } else {
        node = getParent(node);
      }
    }

    return false;
  }

  function isShadowRoot(nodeImpl) {
    return Boolean(
      nodeImpl &&
        isNode(nodeImpl) &&
        nodeImpl.nodeType === DOCUMENT_FRAGMENT_NODE &&
        getHost(nodeImpl) != null,
    );
  }

  function isSlotable(
    nodeImpl,
  ) {
    return Boolean(isNode(nodeImpl) && ReflectHas(nodeImpl, "assignedSlot"));
  }

  // DOM Logic functions

  /** Append a path item to an event's path.
   *
   * Ref: https://dom.spec.whatwg.org/#concept-event-path-append
   */
  function appendToEventPath(
    eventImpl,
    target,
    targetOverride,
    relatedTarget,
    touchTargets,
    slotInClosedTree,
  ) {
    const itemInShadowTree = isNode(target) && isShadowRoot(getRoot(target));
    const rootOfClosedTree = isShadowRoot(target) &&
      getMode(target) === "closed";

    ArrayPrototypePush(getPath(eventImpl), {
      item: target,
      itemInShadowTree,
      target: targetOverride,
      relatedTarget,
      touchTargetList: touchTargets,
      rootOfClosedTree,
      slotInClosedTree,
    });
  }

  function dispatch(
    targetImpl,
    eventImpl,
    targetOverride,
  ) {
    let clearTargets = false;
    let activationTarget = null;

    setDispatched(eventImpl, true);

    targetOverride = targetOverride ?? targetImpl;
    const eventRelatedTarget = hasRelatedTarget(eventImpl)
      ? eventImpl.relatedTarget
      : null;
    let relatedTarget = retarget(eventRelatedTarget, targetImpl);

    if (targetImpl !== relatedTarget || targetImpl === eventRelatedTarget) {
      const touchTargets = [];

      appendToEventPath(
        eventImpl,
        targetImpl,
        targetOverride,
        relatedTarget,
        touchTargets,
        false,
      );

      const isActivationEvent = eventImpl.type === "click";

      if (isActivationEvent && getHasActivationBehavior(targetImpl)) {
        activationTarget = targetImpl;
      }

      let slotInClosedTree = false;
      let slotable = isSlotable(targetImpl) && getAssignedSlot(targetImpl)
        ? targetImpl
        : null;
      let parent = getParent(targetImpl);

      // Populate event path
      // https://dom.spec.whatwg.org/#event-path
      while (parent !== null) {
        if (slotable !== null) {
          slotable = null;

          const parentRoot = getRoot(parent);
          if (
            isShadowRoot(parentRoot) &&
            parentRoot &&
            getMode(parentRoot) === "closed"
          ) {
            slotInClosedTree = true;
          }
        }

        relatedTarget = retarget(eventRelatedTarget, parent);

        if (
          isNode(parent) &&
          isShadowInclusiveAncestor(getRoot(targetImpl), parent)
        ) {
          appendToEventPath(
            eventImpl,
            parent,
            null,
            relatedTarget,
            touchTargets,
            slotInClosedTree,
          );
        } else if (parent === relatedTarget) {
          parent = null;
        } else {
          targetImpl = parent;

          if (
            isActivationEvent &&
            activationTarget === null &&
            getHasActivationBehavior(targetImpl)
          ) {
            activationTarget = targetImpl;
          }

          appendToEventPath(
            eventImpl,
            parent,
            targetImpl,
            relatedTarget,
            touchTargets,
            slotInClosedTree,
          );
        }

        if (parent !== null) {
          parent = getParent(parent);
        }

        slotInClosedTree = false;
      }

      let clearTargetsTupleIndex = -1;
      const path = getPath(eventImpl);
      for (
        let i = path.length - 1;
        i >= 0 && clearTargetsTupleIndex === -1;
        i--
      ) {
        if (path[i].target !== null) {
          clearTargetsTupleIndex = i;
        }
      }
      const clearTargetsTuple = path[clearTargetsTupleIndex];

      clearTargets = (isNode(clearTargetsTuple.target) &&
        isShadowRoot(getRoot(clearTargetsTuple.target))) ||
        (isNode(clearTargetsTuple.relatedTarget) &&
          isShadowRoot(getRoot(clearTargetsTuple.relatedTarget)));

      setEventPhase(eventImpl, Event.CAPTURING_PHASE);

      for (let i = path.length - 1; i >= 0; --i) {
        const tuple = path[i];

        if (tuple.target === null) {
          invokeEventListeners(tuple, eventImpl);
        }
      }

      for (let i = 0; i < path.length; i++) {
        const tuple = path[i];

        if (tuple.target !== null) {
          setEventPhase(eventImpl, Event.AT_TARGET);
        } else {
          setEventPhase(eventImpl, Event.BUBBLING_PHASE);
        }

        if (
          (eventImpl.eventPhase === Event.BUBBLING_PHASE &&
            eventImpl.bubbles) ||
          eventImpl.eventPhase === Event.AT_TARGET
        ) {
          invokeEventListeners(tuple, eventImpl);
        }
      }
    }

    setEventPhase(eventImpl, Event.NONE);
    setCurrentTarget(eventImpl, null);
    setPath(eventImpl, []);
    setDispatched(eventImpl, false);
    eventImpl.cancelBubble = false;
    setStopImmediatePropagation(eventImpl, false);

    if (clearTargets) {
      setTarget(eventImpl, null);
      setRelatedTarget(eventImpl, null);
    }

    // TODO(bartlomieju): invoke activation targets if HTML nodes will be implemented
    // if (activationTarget !== null) {
    //   if (!eventImpl.defaultPrevented) {
    //     activationTarget._activationBehavior();
    //   }
    // }

    return !eventImpl.defaultPrevented;
  }

  /** Inner invoking of the event listeners where the resolved listeners are
   * called.
   *
   * Ref: https://dom.spec.whatwg.org/#concept-event-listener-inner-invoke */
  function innerInvokeEventListeners(
    eventImpl,
    targetListeners,
  ) {
    let found = false;

    const { type } = eventImpl;

    if (!targetListeners || !targetListeners[type]) {
      return found;
    }

    // Copy event listeners before iterating since the list can be modified during the iteration.
    const handlers = ArrayPrototypeSlice(targetListeners[type]);

    for (let i = 0; i < handlers.length; i++) {
      const listener = handlers[i];

      let capture, once, passive;
      if (typeof listener.options === "boolean") {
        capture = listener.options;
        once = false;
        passive = false;
      } else {
        capture = listener.options.capture;
        once = listener.options.once;
        passive = listener.options.passive;
      }

      // Check if the event listener has been removed since the listeners has been cloned.
      if (!ArrayPrototypeIncludes(targetListeners[type], listener)) {
        continue;
      }

      found = true;

      if (
        (eventImpl.eventPhase === Event.CAPTURING_PHASE && !capture) ||
        (eventImpl.eventPhase === Event.BUBBLING_PHASE && capture)
      ) {
        continue;
      }

      if (once) {
        ArrayPrototypeSplice(
          targetListeners[type],
          ArrayPrototypeIndexOf(targetListeners[type], listener),
          1,
        );
      }

      if (passive) {
        setInPassiveListener(eventImpl, true);
      }

      if (typeof listener.callback === "object") {
        if (typeof listener.callback.handleEvent === "function") {
          listener.callback.handleEvent(eventImpl);
        }
      } else {
        FunctionPrototypeCall(
          listener.callback,
          eventImpl.currentTarget,
          eventImpl,
        );
      }

      setInPassiveListener(eventImpl, false);

      if (getStopImmediatePropagation(eventImpl)) {
        return found;
      }
    }

    return found;
  }

  /** Invokes the listeners on a given event path with the supplied event.
   *
   * Ref: https://dom.spec.whatwg.org/#concept-event-listener-invoke */
  function invokeEventListeners(tuple, eventImpl) {
    const path = getPath(eventImpl);
    const tupleIndex = ArrayPrototypeIndexOf(path, tuple);
    for (let i = tupleIndex; i >= 0; i--) {
      const t = path[i];
      if (t.target) {
        setTarget(eventImpl, t.target);
        break;
      }
    }

    setRelatedTarget(eventImpl, tuple.relatedTarget);

    if (eventImpl.cancelBubble) {
      return;
    }

    setCurrentTarget(eventImpl, tuple.item);

    try {
      innerInvokeEventListeners(eventImpl, getListeners(tuple.item));
    } catch (error) {
      reportException(error);
    }
  }

  function normalizeEventHandlerOptions(
    options,
  ) {
    if (typeof options === "boolean" || typeof options === "undefined") {
      return {
        capture: Boolean(options),
      };
    } else {
      return options;
    }
  }

  /** Retarget the target following the spec logic.
   *
   * Ref: https://dom.spec.whatwg.org/#retarget */
  function retarget(a, b) {
    while (true) {
      if (!isNode(a)) {
        return a;
      }

      const aRoot = a.getRootNode();

      if (aRoot) {
        if (
          !isShadowRoot(aRoot) ||
          (isNode(b) && isShadowInclusiveAncestor(aRoot, b))
        ) {
          return a;
        }

        a = getHost(aRoot);
      }
    }
  }

  // Accessors for non-public data

  const eventTargetData = Symbol();

  function setEventTargetData(target) {
    target[eventTargetData] = getDefaultTargetData();
  }

  function getAssignedSlot(target) {
    return Boolean(target?.[eventTargetData]?.assignedSlot);
  }

  function getHasActivationBehavior(target) {
    return Boolean(target?.[eventTargetData]?.hasActivationBehavior);
  }

  function getHost(target) {
    return target?.[eventTargetData]?.host ?? null;
  }

  function getListeners(target) {
    return target?.[eventTargetData]?.listeners ?? {};
  }

  function getMode(target) {
    return target?.[eventTargetData]?.mode ?? null;
  }

  function listenerCount(target, type) {
    return getListeners(target)?.[type]?.length ?? 0;
  }

  function getDefaultTargetData() {
    return {
      assignedSlot: false,
      hasActivationBehavior: false,
      host: null,
      listeners: ObjectCreate(null),
      mode: "",
    };
  }

  // This is lazy loaded because there is a circular dependency with AbortSignal.
  let addEventListenerOptionsConverter;

  function lazyAddEventListenerOptionsConverter() {
    addEventListenerOptionsConverter ??= webidl.createDictionaryConverter(
      "AddEventListenerOptions",
      [
        {
          key: "capture",
          defaultValue: false,
          converter: webidl.converters.boolean,
        },
        {
          key: "passive",
          defaultValue: false,
          converter: webidl.converters.boolean,
        },
        {
          key: "once",
          defaultValue: false,
          converter: webidl.converters.boolean,
        },
        {
          key: "signal",
          converter: webidl.converters.AbortSignal,
        },
      ],
    );
  }

  webidl.converters.AddEventListenerOptions = (V, opts) => {
    if (webidl.type(V) !== "Object" || V === null) {
      V = { capture: Boolean(V) };
    }

    lazyAddEventListenerOptionsConverter();
    return addEventListenerOptionsConverter(V, opts);
  };

  class EventTarget {
    constructor() {
      this[eventTargetData] = getDefaultTargetData();
      this[webidl.brand] = webidl.brand;
    }

    addEventListener(
      type,
      callback,
      options,
    ) {
      const self = this ?? globalThis;
      webidl.assertBranded(self, EventTargetPrototype);
      const prefix = "Failed to execute 'addEventListener' on 'EventTarget'";

      webidl.requiredArguments(arguments.length, 2, {
        prefix,
      });

      options = webidl.converters.AddEventListenerOptions(options, {
        prefix,
        context: "Argument 3",
      });

      if (callback === null) {
        return;
      }

      const { listeners } = self[eventTargetData];

      if (!(ReflectHas(listeners, type))) {
        listeners[type] = [];
      }

      for (const listener of listeners[type]) {
        if (
          ((typeof listener.options === "boolean" &&
            listener.options === options.capture) ||
            (typeof listener.options === "object" &&
              listener.options.capture === options.capture)) &&
          listener.callback === callback
        ) {
          return;
        }
      }
      if (options?.signal) {
        const signal = options?.signal;
        if (signal.aborted) {
          // If signal is not null and its aborted flag is set, then return.
          return;
        } else {
          // If listener’s signal is not null, then add the following abort
          // abort steps to it: Remove an event listener.
          signal.addEventListener("abort", () => {
            self.removeEventListener(type, callback, options);
          });
        }
      }

      ArrayPrototypePush(listeners[type], { callback, options });
    }

    removeEventListener(
      type,
      callback,
      options,
    ) {
      const self = this ?? globalThis;
      webidl.assertBranded(self, EventTargetPrototype);
      webidl.requiredArguments(arguments.length, 2, {
        prefix: "Failed to execute 'removeEventListener' on 'EventTarget'",
      });

      const { listeners } = self[eventTargetData];
      if (callback !== null && ReflectHas(listeners, type)) {
        listeners[type] = ArrayPrototypeFilter(
          listeners[type],
          (listener) => listener.callback !== callback,
        );
      } else if (callback === null || !listeners[type]) {
        return;
      }

      options = normalizeEventHandlerOptions(options);

      for (let i = 0; i < listeners[type].length; ++i) {
        const listener = listeners[type][i];
        if (
          ((typeof listener.options === "boolean" &&
            listener.options === options.capture) ||
            (typeof listener.options === "object" &&
              listener.options.capture === options.capture)) &&
          listener.callback === callback
        ) {
          ArrayPrototypeSplice(listeners[type], i, 1);
          break;
        }
      }
    }

    dispatchEvent(event) {
      // If `this` is not present, then fallback to global scope. We don't use
      // `globalThis` directly here, because it could be deleted by user.
      // Instead use saved reference to global scope when the script was
      // executed.
      const self = this ?? window;
      webidl.assertBranded(self, EventTargetPrototype);
      webidl.requiredArguments(arguments.length, 1, {
        prefix: "Failed to execute 'dispatchEvent' on 'EventTarget'",
      });

      const { listeners } = self[eventTargetData];
      if (!ReflectHas(listeners, event.type)) {
        setTarget(event, this);
        return true;
      }

      if (getDispatched(event)) {
        throw new DOMException("Invalid event state.", "InvalidStateError");
      }

      if (event.eventPhase !== Event.NONE) {
        throw new DOMException("Invalid event state.", "InvalidStateError");
      }

      return dispatch(self, event);
    }

    getParent(_event) {
      return null;
    }
  }

  webidl.configurePrototype(EventTarget);
  const EventTargetPrototype = EventTarget.prototype;

  defineEnumerableProps(EventTarget, [
    "addEventListener",
    "removeEventListener",
    "dispatchEvent",
  ]);

  class ErrorEvent extends Event {
    #message = "";
    #filename = "";
    #lineno = "";
    #colno = "";
    #error = "";

    get message() {
      return this.#message;
    }
    get filename() {
      return this.#filename;
    }
    get lineno() {
      return this.#lineno;
    }
    get colno() {
      return this.#colno;
    }
    get error() {
      return this.#error;
    }

    constructor(
      type,
      {
        bubbles,
        cancelable,
        composed,
        message = "",
        filename = "",
        lineno = 0,
        colno = 0,
        error,
      } = {},
    ) {
      super(type, {
        bubbles: bubbles,
        cancelable: cancelable,
        composed: composed,
      });

      this.#message = message;
      this.#filename = filename;
      this.#lineno = lineno;
      this.#colno = colno;
      this.#error = error;
    }

    [SymbolFor("Deno.privateCustomInspect")](inspect) {
      return inspect(consoleInternal.createFilteredInspectProxy({
        object: this,
        evaluate: ObjectPrototypeIsPrototypeOf(ErrorEvent.prototype, this),
        keys: [
          ...new SafeArrayIterator(EVENT_PROPS),
          "message",
          "filename",
          "lineno",
          "colno",
          "error",
        ],
      }));
    }

    // TODO(lucacasonato): remove when this interface is spec aligned
    [SymbolToStringTag] = "ErrorEvent";
  }

  defineEnumerableProps(ErrorEvent, [
    "message",
    "filename",
    "lineno",
    "colno",
    "error",
  ]);

  class CloseEvent extends Event {
    #wasClean = "";
    #code = "";
    #reason = "";

    get wasClean() {
      return this.#wasClean;
    }
    get code() {
      return this.#code;
    }
    get reason() {
      return this.#reason;
    }

    constructor(type, {
      bubbles,
      cancelable,
      composed,
      wasClean = false,
      code = 0,
      reason = "",
    } = {}) {
      super(type, {
        bubbles: bubbles,
        cancelable: cancelable,
        composed: composed,
      });

      this.#wasClean = wasClean;
      this.#code = code;
      this.#reason = reason;
    }

    [SymbolFor("Deno.privateCustomInspect")](inspect) {
      return inspect(consoleInternal.createFilteredInspectProxy({
        object: this,
        evaluate: ObjectPrototypeIsPrototypeOf(CloseEvent.prototype, this),
        keys: [
          ...new SafeArrayIterator(EVENT_PROPS),
          "wasClean",
          "code",
          "reason",
        ],
      }));
    }
  }

  class MessageEvent extends Event {
    get source() {
      return null;
    }

    constructor(type, eventInitDict) {
      super(type, {
        bubbles: eventInitDict?.bubbles ?? false,
        cancelable: eventInitDict?.cancelable ?? false,
        composed: eventInitDict?.composed ?? false,
        [_skipInternalInit]: eventInitDict?.[_skipInternalInit],
      });

      this.data = eventInitDict?.data ?? null;
      this.ports = eventInitDict?.ports ?? [];
      this.origin = eventInitDict?.origin ?? "";
      this.lastEventId = eventInitDict?.lastEventId ?? "";
    }

    [SymbolFor("Deno.privateCustomInspect")](inspect) {
      return inspect(consoleInternal.createFilteredInspectProxy({
        object: this,
        evaluate: ObjectPrototypeIsPrototypeOf(MessageEvent.prototype, this),
        keys: [
          ...new SafeArrayIterator(EVENT_PROPS),
          "data",
          "origin",
          "lastEventId",
        ],
      }));
    }

    // TODO(lucacasonato): remove when this interface is spec aligned
    [SymbolToStringTag] = "CloseEvent";
  }

  class CustomEvent extends Event {
    #detail = null;

    constructor(type, eventInitDict = {}) {
      super(type, eventInitDict);
      webidl.requiredArguments(arguments.length, 1, {
        prefix: "Failed to construct 'CustomEvent'",
      });
      const { detail } = eventInitDict;
      this.#detail = detail;
    }

    get detail() {
      return this.#detail;
    }

    [SymbolFor("Deno.privateCustomInspect")](inspect) {
      return inspect(consoleInternal.createFilteredInspectProxy({
        object: this,
        evaluate: ObjectPrototypeIsPrototypeOf(CustomEvent.prototype, this),
        keys: [
          ...new SafeArrayIterator(EVENT_PROPS),
          "detail",
        ],
      }));
    }

    // TODO(lucacasonato): remove when this interface is spec aligned
    [SymbolToStringTag] = "CustomEvent";
  }

  ReflectDefineProperty(CustomEvent.prototype, "detail", {
    enumerable: true,
  });

  // ProgressEvent could also be used in other DOM progress event emits.
  // Current use is for FileReader.
  class ProgressEvent extends Event {
    constructor(type, eventInitDict = {}) {
      super(type, eventInitDict);

      this.lengthComputable = eventInitDict?.lengthComputable ?? false;
      this.loaded = eventInitDict?.loaded ?? 0;
      this.total = eventInitDict?.total ?? 0;
    }

    [SymbolFor("Deno.privateCustomInspect")](inspect) {
      return inspect(consoleInternal.createFilteredInspectProxy({
        object: this,
        evaluate: ObjectPrototypeIsPrototypeOf(ProgressEvent.prototype, this),
        keys: [
          ...new SafeArrayIterator(EVENT_PROPS),
          "lengthComputable",
          "loaded",
          "total",
        ],
      }));
    }

    // TODO(lucacasonato): remove when this interface is spec aligned
    [SymbolToStringTag] = "ProgressEvent";
  }

  class PromiseRejectionEvent extends Event {
    #promise = null;
    #reason = null;

    get promise() {
      return this.#promise;
    }
    get reason() {
      return this.#reason;
    }

    constructor(
      type,
      {
        bubbles,
        cancelable,
        composed,
        promise,
        reason,
      } = {},
    ) {
      super(type, {
        bubbles: bubbles,
        cancelable: cancelable,
        composed: composed,
      });

      this.#promise = promise;
      this.#reason = reason;
    }

    [SymbolFor("Deno.privateCustomInspect")](inspect) {
      return inspect(consoleInternal.createFilteredInspectProxy({
        object: this,
        evaluate: this instanceof PromiseRejectionEvent,
        keys: [
          ...EVENT_PROPS,
          "promise",
          "reason",
        ],
      }));
    }

    // TODO(lucacasonato): remove when this interface is spec aligned
    [SymbolToStringTag] = "PromiseRejectionEvent";
  }

  defineEnumerableProps(PromiseRejectionEvent, [
    "promise",
    "reason",
  ]);

  const _eventHandlers = Symbol("eventHandlers");

  function makeWrappedHandler(handler, isSpecialErrorEventHandler) {
    function wrappedHandler(evt) {
      if (typeof wrappedHandler.handler !== "function") {
        return;
      }

      if (
        isSpecialErrorEventHandler &&
        ObjectPrototypeIsPrototypeOf(ErrorEvent.prototype, evt) &&
        evt.type === "error"
      ) {
        const ret = FunctionPrototypeCall(
          wrappedHandler.handler,
          this,
          evt.message,
          evt.filename,
          evt.lineno,
          evt.colno,
          evt.error,
        );
        if (ret === true) {
          evt.preventDefault();
        }
        return;
      }

      return FunctionPrototypeCall(wrappedHandler.handler, this, evt);
    }
    wrappedHandler.handler = handler;
    return wrappedHandler;
  }

  // `init` is an optional function that will be called the first time that the
  // event handler property is set. It will be called with the object on which
  // the property is set as its argument.
  // `isSpecialErrorEventHandler` can be set to true to opt into the special
  // behavior of event handlers for the "error" event in a global scope.
  function defineEventHandler(
    emitter,
    name,
    init = undefined,
    isSpecialErrorEventHandler = false,
  ) {
    // HTML specification section 8.1.7.1
    ObjectDefineProperty(emitter, `on${name}`, {
      get() {
        if (!this[_eventHandlers]) {
          return null;
        }

        return MapPrototypeGet(this[_eventHandlers], name)?.handler ?? null;
      },
      set(value) {
        // All three Web IDL event handler types are nullable callback functions
        // with the [LegacyTreatNonObjectAsNull] extended attribute, meaning
        // anything other than an object is treated as null.
        if (typeof value !== "object" && typeof value !== "function") {
          value = null;
        }

        if (!this[_eventHandlers]) {
          this[_eventHandlers] = new Map();
        }
        let handlerWrapper = MapPrototypeGet(this[_eventHandlers], name);
        if (handlerWrapper) {
          handlerWrapper.handler = value;
        } else if (value !== null) {
          handlerWrapper = makeWrappedHandler(
            value,
            isSpecialErrorEventHandler,
          );
          this.addEventListener(name, handlerWrapper);
          init?.(this);
        }
        MapPrototypeSet(this[_eventHandlers], name, handlerWrapper);
      },
      configurable: true,
      enumerable: true,
    });
  }

  let reportExceptionStackedCalls = 0;

  // https://html.spec.whatwg.org/#report-the-exception
  function reportException(error) {
    reportExceptionStackedCalls++;
    const jsError = core.destructureError(error);
    const message = jsError.exceptionMessage;
    let filename = "";
    let lineno = 0;
    let colno = 0;
    if (jsError.frames.length > 0) {
      filename = jsError.frames[0].fileName;
      lineno = jsError.frames[0].lineNumber;
      colno = jsError.frames[0].columnNumber;
    } else {
      const jsError = core.destructureError(new Error());
      for (const frame of jsError.frames) {
        if (
          typeof frame.fileName == "string" &&
          !StringPrototypeStartsWith(frame.fileName, "deno:")
        ) {
          filename = frame.fileName;
          lineno = frame.lineNumber;
          colno = frame.columnNumber;
          break;
        }
      }
    }
    const event = new ErrorEvent("error", {
      cancelable: true,
      message,
      filename,
      lineno,
      colno,
      error,
    });
    // Avoid recursing `reportException()` via error handlers more than once.
    if (reportExceptionStackedCalls > 1 || window.dispatchEvent(event)) {
      ops.op_dispatch_exception(error);
    }
    reportExceptionStackedCalls--;
  }

  function checkThis(thisArg) {
    if (thisArg !== null && thisArg !== undefined && thisArg !== globalThis) {
      throw new TypeError("Illegal invocation");
    }
  }

  // https://html.spec.whatwg.org/#dom-reporterror
  function reportError(error) {
    checkThis(this);
    const prefix = "Failed to call 'reportError'";
    webidl.requiredArguments(arguments.length, 1, { prefix });
    reportException(error);
  }

  window.__bootstrap.eventTarget = {
    EventTarget,
    setEventTargetData,
    listenerCount,
  };
  window.__bootstrap.event = {
    reportException,
    setIsTrusted,
    setTarget,
    defineEventHandler,
<<<<<<< HEAD
    _skipInternalInit,
=======
    Event,
    ErrorEvent,
    CloseEvent,
    MessageEvent,
    CustomEvent,
    ProgressEvent,
    PromiseRejectionEvent,
    reportError,
>>>>>>> 972048ce
  };
})(this);<|MERGE_RESOLUTION|>--- conflicted
+++ resolved
@@ -1502,9 +1502,7 @@
     setIsTrusted,
     setTarget,
     defineEventHandler,
-<<<<<<< HEAD
     _skipInternalInit,
-=======
     Event,
     ErrorEvent,
     CloseEvent,
@@ -1513,6 +1511,5 @@
     ProgressEvent,
     PromiseRejectionEvent,
     reportError,
->>>>>>> 972048ce
   };
 })(this);