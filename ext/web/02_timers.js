// Copyright 2018-2022 the Deno authors. All rights reserved. MIT license.
"use strict";

((window) => {
  const core = window.Deno.core;
  const ops = core.ops;
  const {
    ArrayPrototypePush,
    ArrayPrototypeShift,
    FunctionPrototypeCall,
    Map,
    MapPrototypeDelete,
    MapPrototypeGet,
    MapPrototypeHas,
    MapPrototypeSet,
    // deno-lint-ignore camelcase
    NumberPOSITIVE_INFINITY,
    PromisePrototypeThen,
    ObjectPrototypeIsPrototypeOf,
    SafeArrayIterator,
    SymbolFor,
    TypeError,
  } = window.__bootstrap.primordials;
  const { webidl } = window.__bootstrap;
  const { reportException } = window.__bootstrap.event;
  const { assert } = window.__bootstrap.infra;
  // deno-lint-ignore camelcase
  const { op_now } = Deno.core.ops;

  function opNow() {
<<<<<<< HEAD
    return op_now.call();
=======
    return ops.op_now();
>>>>>>> 1ffbd561
  }

  // ---------------------------------------------------------------------------

  /**
   * The task queue corresponding to the timer task source.
   *
   * @type { {action: () => void, nestingLevel: number}[] }
   */
  const timerTasks = [];

  /**
   * The current task's timer nesting level, or zero if we're not currently
   * running a timer task (since the minimum nesting level is 1).
   *
   * @type {number}
   */
  let timerNestingLevel = 0;

  function handleTimerMacrotask() {
    if (timerTasks.length === 0) {
      return true;
    }

    const task = ArrayPrototypeShift(timerTasks);

    timerNestingLevel = task.nestingLevel;

    try {
      task.action();
    } finally {
      timerNestingLevel = 0;
    }
    return timerTasks.length === 0;
  }

  // ---------------------------------------------------------------------------

  /**
   * The keys in this map correspond to the key ID's in the spec's map of active
   * timers. The values are the timeout's cancel rid.
   *
   * @type {Map<number, { cancelRid: number, isRef: boolean, promiseId: number }>}
   */
  const activeTimers = new Map();

  let nextId = 1;

  /**
   * @param {Function | string} callback
   * @param {number} timeout
   * @param {Array<any>} args
   * @param {boolean} repeat
   * @param {number | undefined} prevId
   * @returns {number} The timer ID
   */
  function initializeTimer(
    callback,
    timeout,
    args,
    repeat,
    prevId,
  ) {
    // 2. If previousId was given, let id be previousId; otherwise, let
    // previousId be an implementation-defined integer than is greater than zero
    // and does not already exist in global's map of active timers.
    let id;
    let timerInfo;
    if (prevId !== undefined) {
      // `prevId` is only passed for follow-up calls on intervals
      assert(repeat);
      id = prevId;
      timerInfo = MapPrototypeGet(activeTimers, id);
    } else {
      // TODO(@andreubotella): Deal with overflow.
      // https://github.com/whatwg/html/issues/7358
      id = nextId++;
      const cancelRid = ops.op_timer_handle();
      timerInfo = { cancelRid, isRef: true, promiseId: -1 };

      // Step 4 in "run steps after a timeout".
      MapPrototypeSet(activeTimers, id, timerInfo);
    }

    // 3. If the surrounding agent's event loop's currently running task is a
    // task that was created by this algorithm, then let nesting level be the
    // task's timer nesting level. Otherwise, let nesting level be zero.
    // 4. If timeout is less than 0, then set timeout to 0.
    // 5. If nesting level is greater than 5, and timeout is less than 4, then
    // set timeout to 4.
    //
    // The nesting level of 5 and minimum of 4 ms are spec-mandated magic
    // constants.
    if (timeout < 0) timeout = 0;
    if (timerNestingLevel > 5 && timeout < 4) timeout = 4;

    // 9. Let task be a task that runs the following steps:
    const task = {
      action: () => {
        // 1. If id does not exist in global's map of active timers, then abort
        // these steps.
        //
        // This is relevant if the timer has been canceled after the sleep op
        // resolves but before this task runs.
        if (!MapPrototypeHas(activeTimers, id)) {
          return;
        }

        // 2.
        // 3.
        if (typeof callback === "function") {
          try {
            FunctionPrototypeCall(
              callback,
              globalThis,
              ...new SafeArrayIterator(args),
            );
          } catch (error) {
            reportException(error);
          }
        } else {
          // TODO(@andreubotella): eval doesn't seem to have a primordial, but
          // it can be redefined in the global scope.
          (0, eval)(callback);
        }

        if (repeat) {
          if (MapPrototypeHas(activeTimers, id)) {
            // 4. If id does not exist in global's map of active timers, then
            // abort these steps.
            // NOTE: If might have been removed via the author code in handler
            // calling clearTimeout() or clearInterval().
            // 5. If repeat is true, then perform the timer initialization steps
            // again, given global, handler, timeout, arguments, true, and id.
            initializeTimer(callback, timeout, args, true, id);
          }
        } else {
          // 6. Otherwise, remove global's map of active timers[id].
          core.tryClose(timerInfo.cancelRid);
          MapPrototypeDelete(activeTimers, id);
        }
      },

      // 10. Increment nesting level by one.
      // 11. Set task's timer nesting level to nesting level.
      nestingLevel: timerNestingLevel + 1,
    };

    // 12. Let completionStep be an algorithm step which queues a global task on
    // the timer task source given global to run task.
    // 13. Run steps after a timeout given global, "setTimeout/setInterval",
    // timeout, completionStep, and id.
    runAfterTimeout(
      () => ArrayPrototypePush(timerTasks, task),
      timeout,
      timerInfo,
    );

    return id;
  }

  // ---------------------------------------------------------------------------

  /**
   * @typedef ScheduledTimer
   * @property {number} millis
   * @property {() => void} cb
   * @property {boolean} resolved
   * @property {ScheduledTimer | null} prev
   * @property {ScheduledTimer | null} next
   */

  /**
   * A doubly linked list of timers.
   * @type { { head: ScheduledTimer | null, tail: ScheduledTimer | null } }
   */
  const scheduledTimers = { head: null, tail: null };

  /**
   * @param {() => void} cb Will be run after the timeout, if it hasn't been
   * cancelled.
   * @param {number} millis
   * @param {{ cancelRid: number, isRef: boolean, promiseId: number }} timerInfo
   */
  function runAfterTimeout(cb, millis, timerInfo) {
    const cancelRid = timerInfo.cancelRid;
    const sleepPromise = core.opAsync("op_sleep", millis, cancelRid);
    timerInfo.promiseId =
      sleepPromise[SymbolFor("Deno.core.internalPromiseId")];
    if (!timerInfo.isRef) {
      core.unrefOp(timerInfo.promiseId);
    }

    /** @type {ScheduledTimer} */
    const timerObject = {
      millis,
      cb,
      resolved: false,
      prev: scheduledTimers.tail,
      next: null,
    };

    // Add timerObject to the end of the list.
    if (scheduledTimers.tail === null) {
      assert(scheduledTimers.head === null);
      scheduledTimers.head = scheduledTimers.tail = timerObject;
    } else {
      scheduledTimers.tail.next = timerObject;
      scheduledTimers.tail = timerObject;
    }

    // 1.
    PromisePrototypeThen(
      sleepPromise,
      () => {
        // 2. Wait until any invocations of this algorithm that had the same
        // global and orderingIdentifier, that started before this one, and
        // whose milliseconds is equal to or less than this one's, have
        // completed.
        // 4. Perform completionSteps.

        // IMPORTANT: Since the sleep ops aren't guaranteed to resolve in the
        // right order, whenever one resolves, we run through the scheduled
        // timers list (which is in the order in which they were scheduled), and
        // we call the callback for every timer which both:
        //   a) has resolved, and
        //   b) its timeout is lower than the lowest unresolved timeout found so
        //      far in the list.

        timerObject.resolved = true;

        let lowestUnresolvedTimeout = NumberPOSITIVE_INFINITY;

        let currentEntry = scheduledTimers.head;
        while (currentEntry !== null) {
          if (currentEntry.millis < lowestUnresolvedTimeout) {
            if (currentEntry.resolved) {
              currentEntry.cb();
              removeFromScheduledTimers(currentEntry);
            } else {
              lowestUnresolvedTimeout = currentEntry.millis;
            }
          }

          currentEntry = currentEntry.next;
        }
      },
      (err) => {
        if (ObjectPrototypeIsPrototypeOf(core.InterruptedPrototype, err)) {
          // The timer was cancelled.
          removeFromScheduledTimers(timerObject);
        } else {
          throw err;
        }
      },
    );
  }

  /** @param {ScheduledTimer} timerObj */
  function removeFromScheduledTimers(timerObj) {
    if (timerObj.prev !== null) {
      timerObj.prev.next = timerObj.next;
    } else {
      assert(scheduledTimers.head === timerObj);
      scheduledTimers.head = timerObj.next;
    }
    if (timerObj.next !== null) {
      timerObj.next.prev = timerObj.prev;
    } else {
      assert(scheduledTimers.tail === timerObj);
      scheduledTimers.tail = timerObj.prev;
    }
  }

  // ---------------------------------------------------------------------------

  function checkThis(thisArg) {
    if (thisArg !== null && thisArg !== undefined && thisArg !== globalThis) {
      throw new TypeError("Illegal invocation");
    }
  }

  function setTimeout(callback, timeout = 0, ...args) {
    checkThis(this);
    if (typeof callback !== "function") {
      callback = webidl.converters.DOMString(callback);
    }
    timeout = webidl.converters.long(timeout);

    return initializeTimer(callback, timeout, args, false);
  }

  function setInterval(callback, timeout = 0, ...args) {
    checkThis(this);
    if (typeof callback !== "function") {
      callback = webidl.converters.DOMString(callback);
    }
    timeout = webidl.converters.long(timeout);

    return initializeTimer(callback, timeout, args, true);
  }

  function clearTimeout(id = 0) {
    checkThis(this);
    id = webidl.converters.long(id);
    const timerInfo = MapPrototypeGet(activeTimers, id);
    if (timerInfo !== undefined) {
      core.tryClose(timerInfo.cancelRid);
      MapPrototypeDelete(activeTimers, id);
    }
  }

  function clearInterval(id = 0) {
    checkThis(this);
    clearTimeout(id);
  }

  function refTimer(id) {
    const timerInfo = MapPrototypeGet(activeTimers, id);
    if (timerInfo === undefined || timerInfo.isRef) {
      return;
    }
    timerInfo.isRef = true;
    core.refOp(timerInfo.promiseId);
  }

  function unrefTimer(id) {
    const timerInfo = MapPrototypeGet(activeTimers, id);
    if (timerInfo === undefined || !timerInfo.isRef) {
      return;
    }
    timerInfo.isRef = false;
    core.unrefOp(timerInfo.promiseId);
  }

  window.__bootstrap.timers = {
    setTimeout,
    setInterval,
    clearTimeout,
    clearInterval,
    handleTimerMacrotask,
    opNow,
    refTimer,
    unrefTimer,
  };
})(this);<|MERGE_RESOLUTION|>--- conflicted
+++ resolved
@@ -28,11 +28,7 @@
   const { op_now } = Deno.core.ops;
 
   function opNow() {
-<<<<<<< HEAD
     return op_now.call();
-=======
-    return ops.op_now();
->>>>>>> 1ffbd561
   }
 
   // ---------------------------------------------------------------------------
