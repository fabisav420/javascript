--- conflicted
+++ resolved
@@ -706,40 +706,22 @@
    * @param {number} rid The resource ID to read from.
    * @returns {ReadableStream<Uint8Array>}
    */
-<<<<<<< HEAD
-  function readableStreamForRid(rid, unrefCallback, closeRid) {
-    const stream = webidl.createBranded(ReadableStream);
-    stream[_maybeRid] = rid;
-    stream[_closeRid] = closeRid ?? true;
-
-    const tryClose = (rid) => stream[_closeRid] && core.tryClose(rid);
-
-=======
   function readableStreamForRidUnrefable(rid) {
     const stream = webidl.createBranded(ReadableStream);
     stream[promiseIdSymbol] = undefined;
     stream[_isUnref] = false;
->>>>>>> 20c73004
     const underlyingSource = {
       type: "bytes",
       async pull(controller) {
         const v = controller.byobRequest.view;
         try {
-<<<<<<< HEAD
-          const promise = core.opAsync(stream[_readOp], rid, v);
-
-          unrefCallback?.(promise);
-
-          const bytesRead = await promise;
-=======
           const promise = core.read(rid, v);
           const promiseId = stream[promiseIdSymbol] = promise[promiseIdSymbol];
           if (stream[_isUnref]) core.unrefOp(promiseId);
           const bytesRead = await promise;
           stream[promiseIdSymbol] = undefined;
->>>>>>> 20c73004
           if (bytesRead === 0) {
-            tryClose(rid);
+            core.tryClose(rid);
             controller.close();
             controller.byobRequest.respond(0);
           } else {
@@ -747,11 +729,11 @@
           }
         } catch (e) {
           controller.error(e);
-          tryClose(rid);
+          core.tryClose(rid);
         }
       },
       cancel() {
-        tryClose(rid);
+        core.tryClose(rid);
       },
       autoAllocateChunkSize: DEFAULT_CHUNK_SIZE,
     };
@@ -786,40 +768,34 @@
   }
 
   async function readableStreamCollectIntoUint8Array(stream, cloned) {
-    const rid = stream[_maybeRid];
-
-    const op = `${stream[_readOp]}_all`;
-    const closeRid = stream[_closeRid];
-
+    const resourceBacking = getReadableStreamResourceBacking(stream);
     const reader = acquireReadableStreamDefaultReader(stream);
 
-    // TODO(marcosc90): support fast path when teeing
+    // TODO(marcosc90): support fast path when cloning a request
     // and remove cloned arg
-    if (rid && !cloned) {
+    if (resourceBacking && !cloned) {
       // fast path, read whole body in a single op call
       try {
         readableStreamDisturb(stream);
-        const buf = await core.opAsync(
-          op,
-          rid,
-        );
+        const buf = await core.opAsync("op_read_all", resourceBacking.rid);
 
         if (stream[_state] === "errored") {
           throw stream[_storedError];
         }
 
         readableStreamClose(stream);
-
         return buf;
       } catch (err) {
         if (stream[_state] === "errored") {
+          // The stream could've been aborted
+          // throw that error instead
           throw stream[_storedError];
         }
 
         throw err;
       } finally {
-        if (closeRid) {
-          core.tryClose(rid);
+        if (resourceBacking.autoClose) {
+          core.tryClose(resourceBacking.rid);
         }
       }
     }
@@ -832,9 +808,7 @@
       const { value: chunk, done } = await reader.read();
       if (done) break;
 
-      // slow path, content-length is not present
       ArrayPrototypePush(chunks, chunk);
-
       totalLength += chunk.byteLength;
     }
 
@@ -4506,13 +4480,7 @@
     WeakMapPrototypeSet(countSizeFunctionWeakMap, globalObject, size);
   }
 
-<<<<<<< HEAD
-  const _maybeRid = Symbol("[[maybeRid]]");
-  const _closeRid = Symbol("[[closeRid]]");
-  const _readOp = Symbol("[[readOp]]");
-=======
   const _resourceBacking = Symbol("[[resourceBacking]]");
->>>>>>> 20c73004
   /** @template R */
   class ReadableStream {
     /** @type {ReadableStreamDefaultController | ReadableByteStreamController} */
@@ -6063,24 +6031,19 @@
 
   window.__bootstrap.streams = {
     // Non-Public
-    _disturbed,
     _state,
     isReadableStreamDisturbed,
     errorReadableStream,
     createProxy,
     writableStreamClose,
     readableStreamClose,
+    readableStreamCollectIntoUint8Array,
     readableStreamDisturb,
     readableStreamForRid,
-<<<<<<< HEAD
-    readableStreamCollectIntoUint8Array,
-    getReadableStreamRid,
-=======
     readableStreamForRidUnrefable,
     readableStreamForRidUnrefableRef,
     readableStreamForRidUnrefableUnref,
     getReadableStreamResourceBacking,
->>>>>>> 20c73004
     Deferred,
     // Exposed in global runtime scope
     ByteLengthQueuingStrategy,
