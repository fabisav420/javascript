// Copyright 2018-2023 the Deno authors. All rights reserved. MIT license.

use deno_bench_util::bench_js_async;
use deno_bench_util::bench_or_profile;
use deno_bench_util::bencher::benchmark_group;
use deno_bench_util::bencher::Bencher;
use deno_core::Extension;
use deno_core::ExtensionFileSource;
<<<<<<< HEAD
use deno_core::ExtensionSourceFileSource;
=======
use deno_core::ExtensionFileSourceCode;
>>>>>>> a1cd2a59
use deno_web::BlobStore;

struct Permissions;

impl deno_web::TimersPermission for Permissions {
  fn allow_hrtime(&mut self) -> bool {
    true
  }
  fn check_unstable(
    &self,
    _state: &deno_core::OpState,
    _api_name: &'static str,
  ) {
  }
}

fn setup() -> Vec<Extension> {
  vec![
    deno_webidl::init(),
    deno_url::init(),
    deno_console::init(),
    deno_web::init::<Permissions>(BlobStore::default(), None),
    Extension::builder("bench_setup")
    .esm(vec![
      ExtensionFileSource {
<<<<<<< HEAD
        specifier: "internal:setup".to_string(),
        code: ExtensionSourceFileSource::Embedded(r#"
=======
        specifier: "internal:setup".to_string(), 
        code: ExtensionFileSourceCode::IncludedInBinary(r#"
>>>>>>> a1cd2a59
      import { setTimeout, handleTimerMacrotask } from "internal:deno_web/02_timers.js";
      globalThis.setTimeout = setTimeout;
      Deno.core.setMacrotaskCallback(handleTimerMacrotask);
      "#)
      },
    ])
    .state(|state| {
      state.put(Permissions{});
      Ok(())
    })
    .build()
  ]
}

fn bench_set_timeout(b: &mut Bencher) {
  bench_js_async(b, r#"setTimeout(() => {}, 0);"#, setup);
}

benchmark_group!(benches, bench_set_timeout,);
bench_or_profile!(benches);<|MERGE_RESOLUTION|>--- conflicted
+++ resolved
@@ -6,11 +6,7 @@
 use deno_bench_util::bencher::Bencher;
 use deno_core::Extension;
 use deno_core::ExtensionFileSource;
-<<<<<<< HEAD
-use deno_core::ExtensionSourceFileSource;
-=======
 use deno_core::ExtensionFileSourceCode;
->>>>>>> a1cd2a59
 use deno_web::BlobStore;
 
 struct Permissions;
@@ -36,13 +32,8 @@
     Extension::builder("bench_setup")
     .esm(vec![
       ExtensionFileSource {
-<<<<<<< HEAD
-        specifier: "internal:setup".to_string(),
-        code: ExtensionSourceFileSource::Embedded(r#"
-=======
         specifier: "internal:setup".to_string(), 
         code: ExtensionFileSourceCode::IncludedInBinary(r#"
->>>>>>> a1cd2a59
       import { setTimeout, handleTimerMacrotask } from "internal:deno_web/02_timers.js";
       globalThis.setTimeout = setTimeout;
       Deno.core.setMacrotaskCallback(handleTimerMacrotask);
