--- conflicted
+++ resolved
@@ -64,13 +64,8 @@
 ) -> Extension {
   Extension::builder(env!("CARGO_PKG_NAME"))
     .dependencies(vec!["deno_webidl", "deno_console", "deno_url"])
-<<<<<<< HEAD
     .js(include_js_files_for_snapshot!(
-      prefix "deno:ext/web",
-=======
-    .js(include_js_files!(
       prefix "internal:ext/web",
->>>>>>> 84a96110
       "00_infra.js",
       "01_dom_exception.js",
       "01_mimesniff.js",
