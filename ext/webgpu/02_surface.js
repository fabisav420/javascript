--- conflicted
+++ resolved
@@ -22,18 +22,12 @@
 
 import * as webidl from "ext:deno_webidl/00_webidl.js";
 import { createFilteredInspectProxy } from "ext:deno_console/01_console.js";
-<<<<<<< HEAD
-const { Symbol, SymbolFor, ObjectPrototypeIsPrototypeOf } = primordials;
-import {
-  _device,
+import {   _device,
   assertDevice,
   createGPUTexture,
   GPUTextureUsage,
-} from "ext:deno_webgpu/01_webgpu.js";
+  loadWebGPU } from "ext:deno_webgpu/00_init.js";
 import { DOMException } from "ext:deno_web/01_dom_exception.js";
-=======
-import { loadWebGPU } from "ext:deno_webgpu/00_init.js";
->>>>>>> cd12d416
 
 const _surfaceRid = Symbol("[[surfaceRid]]");
 const _configuration = Symbol("[[configuration]]");
@@ -177,7 +171,6 @@
   return canvasContext;
 }
 
-<<<<<<< HEAD
 
 const _width = Symbol("[[width]]");
 const _height = Symbol("[[height]]");
@@ -354,78 +347,6 @@
     "premultiplied",
   ],
 );
-
-// NON-SPEC: ENUM: GPUPresentMode
-webidl.converters["GPUPresentMode"] = webidl.createEnumConverter(
-  "GPUPresentMode",
-  [
-    "autoVsync",
-    "autoNoVsync",
-    "fifo",
-    "fifoRelaxed",
-    "immediate",
-    "mailbox",
-  ],
-);
-
-// DICT: GPUCanvasConfiguration
-const dictMembersGPUCanvasConfiguration = [
-  { key: "device", converter: webidl.converters.GPUDevice, required: true },
-  {
-    key: "format",
-    converter: webidl.converters.GPUTextureFormat,
-    required: true,
-  },
-  {
-    key: "usage",
-    converter: webidl.converters["GPUTextureUsageFlags"],
-    defaultValue: GPUTextureUsage.RENDER_ATTACHMENT,
-  },
-  {
-    key: "alphaMode",
-    converter: webidl.converters["GPUCanvasAlphaMode"],
-    defaultValue: "opaque",
-  },
-
-  // Extended from spec
-  {
-    key: "presentMode",
-    converter: webidl.converters["GPUPresentMode"],
-  },
-  {
-    key: "width",
-    converter: webidl.converters["long"],
-    required: true,
-  },
-  {
-    key: "height",
-    converter: webidl.converters["long"],
-    required: true,
-  },
-  {
-    key: "viewFormats",
-    converter: webidl.createSequenceConverter(
-      webidl.converters["GPUTextureFormat"],
-    ),
-    get defaultValue() {
-      return [];
-    },
-  },
-];
-webidl.converters["GPUCanvasConfiguration"] = webidl
-  .createDictionaryConverter(
-    "GPUCanvasConfiguration",
-    dictMembersGPUCanvasConfiguration,
-  );
-
-window.__bootstrap.webgpu = {
-  ...window.__bootstrap.webgpu,
-  GPUCanvasContext,
-  createCanvasContext,
-};
-=======
-// External webgpu surfaces
-
 // TODO(@littledivy): This will extend `OffscreenCanvas` when we add it.
 class UnsafeWindowSurface {
   #ctx;
@@ -448,5 +369,4 @@
   }
 }
 
-export { GPUCanvasContext, UnsafeWindowSurface };
->>>>>>> cd12d416
+export { GPUCanvasContext, UnsafeWindowSurface };