// Copyright 2018-2023 the Deno authors. All rights reserved. MIT license.

#![warn(unsafe_op_in_unsafe_fn)]

use deno_core::error::AnyError;
use deno_core::include_js_files;
use deno_core::op;
use deno_core::Extension;
use deno_core::OpState;
use deno_core::Resource;
use deno_core::ResourceId;
use serde::Deserialize;
use serde::Serialize;
use std::borrow::Cow;
use std::cell::RefCell;
use std::collections::HashSet;
use std::convert::TryFrom;
use std::rc::Rc;
pub use wgpu_core;
pub use wgpu_types;

use error::DomExceptionOperationError;
use error::WebGpuResult;

#[macro_use]
mod macros {
  macro_rules! gfx_select {
    ($id:expr => $global:ident.$method:ident( $($param:expr),* )) => {
      match $id.backend() {
        #[cfg(any(
            all(not(target_arch = "wasm32"), not(target_os = "ios"), not(target_os = "macos")),
            feature = "vulkan-portability"
        ))]
        wgpu_types::Backend::Vulkan => $global.$method::<wgpu_core::api::Vulkan>( $($param),* ),
        #[cfg(all(not(target_arch = "wasm32"), any(target_os = "ios", target_os = "macos")))]
        wgpu_types::Backend::Metal => $global.$method::<wgpu_core::api::Metal>( $($param),* ),
        #[cfg(all(not(target_arch = "wasm32"), windows))]
        wgpu_types::Backend::Dx12 => $global.$method::<wgpu_core::api::Dx12>( $($param),* ),
        #[cfg(all(not(target_arch = "wasm32"), windows))]
        wgpu_types::Backend::Dx11 => $global.$method::<wgpu_core::api::Dx11>( $($param),* ),
        #[cfg(any(
            all(unix, not(target_os = "macos"), not(target_os = "ios")),
            feature = "angle",
            target_arch = "wasm32"
        ))]
        wgpu_types::Backend::Gl => $global.$method::<wgpu_core::api::Gles>( $($param),+ ),
        other => panic!("Unexpected backend {:?}", other),
      }
    };
  }

  macro_rules! gfx_put {
    ($id:expr => $global:ident.$method:ident( $($param:expr),* ) => $state:expr, $rc:expr) => {{
      let (val, maybe_err) = gfx_select!($id => $global.$method($($param),*));
      let rid = $state.resource_table.add($rc(val));
      Ok(WebGpuResult::rid_err(rid, maybe_err))
    }};
  }

  macro_rules! gfx_ok {
    ($id:expr => $global:ident.$method:ident( $($param:expr),* )) => {{
      let maybe_err = gfx_select!($id => $global.$method($($param),*)).err();
      Ok(WebGpuResult::maybe_err(maybe_err))
    }};
  }
}

pub mod binding;
pub mod buffer;
pub mod bundle;
pub mod command_encoder;
pub mod compute_pass;
pub mod error;
pub mod pipeline;
pub mod queue;
pub mod render_pass;
pub mod sampler;
pub mod shader;
#[cfg(feature = "surface")]
pub mod surface;
pub mod texture;

pub struct Unstable(pub bool);

fn check_unstable(state: &OpState, api_name: &str) {
  let unstable = state.borrow::<Unstable>();
  if !unstable.0 {
    eprintln!(
      "Unstable API '{api_name}'. The --unstable flag must be provided."
    );
    std::process::exit(70);
  }
}

pub type Instance =
  wgpu_core::hub::Global<wgpu_core::hub::IdentityManagerFactory>;

struct WebGpuAdapter(wgpu_core::id::AdapterId);
impl Resource for WebGpuAdapter {
  fn name(&self) -> Cow<str> {
    "webGPUAdapter".into()
  }
}

struct WebGpuDevice(wgpu_core::id::DeviceId);
impl Resource for WebGpuDevice {
  fn name(&self) -> Cow<str> {
    "webGPUDevice".into()
  }
}

struct WebGpuQuerySet(wgpu_core::id::QuerySetId);
impl Resource for WebGpuQuerySet {
  fn name(&self) -> Cow<str> {
    "webGPUQuerySet".into()
  }
}

pub fn init(unstable: bool) -> Extension {
  Extension::builder(env!("CARGO_PKG_NAME"))
    .dependencies(vec!["deno_webidl", "deno_web"])
<<<<<<< HEAD
    .esm(include_js_files!(
      prefix "deno:ext/webgpu",
=======
    .js(include_js_files!(
      prefix "internal:ext/webgpu",
>>>>>>> 84a96110
      "01_webgpu.js",
      "02_idl_types.js",
    ))
    .ops(declare_webgpu_ops())
    .state(move |state| {
      // TODO: check & possibly streamline this
      // Unstable might be able to be OpMiddleware
      // let unstable_checker = state.borrow::<super::UnstableChecker>();
      // let unstable = unstable_checker.unstable;
      state.put(Unstable(unstable));
      Ok(())
    })
    .build()
}

fn deserialize_features(features: &wgpu_types::Features) -> Vec<&'static str> {
  let mut return_features: Vec<&'static str> = vec![];

  if features.contains(wgpu_types::Features::DEPTH_CLIP_CONTROL) {
    return_features.push("depth-clip-control");
  }
  if features.contains(wgpu_types::Features::DEPTH32FLOAT_STENCIL8) {
    return_features.push("depth32float-stencil8");
  }
  if features.contains(wgpu_types::Features::PIPELINE_STATISTICS_QUERY) {
    return_features.push("pipeline-statistics-query");
  }
  if features.contains(wgpu_types::Features::TEXTURE_COMPRESSION_BC) {
    return_features.push("texture-compression-bc");
  }
  if features.contains(wgpu_types::Features::TEXTURE_COMPRESSION_ETC2) {
    return_features.push("texture-compression-etc2");
  }
  if features.contains(wgpu_types::Features::TEXTURE_COMPRESSION_ASTC_LDR) {
    return_features.push("texture-compression-astc");
  }
  if features.contains(wgpu_types::Features::TIMESTAMP_QUERY) {
    return_features.push("timestamp-query");
  }
  if features.contains(wgpu_types::Features::INDIRECT_FIRST_INSTANCE) {
    return_features.push("indirect-first-instance");
  }
  if features.contains(wgpu_types::Features::SHADER_FLOAT16) {
    return_features.push("shader-f16")
  }

  // extended from spec
  if features.contains(wgpu_types::Features::MAPPABLE_PRIMARY_BUFFERS) {
    return_features.push("mappable-primary-buffers");
  }
  if features.contains(wgpu_types::Features::TEXTURE_BINDING_ARRAY) {
    return_features.push("texture-binding-array");
  }
  if features.contains(wgpu_types::Features::BUFFER_BINDING_ARRAY) {
    return_features.push("buffer-binding-array");
  }
  if features.contains(wgpu_types::Features::STORAGE_RESOURCE_BINDING_ARRAY) {
    return_features.push("storage-resource-binding-array");
  }
  if features.contains(
        wgpu_types::Features::SAMPLED_TEXTURE_AND_STORAGE_BUFFER_ARRAY_NON_UNIFORM_INDEXING,
    ) {
        return_features.push("sampled-texture-and-storage-buffer-array-non-uniform-indexing");
    }
  if features.contains(
        wgpu_types::Features::UNIFORM_BUFFER_AND_STORAGE_TEXTURE_ARRAY_NON_UNIFORM_INDEXING,
    ) {
        return_features.push("uniform-buffer-and-storage-buffer-texture-non-uniform-indexing");
    }
  if features.contains(wgpu_types::Features::ADDRESS_MODE_CLAMP_TO_BORDER) {
    return_features.push("address-mode-clamp-to-border");
  }
  if features
    .contains(wgpu_types::Features::TEXTURE_ADAPTER_SPECIFIC_FORMAT_FEATURES)
  {
    return_features.push("texture-adapter-specific-format-features");
  }
  if features.contains(wgpu_types::Features::SHADER_FLOAT64) {
    return_features.push("shader-float64");
  }
  if features.contains(wgpu_types::Features::VERTEX_ATTRIBUTE_64BIT) {
    return_features.push("vertex-attribute-64bit");
  }
  if features.contains(wgpu_types::Features::VERTEX_WRITABLE_STORAGE) {
    return_features.push("vertex-writable-storage");
  }
  if features.contains(wgpu_types::Features::CLEAR_TEXTURE) {
    return_features.push("clear-texture");
  }
  if features.contains(wgpu_types::Features::SHADER_PRIMITIVE_INDEX) {
    return_features.push("shader-primitive-index");
  }
  if features.contains(wgpu_types::Features::PARTIALLY_BOUND_BINDING_ARRAY) {
    return_features.push("shader-primitive-index");
  }

  return_features
}

#[derive(Serialize)]
#[serde(untagged)]
pub enum GpuAdapterDeviceOrErr {
  Error { err: String },
  Features(GpuAdapterDevice),
}

#[derive(Serialize)]
#[serde(rename_all = "camelCase")]
pub struct GpuAdapterDevice {
  rid: ResourceId,
  limits: wgpu_types::Limits,
  features: Vec<&'static str>,
  is_software: bool,
}

#[op]
pub async fn op_webgpu_request_adapter(
  state: Rc<RefCell<OpState>>,
  power_preference: Option<wgpu_types::PowerPreference>,
  force_fallback_adapter: bool,
) -> Result<GpuAdapterDeviceOrErr, AnyError> {
  let mut state = state.borrow_mut();
  check_unstable(&state, "navigator.gpu.requestAdapter");
  let backends = std::env::var("DENO_WEBGPU_BACKEND").map_or_else(
    |_| wgpu_types::Backends::all(),
    |s| wgpu_core::instance::parse_backends_from_comma_list(&s),
  );
  let instance = if let Some(instance) = state.try_borrow::<Instance>() {
    instance
  } else {
    state.put(wgpu_core::hub::Global::new(
      "webgpu",
      wgpu_core::hub::IdentityManagerFactory,
      wgpu_types::InstanceDescriptor {
        backends,
        dx12_shader_compiler: wgpu_types::Dx12Compiler::Fxc,
      },
    ));
    state.borrow::<Instance>()
  };

  let descriptor = wgpu_core::instance::RequestAdapterOptions {
    power_preference: power_preference.unwrap_or_default(),
    force_fallback_adapter,
    compatible_surface: None, // windowless
  };
  let res = instance.request_adapter(
    &descriptor,
    wgpu_core::instance::AdapterInputs::Mask(backends, |_| ()),
  );

  let adapter = match res {
    Ok(adapter) => adapter,
    Err(err) => {
      return Ok(GpuAdapterDeviceOrErr::Error {
        err: err.to_string(),
      })
    }
  };
  let adapter_features =
    gfx_select!(adapter => instance.adapter_features(adapter))?;
  let features = deserialize_features(&adapter_features);
  let adapter_limits =
    gfx_select!(adapter => instance.adapter_limits(adapter))?;

  let rid = state.resource_table.add(WebGpuAdapter(adapter));

  Ok(GpuAdapterDeviceOrErr::Features(GpuAdapterDevice {
    rid,
    features,
    limits: adapter_limits,
    is_software: false,
  }))
}

#[derive(Deserialize)]
pub struct GpuRequiredFeatures(HashSet<String>);

impl From<GpuRequiredFeatures> for wgpu_types::Features {
  fn from(required_features: GpuRequiredFeatures) -> wgpu_types::Features {
    let mut features: wgpu_types::Features = wgpu_types::Features::empty();
    features.set(
      wgpu_types::Features::DEPTH_CLIP_CONTROL,
      required_features.0.contains("depth-clip-control"),
    );
    features.set(
      wgpu_types::Features::DEPTH32FLOAT_STENCIL8,
      required_features.0.contains("depth32float-stencil8"),
    );
    features.set(
      wgpu_types::Features::PIPELINE_STATISTICS_QUERY,
      required_features.0.contains("pipeline-statistics-query"),
    );
    features.set(
      wgpu_types::Features::TEXTURE_COMPRESSION_BC,
      required_features.0.contains("texture-compression-bc"),
    );
    features.set(
      wgpu_types::Features::TEXTURE_COMPRESSION_ETC2,
      required_features.0.contains("texture-compression-etc2"),
    );
    features.set(
      wgpu_types::Features::TEXTURE_COMPRESSION_ASTC_LDR,
      required_features.0.contains("texture-compression-astc"),
    );
    features.set(
      wgpu_types::Features::TIMESTAMP_QUERY,
      required_features.0.contains("timestamp-query"),
    );
    features.set(
      wgpu_types::Features::INDIRECT_FIRST_INSTANCE,
      required_features.0.contains("indirect-first-instance"),
    );
    features.set(
      wgpu_types::Features::SHADER_FLOAT16,
      required_features.0.contains("shader-f16"),
    );

    // extended from spec
    features.set(
      wgpu_types::Features::MAPPABLE_PRIMARY_BUFFERS,
      required_features.0.contains("mappable-primary-buffers"),
    );
    features.set(
      wgpu_types::Features::TEXTURE_BINDING_ARRAY,
      required_features.0.contains("texture-binding-array"),
    );
    features.set(
      wgpu_types::Features::BUFFER_BINDING_ARRAY,
      required_features.0.contains("buffer-binding-array"),
    );
    features.set(
      wgpu_types::Features::STORAGE_RESOURCE_BINDING_ARRAY,
      required_features
        .0
        .contains("storage-resource-binding-array"),
    );
    features.set(
            wgpu_types::Features::SAMPLED_TEXTURE_AND_STORAGE_BUFFER_ARRAY_NON_UNIFORM_INDEXING,
            required_features
                .0
                .contains("sampled-texture-and-storage-buffer-array-non-uniform-indexing"),
        );
    features.set(
            wgpu_types::Features::UNIFORM_BUFFER_AND_STORAGE_TEXTURE_ARRAY_NON_UNIFORM_INDEXING,
            required_features
                .0
                .contains("uniform-buffer-and-storage-buffer-texture-non-uniform-indexing"),
        );
    features.set(
      wgpu_types::Features::ADDRESS_MODE_CLAMP_TO_BORDER,
      required_features.0.contains("address-mode-clamp-to-border"),
    );
    features.set(
      wgpu_types::Features::TEXTURE_ADAPTER_SPECIFIC_FORMAT_FEATURES,
      required_features
        .0
        .contains("texture-adapter-specific-format-features"),
    );
    features.set(
      wgpu_types::Features::SHADER_FLOAT64,
      required_features.0.contains("shader-float64"),
    );
    features.set(
      wgpu_types::Features::VERTEX_ATTRIBUTE_64BIT,
      required_features.0.contains("vertex-attribute-64bit"),
    );
    features.set(
      wgpu_types::Features::VERTEX_WRITABLE_STORAGE,
      required_features.0.contains("vertex-writable-storage"),
    );
    features.set(
      wgpu_types::Features::CLEAR_TEXTURE,
      required_features.0.contains("clear-commands"),
    );
    features.set(
      wgpu_types::Features::SHADER_PRIMITIVE_INDEX,
      required_features.0.contains("shader-primitive-index"),
    );
    features.set(
      wgpu_types::Features::PARTIALLY_BOUND_BINDING_ARRAY,
      required_features
        .0
        .contains("partially-bound-binding-array"),
    );

    features
  }
}

#[op]
pub async fn op_webgpu_request_device(
  state: Rc<RefCell<OpState>>,
  adapter_rid: ResourceId,
  label: Option<String>,
  required_features: GpuRequiredFeatures,
  required_limits: Option<wgpu_types::Limits>,
) -> Result<GpuAdapterDevice, AnyError> {
  let mut state = state.borrow_mut();
  let adapter_resource =
    state.resource_table.get::<WebGpuAdapter>(adapter_rid)?;
  let adapter = adapter_resource.0;
  let instance = state.borrow::<Instance>();

  let descriptor = wgpu_types::DeviceDescriptor {
    label: label.map(Cow::from),
    features: required_features.into(),
    limits: required_limits.unwrap_or_default(),
  };

  let (device, maybe_err) = gfx_select!(adapter => instance.adapter_request_device(
    adapter,
    &descriptor,
    std::env::var("DENO_WEBGPU_TRACE").ok().as_ref().map(std::path::Path::new),
    ()
  ));
  if let Some(err) = maybe_err {
    return Err(DomExceptionOperationError::new(&err.to_string()).into());
  }

  let device_features =
    gfx_select!(device => instance.device_features(device))?;
  let features = deserialize_features(&device_features);
  let limits = gfx_select!(device => instance.device_limits(device))?;

  let rid = state.resource_table.add(WebGpuDevice(device));

  Ok(GpuAdapterDevice {
    rid,
    features,
    limits,
    // TODO(lucacasonato): report correctly from wgpu
    is_software: false,
  })
}

#[derive(Serialize)]
#[serde(rename_all = "camelCase")]
pub struct GPUAdapterInfo {
  vendor: String,
  architecture: String,
  device: String,
  description: String,
}

#[op]
pub async fn op_webgpu_request_adapter_info(
  state: Rc<RefCell<OpState>>,
  adapter_rid: ResourceId,
) -> Result<GPUAdapterInfo, AnyError> {
  let state = state.borrow_mut();
  let adapter_resource =
    state.resource_table.get::<WebGpuAdapter>(adapter_rid)?;
  let adapter = adapter_resource.0;
  let instance = state.borrow::<Instance>();

  let info = gfx_select!(adapter => instance.adapter_get_info(adapter))?;

  Ok(GPUAdapterInfo {
    vendor: info.vendor.to_string(),
    architecture: String::new(), // TODO(#2170)
    device: info.device.to_string(),
    description: info.name,
  })
}

#[derive(Deserialize)]
#[serde(rename_all = "camelCase")]
pub struct CreateQuerySetArgs {
  device_rid: ResourceId,
  label: Option<String>,
  #[serde(flatten)]
  r#type: GpuQueryType,
  count: u32,
}

#[derive(Deserialize)]
#[serde(rename_all = "kebab-case", tag = "type")]
enum GpuQueryType {
  Occlusion,
  #[serde(rename_all = "camelCase")]
  PipelineStatistics {
    pipeline_statistics: HashSet<String>,
  },
  Timestamp,
}

impl From<GpuQueryType> for wgpu_types::QueryType {
  fn from(query_type: GpuQueryType) -> Self {
    match query_type {
      GpuQueryType::Occlusion => wgpu_types::QueryType::Occlusion,
      GpuQueryType::PipelineStatistics {
        pipeline_statistics,
      } => {
        use wgpu_types::PipelineStatisticsTypes;

        let mut types = PipelineStatisticsTypes::empty();

        if pipeline_statistics.contains("vertex-shader-invocations") {
          types.set(PipelineStatisticsTypes::VERTEX_SHADER_INVOCATIONS, true);
        }
        if pipeline_statistics.contains("clipper-invocations") {
          types.set(PipelineStatisticsTypes::CLIPPER_INVOCATIONS, true);
        }
        if pipeline_statistics.contains("clipper-primitives-out") {
          types.set(PipelineStatisticsTypes::CLIPPER_PRIMITIVES_OUT, true);
        }
        if pipeline_statistics.contains("fragment-shader-invocations") {
          types.set(PipelineStatisticsTypes::FRAGMENT_SHADER_INVOCATIONS, true);
        }
        if pipeline_statistics.contains("compute-shader-invocations") {
          types.set(PipelineStatisticsTypes::COMPUTE_SHADER_INVOCATIONS, true);
        }

        wgpu_types::QueryType::PipelineStatistics(types)
      }
      GpuQueryType::Timestamp => wgpu_types::QueryType::Timestamp,
    }
  }
}

#[op]
pub fn op_webgpu_create_query_set(
  state: &mut OpState,
  args: CreateQuerySetArgs,
) -> Result<WebGpuResult, AnyError> {
  let device_resource =
    state.resource_table.get::<WebGpuDevice>(args.device_rid)?;
  let device = device_resource.0;
  let instance = &state.borrow::<Instance>();

  let descriptor = wgpu_types::QuerySetDescriptor {
    label: args.label.map(Cow::from),
    ty: args.r#type.into(),
    count: args.count,
  };

  gfx_put!(device => instance.device_create_query_set(
    device,
    &descriptor,
    ()
  ) => state, WebGpuQuerySet)
}

fn declare_webgpu_ops() -> Vec<deno_core::OpDecl> {
  vec![
    // Request device/adapter
    op_webgpu_request_adapter::decl(),
    op_webgpu_request_device::decl(),
    op_webgpu_request_adapter_info::decl(),
    // Query Set
    op_webgpu_create_query_set::decl(),
    // buffer
    buffer::op_webgpu_create_buffer::decl(),
    buffer::op_webgpu_buffer_get_mapped_range::decl(),
    buffer::op_webgpu_buffer_unmap::decl(),
    // buffer async
    buffer::op_webgpu_buffer_get_map_async::decl(),
    // remaining sync ops

    // texture
    texture::op_webgpu_create_texture::decl(),
    texture::op_webgpu_create_texture_view::decl(),
    // sampler
    sampler::op_webgpu_create_sampler::decl(),
    // binding
    binding::op_webgpu_create_bind_group_layout::decl(),
    binding::op_webgpu_create_pipeline_layout::decl(),
    binding::op_webgpu_create_bind_group::decl(),
    // pipeline
    pipeline::op_webgpu_create_compute_pipeline::decl(),
    pipeline::op_webgpu_compute_pipeline_get_bind_group_layout::decl(),
    pipeline::op_webgpu_create_render_pipeline::decl(),
    pipeline::op_webgpu_render_pipeline_get_bind_group_layout::decl(),
    // command_encoder
    command_encoder::op_webgpu_create_command_encoder::decl(),
    command_encoder::op_webgpu_command_encoder_begin_render_pass::decl(),
    command_encoder::op_webgpu_command_encoder_begin_compute_pass::decl(),
    command_encoder::op_webgpu_command_encoder_copy_buffer_to_buffer::decl(),
    command_encoder::op_webgpu_command_encoder_copy_buffer_to_texture::decl(),
    command_encoder::op_webgpu_command_encoder_copy_texture_to_buffer::decl(),
    command_encoder::op_webgpu_command_encoder_copy_texture_to_texture::decl(),
    command_encoder::op_webgpu_command_encoder_clear_buffer::decl(),
    command_encoder::op_webgpu_command_encoder_push_debug_group::decl(),
    command_encoder::op_webgpu_command_encoder_pop_debug_group::decl(),
    command_encoder::op_webgpu_command_encoder_insert_debug_marker::decl(),
    command_encoder::op_webgpu_command_encoder_write_timestamp::decl(),
    command_encoder::op_webgpu_command_encoder_resolve_query_set::decl(),
    command_encoder::op_webgpu_command_encoder_finish::decl(),
    // render_pass
    render_pass::op_webgpu_render_pass_set_viewport::decl(),
    render_pass::op_webgpu_render_pass_set_scissor_rect::decl(),
    render_pass::op_webgpu_render_pass_set_blend_constant::decl(),
    render_pass::op_webgpu_render_pass_set_stencil_reference::decl(),
    render_pass::op_webgpu_render_pass_begin_pipeline_statistics_query::decl(),
    render_pass::op_webgpu_render_pass_end_pipeline_statistics_query::decl(),
    render_pass::op_webgpu_render_pass_write_timestamp::decl(),
    render_pass::op_webgpu_render_pass_execute_bundles::decl(),
    render_pass::op_webgpu_render_pass_end::decl(),
    render_pass::op_webgpu_render_pass_set_bind_group::decl(),
    render_pass::op_webgpu_render_pass_push_debug_group::decl(),
    render_pass::op_webgpu_render_pass_pop_debug_group::decl(),
    render_pass::op_webgpu_render_pass_insert_debug_marker::decl(),
    render_pass::op_webgpu_render_pass_set_pipeline::decl(),
    render_pass::op_webgpu_render_pass_set_index_buffer::decl(),
    render_pass::op_webgpu_render_pass_set_vertex_buffer::decl(),
    render_pass::op_webgpu_render_pass_draw::decl(),
    render_pass::op_webgpu_render_pass_draw_indexed::decl(),
    render_pass::op_webgpu_render_pass_draw_indirect::decl(),
    render_pass::op_webgpu_render_pass_draw_indexed_indirect::decl(),
    // compute_pass
    compute_pass::op_webgpu_compute_pass_set_pipeline::decl(),
    compute_pass::op_webgpu_compute_pass_dispatch_workgroups::decl(),
    compute_pass::op_webgpu_compute_pass_dispatch_workgroups_indirect::decl(),
    compute_pass::op_webgpu_compute_pass_begin_pipeline_statistics_query::decl(
    ),
    compute_pass::op_webgpu_compute_pass_end_pipeline_statistics_query::decl(),
    compute_pass::op_webgpu_compute_pass_write_timestamp::decl(),
    compute_pass::op_webgpu_compute_pass_end::decl(),
    compute_pass::op_webgpu_compute_pass_set_bind_group::decl(),
    compute_pass::op_webgpu_compute_pass_push_debug_group::decl(),
    compute_pass::op_webgpu_compute_pass_pop_debug_group::decl(),
    compute_pass::op_webgpu_compute_pass_insert_debug_marker::decl(),
    // bundle
    bundle::op_webgpu_create_render_bundle_encoder::decl(),
    bundle::op_webgpu_render_bundle_encoder_finish::decl(),
    bundle::op_webgpu_render_bundle_encoder_set_bind_group::decl(),
    bundle::op_webgpu_render_bundle_encoder_push_debug_group::decl(),
    bundle::op_webgpu_render_bundle_encoder_pop_debug_group::decl(),
    bundle::op_webgpu_render_bundle_encoder_insert_debug_marker::decl(),
    bundle::op_webgpu_render_bundle_encoder_set_pipeline::decl(),
    bundle::op_webgpu_render_bundle_encoder_set_index_buffer::decl(),
    bundle::op_webgpu_render_bundle_encoder_set_vertex_buffer::decl(),
    bundle::op_webgpu_render_bundle_encoder_draw::decl(),
    bundle::op_webgpu_render_bundle_encoder_draw_indexed::decl(),
    bundle::op_webgpu_render_bundle_encoder_draw_indirect::decl(),
    // queue
    queue::op_webgpu_queue_submit::decl(),
    queue::op_webgpu_write_buffer::decl(),
    queue::op_webgpu_write_texture::decl(),
    // shader
    shader::op_webgpu_create_shader_module::decl(),
  ]
}<|MERGE_RESOLUTION|>--- conflicted
+++ resolved
@@ -119,13 +119,8 @@
 pub fn init(unstable: bool) -> Extension {
   Extension::builder(env!("CARGO_PKG_NAME"))
     .dependencies(vec!["deno_webidl", "deno_web"])
-<<<<<<< HEAD
     .esm(include_js_files!(
-      prefix "deno:ext/webgpu",
-=======
-    .js(include_js_files!(
       prefix "internal:ext/webgpu",
->>>>>>> 84a96110
       "01_webgpu.js",
       "02_idl_types.js",
     ))
