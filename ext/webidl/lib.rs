// Copyright 2018-2023 the Deno authors. All rights reserved. MIT license.

use deno_core::include_js_files;
use deno_core::Extension;

/// Load and execute the javascript code.
pub fn init() -> Extension {
  Extension::builder(env!("CARGO_PKG_NAME"))
<<<<<<< HEAD
    .esm(include_js_files!(
      prefix "deno:ext/webidl",
=======
    .js(include_js_files!(
      prefix "internal:ext/webidl",
>>>>>>> 84a96110
      "00_webidl.js",
    ))
    .build()
}<|MERGE_RESOLUTION|>--- conflicted
+++ resolved
@@ -6,13 +6,8 @@
 /// Load and execute the javascript code.
 pub fn init() -> Extension {
   Extension::builder(env!("CARGO_PKG_NAME"))
-<<<<<<< HEAD
     .esm(include_js_files!(
-      prefix "deno:ext/webidl",
-=======
-    .js(include_js_files!(
       prefix "internal:ext/webidl",
->>>>>>> 84a96110
       "00_webidl.js",
     ))
     .build()
