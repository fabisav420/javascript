// Copyright 2018-2022 the Deno authors. All rights reserved. MIT license.
"use strict";

/// <reference path="../../core/internal.d.ts" />

((window) => {
  const core = window.Deno.core;
  const ops = core.ops;
  const { URL } = window.__bootstrap.url;
  const webidl = window.__bootstrap.webidl;
  const { HTTP_TOKEN_CODE_POINT_RE } = window.__bootstrap.infra;
  const { DOMException } = window.__bootstrap.domException;
  const { defineEventHandler } = window.__bootstrap.event;
  const { Blob, BlobPrototype } = globalThis.__bootstrap.file;
  const {
    ArrayBufferPrototype,
    ArrayBufferIsView,
    ArrayPrototypeJoin,
    ArrayPrototypeMap,
    ArrayPrototypeSome,
<<<<<<< HEAD
    DataView,
    Uint32Array,
=======
>>>>>>> 743fcc06
    ErrorPrototypeToString,
    ObjectDefineProperties,
    ObjectPrototypeIsPrototypeOf,
    PromisePrototypeThen,
    RegExpPrototypeTest,
    Set,
    StringPrototypeEndsWith,
    StringPrototypeToLowerCase,
    Symbol,
    SymbolIterator,
    PromisePrototypeCatch,
    queueMicrotask,
    SymbolFor,
    Uint8Array,
  } = window.__bootstrap.primordials;

  webidl.converters["sequence<DOMString> or DOMString"] = (V, opts) => {
    // Union for (sequence<DOMString> or DOMString)
    if (webidl.type(V) === "Object" && V !== null) {
      if (V[SymbolIterator] !== undefined) {
        return webidl.converters["sequence<DOMString>"](V, opts);
      }
    }
    return webidl.converters.DOMString(V, opts);
  };

  webidl.converters["WebSocketSend"] = (V, opts) => {
    // Union for (Blob or ArrayBufferView or ArrayBuffer or USVString)
    if (ObjectPrototypeIsPrototypeOf(BlobPrototype, V)) {
      return webidl.converters["Blob"](V, opts);
    }
    if (typeof V === "object") {
      // TODO(littledivy): use primordial for SharedArrayBuffer
      if (
        ObjectPrototypeIsPrototypeOf(ArrayBufferPrototype, V) ||
        ObjectPrototypeIsPrototypeOf(SharedArrayBuffer.prototype, V)
      ) {
        return webidl.converters["ArrayBuffer"](V, opts);
      }
      if (ArrayBufferIsView(V)) {
        return webidl.converters["ArrayBufferView"](V, opts);
      }
    }
    return webidl.converters["USVString"](V, opts);
  };

  const CONNECTING = 0;
  const OPEN = 1;
  const CLOSING = 2;
  const CLOSED = 3;

  const _readyState = Symbol("[[readyState]]");
  const _url = Symbol("[[url]]");
  const _rid = Symbol("[[rid]]");
  const _extensions = Symbol("[[extensions]]");
  const _protocol = Symbol("[[protocol]]");
  const _binaryType = Symbol("[[binaryType]]");
  const _bufferedAmount = Symbol("[[bufferedAmount]]");
  const _eventLoop = Symbol("[[eventLoop]]");

  const _server = Symbol("[[server]]");
  const _idleTimeoutDuration = Symbol("[[idleTimeout]]");
  const _idleTimeoutTimeout = Symbol("[[idleTimeoutTimeout]]");
  const _serverHandleIdleTimeout = Symbol("[[serverHandleIdleTimeout]]");

  /* [event type, close code] */
  const eventBuf = new Uint32Array(2);

  class WebSocket extends EventTarget {
    [_rid];

    [_readyState] = CONNECTING;
    get readyState() {
      webidl.assertBranded(this, WebSocketPrototype);
      return this[_readyState];
    }

    get CONNECTING() {
      webidl.assertBranded(this, WebSocketPrototype);
      return CONNECTING;
    }
    get OPEN() {
      webidl.assertBranded(this, WebSocketPrototype);
      return OPEN;
    }
    get CLOSING() {
      webidl.assertBranded(this, WebSocketPrototype);
      return CLOSING;
    }
    get CLOSED() {
      webidl.assertBranded(this, WebSocketPrototype);
      return CLOSED;
    }

    [_extensions] = "";
    get extensions() {
      webidl.assertBranded(this, WebSocketPrototype);
      return this[_extensions];
    }

    [_protocol] = "";
    get protocol() {
      webidl.assertBranded(this, WebSocketPrototype);
      return this[_protocol];
    }

    [_url] = "";
    get url() {
      webidl.assertBranded(this, WebSocketPrototype);
      return this[_url];
    }

    [_binaryType] = "blob";
    get binaryType() {
      webidl.assertBranded(this, WebSocketPrototype);
      return this[_binaryType];
    }
    set binaryType(value) {
      webidl.assertBranded(this, WebSocketPrototype);
      value = webidl.converters.DOMString(value, {
        prefix: "Failed to set 'binaryType' on 'WebSocket'",
      });
      if (value === "blob" || value === "arraybuffer") {
        this[_binaryType] = value;
      }
    }

    [_bufferedAmount] = 0;
    get bufferedAmount() {
      webidl.assertBranded(this, WebSocketPrototype);
      return this[_bufferedAmount];
    }

    constructor(url, protocols = []) {
      super();
      this[webidl.brand] = webidl.brand;
      const prefix = "Failed to construct 'WebSocket'";
      webidl.requiredArguments(arguments.length, 1, {
        prefix,
      });
      url = webidl.converters.USVString(url, {
        prefix,
        context: "Argument 1",
      });
      protocols = webidl.converters["sequence<DOMString> or DOMString"](
        protocols,
        {
          prefix,
          context: "Argument 2",
        },
      );

      let wsURL;

      try {
        wsURL = new URL(url);
      } catch (e) {
        throw new DOMException(e.message, "SyntaxError");
      }

      if (wsURL.protocol !== "ws:" && wsURL.protocol !== "wss:") {
        throw new DOMException(
          "Only ws & wss schemes are allowed in a WebSocket URL.",
          "SyntaxError",
        );
      }

      if (wsURL.hash !== "" || StringPrototypeEndsWith(wsURL.href, "#")) {
        throw new DOMException(
          "Fragments are not allowed in a WebSocket URL.",
          "SyntaxError",
        );
      }

      this[_url] = wsURL.href;

      ops.op_ws_check_permission_and_cancel_handle(
        "WebSocket.abort()",
        this[_url],
        false,
      );

      if (typeof protocols === "string") {
        protocols = [protocols];
      }

      if (
        protocols.length !==
          new Set(
            ArrayPrototypeMap(protocols, (p) => StringPrototypeToLowerCase(p)),
          ).size
      ) {
        throw new DOMException(
          "Can't supply multiple times the same protocol.",
          "SyntaxError",
        );
      }

      if (
        ArrayPrototypeSome(
          protocols,
          (protocol) =>
            !RegExpPrototypeTest(HTTP_TOKEN_CODE_POINT_RE, protocol),
        )
      ) {
        throw new DOMException(
          "Invalid protocol value.",
          "SyntaxError",
        );
      }

      PromisePrototypeThen(
        core.opAsync(
          "op_ws_create",
          "new WebSocket()",
          wsURL.href,
          ArrayPrototypeJoin(protocols, ", "),
        ),
        (create) => {
          this[_rid] = create.rid;
          this[_extensions] = create.extensions;
          this[_protocol] = create.protocol;

          if (this[_readyState] === CLOSING) {
            PromisePrototypeThen(
              core.opAsync("op_ws_close", this[_rid]),
              () => {
                this[_readyState] = CLOSED;

                const errEvent = new ErrorEvent("error");
                this.dispatchEvent(errEvent);

                const event = new CloseEvent("close");
                this.dispatchEvent(event);
                core.tryClose(this[_rid]);
              },
            );
          } else {
            this[_readyState] = OPEN;
            const event = new Event("open");
            this.dispatchEvent(event);

            this[_eventLoop]();
          }
        },
        (err) => {
          this[_readyState] = CLOSED;

          const errorEv = new ErrorEvent(
            "error",
            { error: err, message: ErrorPrototypeToString(err) },
          );
          this.dispatchEvent(errorEv);

          const closeEv = new CloseEvent("close");
          this.dispatchEvent(closeEv);
        },
      );
    }

    send(data) {
      webidl.assertBranded(this, WebSocketPrototype);
      const prefix = "Failed to execute 'send' on 'WebSocket'";

      webidl.requiredArguments(arguments.length, 1, {
        prefix,
      });
      data = webidl.converters.WebSocketSend(data, {
        prefix,
        context: "Argument 1",
      });

      if (this[_readyState] !== OPEN) {
        throw new DOMException("readyState not OPEN", "InvalidStateError");
      }

      if (typeof data === "string") {
        // try to send in one go!
        const d = core.byteLength(data);
        const sent = ops.op_ws_try_send_string(this[_rid], data);
        this[_bufferedAmount] += d;
        if (!sent) {
          PromisePrototypeThen(
            core.opAsync("op_ws_send_string", this[_rid], data),
            () => {
              this[_bufferedAmount] -= d;
            },
          );
        } else {
          // Spec expects data to be start flushing on next tick but oh well...
          // we already sent it so we can just decrement the bufferedAmount
          // on the next tick.
          queueMicrotask(() => {
            this[_bufferedAmount] -= d;
          });
        }
        return;
      }

      const sendTypedArray = (ta) => {
        // try to send in one go!
        const sent = ops.op_ws_try_send_binary(this[_rid], ta);
        this[_bufferedAmount] += ta.byteLength;
        if (!sent) {
          PromisePrototypeThen(
            core.opAsync("op_ws_send_binary", this[_rid], ta),
            () => {
              this[_bufferedAmount] -= ta.byteLength;
            },
          );
        } else {
          // Spec expects data to be start flushing on next tick but oh well...
          // we already sent it so we can just decrement the bufferedAmount
          // on the next tick.
          queueMicrotask(() => {
            this[_bufferedAmount] -= ta.byteLength;
          });
        }
      };

      if (ObjectPrototypeIsPrototypeOf(ArrayBufferPrototype, data)) {
        sendTypedArray(new Uint8Array(data));
      } else if (ArrayBufferIsView(data)) {
        sendTypedArray(data);
      } else if (ObjectPrototypeIsPrototypeOf(BlobPrototype, data)) {
        PromisePrototypeThen(
          data.slice().arrayBuffer(),
          (ab) => sendTypedArray(new Uint8Array(ab)),
        );
      }
    }

    close(code = undefined, reason = undefined) {
      webidl.assertBranded(this, WebSocketPrototype);
      const prefix = "Failed to execute 'close' on 'WebSocket'";

      if (code !== undefined) {
        code = webidl.converters["unsigned short"](code, {
          prefix,
          clamp: true,
          context: "Argument 1",
        });
      }

      if (reason !== undefined) {
        reason = webidl.converters.USVString(reason, {
          prefix,
          context: "Argument 2",
        });
      }

      if (!this[_server]) {
        if (
          code !== undefined &&
          !(code === 1000 || (3000 <= code && code < 5000))
        ) {
          throw new DOMException(
            "The close code must be either 1000 or in the range of 3000 to 4999.",
            "InvalidAccessError",
          );
        }
      }

      if (reason !== undefined && core.encode(reason).byteLength > 123) {
        throw new DOMException(
          "The close reason may not be longer than 123 bytes.",
          "SyntaxError",
        );
      }

      if (this[_readyState] === CONNECTING) {
        this[_readyState] = CLOSING;
      } else if (this[_readyState] === OPEN) {
        this[_readyState] = CLOSING;

        PromisePrototypeCatch(
          core.opAsync("op_ws_close", this[_rid], code, reason),
          (err) => {
            this[_readyState] = CLOSED;

            const errorEv = new ErrorEvent("error", {
              error: err,
              message: ErrorPrototypeToString(err),
            });
            this.dispatchEvent(errorEv);

            const closeEv = new CloseEvent("close");
            this.dispatchEvent(closeEv);
            core.tryClose(this[_rid]);
          },
        );
      }
    }

    async [_eventLoop]() {
      while (this[_readyState] !== CLOSED) {
        const value = await core.opAsync(
          "op_ws_next_event",
          this[_rid],
          eventBuf,
        );
        const kind = eventBuf[0];
        switch (kind) {
          /* string */
          case 0: {
            this[_serverHandleIdleTimeout]();
            const event = new MessageEvent("message", {
              data: value,
              origin: this[_url],
            });
            this.dispatchEvent(event);
            break;
          }
          /* binary */
          case 1: {
            this[_serverHandleIdleTimeout]();
            let data;

            if (this.binaryType === "blob") {
              data = new Blob([value]);
            } else {
              data = value.buffer;
            }

            const event = new MessageEvent("message", {
              data,
              origin: this[_url],
            });
            this.dispatchEvent(event);
            break;
          }
          /* ping */
          case 3: {
            core.opAsync("op_ws_send", this[_rid], {
              kind: "pong",
            });
            break;
          }
          /* pong */
          case 4: {
            this[_serverHandleIdleTimeout]();
            break;
          }
          /* closed */
          case 6: // falls through
          /* close */
          case 2: {
            const code = eventBuf[1];
            const prevState = this[_readyState];
            this[_readyState] = CLOSED;
            clearTimeout(this[_idleTimeoutTimeout]);

            if (prevState === OPEN) {
              try {
                await core.opAsync(
                  "op_ws_close",
                  this[_rid],
                  code,
                  value,
                );
              } catch {
                // ignore failures
              }
            }

            const event = new CloseEvent("close", {
              wasClean: true,
              code,
              reason: value,
            });
            this.dispatchEvent(event);
            core.tryClose(this[_rid]);
            break;
          }
          /* error */
          case 5: {
            this[_readyState] = CLOSED;

            const errorEv = new ErrorEvent("error", {
              message: value,
            });
            this.dispatchEvent(errorEv);

            const closeEv = new CloseEvent("close");
            this.dispatchEvent(closeEv);
            core.tryClose(this[_rid]);
            break;
          }
        }
      }
    }

    [_serverHandleIdleTimeout]() {
      if (this[_idleTimeoutDuration]) {
        clearTimeout(this[_idleTimeoutTimeout]);
        this[_idleTimeoutTimeout] = setTimeout(async () => {
          if (this[_readyState] === OPEN) {
            await core.opAsync("op_ws_send", this[_rid], {
              kind: "ping",
            });
            this[_idleTimeoutTimeout] = setTimeout(async () => {
              if (this[_readyState] === OPEN) {
                this[_readyState] = CLOSING;
                const reason = "No response from ping frame.";
                await core.opAsync("op_ws_close", this[_rid], 1001, reason);
                this[_readyState] = CLOSED;

                const errEvent = new ErrorEvent("error", {
                  message: reason,
                });
                this.dispatchEvent(errEvent);

                const event = new CloseEvent("close", {
                  wasClean: false,
                  code: 1001,
                  reason,
                });
                this.dispatchEvent(event);
                core.tryClose(this[_rid]);
              } else {
                clearTimeout(this[_idleTimeoutTimeout]);
              }
            }, (this[_idleTimeoutDuration] / 2) * 1000);
          } else {
            clearTimeout(this[_idleTimeoutTimeout]);
          }
        }, (this[_idleTimeoutDuration] / 2) * 1000);
      }
    }

    [SymbolFor("Deno.customInspect")](inspect) {
      return `${this.constructor.name} ${
        inspect({
          url: this.url,
          readyState: this.readyState,
          extensions: this.extensions,
          protocol: this.protocol,
          binaryType: this.binaryType,
          bufferedAmount: this.bufferedAmount,
        })
      }`;
    }
  }

  ObjectDefineProperties(WebSocket, {
    CONNECTING: {
      value: 0,
    },
    OPEN: {
      value: 1,
    },
    CLOSING: {
      value: 2,
    },
    CLOSED: {
      value: 3,
    },
  });

  defineEventHandler(WebSocket.prototype, "message");
  defineEventHandler(WebSocket.prototype, "error");
  defineEventHandler(WebSocket.prototype, "close");
  defineEventHandler(WebSocket.prototype, "open");

  webidl.configurePrototype(WebSocket);
  const WebSocketPrototype = WebSocket.prototype;

  window.__bootstrap.webSocket = {
    WebSocket,
    _rid,
    _readyState,
    _eventLoop,
    _protocol,
    _server,
    _idleTimeoutDuration,
    _idleTimeoutTimeout,
    _serverHandleIdleTimeout,
  };
})(this);<|MERGE_RESOLUTION|>--- conflicted
+++ resolved
@@ -18,11 +18,7 @@
     ArrayPrototypeJoin,
     ArrayPrototypeMap,
     ArrayPrototypeSome,
-<<<<<<< HEAD
-    DataView,
     Uint32Array,
-=======
->>>>>>> 743fcc06
     ErrorPrototypeToString,
     ObjectDefineProperties,
     ObjectPrototypeIsPrototypeOf,
