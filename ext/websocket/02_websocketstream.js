--- conflicted
+++ resolved
@@ -39,17 +39,7 @@
   op_ws_next_event,
   op_ws_create,
   op_ws_close,
-<<<<<<< HEAD
-} = core.generateAsyncOpHandler(
-  "op_ws_send_text_async",
-  "op_ws_send_binary_async",
-  "op_ws_next_event",
-  "op_ws_create",
-  "op_ws_close",
-);
-=======
 } = core.ensureFastOps();
->>>>>>> 2052ba34
 
 webidl.converters.WebSocketStreamOptions = webidl.createDictionaryConverter(
   "WebSocketStreamOptions",
