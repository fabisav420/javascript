--- conflicted
+++ resolved
@@ -291,14 +291,6 @@
     state.borrow_mut().resource_table.close(cancel_rid).ok();
   }
 
-<<<<<<< HEAD
-  let resource = ServerWebSocket {
-    ws: AsyncRefCell::new(FragmentCollector::new(stream)),
-    closed: Rc::new(Cell::new(false)),
-    tx_lock: AsyncRefCell::new(()),
-  };
-=======
->>>>>>> bddf5acf
   let mut state = state.borrow_mut();
   let rid = state.resource_table.add(ServerWebSocket::new(stream));
 
@@ -338,10 +330,6 @@
   string: Cell<Option<String>>,
   ws: AsyncRefCell<FragmentCollector<WebSocketStream>>,
   tx_lock: AsyncRefCell<()>,
-<<<<<<< HEAD
-  closed: Rc<Cell<bool>>,
-=======
->>>>>>> bddf5acf
 }
 
 impl ServerWebSocket {
@@ -375,19 +363,12 @@
 
   #[inline]
   pub async fn write_frame(
-<<<<<<< HEAD
-    self: Rc<Self>,
+    self: &Rc<Self>,
+    lock: AsyncMutFuture<()>,
     frame: Frame<'_>,
   ) -> Result<(), AnyError> {
-    let _lock = RcRef::map(&self, |r| &r.tx_lock).borrow_mut().await;
-=======
-    self: &Rc<Self>,
-    lock: AsyncMutFuture<()>,
-    frame: Frame,
-  ) -> Result<(), AnyError> {
     lock.await;
 
->>>>>>> bddf5acf
     // SAFETY: fastwebsockets only needs a mutable reference to the WebSocket
     // to populate the write buffer. We encounter an await point when writing
     // to the socket after the frame has already been written to the buffer.
@@ -420,18 +401,7 @@
   ws.set_writev(*USE_WRITEV);
   ws.set_auto_close(true);
   ws.set_auto_pong(true);
-
-<<<<<<< HEAD
-  let ws_resource = ServerWebSocket {
-    ws: AsyncRefCell::new(FragmentCollector::new(ws)),
-    tx_lock: AsyncRefCell::new(()),
-    closed: Rc::new(Cell::new(false)),
-  };
-
-  let rid = state.resource_table.add(ws_resource);
-=======
   let rid = state.resource_table.add(ServerWebSocket::new(ws));
->>>>>>> bddf5acf
   Ok(rid)
 }
 
@@ -444,7 +414,7 @@
   let lock = resource.reserve_lock();
   deno_core::task::spawn(async move {
     if let Err(err) = resource
-      .write_frame(lock, Frame::new(true, OpCode::Binary, None, data))
+      .write_frame(lock, Frame::new(true, OpCode::Binary, None, data.into()))
       .await
     {
       resource.set_error(Some(err.to_string()));
@@ -464,7 +434,7 @@
     if let Err(err) = resource
       .write_frame(
         lock,
-        Frame::new(true, OpCode::Text, None, data.into_bytes()),
+        Frame::new(true, OpCode::Text, None, data.into_bytes().into()),
       )
       .await
     {
@@ -489,11 +459,7 @@
   let data = data.to_vec();
   let lock = resource.reserve_lock();
   resource
-<<<<<<< HEAD
-    .write_frame(Frame::new(true, OpCode::Binary, None, data.to_vec().into()))
-=======
-    .write_frame(lock, Frame::new(true, OpCode::Binary, None, data))
->>>>>>> bddf5acf
+    .write_frame(lock, Frame::new(true, OpCode::Binary, None, data.into()))
     .await
 }
 
@@ -510,24 +476,14 @@
     .get::<ServerWebSocket>(rid)?;
   let lock = resource.reserve_lock();
   resource
-<<<<<<< HEAD
-    .write_frame(Frame::new(
-      true,
-      OpCode::Text,
-      None,
-      data.into_bytes().into(),
-    ))
-    .await
-}
-
-const EMPTY_PAYLOAD: &[u8] = &[];
-=======
     .write_frame(
       lock,
-      Frame::new(true, OpCode::Text, None, data.into_bytes()),
+      Frame::new(true, OpCode::Text, None, data.into_bytes().into()),
     )
     .await
 }
+
+const EMPTY_PAYLOAD: &[u8] = &[];
 
 #[op(fast)]
 pub fn op_ws_get_buffered_amount(state: &mut OpState, rid: ResourceId) -> u32 {
@@ -538,7 +494,6 @@
     .buffered
     .get() as u32
 }
->>>>>>> bddf5acf
 
 #[op]
 pub async fn op_ws_send_pong(
@@ -549,14 +504,10 @@
     .borrow_mut()
     .resource_table
     .get::<ServerWebSocket>(rid)?;
-<<<<<<< HEAD
+  let lock = resource.reserve_lock();
   resource
-    .write_frame(Frame::pong(EMPTY_PAYLOAD.into()))
+    .write_frame(lock, Frame::pong(EMPTY_PAYLOAD.into()))
     .await
-=======
-  let lock = resource.reserve_lock();
-  resource.write_frame(lock, Frame::pong(vec![])).await
->>>>>>> bddf5acf
 }
 
 #[op]
@@ -570,11 +521,10 @@
     .get::<ServerWebSocket>(rid)?;
   let lock = resource.reserve_lock();
   resource
-<<<<<<< HEAD
-    .write_frame(Frame::new(true, OpCode::Ping, None, EMPTY_PAYLOAD.into()))
-=======
-    .write_frame(lock, Frame::new(true, OpCode::Ping, None, vec![]))
->>>>>>> bddf5acf
+    .write_frame(
+      lock,
+      Frame::new(true, OpCode::Ping, None, EMPTY_PAYLOAD.into()),
+    )
     .await
 }
 
@@ -657,21 +607,8 @@
       }
     };
 
-<<<<<<< HEAD
-    break Ok(match val.opcode {
-      OpCode::Text => (
-        MessageKind::Text as u16,
-        StringOrBuffer::String(
-          String::from_utf8(val.payload.to_vec()).unwrap(),
-        ),
-      ),
-      OpCode::Binary => (
-        MessageKind::Binary as u16,
-        StringOrBuffer::Buffer(val.payload.to_vec().into()),
-      ),
-=======
     break match val.opcode {
-      OpCode::Text => match String::from_utf8(val.payload) {
+      OpCode::Text => match String::from_utf8(val.payload.to_vec()) {
         Ok(s) => {
           resource.string.set(Some(s));
           MessageKind::Text as u16
@@ -682,10 +619,9 @@
         }
       },
       OpCode::Binary => {
-        resource.buffer.set(Some(val.payload));
+        resource.buffer.set(Some(val.payload.to_vec()));
         MessageKind::Binary as u16
       }
->>>>>>> bddf5acf
       OpCode::Close => {
         // Close reason is returned through error
         if val.payload.len() < 2 {
