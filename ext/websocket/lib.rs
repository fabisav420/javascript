// Copyright 2018-2023 the Deno authors. All rights reserved. MIT license.

use deno_core::error::invalid_hostname;
use deno_core::error::type_error;
use deno_core::error::AnyError;
use deno_core::futures::stream::SplitSink;
use deno_core::futures::stream::SplitStream;
use deno_core::futures::SinkExt;
use deno_core::futures::StreamExt;
use deno_core::op;

use deno_core::url;
use deno_core::AsyncRefCell;
use deno_core::ByteString;
use deno_core::CancelFuture;
use deno_core::CancelHandle;
use deno_core::OpState;
use deno_core::RcRef;
use deno_core::Resource;
use deno_core::ResourceId;
use deno_core::ZeroCopyBuf;
use deno_tls::create_client_config;
use http::HeaderName;
use http::HeaderValue;
use http::Method;
use http::Request;
use http::Uri;
use serde::Deserialize;
use serde::Serialize;
use std::borrow::Cow;
use std::cell::RefCell;
use std::convert::TryFrom;
use std::fmt;
use std::path::PathBuf;
use std::pin::Pin;
use std::rc::Rc;
use std::sync::Arc;
use tokio::io::AsyncRead;
use tokio::io::AsyncWrite;
use tokio::net::TcpStream;
use tokio_rustls::rustls::RootCertStore;
use tokio_rustls::rustls::ServerName;
use tokio_rustls::TlsConnector;
use tokio_tungstenite::client_async_with_config;
use tokio_tungstenite::tungstenite::handshake::client::Response;
use tokio_tungstenite::tungstenite::protocol::frame::coding::CloseCode;
use tokio_tungstenite::tungstenite::protocol::CloseFrame;
use tokio_tungstenite::tungstenite::protocol::Message;
use tokio_tungstenite::tungstenite::protocol::Role;
use tokio_tungstenite::tungstenite::protocol::WebSocketConfig;
use tokio_tungstenite::MaybeTlsStream;
use tokio_tungstenite::WebSocketStream;

pub use tokio_tungstenite; // Re-export tokio_tungstenite

#[derive(Clone)]
pub struct WsRootStore(pub Option<RootCertStore>);
#[derive(Clone)]
pub struct WsUserAgent(pub String);

pub trait WebSocketPermissions {
  fn check_net_url(
    &mut self,
    _url: &url::Url,
    _api_name: &str,
  ) -> Result<(), AnyError>;
}

/// `UnsafelyIgnoreCertificateErrors` is a wrapper struct so it can be placed inside `GothamState`;
/// using type alias for a `Option<Vec<String>>` could work, but there's a high chance
/// that there might be another type alias pointing to a `Option<Vec<String>>`, which
/// would override previously used alias.
pub struct UnsafelyIgnoreCertificateErrors(Option<Vec<String>>);

type ClientWsStream = WebSocketStream<MaybeTlsStream<TcpStream>>;
type ServerWsStream = WebSocketStream<Pin<Box<dyn Upgraded>>>;

pub enum WebSocketStreamType {
  Client {
    tx: AsyncRefCell<SplitSink<ClientWsStream, Message>>,
    rx: AsyncRefCell<SplitStream<ClientWsStream>>,
  },
  Server {
    tx: AsyncRefCell<SplitSink<ServerWsStream, Message>>,
    rx: AsyncRefCell<SplitStream<ServerWsStream>>,
  },
}

pub trait Upgraded: AsyncRead + AsyncWrite + Unpin {}

pub async fn ws_create_server_stream(
  state: &Rc<RefCell<OpState>>,
  transport: Pin<Box<dyn Upgraded>>,
) -> Result<ResourceId, AnyError> {
  let ws_stream = WebSocketStream::from_raw_socket(
    transport,
    Role::Server,
    Some(WebSocketConfig {
      max_message_size: Some(128 << 20),
      max_frame_size: Some(32 << 20),
      ..Default::default()
    }),
  )
  .await;
  let (ws_tx, ws_rx) = ws_stream.split();

  let ws_resource = WsStreamResource {
    stream: WebSocketStreamType::Server {
      tx: AsyncRefCell::new(ws_tx),
      rx: AsyncRefCell::new(ws_rx),
    },
    cancel: Default::default(),
  };

  let resource_table = &mut state.borrow_mut().resource_table;
  let rid = resource_table.add(ws_resource);
  Ok(rid)
}

pub struct WsStreamResource {
  pub stream: WebSocketStreamType,
  // When a `WsStreamResource` resource is closed, all pending 'read' ops are
  // canceled, while 'write' ops are allowed to complete. Therefore only
  // 'read' futures are attached to this cancel handle.
  pub cancel: CancelHandle,
}

impl WsStreamResource {
  async fn send(self: &Rc<Self>, message: Message) -> Result<(), AnyError> {
    use tokio_tungstenite::tungstenite::Error;
    let res = match self.stream {
      WebSocketStreamType::Client { .. } => {
        let mut tx = RcRef::map(self, |r| match &r.stream {
          WebSocketStreamType::Client { tx, .. } => tx,
          WebSocketStreamType::Server { .. } => unreachable!(),
        })
        .borrow_mut()
        .await;
        tx.send(message).await
      }
      WebSocketStreamType::Server { .. } => {
        let mut tx = RcRef::map(self, |r| match &r.stream {
          WebSocketStreamType::Client { .. } => unreachable!(),
          WebSocketStreamType::Server { tx, .. } => tx,
        })
        .borrow_mut()
        .await;
        tx.send(message).await
      }
    };

    match res {
      Ok(()) => Ok(()),
      Err(Error::ConnectionClosed) => Ok(()),
      Err(tokio_tungstenite::tungstenite::Error::Protocol(
        tokio_tungstenite::tungstenite::error::ProtocolError::SendAfterClosing,
      )) => Ok(()),
      Err(err) => Err(err.into()),
    }
  }

  async fn next_message(
    self: &Rc<Self>,
    cancel: RcRef<CancelHandle>,
  ) -> Result<
    Option<Result<Message, tokio_tungstenite::tungstenite::Error>>,
    AnyError,
  > {
    match &self.stream {
      WebSocketStreamType::Client { .. } => {
        let mut rx = RcRef::map(self, |r| match &r.stream {
          WebSocketStreamType::Client { rx, .. } => rx,
          WebSocketStreamType::Server { .. } => unreachable!(),
        })
        .borrow_mut()
        .await;
        rx.next().or_cancel(cancel).await.map_err(AnyError::from)
      }
      WebSocketStreamType::Server { .. } => {
        let mut rx = RcRef::map(self, |r| match &r.stream {
          WebSocketStreamType::Client { .. } => unreachable!(),
          WebSocketStreamType::Server { rx, .. } => rx,
        })
        .borrow_mut()
        .await;
        rx.next().or_cancel(cancel).await.map_err(AnyError::from)
      }
    }
  }
}

impl Resource for WsStreamResource {
  fn name(&self) -> Cow<str> {
    "webSocketStream".into()
  }
}

pub struct WsCancelResource(Rc<CancelHandle>);

impl Resource for WsCancelResource {
  fn name(&self) -> Cow<str> {
    "webSocketCancel".into()
  }

  fn close(self: Rc<Self>) {
    self.0.cancel()
  }
}

// This op is needed because creating a WS instance in JavaScript is a sync
// operation and should throw error when permissions are not fulfilled,
// but actual op that connects WS is async.
#[op]
pub fn op_ws_check_permission_and_cancel_handle<WP>(
  state: &mut OpState,
  api_name: String,
  url: String,
  cancel_handle: bool,
) -> Result<Option<ResourceId>, AnyError>
where
  WP: WebSocketPermissions + 'static,
{
  state
    .borrow_mut::<WP>()
    .check_net_url(&url::Url::parse(&url)?, &api_name)?;

  if cancel_handle {
    let rid = state
      .resource_table
      .add(WsCancelResource(CancelHandle::new_rc()));
    Ok(Some(rid))
  } else {
    Ok(None)
  }
}

#[derive(Serialize)]
#[serde(rename_all = "camelCase")]
pub struct CreateResponse {
  rid: ResourceId,
  protocol: String,
  extensions: String,
}

#[op]
pub async fn op_ws_create<WP>(
  state: Rc<RefCell<OpState>>,
  api_name: String,
  url: String,
  protocols: String,
  cancel_handle: Option<ResourceId>,
  headers: Option<Vec<(ByteString, ByteString)>>,
) -> Result<CreateResponse, AnyError>
where
  WP: WebSocketPermissions + 'static,
{
  {
    let mut s = state.borrow_mut();
    s.borrow_mut::<WP>()
      .check_net_url(&url::Url::parse(&url)?, &api_name)
      .expect(
        "Permission check should have been done in op_ws_check_permission",
      );
  }

  let cancel_resource = if let Some(cancel_rid) = cancel_handle {
    let r = state
      .borrow_mut()
      .resource_table
      .get::<WsCancelResource>(cancel_rid)?;
    Some(r)
  } else {
    None
  };

  let unsafely_ignore_certificate_errors = state
    .borrow()
    .try_borrow::<UnsafelyIgnoreCertificateErrors>()
    .and_then(|it| it.0.clone());
  let root_cert_store = state.borrow().borrow::<WsRootStore>().0.clone();
  let user_agent = state.borrow().borrow::<WsUserAgent>().0.clone();
  let uri: Uri = url.parse()?;
  let mut request = Request::builder().method(Method::GET).uri(&uri);

  request = request.header("User-Agent", user_agent);

  if !protocols.is_empty() {
    request = request.header("Sec-WebSocket-Protocol", protocols);
  }

  if let Some(headers) = headers {
    for (key, value) in headers {
      let name = HeaderName::from_bytes(&key)
        .map_err(|err| type_error(err.to_string()))?;
      let v = HeaderValue::from_bytes(&value)
        .map_err(|err| type_error(err.to_string()))?;

      let is_disallowed_header = matches!(
        name,
        http::header::HOST
          | http::header::SEC_WEBSOCKET_ACCEPT
          | http::header::SEC_WEBSOCKET_EXTENSIONS
          | http::header::SEC_WEBSOCKET_KEY
          | http::header::SEC_WEBSOCKET_PROTOCOL
          | http::header::SEC_WEBSOCKET_VERSION
          | http::header::UPGRADE
          | http::header::CONNECTION
      );
      if !is_disallowed_header {
        request = request.header(name, v);
      }
    }
  }

  let request = request.body(())?;
  let domain = &uri.host().unwrap().to_string();
  let port = &uri.port_u16().unwrap_or(match uri.scheme_str() {
    Some("wss") => 443,
    Some("ws") => 80,
    _ => unreachable!(),
  });
  let addr = format!("{domain}:{port}");
  let tcp_socket = TcpStream::connect(addr).await?;

  let socket: MaybeTlsStream<TcpStream> = match uri.scheme_str() {
    Some("ws") => MaybeTlsStream::Plain(tcp_socket),
    Some("wss") => {
      let tls_config = create_client_config(
        root_cert_store,
        vec![],
        unsafely_ignore_certificate_errors,
        None,
      )?;
      let tls_connector = TlsConnector::from(Arc::new(tls_config));
      let dnsname = ServerName::try_from(domain.as_str())
        .map_err(|_| invalid_hostname(domain))?;
      let tls_socket = tls_connector.connect(dnsname, tcp_socket).await?;
      MaybeTlsStream::Rustls(tls_socket)
    }
    _ => unreachable!(),
  };

  let client = client_async_with_config(
    request,
    socket,
    Some(WebSocketConfig {
      max_message_size: Some(128 << 20),
      max_frame_size: Some(32 << 20),
      ..Default::default()
    }),
  );
  let (stream, response): (ClientWsStream, Response) =
    if let Some(cancel_resource) = cancel_resource {
      client.or_cancel(cancel_resource.0.to_owned()).await?
    } else {
      client.await
    }
    .map_err(|err| {
      DomExceptionNetworkError::new(&format!(
        "failed to connect to WebSocket: {err}"
      ))
    })?;

  if let Some(cancel_rid) = cancel_handle {
    state.borrow_mut().resource_table.close(cancel_rid).ok();
  }

  let (ws_tx, ws_rx) = stream.split();
  let resource = WsStreamResource {
    stream: WebSocketStreamType::Client {
      rx: AsyncRefCell::new(ws_rx),
      tx: AsyncRefCell::new(ws_tx),
    },
    cancel: Default::default(),
  };
  let mut state = state.borrow_mut();
  let rid = state.resource_table.add(resource);

  let protocol = match response.headers().get("Sec-WebSocket-Protocol") {
    Some(header) => header.to_str().unwrap(),
    None => "",
  };
  let extensions = response
    .headers()
    .get_all("Sec-WebSocket-Extensions")
    .iter()
    .map(|header| header.to_str().unwrap())
    .collect::<String>();
  Ok(CreateResponse {
    rid,
    protocol: protocol.to_string(),
    extensions,
  })
}

#[derive(Deserialize)]
#[serde(tag = "kind", content = "value", rename_all = "camelCase")]
pub enum SendValue {
  Text(String),
  Binary(ZeroCopyBuf),
  Pong,
  Ping,
}

#[op]
<<<<<<< HEAD
pub async fn op_ws_send_binary(
  state: Rc<RefCell<OpState>>,
  rid: ResourceId,
  data: ZeroCopyBuf,
=======
pub async fn op_ws_send_text(
  state: Rc<RefCell<OpState>>,
  rid: ResourceId,
  data: String,
>>>>>>> cc7f5c10
) -> Result<(), AnyError> {
  let resource = state
    .borrow_mut()
    .resource_table
    .get::<WsStreamResource>(rid)?;
<<<<<<< HEAD
  resource.send(Message::Binary(data.to_vec())).await?;
=======
  resource.send(Message::Text(data)).await?;
>>>>>>> cc7f5c10
  Ok(())
}

#[op]
pub async fn op_ws_send(
  state: Rc<RefCell<OpState>>,
  rid: ResourceId,
  value: SendValue,
) -> Result<(), AnyError> {
  let msg = match value {
    SendValue::Text(text) => Message::Text(text),
    SendValue::Binary(buf) => Message::Binary(buf.to_vec()),
    SendValue::Pong => Message::Pong(vec![]),
    SendValue::Ping => Message::Ping(vec![]),
  };

  let resource = state
    .borrow_mut()
    .resource_table
    .get::<WsStreamResource>(rid)?;
  resource.send(msg).await?;
  Ok(())
}

#[op(deferred)]
pub async fn op_ws_close(
  state: Rc<RefCell<OpState>>,
  rid: ResourceId,
  code: Option<u16>,
  reason: Option<String>,
) -> Result<(), AnyError> {
  let rid = rid;
  let msg = Message::Close(code.map(|c| CloseFrame {
    code: CloseCode::from(c),
    reason: match reason {
      Some(reason) => Cow::from(reason),
      None => Default::default(),
    },
  }));

  let resource = state
    .borrow_mut()
    .resource_table
    .get::<WsStreamResource>(rid)?;
  resource.send(msg).await?;
  Ok(())
}

#[derive(Serialize)]
#[serde(tag = "kind", content = "value", rename_all = "camelCase")]
pub enum NextEventResponse {
  String(String),
  Binary(ZeroCopyBuf),
  Close { code: u16, reason: String },
  Ping,
  Pong,
  Error(String),
  Closed,
}

#[op]
pub async fn op_ws_next_event(
  state: Rc<RefCell<OpState>>,
  rid: ResourceId,
) -> Result<NextEventResponse, AnyError> {
  let resource = state
    .borrow_mut()
    .resource_table
    .get::<WsStreamResource>(rid)?;

  let cancel = RcRef::map(&resource, |r| &r.cancel);
  let val = resource.next_message(cancel).await?;
  let res = match val {
    Some(Ok(Message::Text(text))) => NextEventResponse::String(text),
    Some(Ok(Message::Binary(data))) => NextEventResponse::Binary(data.into()),
    Some(Ok(Message::Close(Some(frame)))) => NextEventResponse::Close {
      code: frame.code.into(),
      reason: frame.reason.to_string(),
    },
    Some(Ok(Message::Close(None))) => NextEventResponse::Close {
      code: 1005,
      reason: String::new(),
    },
    Some(Ok(Message::Ping(_))) => NextEventResponse::Ping,
    Some(Ok(Message::Pong(_))) => NextEventResponse::Pong,
    Some(Err(e)) => NextEventResponse::Error(e.to_string()),
    None => {
      // No message was received, presumably the socket closed while we waited.
      // Try close the stream, ignoring any errors, and report closed status to JavaScript.
      let _ = state.borrow_mut().resource_table.close(rid);
      NextEventResponse::Closed
    }
  };
  Ok(res)
}

deno_core::extension!(deno_websocket,
  deps = [ deno_url, deno_webidl ],
  parameters = [P: WebSocketPermissions],
  ops = [
    op_ws_check_permission_and_cancel_handle<P>,
    op_ws_create<P>,
    op_ws_send,
    op_ws_close,
    op_ws_next_event,
<<<<<<< HEAD
    op_ws_send_binary,
=======
    op_ws_send_text,
>>>>>>> cc7f5c10
  ],
  esm = [ "01_websocket.js", "02_websocketstream.js" ],
  options = {
    user_agent: String,
    root_cert_store: Option<RootCertStore>,
    unsafely_ignore_certificate_errors: Option<Vec<String>>
  },
  state = |state, options| {
    state.put::<WsUserAgent>(WsUserAgent(options.user_agent));
    state.put(UnsafelyIgnoreCertificateErrors(
      options.unsafely_ignore_certificate_errors,
    ));
    state.put::<WsRootStore>(WsRootStore(options.root_cert_store));
  },
);

pub fn get_declaration() -> PathBuf {
  PathBuf::from(env!("CARGO_MANIFEST_DIR")).join("lib.deno_websocket.d.ts")
}

#[derive(Debug)]
pub struct DomExceptionNetworkError {
  pub msg: String,
}

impl DomExceptionNetworkError {
  pub fn new(msg: &str) -> Self {
    DomExceptionNetworkError {
      msg: msg.to_string(),
    }
  }
}

impl fmt::Display for DomExceptionNetworkError {
  fn fmt(&self, f: &mut fmt::Formatter) -> fmt::Result {
    f.pad(&self.msg)
  }
}

impl std::error::Error for DomExceptionNetworkError {}

pub fn get_network_error_class_name(e: &AnyError) -> Option<&'static str> {
  e.downcast_ref::<DomExceptionNetworkError>()
    .map(|_| "DOMExceptionNetworkError")
}<|MERGE_RESOLUTION|>--- conflicted
+++ resolved
@@ -403,27 +403,30 @@
 }
 
 #[op]
-<<<<<<< HEAD
 pub async fn op_ws_send_binary(
   state: Rc<RefCell<OpState>>,
   rid: ResourceId,
   data: ZeroCopyBuf,
-=======
-pub async fn op_ws_send_text(
-  state: Rc<RefCell<OpState>>,
-  rid: ResourceId,
-  data: String,
->>>>>>> cc7f5c10
 ) -> Result<(), AnyError> {
   let resource = state
     .borrow_mut()
     .resource_table
     .get::<WsStreamResource>(rid)?;
-<<<<<<< HEAD
   resource.send(Message::Binary(data.to_vec())).await?;
-=======
+  Ok(())
+}
+
+#[op]
+pub async fn op_ws_send_text(
+  state: Rc<RefCell<OpState>>,
+  rid: ResourceId,
+  data: String,
+) -> Result<(), AnyError> {
+  let resource = state
+    .borrow_mut()
+    .resource_table
+    .get::<WsStreamResource>(rid)?;
   resource.send(Message::Text(data)).await?;
->>>>>>> cc7f5c10
   Ok(())
 }
 
@@ -529,11 +532,8 @@
     op_ws_send,
     op_ws_close,
     op_ws_next_event,
-<<<<<<< HEAD
     op_ws_send_binary,
-=======
     op_ws_send_text,
->>>>>>> cc7f5c10
   ],
   esm = [ "01_websocket.js", "02_websocketstream.js" ],
   options = {
