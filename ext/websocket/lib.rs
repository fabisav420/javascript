// Copyright 2018-2022 the Deno authors. All rights reserved. MIT license.

use deno_core::error::invalid_hostname;
use deno_core::error::type_error;
use deno_core::error::AnyError;
use deno_core::futures::stream::SplitSink;
use deno_core::futures::stream::SplitStream;
use deno_core::futures::SinkExt;
use deno_core::futures::StreamExt;
use deno_core::include_js_files;
use deno_core::op;

use deno_core::url;
use deno_core::AsyncRefCell;
use deno_core::ByteString;
use deno_core::CancelFuture;
use deno_core::CancelHandle;
use deno_core::Extension;
use deno_core::OpState;
use deno_core::RcRef;
use deno_core::Resource;
use deno_core::ResourceId;
use deno_core::ZeroCopyBuf;
use deno_tls::create_client_config;
use http::header::HeaderName;
use http::HeaderValue;
use http::Method;
use http::Request;
use http::Uri;
use serde::Deserialize;
use serde::Serialize;
use std::borrow::Cow;
use std::cell::RefCell;
use std::convert::TryFrom;
use std::fmt;
use std::path::PathBuf;
use std::pin::Pin;
use std::rc::Rc;
use std::sync::Arc;
use tokio::io::AsyncRead;
use tokio::io::AsyncWrite;
use tokio::net::TcpStream;
use tokio_rustls::rustls::RootCertStore;
use tokio_rustls::rustls::ServerName;
use tokio_rustls::TlsConnector;
use tokio_tungstenite::client_async_with_config;
use tokio_tungstenite::tungstenite::handshake::client::Response;
use tokio_tungstenite::tungstenite::protocol::frame::coding::CloseCode;
use tokio_tungstenite::tungstenite::protocol::CloseFrame;
use tokio_tungstenite::tungstenite::protocol::Message;
use tokio_tungstenite::tungstenite::protocol::Role;
use tokio_tungstenite::tungstenite::protocol::WebSocketConfig;
use tokio_tungstenite::MaybeTlsStream;
use tokio_tungstenite::WebSocketStream;
use deno_core::StringOrBuffer;

pub use tokio_tungstenite; // Re-export tokio_tungstenite

#[derive(Clone)]
pub struct WsRootStore(pub Option<RootCertStore>);
#[derive(Clone)]
pub struct WsUserAgent(pub String);

pub trait WebSocketPermissions {
  fn check_net_url(
    &mut self,
    _url: &url::Url,
    _api_name: &str,
  ) -> Result<(), AnyError>;
}

/// `UnsafelyIgnoreCertificateErrors` is a wrapper struct so it can be placed inside `GothamState`;
/// using type alias for a `Option<Vec<String>>` could work, but there's a high chance
/// that there might be another type alias pointing to a `Option<Vec<String>>`, which
/// would override previously used alias.
pub struct UnsafelyIgnoreCertificateErrors(Option<Vec<String>>);

type ClientWsStream = WebSocketStream<MaybeTlsStream<TcpStream>>;
type ServerWsStream = WebSocketStream<Pin<Box<dyn Upgraded>>>;

pub enum WebSocketStreamType {
  Client {
    tx: AsyncRefCell<SplitSink<ClientWsStream, Message>>,
    rx: AsyncRefCell<SplitStream<ClientWsStream>>,
  },
  Server {
    tx: AsyncRefCell<SplitSink<ServerWsStream, Message>>,
    rx: AsyncRefCell<SplitStream<ServerWsStream>>,
  },
}

pub trait Upgraded: AsyncRead + AsyncWrite + Unpin {}

pub async fn ws_create_server_stream(
  state: &Rc<RefCell<OpState>>,
  transport: Pin<Box<dyn Upgraded>>,
) -> Result<ResourceId, AnyError> {
  let ws_stream = WebSocketStream::from_raw_socket(
    transport,
    Role::Server,
    Some(WebSocketConfig {
      max_message_size: Some(128 << 20),
      max_frame_size: Some(32 << 20),
      ..Default::default()
    }),
  )
  .await;
  let (ws_tx, ws_rx) = ws_stream.split();

  let ws_resource = WsStreamResource {
    stream: WebSocketStreamType::Server {
      tx: AsyncRefCell::new(ws_tx),
      rx: AsyncRefCell::new(ws_rx),
    },
    cancel: Default::default(),
  };

  let resource_table = &mut state.borrow_mut().resource_table;
  let rid = resource_table.add(ws_resource);
  Ok(rid)
}

pub struct WsStreamResource {
  pub stream: WebSocketStreamType,
  // When a `WsStreamResource` resource is closed, all pending 'read' ops are
  // canceled, while 'write' ops are allowed to complete. Therefore only
  // 'read' futures are attached to this cancel handle.
  pub cancel: CancelHandle,
}

impl WsStreamResource {
  async fn send(self: &Rc<Self>, message: Message) -> Result<(), AnyError> {
    use tokio_tungstenite::tungstenite::Error;
    let res = match self.stream {
      WebSocketStreamType::Client { .. } => {
        let mut tx = RcRef::map(self, |r| match &r.stream {
          WebSocketStreamType::Client { tx, .. } => tx,
          WebSocketStreamType::Server { .. } => unreachable!(),
        })
        .borrow_mut()
        .await;
        tx.send(message).await
      }
      WebSocketStreamType::Server { .. } => {
        let mut tx = RcRef::map(self, |r| match &r.stream {
          WebSocketStreamType::Client { .. } => unreachable!(),
          WebSocketStreamType::Server { tx, .. } => tx,
        })
        .borrow_mut()
        .await;
        tx.send(message).await
      }
    };

    match res {
      Ok(()) => Ok(()),
      Err(Error::ConnectionClosed) => Ok(()),
      Err(tokio_tungstenite::tungstenite::Error::Protocol(
        tokio_tungstenite::tungstenite::error::ProtocolError::SendAfterClosing,
      )) => Ok(()),
      Err(err) => Err(err.into()),
    }
  }

  async fn next_message(
    self: &Rc<Self>,
    cancel: RcRef<CancelHandle>,
  ) -> Result<
    Option<Result<Message, tokio_tungstenite::tungstenite::Error>>,
    AnyError,
  > {
    match &self.stream {
      WebSocketStreamType::Client { .. } => {
        let mut rx = RcRef::map(self, |r| match &r.stream {
          WebSocketStreamType::Client { rx, .. } => rx,
          WebSocketStreamType::Server { .. } => unreachable!(),
        })
        .borrow_mut()
        .await;
        rx.next().or_cancel(cancel).await.map_err(AnyError::from)
      }
      WebSocketStreamType::Server { .. } => {
        let mut rx = RcRef::map(self, |r| match &r.stream {
          WebSocketStreamType::Client { .. } => unreachable!(),
          WebSocketStreamType::Server { rx, .. } => rx,
        })
        .borrow_mut()
        .await;
        rx.next().or_cancel(cancel).await.map_err(AnyError::from)
      }
    }
  }
}

impl Resource for WsStreamResource {
  fn name(&self) -> Cow<str> {
    "webSocketStream".into()
  }
}

pub struct WsCancelResource(Rc<CancelHandle>);

impl Resource for WsCancelResource {
  fn name(&self) -> Cow<str> {
    "webSocketCancel".into()
  }

  fn close(self: Rc<Self>) {
    self.0.cancel()
  }
}

// This op is needed because creating a WS instance in JavaScript is a sync
// operation and should throw error when permissions are not fulfilled,
// but actual op that connects WS is async.
#[op]
pub fn op_ws_check_permission_and_cancel_handle<WP>(
  state: &mut OpState,
  api_name: String,
  url: String,
  cancel_handle: bool,
) -> Result<Option<ResourceId>, AnyError>
where
  WP: WebSocketPermissions + 'static,
{
  state
    .borrow_mut::<WP>()
    .check_net_url(&url::Url::parse(&url)?, &api_name)?;

  if cancel_handle {
    let rid = state
      .resource_table
      .add(WsCancelResource(CancelHandle::new_rc()));
    Ok(Some(rid))
  } else {
    Ok(None)
  }
}

#[derive(Serialize)]
#[serde(rename_all = "camelCase")]
pub struct CreateResponse {
  rid: ResourceId,
  protocol: String,
  extensions: String,
}

#[op]
pub async fn op_ws_create<WP>(
  state: Rc<RefCell<OpState>>,
  api_name: String,
  url: String,
  protocols: String,
  cancel_handle: Option<ResourceId>,
  headers: Option<Vec<(ByteString, ByteString)>>,
) -> Result<CreateResponse, AnyError>
where
  WP: WebSocketPermissions + 'static,
{
  {
    let mut s = state.borrow_mut();
    s.borrow_mut::<WP>()
      .check_net_url(&url::Url::parse(&url)?, &api_name)
      .expect(
        "Permission check should have been done in op_ws_check_permission",
      );
  }

  let cancel_resource = if let Some(cancel_rid) = cancel_handle {
    let r = state
      .borrow_mut()
      .resource_table
      .get::<WsCancelResource>(cancel_rid)?;
    Some(r)
  } else {
    None
  };

  let unsafely_ignore_certificate_errors = state
    .borrow()
    .try_borrow::<UnsafelyIgnoreCertificateErrors>()
    .and_then(|it| it.0.clone());
  let root_cert_store = state.borrow().borrow::<WsRootStore>().0.clone();
  let user_agent = state.borrow().borrow::<WsUserAgent>().0.clone();
  let uri: Uri = url.parse()?;
  let mut request = Request::builder().method(Method::GET).uri(&uri);

  request = request.header("User-Agent", user_agent);

  if !protocols.is_empty() {
    request = request.header("Sec-WebSocket-Protocol", protocols);
  }

  if let Some(headers) = headers {
    for (key, value) in headers {
      let name = HeaderName::from_bytes(&key)
        .map_err(|err| type_error(err.to_string()))?;
      let v = HeaderValue::from_bytes(&value)
        .map_err(|err| type_error(err.to_string()))?;

      let is_disallowed_header = matches!(
        name,
        http::header::HOST
          | http::header::SEC_WEBSOCKET_ACCEPT
          | http::header::SEC_WEBSOCKET_EXTENSIONS
          | http::header::SEC_WEBSOCKET_KEY
          | http::header::SEC_WEBSOCKET_PROTOCOL
          | http::header::SEC_WEBSOCKET_VERSION
          | http::header::UPGRADE
          | http::header::CONNECTION
      );
      if !is_disallowed_header {
        request = request.header(name, v);
      }
    }
  }

  let request = request.body(())?;
  let domain = &uri.host().unwrap().to_string();
  let port = &uri.port_u16().unwrap_or(match uri.scheme_str() {
    Some("wss") => 443,
    Some("ws") => 80,
    _ => unreachable!(),
  });
  let addr = format!("{}:{}", domain, port);
  let tcp_socket = TcpStream::connect(addr).await?;

  let socket: MaybeTlsStream<TcpStream> = match uri.scheme_str() {
    Some("ws") => MaybeTlsStream::Plain(tcp_socket),
    Some("wss") => {
      let tls_config = create_client_config(
        root_cert_store,
        vec![],
        unsafely_ignore_certificate_errors,
        None,
      )?;
      let tls_connector = TlsConnector::from(Arc::new(tls_config));
      let dnsname = ServerName::try_from(domain.as_str())
        .map_err(|_| invalid_hostname(domain))?;
      let tls_socket = tls_connector.connect(dnsname, tcp_socket).await?;
      MaybeTlsStream::Rustls(tls_socket)
    }
    _ => unreachable!(),
  };

  let client = client_async_with_config(
    request,
    socket,
    Some(WebSocketConfig {
      max_message_size: Some(128 << 20),
      max_frame_size: Some(32 << 20),
      ..Default::default()
    }),
  );
  let (stream, response): (ClientWsStream, Response) =
    if let Some(cancel_resource) = cancel_resource {
      client.or_cancel(cancel_resource.0.to_owned()).await?
    } else {
      client.await
    }
    .map_err(|err| {
      DomExceptionNetworkError::new(&format!(
        "failed to connect to WebSocket: {}",
        err
      ))
    })?;

  if let Some(cancel_rid) = cancel_handle {
    state.borrow_mut().resource_table.close(cancel_rid).ok();
  }

  let (ws_tx, ws_rx) = stream.split();
  let resource = WsStreamResource {
    stream: WebSocketStreamType::Client {
      rx: AsyncRefCell::new(ws_rx),
      tx: AsyncRefCell::new(ws_tx),
    },
    cancel: Default::default(),
  };
  let mut state = state.borrow_mut();
  let rid = state.resource_table.add(resource);

  let protocol = match response.headers().get("Sec-WebSocket-Protocol") {
    Some(header) => header.to_str().unwrap(),
    None => "",
  };
  let extensions = response
    .headers()
    .get_all("Sec-WebSocket-Extensions")
    .iter()
    .map(|header| header.to_str().unwrap())
    .collect::<String>();
  Ok(CreateResponse {
    rid,
    protocol: protocol.to_string(),
    extensions,
  })
}

#[derive(Deserialize)]
#[serde(tag = "kind", content = "value", rename_all = "camelCase")]
pub enum SendValue {
  Text(String),
  Binary(ZeroCopyBuf),
  Pong,
  Ping,
}

#[op]
pub async fn op_ws_send(
  state: Rc<RefCell<OpState>>,
  rid: ResourceId,
  value: SendValue,
) -> Result<(), AnyError> {
  let msg = match value {
    SendValue::Text(text) => Message::Text(text),
    SendValue::Binary(buf) => Message::Binary(buf.to_vec()),
    SendValue::Pong => Message::Pong(vec![]),
    SendValue::Ping => Message::Ping(vec![]),
  };

  let resource = state
    .borrow_mut()
    .resource_table
    .get::<WsStreamResource>(rid)?;
  resource.send(msg).await?;
  Ok(())
}

#[op(deferred)]
pub async fn op_ws_close(
  state: Rc<RefCell<OpState>>,
  rid: ResourceId,
  code: Option<u16>,
  reason: Option<String>,
) -> Result<(), AnyError> {
  let rid = rid;
  let msg = Message::Close(code.map(|c| CloseFrame {
    code: CloseCode::from(c),
    reason: match reason {
      Some(reason) => Cow::from(reason),
      None => Default::default(),
    },
  }));

  let resource = state
    .borrow_mut()
    .resource_table
    .get::<WsStreamResource>(rid)?;
  resource.send(msg).await?;
  Ok(())
}

#[derive(Serialize)]
#[serde(tag = "kind", content = "value", rename_all = "camelCase")]
pub enum NextEventResponse {
  String(String),
  Binary(ZeroCopyBuf),
  Close { code: u16, reason: String },
  Ping,
  Pong,
  Error(String),
  Closed,
}

#[repr(u32)]
enum NextEventKind {
  String = 0,
  Binary = 1,
  Close = 2,
  Ping = 3,
  Pong = 4,
  Error = 5,
  Closed = 6,
}

#[op(deferred)]
pub async fn op_ws_next_event(
  state: Rc<RefCell<OpState>>,
  rid: ResourceId,
  kind_out: &mut [u32],
) -> Result<Option<StringOrBuffer>, AnyError> {
  let resource = state
    .borrow_mut()
    .resource_table
    .get::<WsStreamResource>(rid)?;

  let cancel = RcRef::map(&resource, |r| &r.cancel);
  let val = resource.next_message(cancel).await?;
  let (kind, value) = match val {
    Some(Ok(Message::Text(text))) => (
      NextEventKind::String as u32,
      Some(StringOrBuffer::String(text)),
    ),
    Some(Ok(Message::Binary(data))) => (
      NextEventKind::Binary as u32,
      Some(StringOrBuffer::Buffer(data.into())),
    ),
    Some(Ok(Message::Close(Some(frame)))) => {
      let code: u16 = frame.code.into();
      kind_out[1] = code as u32;
      (
        NextEventKind::Close as u32,
        Some(StringOrBuffer::String(frame.reason.to_string())),
      )
    }
    Some(Ok(Message::Close(None))) => {
      kind_out[1] = 1005;
      (NextEventKind::Close as u32, None)
    }
    Some(Ok(Message::Ping(_))) => (NextEventKind::Ping as u32, None),
    Some(Ok(Message::Pong(_))) => (NextEventKind::Pong as u32, None),
    Some(Err(e)) => (
      NextEventKind::Error as u32,
      Some(StringOrBuffer::String(e.to_string())),
    ),
    None => {
<<<<<<< HEAD
      state.borrow_mut().resource_table.close(rid).unwrap();
      (NextEventKind::Closed as u32, None)
=======
      // No message was received, presumably the socket closed while we waited.
      // Try close the stream, ignoring any errors, and report closed status to JavaScript.
      let _ = state.borrow_mut().resource_table.close(rid);
      NextEventResponse::Closed
>>>>>>> 57f17bd3
    }
  };
  kind_out[0] = kind as u32;
  Ok(value)
}

pub fn init<P: WebSocketPermissions + 'static>(
  user_agent: String,
  root_cert_store: Option<RootCertStore>,
  unsafely_ignore_certificate_errors: Option<Vec<String>>,
) -> Extension {
  Extension::builder()
    .js(include_js_files!(
      prefix "deno:ext/websocket",
      "01_websocket.js",
      "02_websocketstream.js",
    ))
    .ops(vec![
      op_ws_check_permission_and_cancel_handle::decl::<P>(),
      op_ws_create::decl::<P>(),
      op_ws_send::decl(),
      op_ws_close::decl(),
      op_ws_next_event::decl(),
    ])
    .state(move |state| {
      state.put::<WsUserAgent>(WsUserAgent(user_agent.clone()));
      state.put(UnsafelyIgnoreCertificateErrors(
        unsafely_ignore_certificate_errors.clone(),
      ));
      state.put::<WsRootStore>(WsRootStore(root_cert_store.clone()));
      Ok(())
    })
    .build()
}

pub fn get_declaration() -> PathBuf {
  PathBuf::from(env!("CARGO_MANIFEST_DIR")).join("lib.deno_websocket.d.ts")
}

#[derive(Debug)]
pub struct DomExceptionNetworkError {
  pub msg: String,
}

impl DomExceptionNetworkError {
  pub fn new(msg: &str) -> Self {
    DomExceptionNetworkError {
      msg: msg.to_string(),
    }
  }
}

impl fmt::Display for DomExceptionNetworkError {
  fn fmt(&self, f: &mut fmt::Formatter) -> fmt::Result {
    f.pad(&self.msg)
  }
}

impl std::error::Error for DomExceptionNetworkError {}

pub fn get_network_error_class_name(e: &AnyError) -> Option<&'static str> {
  e.downcast_ref::<DomExceptionNetworkError>()
    .map(|_| "DOMExceptionNetworkError")
}<|MERGE_RESOLUTION|>--- conflicted
+++ resolved
@@ -20,6 +20,7 @@
 use deno_core::RcRef;
 use deno_core::Resource;
 use deno_core::ResourceId;
+use deno_core::StringOrBuffer;
 use deno_core::ZeroCopyBuf;
 use deno_tls::create_client_config;
 use http::header::HeaderName;
@@ -52,7 +53,6 @@
 use tokio_tungstenite::tungstenite::protocol::WebSocketConfig;
 use tokio_tungstenite::MaybeTlsStream;
 use tokio_tungstenite::WebSocketStream;
-use deno_core::StringOrBuffer;
 
 pub use tokio_tungstenite; // Re-export tokio_tungstenite
 
@@ -515,15 +515,10 @@
       Some(StringOrBuffer::String(e.to_string())),
     ),
     None => {
-<<<<<<< HEAD
-      state.borrow_mut().resource_table.close(rid).unwrap();
-      (NextEventKind::Closed as u32, None)
-=======
       // No message was received, presumably the socket closed while we waited.
       // Try close the stream, ignoring any errors, and report closed status to JavaScript.
       let _ = state.borrow_mut().resource_table.close(rid);
-      NextEventResponse::Closed
->>>>>>> 57f17bd3
+      (NextEventKind::Closed as u32, None)
     }
   };
   kind_out[0] = kind as u32;
