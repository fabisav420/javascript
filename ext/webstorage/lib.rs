// Copyright 2018-2023 the Deno authors. All rights reserved. MIT license.

// NOTE to all: use **cached** prepared statements when interfacing with SQLite.

use std::fmt;
use std::path::PathBuf;

use deno_core::error::AnyError;
use deno_core::include_js_files;
use deno_core::op;
use deno_core::Extension;
use deno_core::OpState;
use rusqlite::params;
use rusqlite::Connection;
use rusqlite::OptionalExtension;

pub use rusqlite;

#[derive(Clone)]
struct OriginStorageDir(PathBuf);

const MAX_STORAGE_BYTES: u32 = 10 * 1024 * 1024;

pub fn init(origin_storage_dir: Option<PathBuf>) -> Extension {
  Extension::builder(env!("CARGO_PKG_NAME"))
    .dependencies(vec!["deno_webidl"])
<<<<<<< HEAD
    .esm(include_js_files!(
      prefix "deno:ext/webstorage",
=======
    .js(include_js_files!(
      prefix "internal:ext/webstorage",
>>>>>>> 84a96110
      "01_webstorage.js",
    ))
    .ops(vec![
      op_webstorage_length::decl(),
      op_webstorage_key::decl(),
      op_webstorage_set::decl(),
      op_webstorage_get::decl(),
      op_webstorage_remove::decl(),
      op_webstorage_clear::decl(),
      op_webstorage_iterate_keys::decl(),
    ])
    .state(move |state| {
      if let Some(origin_storage_dir) = &origin_storage_dir {
        state.put(OriginStorageDir(origin_storage_dir.clone()));
      }
      Ok(())
    })
    .build()
}

pub fn get_declaration() -> PathBuf {
  PathBuf::from(env!("CARGO_MANIFEST_DIR")).join("lib.deno_webstorage.d.ts")
}

struct LocalStorage(Connection);
struct SessionStorage(Connection);

fn get_webstorage(
  state: &mut OpState,
  persistent: bool,
) -> Result<&Connection, AnyError> {
  let conn = if persistent {
    if state.try_borrow::<LocalStorage>().is_none() {
      let path = state.try_borrow::<OriginStorageDir>().ok_or_else(|| {
        DomExceptionNotSupportedError::new(
          "LocalStorage is not supported in this context.",
        )
      })?;
      std::fs::create_dir_all(&path.0)?;
      let conn = Connection::open(path.0.join("local_storage"))?;
      // Enable write-ahead-logging and tweak some other stuff.
      let initial_pragmas = "
        -- enable write-ahead-logging mode
        PRAGMA journal_mode=WAL;
        PRAGMA synchronous=NORMAL;
        PRAGMA temp_store=memory;
        PRAGMA page_size=4096;
        PRAGMA mmap_size=6000000;
        PRAGMA optimize;
      ";

      conn.execute_batch(initial_pragmas)?;
      conn.set_prepared_statement_cache_capacity(128);
      {
        let mut stmt = conn.prepare_cached(
          "CREATE TABLE IF NOT EXISTS data (key VARCHAR UNIQUE, value VARCHAR)",
        )?;
        stmt.execute(params![])?;
      }
      state.put(LocalStorage(conn));
    }

    &state.borrow::<LocalStorage>().0
  } else {
    if state.try_borrow::<SessionStorage>().is_none() {
      let conn = Connection::open_in_memory()?;
      {
        let mut stmt = conn.prepare_cached(
          "CREATE TABLE data (key VARCHAR UNIQUE, value VARCHAR)",
        )?;
        stmt.execute(params![])?;
      }
      state.put(SessionStorage(conn));
    }

    &state.borrow::<SessionStorage>().0
  };

  Ok(conn)
}

#[op]
pub fn op_webstorage_length(
  state: &mut OpState,
  persistent: bool,
) -> Result<u32, AnyError> {
  let conn = get_webstorage(state, persistent)?;

  let mut stmt = conn.prepare_cached("SELECT COUNT(*) FROM data")?;
  let length: u32 = stmt.query_row(params![], |row| row.get(0))?;

  Ok(length)
}

#[op]
pub fn op_webstorage_key(
  state: &mut OpState,
  index: u32,
  persistent: bool,
) -> Result<Option<String>, AnyError> {
  let conn = get_webstorage(state, persistent)?;

  let mut stmt =
    conn.prepare_cached("SELECT key FROM data LIMIT 1 OFFSET ?")?;

  let key: Option<String> = stmt
    .query_row(params![index], |row| row.get(0))
    .optional()?;

  Ok(key)
}

#[op]
pub fn op_webstorage_set(
  state: &mut OpState,
  key: String,
  value: String,
  persistent: bool,
) -> Result<(), AnyError> {
  let conn = get_webstorage(state, persistent)?;

  let mut stmt = conn
    .prepare_cached("SELECT SUM(pgsize) FROM dbstat WHERE name = 'data'")?;
  let size: u32 = stmt.query_row(params![], |row| row.get(0))?;

  if size >= MAX_STORAGE_BYTES {
    return Err(
      deno_web::DomExceptionQuotaExceededError::new(
        "Exceeded maximum storage size",
      )
      .into(),
    );
  }

  let mut stmt = conn
    .prepare_cached("INSERT OR REPLACE INTO data (key, value) VALUES (?, ?)")?;
  stmt.execute(params![key, value])?;

  Ok(())
}

#[op]
pub fn op_webstorage_get(
  state: &mut OpState,
  key_name: String,
  persistent: bool,
) -> Result<Option<String>, AnyError> {
  let conn = get_webstorage(state, persistent)?;

  let mut stmt = conn.prepare_cached("SELECT value FROM data WHERE key = ?")?;
  let val = stmt
    .query_row(params![key_name], |row| row.get(0))
    .optional()?;

  Ok(val)
}

#[op]
pub fn op_webstorage_remove(
  state: &mut OpState,
  key_name: String,
  persistent: bool,
) -> Result<(), AnyError> {
  let conn = get_webstorage(state, persistent)?;

  let mut stmt = conn.prepare_cached("DELETE FROM data WHERE key = ?")?;
  stmt.execute(params![key_name])?;

  Ok(())
}

#[op]
pub fn op_webstorage_clear(
  state: &mut OpState,
  persistent: bool,
) -> Result<(), AnyError> {
  let conn = get_webstorage(state, persistent)?;

  let mut stmt = conn.prepare_cached("DELETE FROM data")?;
  stmt.execute(params![])?;

  Ok(())
}

#[op]
pub fn op_webstorage_iterate_keys(
  state: &mut OpState,
  persistent: bool,
) -> Result<Vec<String>, AnyError> {
  let conn = get_webstorage(state, persistent)?;

  let mut stmt = conn.prepare_cached("SELECT key FROM data")?;
  let keys = stmt
    .query_map(params![], |row| row.get::<_, String>(0))?
    .map(|r| r.unwrap())
    .collect();

  Ok(keys)
}

#[derive(Debug)]
pub struct DomExceptionNotSupportedError {
  pub msg: String,
}

impl DomExceptionNotSupportedError {
  pub fn new(msg: &str) -> Self {
    DomExceptionNotSupportedError {
      msg: msg.to_string(),
    }
  }
}

impl fmt::Display for DomExceptionNotSupportedError {
  fn fmt(&self, f: &mut fmt::Formatter) -> fmt::Result {
    f.pad(&self.msg)
  }
}

impl std::error::Error for DomExceptionNotSupportedError {}

pub fn get_not_supported_error_class_name(
  e: &AnyError,
) -> Option<&'static str> {
  e.downcast_ref::<DomExceptionNotSupportedError>()
    .map(|_| "DOMExceptionNotSupportedError")
}<|MERGE_RESOLUTION|>--- conflicted
+++ resolved
@@ -24,13 +24,8 @@
 pub fn init(origin_storage_dir: Option<PathBuf>) -> Extension {
   Extension::builder(env!("CARGO_PKG_NAME"))
     .dependencies(vec!["deno_webidl"])
-<<<<<<< HEAD
     .esm(include_js_files!(
-      prefix "deno:ext/webstorage",
-=======
-    .js(include_js_files!(
       prefix "internal:ext/webstorage",
->>>>>>> 84a96110
       "01_webstorage.js",
     ))
     .ops(vec![
