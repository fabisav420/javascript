--- conflicted
+++ resolved
@@ -7,13 +7,7 @@
 
 use deno_core::error::AnyError;
 use deno_core::include_js_files;
-use deno_core::op;
 use deno_core::Extension;
-use deno_core::OpState;
-use rusqlite::params;
-use rusqlite::Connection;
-use rusqlite::OptionalExtension;
-use serde::Deserialize;
 use std::fmt;
 use std::path::PathBuf;
 
@@ -25,41 +19,16 @@
     .js(include_js_files!(
       prefix "deno:ext/webstorage",
       "01_webstorage.js",
-      "02_webstorage.js",
+      "02_indexeddb.js",
     ))
     .ops(vec![
-<<<<<<< HEAD
-      // WebStorage
-      (
-        "op_webstorage_length",
-        op_sync(webstorage::op_webstorage_length),
-      ),
-      ("op_webstorage_key", op_sync(webstorage::op_webstorage_key)),
-      ("op_webstorage_set", op_sync(webstorage::op_webstorage_set)),
-      ("op_webstorage_get", op_sync(webstorage::op_webstorage_get)),
-      (
-        "op_webstorage_remove",
-        op_sync(webstorage::op_webstorage_remove),
-      ),
-      (
-        "op_webstorage_clear",
-        op_sync(webstorage::op_webstorage_clear),
-      ),
-      (
-        "op_webstorage_iterate_keys",
-        op_sync(webstorage::op_webstorage_iterate_keys),
-      ),
-      // IndexedDb
-      ("op_indexeddb_open", op_sync(indexeddb::op_indexeddb_open)),
-=======
-      op_webstorage_length::decl(),
-      op_webstorage_key::decl(),
-      op_webstorage_set::decl(),
-      op_webstorage_get::decl(),
-      op_webstorage_remove::decl(),
-      op_webstorage_clear::decl(),
-      op_webstorage_iterate_keys::decl(),
->>>>>>> 3c475009
+      webstorage::op_webstorage_length::decl(),
+      webstorage::op_webstorage_key::decl(),
+      webstorage::op_webstorage_set::decl(),
+      webstorage::op_webstorage_get::decl(),
+      webstorage::op_webstorage_remove::decl(),
+      webstorage::op_webstorage_clear::decl(),
+      webstorage::op_webstorage_iterate_keys::decl(),
     ])
     .state(move |state| {
       if let Some(origin_storage_dir) = &origin_storage_dir {
@@ -74,191 +43,6 @@
   PathBuf::from(env!("CARGO_MANIFEST_DIR")).join("lib.deno_webstorage.d.ts")
 }
 
-<<<<<<< HEAD
-=======
-struct LocalStorage(Connection);
-struct SessionStorage(Connection);
-
-fn get_webstorage(
-  state: &mut OpState,
-  persistent: bool,
-) -> Result<&Connection, AnyError> {
-  let conn = if persistent {
-    if state.try_borrow::<LocalStorage>().is_none() {
-      let path = state.try_borrow::<OriginStorageDir>().ok_or_else(|| {
-        DomExceptionNotSupportedError::new(
-          "LocalStorage is not supported in this context.",
-        )
-      })?;
-      std::fs::create_dir_all(&path.0)?;
-      let conn = Connection::open(path.0.join("local_storage"))?;
-      // Enable write-ahead-logging and tweak some other stuff.
-      let initial_pragmas = "
-        -- enable write-ahead-logging mode
-        PRAGMA journal_mode=WAL;
-        PRAGMA synchronous=NORMAL;
-        PRAGMA temp_store=memory;
-        PRAGMA page_size=4096;
-        PRAGMA mmap_size=6000000;
-        PRAGMA optimize;
-      ";
-
-      conn.execute_batch(initial_pragmas)?;
-      conn.set_prepared_statement_cache_capacity(128);
-      {
-        let mut stmt = conn.prepare_cached(
-          "CREATE TABLE IF NOT EXISTS data (key VARCHAR UNIQUE, value VARCHAR)",
-        )?;
-        stmt.execute(params![])?;
-      }
-      state.put(LocalStorage(conn));
-    }
-
-    &state.borrow::<LocalStorage>().0
-  } else {
-    if state.try_borrow::<SessionStorage>().is_none() {
-      let conn = Connection::open_in_memory()?;
-      {
-        let mut stmt = conn.prepare_cached(
-          "CREATE TABLE data (key VARCHAR UNIQUE, value VARCHAR)",
-        )?;
-        stmt.execute(params![])?;
-      }
-      state.put(SessionStorage(conn));
-    }
-
-    &state.borrow::<SessionStorage>().0
-  };
-
-  Ok(conn)
-}
-
-#[op]
-pub fn op_webstorage_length(
-  state: &mut OpState,
-  persistent: bool,
-) -> Result<u32, AnyError> {
-  let conn = get_webstorage(state, persistent)?;
-
-  let mut stmt = conn.prepare_cached("SELECT COUNT(*) FROM data")?;
-  let length: u32 = stmt.query_row(params![], |row| row.get(0))?;
-
-  Ok(length)
-}
-
-#[op]
-pub fn op_webstorage_key(
-  state: &mut OpState,
-  index: u32,
-  persistent: bool,
-) -> Result<Option<String>, AnyError> {
-  let conn = get_webstorage(state, persistent)?;
-
-  let mut stmt =
-    conn.prepare_cached("SELECT key FROM data LIMIT 1 OFFSET ?")?;
-
-  let key: Option<String> = stmt
-    .query_row(params![index], |row| row.get(0))
-    .optional()?;
-
-  Ok(key)
-}
-
-#[derive(Deserialize)]
-#[serde(rename_all = "camelCase")]
-pub struct SetArgs {
-  key_name: String,
-  key_value: String,
-}
-
-#[op]
-pub fn op_webstorage_set(
-  state: &mut OpState,
-  args: SetArgs,
-  persistent: bool,
-) -> Result<(), AnyError> {
-  let conn = get_webstorage(state, persistent)?;
-
-  let mut stmt = conn
-    .prepare_cached("SELECT SUM(pgsize) FROM dbstat WHERE name = 'data'")?;
-  let size: u32 = stmt.query_row(params![], |row| row.get(0))?;
-
-  if size >= MAX_STORAGE_BYTES {
-    return Err(
-      deno_web::DomExceptionQuotaExceededError::new(
-        "Exceeded maximum storage size",
-      )
-      .into(),
-    );
-  }
-
-  let mut stmt = conn
-    .prepare_cached("INSERT OR REPLACE INTO data (key, value) VALUES (?, ?)")?;
-  stmt.execute(params![args.key_name, args.key_value])?;
-
-  Ok(())
-}
-
-#[op]
-pub fn op_webstorage_get(
-  state: &mut OpState,
-  key_name: String,
-  persistent: bool,
-) -> Result<Option<String>, AnyError> {
-  let conn = get_webstorage(state, persistent)?;
-
-  let mut stmt = conn.prepare_cached("SELECT value FROM data WHERE key = ?")?;
-  let val = stmt
-    .query_row(params![key_name], |row| row.get(0))
-    .optional()?;
-
-  Ok(val)
-}
-
-#[op]
-pub fn op_webstorage_remove(
-  state: &mut OpState,
-  key_name: String,
-  persistent: bool,
-) -> Result<(), AnyError> {
-  let conn = get_webstorage(state, persistent)?;
-
-  let mut stmt = conn.prepare_cached("DELETE FROM data WHERE key = ?")?;
-  stmt.execute(params![key_name])?;
-
-  Ok(())
-}
-
-#[op]
-pub fn op_webstorage_clear(
-  state: &mut OpState,
-  persistent: bool,
-) -> Result<(), AnyError> {
-  let conn = get_webstorage(state, persistent)?;
-
-  let mut stmt = conn.prepare_cached("DELETE FROM data")?;
-  stmt.execute(params![])?;
-
-  Ok(())
-}
-
-#[op]
-pub fn op_webstorage_iterate_keys(
-  state: &mut OpState,
-  persistent: bool,
-) -> Result<Vec<String>, AnyError> {
-  let conn = get_webstorage(state, persistent)?;
-
-  let mut stmt = conn.prepare_cached("SELECT key FROM data")?;
-  let keys = stmt
-    .query_map(params![], |row| row.get::<_, String>(0))?
-    .map(|r| r.unwrap())
-    .collect();
-
-  Ok(keys)
-}
-
->>>>>>> 3c475009
 #[derive(Debug)]
 pub struct DomExceptionNotSupportedError {
   pub msg: String,
@@ -311,4 +95,30 @@
 pub fn get_version_error_class_name(e: &AnyError) -> Option<&'static str> {
   e.downcast_ref::<DomExceptionVersionError>()
     .map(|_| "DOMExceptionVersionError")
+}
+
+#[derive(Debug)]
+pub struct DomExceptionConstraintError {
+  pub msg: String,
+}
+
+impl DomExceptionConstraintError {
+  pub fn new(msg: &str) -> Self {
+    DomExceptionConstraintError {
+      msg: msg.to_string(),
+    }
+  }
+}
+
+impl fmt::Display for DomExceptionConstraintError {
+  fn fmt(&self, f: &mut fmt::Formatter) -> fmt::Result {
+    f.pad(&self.msg)
+  }
+}
+
+impl std::error::Error for DomExceptionConstraintError {}
+
+pub fn get_constraint_error_class_name(e: &AnyError) -> Option<&'static str> {
+  e.downcast_ref::<DomExceptionConstraintError>()
+    .map(|_| "DOMExceptionConstraintError")
 }