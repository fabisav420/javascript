--- conflicted
+++ resolved
@@ -3,67 +3,6 @@
 import * as json from "./dispatch_json.ts";
 
 // These consts are shared with Rust. Update with care.
-<<<<<<< HEAD
-export const OP_READ = 1;
-export const OP_WRITE = 2;
-export const OP_EXIT = 3;
-export const OP_IS_TTY = 4;
-export const OP_ENV = 5;
-export const OP_EXEC_PATH = 6;
-export const OP_UTIME = 7;
-export const OP_SET_ENV = 8;
-export const OP_HOME_DIR = 9;
-export const OP_START = 10;
-export const OP_APPLY_SOURCE_MAP = 11;
-export const OP_FORMAT_ERROR = 12;
-export const OP_CACHE = 13;
-export const OP_FETCH_SOURCE_FILES = 14;
-export const OP_OPEN = 15;
-export const OP_CLOSE = 16;
-export const OP_SEEK = 17;
-export const OP_FETCH = 18;
-export const OP_METRICS = 19;
-export const OP_REPL_START = 20;
-export const OP_REPL_READLINE = 21;
-export const OP_ACCEPT = 22;
-export const OP_DIAL = 23;
-export const OP_SHUTDOWN = 24;
-export const OP_LISTEN = 25;
-export const OP_RESOURCES = 26;
-export const OP_GET_RANDOM_VALUES = 27;
-export const OP_GLOBAL_TIMER_STOP = 28;
-export const OP_GLOBAL_TIMER = 29;
-export const OP_NOW = 30;
-export const OP_PERMISSIONS = 31;
-export const OP_REVOKE_PERMISSION = 32;
-export const OP_CREATE_WORKER = 33;
-export const OP_HOST_GET_WORKER_CLOSED = 34;
-export const OP_HOST_POST_MESSAGE = 35;
-export const OP_HOST_GET_MESSAGE = 36;
-export const OP_WORKER_POST_MESSAGE = 37;
-export const OP_WORKER_GET_MESSAGE = 38;
-export const OP_RUN = 39;
-export const OP_RUN_STATUS = 40;
-export const OP_KILL = 41;
-export const OP_CHDIR = 42;
-export const OP_MKDIR = 43;
-export const OP_CHMOD = 44;
-export const OP_CHOWN = 45;
-export const OP_REMOVE = 46;
-export const OP_COPY_FILE = 47;
-export const OP_STAT = 48;
-export const OP_READ_DIR = 49;
-export const OP_RENAME = 50;
-export const OP_LINK = 51;
-export const OP_SYMLINK = 52;
-export const OP_READ_LINK = 53;
-export const OP_TRUNCATE = 54;
-export const OP_MAKE_TEMP_DIR = 55;
-export const OP_CWD = 56;
-export const OP_FETCH_ASSET = 57;
-export const OP_DIAL_TLS = 58;
-export const OP_GET_ENV = 59;
-=======
 export let OP_READ: number;
 export let OP_WRITE: number;
 export let OP_EXIT: number;
@@ -123,7 +62,6 @@
 export let OP_FETCH_ASSET: number;
 export let OP_DIAL_TLS: number;
 export let OP_HOSTNAME: number;
->>>>>>> d32f39f2
 
 export function asyncMsgFromRust(opId: number, ui8: Uint8Array): void {
   switch (opId) {
