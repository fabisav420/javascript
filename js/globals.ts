// Copyright 2018 the Deno authors. All rights reserved. MIT license.
import * as blob from "./blob";
<<<<<<< HEAD
import * as console from "./console";
import * as event from "./event";
=======
import * as console_ from "./console";
>>>>>>> 2cf3a89f
import * as fetch_ from "./fetch";
import { Headers } from "./headers";
import { globalEval } from "./global_eval";
import { libdeno } from "./libdeno";
import * as textEncoding from "./text_encoding";
import * as timers from "./timers";
import * as urlSearchParams from "./url_search_params";
import * as domTypes from "./dom_types";

// During the build process, augmentations to the variable `window` in this
// file are tracked and created as part of default library that is built into
// deno, we only need to declare the enough to compile deno.

declare global {
  const console: console_.Console;
  const setTimeout: typeof timers.setTimeout;
  // tslint:disable-next-line:variable-name
  const TextEncoder: typeof textEncoding.TextEncoder;
}

// A reference to the global object.
export const window = globalEval("this");
window.window = window;

window.setTimeout = timers.setTimeout;
window.setInterval = timers.setInterval;
window.clearTimeout = timers.clearTimer;
window.clearInterval = timers.clearTimer;

window.console = new console_.Console(libdeno.print);
window.TextEncoder = textEncoding.TextEncoder;
window.TextDecoder = textEncoding.TextDecoder;
window.atob = textEncoding.atob;
window.btoa = textEncoding.btoa;

<<<<<<< HEAD
window.Event = event.Event;
window.URLSearchParams = urlsearchparams.URLSearchParams;
=======
window.URLSearchParams = urlSearchParams.URLSearchParams;
>>>>>>> 2cf3a89f

window.fetch = fetch_.fetch;

// using the `as` keyword to mask the internal types when generating the
// runtime library
window.Headers = Headers as domTypes.HeadersConstructor;
window.Blob = blob.DenoBlob;<|MERGE_RESOLUTION|>--- conflicted
+++ resolved
@@ -1,12 +1,8 @@
 // Copyright 2018 the Deno authors. All rights reserved. MIT license.
 import * as blob from "./blob";
-<<<<<<< HEAD
-import * as console from "./console";
+import * as console_ from "./console";
+import * as fetch_ from "./fetch";
 import * as event from "./event";
-=======
-import * as console_ from "./console";
->>>>>>> 2cf3a89f
-import * as fetch_ from "./fetch";
 import { Headers } from "./headers";
 import { globalEval } from "./global_eval";
 import { libdeno } from "./libdeno";
@@ -41,12 +37,8 @@
 window.atob = textEncoding.atob;
 window.btoa = textEncoding.btoa;
 
-<<<<<<< HEAD
 window.Event = event.Event;
-window.URLSearchParams = urlsearchparams.URLSearchParams;
-=======
 window.URLSearchParams = urlSearchParams.URLSearchParams;
->>>>>>> 2cf3a89f
 
 window.fetch = fetch_.fetch;
 
