--- conflicted
+++ resolved
@@ -6,12 +6,8 @@
 import { libdeno } from "./libdeno";
 import * as textEncoding from "./text_encoding";
 import * as timers from "./timers";
-<<<<<<< HEAD
-import * as urlsearchparams from "./url_search_params";
+import * as urlSearchParams from "./url_search_params";
 import * as domTypes from "./dom_types";
-=======
-import * as urlSearchParams from "./url_search_params";
->>>>>>> 64f0dfd5
 
 // During the build process, augmentations to the variable `window` in this
 // file are tracked and created as part of default library that is built into
