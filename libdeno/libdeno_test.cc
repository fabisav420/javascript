--- conflicted
+++ resolved
@@ -292,7 +292,6 @@
   deno_delete(d);
 }
 
-<<<<<<< HEAD
 TEST(LibDenoTest, LibDenoEvalContext) {
   Deno* d = deno_new(deno_config{0, snapshot, empty, nullptr});
   deno_execute(d, nullptr, "a.js", "LibDenoEvalContext();");
@@ -304,7 +303,9 @@
   Deno* d = deno_new(deno_config{0, snapshot, empty, nullptr});
   deno_execute(d, nullptr, "a.js", "LibDenoEvalContextError();");
   EXPECT_EQ(nullptr, deno_last_exception(d));
-=======
+  deno_delete(d);
+}
+
 TEST(LibDenoTest, SharedAtomics) {
   int32_t s[] = {0, 1, 2};
   deno_buf shared = {nullptr, 0, reinterpret_cast<uint8_t*>(s), sizeof s};
@@ -315,6 +316,5 @@
   EXPECT_EQ(s[0], 1);
   EXPECT_EQ(s[1], 1);
   EXPECT_EQ(s[2], 2);
->>>>>>> b2fb8261
   deno_delete(d);
 }