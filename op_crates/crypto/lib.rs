// Copyright 2018-2021 the Deno authors. All rights reserved. MIT license.

#![deny(warnings)]

use deno_core::error::null_opbuf;
use deno_core::error::AnyError;
<<<<<<< HEAD
use deno_core::include_js_files;
use deno_core::json_op_sync;
use deno_core::serde_json::json;
use deno_core::serde_json::Value;
use deno_core::Extension;
=======
use deno_core::JsRuntime;
>>>>>>> 3b78f6c4
use deno_core::OpState;
use deno_core::ZeroCopyBuf;
use rand::rngs::StdRng;
use rand::thread_rng;
use rand::Rng;
use rand::SeedableRng;
use std::path::PathBuf;

pub use rand; // Re-export rand

pub fn init(maybe_seed: Option<u64>) -> Extension {
  Extension::with_ops(
    include_js_files!(
      prefix "deno:op_crates/crypto",
      "01_crypto.js",
    ),
    vec![(
      "op_crypto_get_random_values",
      json_op_sync(op_crypto_get_random_values),
    )],
    Some(Box::new(move |state| {
      if let Some(seed) = maybe_seed {
        state.put(StdRng::seed_from_u64(seed));
      }
      Ok(())
    })),
  )
}

pub fn op_crypto_get_random_values(
  state: &mut OpState,
  _args: (),
  zero_copy: Option<ZeroCopyBuf>,
) -> Result<(), AnyError> {
  let mut zero_copy = zero_copy.ok_or_else(null_opbuf)?;
  let maybe_seeded_rng = state.try_borrow_mut::<StdRng>();
  if let Some(seeded_rng) = maybe_seeded_rng {
    seeded_rng.fill(&mut *zero_copy);
  } else {
    let mut rng = thread_rng();
    rng.fill(&mut *zero_copy);
  }

  Ok(())
}

pub fn get_declaration() -> PathBuf {
  PathBuf::from(env!("CARGO_MANIFEST_DIR")).join("lib.deno_crypto.d.ts")
}<|MERGE_RESOLUTION|>--- conflicted
+++ resolved
@@ -4,15 +4,10 @@
 
 use deno_core::error::null_opbuf;
 use deno_core::error::AnyError;
-<<<<<<< HEAD
 use deno_core::include_js_files;
-use deno_core::json_op_sync;
-use deno_core::serde_json::json;
-use deno_core::serde_json::Value;
+use deno_core::op_sync;
 use deno_core::Extension;
-=======
 use deno_core::JsRuntime;
->>>>>>> 3b78f6c4
 use deno_core::OpState;
 use deno_core::ZeroCopyBuf;
 use rand::rngs::StdRng;
@@ -31,7 +26,7 @@
     ),
     vec![(
       "op_crypto_get_random_values",
-      json_op_sync(op_crypto_get_random_values),
+      op_sync(op_crypto_get_random_values),
     )],
     Some(Box::new(move |state| {
       if let Some(seed) = maybe_seed {
