# Copyright 2018-2020 the Deno authors. All rights reserved. MIT license.

[package]
name = "deno_fetch"
version = "0.18.0"
edition = "2018"
description = "provides fetch Web API to deno_core"
authors = ["the Deno authors"]
license = "MIT"
readme = "README.md"
repository = "https://github.com/denoland/deno"

[lib]
path = "lib.rs"

[dependencies]
deno_core = { version = "0.75.0", path = "../../core" }
<<<<<<< HEAD
reqwest = { version = "0.11.0", default-features = false, features = ["rustls-tls", "stream", "gzip", "brotli"] }
serde = { version = "1.0.116", features = ["derive"] }
=======

bytes = "0.5.6"
reqwest = { version = "0.10.8", default-features = false, features = ["rustls-tls", "stream", "gzip", "brotli"] }
serde = { version = "1.0.116", features = ["derive"] }
tokio = { version = "0.2.22", features = ["full"] }
>>>>>>> 1a6ce29f
<|MERGE_RESOLUTION|>--- conflicted
+++ resolved
@@ -14,14 +14,8 @@
 path = "lib.rs"
 
 [dependencies]
+bytes = "1"
 deno_core = { version = "0.75.0", path = "../../core" }
-<<<<<<< HEAD
 reqwest = { version = "0.11.0", default-features = false, features = ["rustls-tls", "stream", "gzip", "brotli"] }
 serde = { version = "1.0.116", features = ["derive"] }
-=======
-
-bytes = "0.5.6"
-reqwest = { version = "0.10.8", default-features = false, features = ["rustls-tls", "stream", "gzip", "brotli"] }
-serde = { version = "1.0.116", features = ["derive"] }
-tokio = { version = "0.2.22", features = ["full"] }
->>>>>>> 1a6ce29f
+tokio = { version = "0.2.22", features = ["full"] }