--- conflicted
+++ resolved
@@ -4,13 +4,8 @@
 use deno_core::error::type_error;
 use deno_core::error::uri_error;
 use deno_core::error::AnyError;
-<<<<<<< HEAD
 use deno_core::include_js_files;
-use deno_core::json_op_sync;
-use deno_core::serde_json::json;
-use deno_core::serde_json::Value;
-=======
->>>>>>> 3b78f6c4
+use deno_core::op_sync;
 use deno_core::url::form_urlencoded;
 use deno_core::url::quirks;
 use deno_core::url::Url;
@@ -28,14 +23,14 @@
       "00_url.js",
     ),
     vec![
-      ("op_url_parse", json_op_sync(op_url_parse)),
+      ("op_url_parse", op_sync(op_url_parse)),
       (
         "op_url_parse_search_params",
-        json_op_sync(op_url_parse_search_params),
+        op_sync(op_url_parse_search_params),
       ),
       (
         "op_url_stringify_search_params",
-        json_op_sync(op_url_stringify_search_params),
+        op_sync(op_url_stringify_search_params),
       ),
     ],
     None,
