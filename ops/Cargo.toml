[package]
name = "deno_ops"
version = "0.36.0"
edition = "2021"
license = "MIT"
readme = "README.md"
description = "Proc macro for writing Deno Ops"

[lib]
path = "./lib.rs"
proc-macro = true

[dependencies]
once_cell = "1.10.0"
pmutil = "0.5.3"
proc-macro-crate = "1.1.3"
proc-macro2 = "1"
quote = "1"
regex = "1.6.0"
syn = { version = "1", features = ["full", "extra-traits"] }

[dev-dependencies]
deno_core = { path = "../core" }
prettyplease = "0.1.21"
<<<<<<< HEAD
testing = "0.15.1"
=======
testing_macros = "0.2.7"
>>>>>>> 110a0ebe
trybuild = "1.0.61"<|MERGE_RESOLUTION|>--- conflicted
+++ resolved
@@ -22,9 +22,5 @@
 [dev-dependencies]
 deno_core = { path = "../core" }
 prettyplease = "0.1.21"
-<<<<<<< HEAD
-testing = "0.15.1"
-=======
 testing_macros = "0.2.7"
->>>>>>> 110a0ebe
 trybuild = "1.0.61"