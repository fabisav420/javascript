// Copyright 2018-2022 the Deno authors. All rights reserved. MIT license.
use once_cell::sync::Lazy;
use proc_macro::TokenStream;
use proc_macro2::Span;
use proc_macro2::TokenStream as TokenStream2;
use proc_macro_crate::crate_name;
use proc_macro_crate::FoundCrate;
use quote::quote;
use quote::ToTokens;
use regex::Regex;
use syn::punctuated::Punctuated;
use syn::token::Comma;
use syn::FnArg;
use syn::GenericParam;
use syn::Ident;

// Identifier to the `deno_core` crate.
//
// If macro called in deno_core, `crate` is used.
// If macro called outside deno_core, `deno_core` OR the renamed
// version from Cargo.toml is used.
fn core_import() -> TokenStream2 {
  let found_crate =
    crate_name("deno_core").expect("deno_core not present in `Cargo.toml`");

  match found_crate {
    FoundCrate::Itself => {
      // TODO(@littledivy): This won't work for `deno_core` examples
      // since `crate` does not refer to `deno_core`.
      // examples must re-export deno_core to make this work
      // until Span inspection APIs are stabalized.
      //
      // https://github.com/rust-lang/rust/issues/54725
      quote!(crate)
    }
    FoundCrate::Name(name) => {
      let ident = Ident::new(&name, Span::call_site());
      quote!(#ident)
    }
  }
}

#[derive(Copy, Clone, Debug, Default)]
struct MacroArgs {
  is_unstable: bool,
  is_v8: bool,
}

impl syn::parse::Parse for MacroArgs {
  fn parse(input: syn::parse::ParseStream) -> syn::Result<Self> {
    let vars =
      syn::punctuated::Punctuated::<Ident, syn::Token![,]>::parse_terminated(
        input,
      )?;
    let vars: Vec<_> = vars.iter().map(Ident::to_string).collect();
    let vars: Vec<_> = vars.iter().map(String::as_str).collect();
    for var in vars.iter() {
      if !["unstable", "v8"].contains(var) {
        return Err(syn::Error::new(
          input.span(),
          "Ops expect #[op] or #[op(unstable)]",
        ));
      }
    }
    Ok(Self {
      is_unstable: vars.contains(&"unstable"),
      is_v8: vars.contains(&"v8"),
    })
  }
}

#[proc_macro_attribute]
pub fn op(attr: TokenStream, item: TokenStream) -> TokenStream {
  let margs = syn::parse_macro_input!(attr as MacroArgs);
  let MacroArgs { is_unstable, is_v8 } = margs;
  let func = syn::parse::<syn::ItemFn>(item).expect("expected a function");
  let name = &func.sig.ident;
  let mut generics = func.sig.generics.clone();
  let scope_lifetime =
    syn::LifetimeDef::new(syn::Lifetime::new("'scope", Span::call_site()));
  if !generics.lifetimes().any(|def| *def == scope_lifetime) {
    generics
      .params
      .push(syn::GenericParam::Lifetime(scope_lifetime));
  }
  let type_params = exclude_lifetime_params(&func.sig.generics.params);
  let where_clause = &func.sig.generics.where_clause;

  // Preserve the original func as op_foo::call()
  let original_func = {
    let mut func = func.clone();
    func.sig.ident = quote::format_ident!("call");
    func
  };

  let core = core_import();

  let asyncness = func.sig.asyncness.is_some();
  let is_async = asyncness || is_future(&func.sig.output);
  let v8_body = if is_async {
    codegen_v8_async(&core, &func, margs, asyncness)
  } else {
    codegen_v8_sync(&core, &func, margs)
  };

  let docline = format!("Use `{name}::decl()` to get an op-declaration");
  // Generate wrapper
  quote! {
    #[allow(non_camel_case_types)]
    #[doc="Auto-generated by `deno_ops`, i.e: `#[op]`"]
    #[doc=""]
    #[doc=#docline]
    #[doc="you can include in a `deno_core::Extension`."]
    pub struct #name;

    #[doc(hidden)]
    impl #name {
      pub fn name() -> &'static str {
        stringify!(#name)
      }

      pub fn v8_fn_ptr #generics () -> #core::v8::FunctionCallback #where_clause {
        use #core::v8::MapFnTo;
        Self::v8_func::<#type_params>.map_fn_to()
      }

      pub fn decl #generics () -> #core::OpDecl #where_clause {
        #core::OpDecl {
          name: Self::name(),
          v8_fn_ptr: Self::v8_fn_ptr::<#type_params>(),
          enabled: true,
          is_async: #is_async,
          is_unstable: #is_unstable,
          is_v8: #is_v8,
        }
      }

      #[inline]
      #[allow(clippy::too_many_arguments)]
      #original_func

      pub fn v8_func #generics (
        scope: &mut #core::v8::HandleScope<'scope>,
        args: #core::v8::FunctionCallbackArguments,
        mut rv: #core::v8::ReturnValue,
      ) #where_clause {
        #v8_body
      }
    }
  }.into()
}

/// Generate the body of a v8 func for an async op
fn codegen_v8_async(
  core: &TokenStream2,
  f: &syn::ItemFn,
  margs: MacroArgs,
  asyncness: bool,
) -> TokenStream2 {
<<<<<<< HEAD
  let arg0 = f.sig.inputs.first();
  let uses_opstate = arg0.map(is_rc_refcell_opstate).unwrap_or_default();
  let args_head = if uses_opstate {
    quote! { state, }
  } else {
    quote! {}
  };
  let rust_i0 = if uses_opstate { 1 } else { 0 };
  let (arg_decls, args_tail) = codegen_args(core, f, rust_i0, 0);
=======
  let MacroArgs { is_v8, .. } = margs;
  let special_args = f
    .sig
    .inputs
    .iter()
    .map_while(|a| {
      (if is_v8 { scope_arg(a) } else { None }).or_else(|| opstate_arg(a))
    })
    .collect::<Vec<_>>();
  let rust_i0 = special_args.len();
  let args_head = special_args.into_iter().collect::<TokenStream2>();

  let (arg_decls, args_tail) = codegen_args(core, f, rust_i0, 1);
>>>>>>> 8d82ba72
  let type_params = exclude_lifetime_params(&f.sig.generics.params);

  let (pre_result, mut result_fut) = match asyncness {
    true => (
      quote! {},
      quote! { Self::call::<#type_params>(#args_head #args_tail).await; },
    ),
    false => (
      quote! { let result_fut = Self::call::<#type_params>(#args_head #args_tail); },
      quote! { result_fut.await; },
    ),
  };
  let result_wrapper = match is_result(&f.sig.output) {
    true => {
      // Support `Result<impl Future<Output = Result<T, AnyError>> + 'static, AnyError>`
      if !asyncness {
        result_fut = quote! { result_fut; };
        quote! {
          let result = match result {
            Ok(fut) => fut.await,
            Err(e) => return (promise_id, op_id, #core::_ops::to_op_result::<()>(get_class, Err(e))),
          };
        }
      } else {
        quote! {}
      }
    }
    false => quote! { let result = Ok(result); },
  };

  quote! {
    use #core::futures::FutureExt;
    // SAFETY: #core guarantees args.data() is a v8 External pointing to an OpCtx for the isolates lifetime
    let ctx = unsafe {
      &*(#core::v8::Local::<#core::v8::External>::cast(args.data().unwrap_unchecked()).value()
      as *const #core::_ops::OpCtx)
    };
    let op_id = ctx.id;

    #arg_decls

    let state = ctx.state.clone();

    // Track async call & get copy of get_error_class_fn
    let get_class = {
      let state = state.borrow();
      state.tracker.track_async(op_id);
      state.get_error_class_fn
    };

    #pre_result
<<<<<<< HEAD
    let promise_and_id = #core::_ops::queue_async_op(scope, async move {
      let result = #result_fut.await;
=======
    #core::_ops::queue_async_op(scope, async move {
      let result = #result_fut
>>>>>>> 8d82ba72
      #result_wrapper
      (op_id, #core::_ops::to_op_result(get_class, result))
    });
    rv.set(promise_and_id.into());
  }
}

fn scope_arg(arg: &FnArg) -> Option<TokenStream2> {
  if is_handle_scope(arg) {
    Some(quote! { scope, })
  } else {
    None
  }
}

fn opstate_arg(arg: &FnArg) -> Option<TokenStream2> {
  match arg {
    arg if is_rc_refcell_opstate(arg) => Some(quote! { ctx.state.clone(), }),
    arg if is_mut_ref_opstate(arg) => {
      Some(quote! { &mut ctx.state.borrow_mut(), })
    }
    _ => None,
  }
}

/// Generate the body of a v8 func for a sync op
fn codegen_v8_sync(
  core: &TokenStream2,
  f: &syn::ItemFn,
  margs: MacroArgs,
) -> TokenStream2 {
  let MacroArgs { is_v8, .. } = margs;
  let special_args = f
    .sig
    .inputs
    .iter()
    .map_while(|a| {
      (if is_v8 { scope_arg(a) } else { None }).or_else(|| opstate_arg(a))
    })
    .collect::<Vec<_>>();
  let rust_i0 = special_args.len();
  let args_head = special_args.into_iter().collect::<TokenStream2>();

  let (arg_decls, args_tail) = codegen_args(core, f, rust_i0, 0);
  let ret = codegen_sync_ret(core, &f.sig.output);
  let type_params = exclude_lifetime_params(&f.sig.generics.params);

  quote! {
    // SAFETY: #core guarantees args.data() is a v8 External pointing to an OpCtx for the isolates lifetime
    let ctx = unsafe {
      &*(#core::v8::Local::<#core::v8::External>::cast(args.data().unwrap_unchecked()).value()
      as *const #core::_ops::OpCtx)
    };

    #arg_decls

    let result = Self::call::<#type_params>(#args_head #args_tail);

    let op_state = &mut ctx.state.borrow();
    op_state.tracker.track_sync(ctx.id);

    #ret
  }
}

fn codegen_args(
  core: &TokenStream2,
  f: &syn::ItemFn,
  rust_i0: usize, // Index of first generic arg in rust
  v8_i0: usize,   // Index of first generic arg in v8/js
) -> (TokenStream2, TokenStream2) {
  let inputs = &f.sig.inputs.iter().skip(rust_i0).enumerate();
  let ident_seq: TokenStream2 = inputs
    .clone()
    .map(|(i, _)| format!("arg_{i}"))
    .collect::<Vec<_>>()
    .join(", ")
    .parse()
    .unwrap();
  let decls: TokenStream2 = inputs
    .clone()
    .map(|(i, arg)| {
      codegen_arg(core, arg, format!("arg_{i}").as_ref(), v8_i0 + i)
    })
    .collect();
  (decls, ident_seq)
}

fn codegen_arg(
  core: &TokenStream2,
  arg: &syn::FnArg,
  name: &str,
  idx: usize,
) -> TokenStream2 {
  let ident = quote::format_ident!("{name}");
  let pat = match arg {
    syn::FnArg::Typed(pat) => &pat.pat,
    _ => unreachable!(),
  };
  // Fast path if arg should be skipped
  if matches!(**pat, syn::Pat::Wild(_)) {
    return quote! { let #ident = (); };
  }
  // Otherwise deserialize it via serde_v8
  quote! {
    let #ident = args.get(#idx as i32);
    let #ident = match #core::serde_v8::from_v8(scope, #ident) {
      Ok(v) => v,
      Err(err) => {
        let msg = format!("Error parsing args at position {}: {}", #idx, #core::anyhow::Error::from(err));
        return #core::_ops::throw_type_error(scope, msg);
      }
    };
  }
}

fn codegen_sync_ret(
  core: &TokenStream2,
  output: &syn::ReturnType,
) -> TokenStream2 {
  if is_void(output) {
    return quote! {};
  }

  // Optimize Result<(), Err> to skip serde_v8 when Ok(...)
  let ok_block = if is_unit_result(output) {
    quote! {}
  } else {
    quote! {
      match #core::serde_v8::to_v8(scope, result) {
        Ok(ret) => rv.set(ret),
        Err(err) => #core::_ops::throw_type_error(
          scope,
          format!("Error serializing return: {}", #core::anyhow::Error::from(err)),
        ),
      };
    }
  };

  if !is_result(output) {
    return ok_block;
  }

  quote! {
    match result {
      Ok(result) => {
        #ok_block
      },
      Err(err) => {
        let err = #core::OpError::new(op_state.get_error_class_fn, err);
        rv.set(#core::serde_v8::to_v8(scope, err).unwrap());
      },
    };
  }
}

fn is_void(ty: impl ToTokens) -> bool {
  tokens(ty).is_empty()
}

fn is_result(ty: impl ToTokens) -> bool {
  let tokens = tokens(ty);
  if tokens.trim_start_matches("-> ").starts_with("Result <") {
    return true;
  }
  // Detect `io::Result<...>`, `anyhow::Result<...>`, etc...
  // i.e: Result aliases/shorthands which are unfortunately "opaque" at macro-time
  match tokens.find(":: Result <") {
    Some(idx) => !tokens.split_at(idx).0.contains('<'),
    None => false,
  }
}

/// Detects if a type is of the form Result<(), Err>
fn is_unit_result(ty: impl ToTokens) -> bool {
  is_result(&ty) && tokens(&ty).contains("Result < ()")
}

fn is_mut_ref_opstate(arg: &syn::FnArg) -> bool {
  static RE: Lazy<Regex> =
    Lazy::new(|| Regex::new(r#": & mut (?:deno_core :: )?OpState$"#).unwrap());
  RE.is_match(&tokens(arg))
}

fn is_rc_refcell_opstate(arg: &syn::FnArg) -> bool {
  static RE: Lazy<Regex> = Lazy::new(|| {
    Regex::new(r#": Rc < RefCell < (?:deno_core :: )?OpState > >$"#).unwrap()
  });
  RE.is_match(&tokens(arg))
}

fn is_handle_scope(arg: &syn::FnArg) -> bool {
  static RE: Lazy<Regex> = Lazy::new(|| {
    Regex::new(r#": & mut (?:deno_core :: )?v8 :: HandleScope(?: < '\w+ >)?$"#)
      .unwrap()
  });
  RE.is_match(&tokens(arg))
}

fn is_future(ty: impl ToTokens) -> bool {
  tokens(&ty).contains("impl Future < Output =")
}

fn tokens(x: impl ToTokens) -> String {
  x.to_token_stream().to_string()
}

fn exclude_lifetime_params(
  generic_params: &Punctuated<GenericParam, Comma>,
) -> Punctuated<GenericParam, Comma> {
  generic_params
    .iter()
    .filter(|t| !tokens(t).starts_with('\''))
    .cloned()
    .collect::<Punctuated<GenericParam, Comma>>()
}<|MERGE_RESOLUTION|>--- conflicted
+++ resolved
@@ -157,17 +157,6 @@
   margs: MacroArgs,
   asyncness: bool,
 ) -> TokenStream2 {
-<<<<<<< HEAD
-  let arg0 = f.sig.inputs.first();
-  let uses_opstate = arg0.map(is_rc_refcell_opstate).unwrap_or_default();
-  let args_head = if uses_opstate {
-    quote! { state, }
-  } else {
-    quote! {}
-  };
-  let rust_i0 = if uses_opstate { 1 } else { 0 };
-  let (arg_decls, args_tail) = codegen_args(core, f, rust_i0, 0);
-=======
   let MacroArgs { is_v8, .. } = margs;
   let special_args = f
     .sig
@@ -180,8 +169,7 @@
   let rust_i0 = special_args.len();
   let args_head = special_args.into_iter().collect::<TokenStream2>();
 
-  let (arg_decls, args_tail) = codegen_args(core, f, rust_i0, 1);
->>>>>>> 8d82ba72
+  let (arg_decls, args_tail) = codegen_args(core, f, rust_i0, 0);
   let type_params = exclude_lifetime_params(&f.sig.generics.params);
 
   let (pre_result, mut result_fut) = match asyncness {
@@ -202,7 +190,7 @@
         quote! {
           let result = match result {
             Ok(fut) => fut.await,
-            Err(e) => return (promise_id, op_id, #core::_ops::to_op_result::<()>(get_class, Err(e))),
+            Err(e) => return (op_id, #core::_ops::to_op_result::<()>(get_class, Err(e))),
           };
         }
       } else {
@@ -233,13 +221,8 @@
     };
 
     #pre_result
-<<<<<<< HEAD
     let promise_and_id = #core::_ops::queue_async_op(scope, async move {
-      let result = #result_fut.await;
-=======
-    #core::_ops::queue_async_op(scope, async move {
       let result = #result_fut
->>>>>>> 8d82ba72
       #result_wrapper
       (op_id, #core::_ops::to_op_result(get_class, result))
     });
