#[allow(non_camel_case_types)]
///Auto-generated by `deno_ops`, i.e: `#[op]`
///
///Use `op_string_length::decl()` to get an op-declaration
///you can include in a `deno_core::Extension`.
pub struct op_string_length;
#[doc(hidden)]
impl op_string_length {
    pub const fn name() -> &'static str {
        stringify!(op_string_length)
    }
    #[allow(clippy::not_unsafe_ptr_arg_deref)]
    pub extern "C" fn v8_fn_ptr<'scope>(
        info: *const deno_core::v8::FunctionCallbackInfo,
    ) {
        let info = unsafe { &*info };
        let scope = &mut unsafe { deno_core::v8::CallbackScope::new(info) };
        let args = deno_core::v8::FunctionCallbackArguments::from_function_callback_info(
            info,
        );
        let rv = deno_core::v8::ReturnValue::from_function_callback_info(info);
        Self::v8_func(scope, args, rv);
    }
    pub const fn decl<'scope>() -> deno_core::OpDecl {
        deno_core::OpDecl {
            name: Self::name(),
            v8_fn_ptr: Self::v8_fn_ptr as _,
            enabled: true,
            fast_fn: {
                use deno_core::v8::fast_api::Type::*;
                use deno_core::v8::fast_api::CType;
                Some(
                    deno_core::v8::fast_api::FastFunction::new(
                        &[V8Value, SeqOneByteString],
                        CType::Uint32,
                        op_string_length_fast_fn as *const ::std::ffi::c_void,
                    ),
                )
            },
            is_async: false,
            is_unstable: false,
            is_v8: false,
            force_registration: false,
        }
    }
    #[inline]
    #[allow(clippy::too_many_arguments)]
    fn call(string: &str) -> u32 {
        string.len() as u32
    }
    pub fn v8_func<'scope>(
        scope: &mut deno_core::v8::HandleScope<'scope>,
        args: deno_core::v8::FunctionCallbackArguments,
        mut rv: deno_core::v8::ReturnValue,
    ) {
        let ctx = unsafe {
            &*(deno_core::v8::Local::<deno_core::v8::External>::cast(args.data()).value()
                as *const deno_core::_ops::OpCtx)
        };
        let arg_0 = match deno_core::v8::Local::<
            deno_core::v8::String,
        >::try_from(args.get(0usize as i32)) {
            Ok(v8_string) => deno_core::serde_v8::to_utf8(v8_string, scope),
            Err(_) => {
                return deno_core::_ops::throw_type_error(
                    scope,
                    format!("Expected string at position {}", 0usize),
                );
            }
        };
        let arg_0 = arg_0.as_ref();
        let result = Self::call(arg_0);
        let op_state = ::std::cell::RefCell::borrow(&*ctx.state);
        op_state.tracker.track_sync(ctx.id);
        match deno_core::serde_v8::to_v8(scope, result) {
            Ok(ret) => rv.set(ret),
            Err(err) => {
                deno_core::_ops::throw_type_error(
                    scope,
                    format!(
                        "Error serializing return: {}",
                        deno_core::anyhow::Error::from(err)
                    ),
                )
            }
        };
    }
}
<<<<<<< HEAD
struct op_string_length_fast {
    _phantom: ::std::marker::PhantomData<()>,
}
impl<'scope> deno_core::v8::fast_api::FastFunction for op_string_length_fast {
    #[inline(always)]
    fn function(&self) -> *const ::std::ffi::c_void {
        op_string_length_fast_fn as *const ::std::ffi::c_void
    }
    #[inline(always)]
    fn args(&self) -> &'static [deno_core::v8::fast_api::Type] {
        use deno_core::v8::fast_api::Type::*;
        use deno_core::v8::fast_api::CType;
        &[V8Value, SeqOneByteString, CallbackOptions]
    }
    #[inline(always)]
    fn return_type(&self) -> deno_core::v8::fast_api::CType {
        deno_core::v8::fast_api::CType::Uint32
    }
}
=======
>>>>>>> b9a37909
#[allow(clippy::too_many_arguments)]
fn op_string_length_fast_fn<'scope>(
    _: deno_core::v8::Local<deno_core::v8::Object>,
    string: *const deno_core::v8::fast_api::FastApiOneByteString,
    fast_api_callback_options: *mut deno_core::v8::fast_api::FastApiCallbackOptions,
) -> u32 {
    use deno_core::v8;
    use deno_core::_ops;
    let string = match ::std::str::from_utf8(unsafe { &*string }.as_bytes()) {
        Ok(v) => v,
        Err(_) => {
            unsafe { &mut *fast_api_callback_options }.fallback = true;
            return Default::default();
        }
    };
    let result = op_string_length::call(string);
    result
}<|MERGE_RESOLUTION|>--- conflicted
+++ resolved
@@ -86,28 +86,6 @@
         };
     }
 }
-<<<<<<< HEAD
-struct op_string_length_fast {
-    _phantom: ::std::marker::PhantomData<()>,
-}
-impl<'scope> deno_core::v8::fast_api::FastFunction for op_string_length_fast {
-    #[inline(always)]
-    fn function(&self) -> *const ::std::ffi::c_void {
-        op_string_length_fast_fn as *const ::std::ffi::c_void
-    }
-    #[inline(always)]
-    fn args(&self) -> &'static [deno_core::v8::fast_api::Type] {
-        use deno_core::v8::fast_api::Type::*;
-        use deno_core::v8::fast_api::CType;
-        &[V8Value, SeqOneByteString, CallbackOptions]
-    }
-    #[inline(always)]
-    fn return_type(&self) -> deno_core::v8::fast_api::CType {
-        deno_core::v8::fast_api::CType::Uint32
-    }
-}
-=======
->>>>>>> b9a37909
 #[allow(clippy::too_many_arguments)]
 fn op_string_length_fast_fn<'scope>(
     _: deno_core::v8::Local<deno_core::v8::Object>,
