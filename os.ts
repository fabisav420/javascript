--- conflicted
+++ resolved
@@ -1,12 +1,7 @@
 // Copyright 2018 Ryan Dahl <ry@tinyclouds.org>
 // All rights reserved. MIT License.
-<<<<<<< HEAD
 import { ModuleInfo, FileInfo } from "./types";
-import { sendMsg } from "./dispatch";
-=======
-import { ModuleInfo } from "./types";
 import { pubInternal } from "./dispatch";
->>>>>>> 58eb1403
 import { main as pb } from "./msg.pb";
 import { assert } from "./util";
 
