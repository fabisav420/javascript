# Copyright 2018-2022 the Deno authors. All rights reserved. MIT license.

[package]
name = "deno_runtime"
version = "0.60.0"
authors = ["the Deno authors"]
edition = "2021"
license = "MIT"
repository = "https://github.com/denoland/deno"
description = "Provides the deno runtime library"

[features]
# "fake" feature that allows to generate docs on docs.rs
docsrs = []

[lib]
name = "deno_runtime"
path = "lib.rs"

[[example]]
name = "hello_runtime"
path = "examples/hello_runtime.rs"

[build-dependencies]
<<<<<<< HEAD
deno_broadcast_channel = { version = "0.43.0", path = "../ext/broadcast_channel" }
deno_console = { version = "0.49.0", path = "../ext/console" }
deno_core = { version = "0.131.0", path = "../core", features = ["build-time-includes"] }
deno_crypto = { version = "0.63.0", path = "../ext/crypto" }
deno_fetch = { version = "0.72.0", path = "../ext/fetch" }
deno_ffi = { version = "0.36.0", path = "../ext/ffi" }
deno_http = { version = "0.43.0", path = "../ext/http" }
deno_net = { version = "0.41.0", path = "../ext/net" }
deno_tls = { version = "0.36.0", path = "../ext/tls" }
deno_url = { version = "0.49.0", path = "../ext/url" }
deno_web = { version = "0.80.0", path = "../ext/web" }
deno_webgpu = { version = "0.50.0", path = "../ext/webgpu" }
deno_webidl = { version = "0.49.0", path = "../ext/webidl" }
deno_websocket = { version = "0.54.0", path = "../ext/websocket" }
deno_webstorage = { version = "0.44.0", path = "../ext/webstorage" }
=======
deno_broadcast_channel = { version = "0.46.0", path = "../ext/broadcast_channel" }
deno_console = { version = "0.52.0", path = "../ext/console" }
deno_core = { version = "0.134.0", path = "../core" }
deno_crypto = { version = "0.66.0", path = "../ext/crypto" }
deno_fetch = { version = "0.75.0", path = "../ext/fetch" }
deno_ffi = { version = "0.39.0", path = "../ext/ffi" }
deno_http = { version = "0.46.0", path = "../ext/http" }
deno_net = { version = "0.44.0", path = "../ext/net" }
deno_tls = { version = "0.39.0", path = "../ext/tls" }
deno_url = { version = "0.52.0", path = "../ext/url" }
deno_web = { version = "0.83.0", path = "../ext/web" }
deno_webgpu = { version = "0.53.0", path = "../ext/webgpu" }
deno_webidl = { version = "0.52.0", path = "../ext/webidl" }
deno_websocket = { version = "0.57.0", path = "../ext/websocket" }
deno_webstorage = { version = "0.47.0", path = "../ext/webstorage" }
>>>>>>> c496639d

lzzzz = '=0.8.0'

[target.'cfg(windows)'.build-dependencies]
winres = "0.1.11"
winapi = "0.3.9"

[dependencies]
<<<<<<< HEAD
deno_broadcast_channel = { version = "0.43.0", path = "../ext/broadcast_channel" }
deno_console = { version = "0.49.0", path = "../ext/console" }
deno_core = { version = "0.131.0", path = "../core", features = ["build-time-includes"] }
deno_crypto = { version = "0.63.0", path = "../ext/crypto" }
deno_fetch = { version = "0.72.0", path = "../ext/fetch" }
deno_ffi = { version = "0.36.0", path = "../ext/ffi" }
deno_http = { version = "0.43.0", path = "../ext/http" }
deno_net = { version = "0.41.0", path = "../ext/net" }
deno_tls = { version = "0.36.0", path = "../ext/tls" }
deno_url = { version = "0.49.0", path = "../ext/url" }
deno_web = { version = "0.80.0", path = "../ext/web" }
deno_webgpu = { version = "0.50.0", path = "../ext/webgpu" }
deno_webidl = { version = "0.49.0", path = "../ext/webidl" }
deno_websocket = { version = "0.54.0", path = "../ext/websocket" }
deno_webstorage = { version = "0.44.0", path = "../ext/webstorage" }
=======
deno_broadcast_channel = { version = "0.46.0", path = "../ext/broadcast_channel" }
deno_console = { version = "0.52.0", path = "../ext/console" }
deno_core = { version = "0.134.0", path = "../core" }
deno_crypto = { version = "0.66.0", path = "../ext/crypto" }
deno_fetch = { version = "0.75.0", path = "../ext/fetch" }
deno_ffi = { version = "0.39.0", path = "../ext/ffi" }
deno_http = { version = "0.46.0", path = "../ext/http" }
deno_net = { version = "0.44.0", path = "../ext/net" }
deno_tls = { version = "0.39.0", path = "../ext/tls" }
deno_url = { version = "0.52.0", path = "../ext/url" }
deno_web = { version = "0.83.0", path = "../ext/web" }
deno_webgpu = { version = "0.53.0", path = "../ext/webgpu" }
deno_webidl = { version = "0.52.0", path = "../ext/webidl" }
deno_websocket = { version = "0.57.0", path = "../ext/websocket" }
deno_webstorage = { version = "0.47.0", path = "../ext/webstorage" }
>>>>>>> c496639d

atty = "0.2.14"
dlopen = "0.1.8"
encoding_rs = "0.8.31"
filetime = "0.2.16"
fs3 = "0.5.0"
http = "0.2.6"
hyper = { version = "0.14.18", features = ["server", "stream", "http1", "http2", "runtime"] }
libc = "0.2.124"
log = "0.4.16"
lzzzz = '=0.8.0'
netif = "0.1.3"
notify = "=5.0.0-pre.14"
once_cell = "1.10.0"
regex = "1.5.5"
ring = "0.16.20"
serde = { version = "1.0.136", features = ["derive"] }
signal-hook-registry = "1.4.0"
sys-info = "0.9.1"
termcolor = "1.1.3"
tokio = { version = "1.17", features = ["full"] }
uuid = { version = "1.0.0", features = ["v4"] }

[target.'cfg(windows)'.dependencies]
fwdansi = "1.1.0"
winapi = { version = "0.3.9", features = ["commapi", "knownfolders", "mswsock", "objbase", "shlobj", "tlhelp32", "winbase", "winerror", "winsock2"] }

[target.'cfg(unix)'.dependencies]
nix = "=0.23.0"

[dev-dependencies]
# Used in benchmark
test_util = { path = "../test_util" }

[package.metadata.docs.rs]
features = ["docsrs"]<|MERGE_RESOLUTION|>--- conflicted
+++ resolved
@@ -22,26 +22,9 @@
 path = "examples/hello_runtime.rs"
 
 [build-dependencies]
-<<<<<<< HEAD
-deno_broadcast_channel = { version = "0.43.0", path = "../ext/broadcast_channel" }
-deno_console = { version = "0.49.0", path = "../ext/console" }
-deno_core = { version = "0.131.0", path = "../core", features = ["build-time-includes"] }
-deno_crypto = { version = "0.63.0", path = "../ext/crypto" }
-deno_fetch = { version = "0.72.0", path = "../ext/fetch" }
-deno_ffi = { version = "0.36.0", path = "../ext/ffi" }
-deno_http = { version = "0.43.0", path = "../ext/http" }
-deno_net = { version = "0.41.0", path = "../ext/net" }
-deno_tls = { version = "0.36.0", path = "../ext/tls" }
-deno_url = { version = "0.49.0", path = "../ext/url" }
-deno_web = { version = "0.80.0", path = "../ext/web" }
-deno_webgpu = { version = "0.50.0", path = "../ext/webgpu" }
-deno_webidl = { version = "0.49.0", path = "../ext/webidl" }
-deno_websocket = { version = "0.54.0", path = "../ext/websocket" }
-deno_webstorage = { version = "0.44.0", path = "../ext/webstorage" }
-=======
 deno_broadcast_channel = { version = "0.46.0", path = "../ext/broadcast_channel" }
 deno_console = { version = "0.52.0", path = "../ext/console" }
-deno_core = { version = "0.134.0", path = "../core" }
+deno_core = { version = "0.134.0", path = "../core", features = ["build-time-includes"] }
 deno_crypto = { version = "0.66.0", path = "../ext/crypto" }
 deno_fetch = { version = "0.75.0", path = "../ext/fetch" }
 deno_ffi = { version = "0.39.0", path = "../ext/ffi" }
@@ -54,7 +37,6 @@
 deno_webidl = { version = "0.52.0", path = "../ext/webidl" }
 deno_websocket = { version = "0.57.0", path = "../ext/websocket" }
 deno_webstorage = { version = "0.47.0", path = "../ext/webstorage" }
->>>>>>> c496639d
 
 lzzzz = '=0.8.0'
 
@@ -63,26 +45,9 @@
 winapi = "0.3.9"
 
 [dependencies]
-<<<<<<< HEAD
-deno_broadcast_channel = { version = "0.43.0", path = "../ext/broadcast_channel" }
-deno_console = { version = "0.49.0", path = "../ext/console" }
-deno_core = { version = "0.131.0", path = "../core", features = ["build-time-includes"] }
-deno_crypto = { version = "0.63.0", path = "../ext/crypto" }
-deno_fetch = { version = "0.72.0", path = "../ext/fetch" }
-deno_ffi = { version = "0.36.0", path = "../ext/ffi" }
-deno_http = { version = "0.43.0", path = "../ext/http" }
-deno_net = { version = "0.41.0", path = "../ext/net" }
-deno_tls = { version = "0.36.0", path = "../ext/tls" }
-deno_url = { version = "0.49.0", path = "../ext/url" }
-deno_web = { version = "0.80.0", path = "../ext/web" }
-deno_webgpu = { version = "0.50.0", path = "../ext/webgpu" }
-deno_webidl = { version = "0.49.0", path = "../ext/webidl" }
-deno_websocket = { version = "0.54.0", path = "../ext/websocket" }
-deno_webstorage = { version = "0.44.0", path = "../ext/webstorage" }
-=======
 deno_broadcast_channel = { version = "0.46.0", path = "../ext/broadcast_channel" }
 deno_console = { version = "0.52.0", path = "../ext/console" }
-deno_core = { version = "0.134.0", path = "../core" }
+deno_core = { version = "0.134.0", path = "../core", features = ["build-time-includes"] }
 deno_crypto = { version = "0.66.0", path = "../ext/crypto" }
 deno_fetch = { version = "0.75.0", path = "../ext/fetch" }
 deno_ffi = { version = "0.39.0", path = "../ext/ffi" }
@@ -95,7 +60,6 @@
 deno_webidl = { version = "0.52.0", path = "../ext/webidl" }
 deno_websocket = { version = "0.57.0", path = "../ext/websocket" }
 deno_webstorage = { version = "0.47.0", path = "../ext/webstorage" }
->>>>>>> c496639d
 
 atty = "0.2.14"
 dlopen = "0.1.8"
