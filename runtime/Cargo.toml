--- conflicted
+++ resolved
@@ -90,11 +90,8 @@
 deno_napi.workspace = true
 deno_net.workspace = true
 deno_node.workspace = true
-<<<<<<< HEAD
 deno_permissions.workspace = true
-=======
 deno_terminal.workspace = true
->>>>>>> 942b2aac
 deno_tls.workspace = true
 deno_url.workspace = true
 deno_web.workspace = true
