--- conflicted
+++ resolved
@@ -18,28 +18,12 @@
 path = "examples/hello_runtime.rs"
 
 [build-dependencies]
-<<<<<<< HEAD
-deno_broadcast_channel = { version = "0.4.1", path = "../extensions/broadcast_channel" }
-deno_console = { version = "0.10.1", path = "../extensions/console" }
-deno_core = { version = "0.92.0", path = "../core" }
-deno_crypto = { version = "0.24.1", path = "../extensions/crypto" }
-deno_fetch = { version = "0.32.1", path = "../extensions/fetch" }
-deno_ffi = { version = "0.1.0", path = "../extensions/ffi" }
-deno_http = { version = "0.1.0", path = "../extensions/http" }
-deno_net = { version = "0.1.0", path = "../extensions/net" }
-deno_timers = { version = "0.8.1", path = "../extensions/timers" }
-deno_url = { version = "0.10.1", path = "../extensions/url" }
-deno_web = { version = "0.41.1", path = "../extensions/web" }
-deno_webgpu = { version = "0.11.1", path = "../extensions/webgpu" }
-deno_webidl = { version = "0.10.1", path = "../extensions/webidl" }
-deno_websocket = { version = "0.15.1", path = "../extensions/websocket" }
-deno_webstorage = { version = "0.5.1", path = "../extensions/webstorage" }
-=======
 deno_broadcast_channel = { version = "0.5.0", path = "../extensions/broadcast_channel" }
 deno_console = { version = "0.11.0", path = "../extensions/console" }
 deno_core = { version = "0.93.0", path = "../core" }
 deno_crypto = { version = "0.25.0", path = "../extensions/crypto" }
 deno_fetch = { version = "0.33.0", path = "../extensions/fetch" }
+deno_ffi = { version = "0.1.0", path = "../extensions/ffi" }
 deno_http = { version = "0.2.0", path = "../extensions/http" }
 deno_net = { version = "0.2.0", path = "../extensions/net" }
 deno_timers = { version = "0.9.0", path = "../extensions/timers" }
@@ -49,35 +33,18 @@
 deno_webidl = { version = "0.11.0", path = "../extensions/webidl" }
 deno_websocket = { version = "0.16.0", path = "../extensions/websocket" }
 deno_webstorage = { version = "0.6.0", path = "../extensions/webstorage" }
->>>>>>> 91bbd1a6
 
 [target.'cfg(windows)'.build-dependencies]
 winres = "0.1.11"
 winapi = "0.3.9"
 
 [dependencies]
-<<<<<<< HEAD
-deno_broadcast_channel = { version = "0.4.1", path = "../extensions/broadcast_channel" }
-deno_console = { version = "0.10.1", path = "../extensions/console" }
-deno_core = { version = "0.92.0", path = "../core" }
-deno_crypto = { version = "0.24.1", path = "../extensions/crypto" }
-deno_fetch = { version = "0.32.1", path = "../extensions/fetch" }
-deno_ffi = { version = "0.1.0", path = "../extensions/ffi" }
-deno_http = { version = "0.1.0", path = "../extensions/http" }
-deno_net = { version = "0.1.0", path = "../extensions/net" }
-deno_timers = { version = "0.8.1", path = "../extensions/timers" }
-deno_url = { version = "0.10.1", path = "../extensions/url" }
-deno_web = { version = "0.41.1", path = "../extensions/web" }
-deno_webgpu = { version = "0.11.1", path = "../extensions/webgpu" }
-deno_webidl = { version = "0.10.1", path = "../extensions/webidl" }
-deno_websocket = { version = "0.15.1", path = "../extensions/websocket" }
-deno_webstorage = { version = "0.5.1", path = "../extensions/webstorage" }
-=======
 deno_broadcast_channel = { version = "0.5.0", path = "../extensions/broadcast_channel" }
 deno_console = { version = "0.11.0", path = "../extensions/console" }
 deno_core = { version = "0.93.0", path = "../core" }
 deno_crypto = { version = "0.25.0", path = "../extensions/crypto" }
 deno_fetch = { version = "0.33.0", path = "../extensions/fetch" }
+deno_ffi = { version = "0.1.0", path = "../extensions/ffi" }
 deno_http = { version = "0.2.0", path = "../extensions/http" }
 deno_net = { version = "0.2.0", path = "../extensions/net" }
 deno_timers = { version = "0.9.0", path = "../extensions/timers" }
@@ -87,7 +54,6 @@
 deno_webidl = { version = "0.11.0", path = "../extensions/webidl" }
 deno_websocket = { version = "0.16.0", path = "../extensions/websocket" }
 deno_webstorage = { version = "0.6.0", path = "../extensions/webstorage" }
->>>>>>> 91bbd1a6
 
 atty = "0.2.14"
 dlopen = "0.1.8"
