# Copyright 2018-2022 the Deno authors. All rights reserved. MIT license.

[package]
name = "deno_runtime"
version = "0.59.0"
authors = ["the Deno authors"]
edition = "2021"
license = "MIT"
repository = "https://github.com/denoland/deno"
description = "Provides the deno runtime library"

[features]
# "fake" feature that allows to generate docs on docs.rs
docsrs = []

[lib]
name = "deno_runtime"
path = "lib.rs"

[[example]]
name = "hello_runtime"
path = "examples/hello_runtime.rs"

[build-dependencies]
deno_broadcast_channel = { version = "0.45.0", path = "../ext/broadcast_channel" }
deno_console = { version = "0.51.0", path = "../ext/console" }
deno_core = { version = "0.133.0", path = "../core" }
deno_crypto = { version = "0.65.0", path = "../ext/crypto" }
deno_fetch = { version = "0.74.0", path = "../ext/fetch" }
deno_ffi = { version = "0.38.0", path = "../ext/ffi" }
deno_http = { version = "0.45.0", path = "../ext/http" }
deno_net = { version = "0.43.0", path = "../ext/net" }
deno_tls = { version = "0.38.0", path = "../ext/tls" }
deno_url = { version = "0.51.0", path = "../ext/url" }
deno_web = { version = "0.82.0", path = "../ext/web" }
deno_webgpu = { version = "0.52.0", path = "../ext/webgpu" }
deno_webidl = { version = "0.51.0", path = "../ext/webidl" }
deno_websocket = { version = "0.56.0", path = "../ext/websocket" }
deno_webstorage = { version = "0.46.0", path = "../ext/webstorage" }

lzzzz = '=0.8.0'

[target.'cfg(windows)'.build-dependencies]
winres = "0.1.11"
winapi = "0.3.9"

[dependencies]
deno_broadcast_channel = { version = "0.45.0", path = "../ext/broadcast_channel" }
deno_console = { version = "0.51.0", path = "../ext/console" }
deno_core = { version = "0.133.0", path = "../core" }
deno_crypto = { version = "0.65.0", path = "../ext/crypto" }
deno_fetch = { version = "0.74.0", path = "../ext/fetch" }
deno_ffi = { version = "0.38.0", path = "../ext/ffi" }
deno_http = { version = "0.45.0", path = "../ext/http" }
deno_net = { version = "0.43.0", path = "../ext/net" }
deno_tls = { version = "0.38.0", path = "../ext/tls" }
deno_url = { version = "0.51.0", path = "../ext/url" }
deno_web = { version = "0.82.0", path = "../ext/web" }
deno_webgpu = { version = "0.52.0", path = "../ext/webgpu" }
deno_webidl = { version = "0.51.0", path = "../ext/webidl" }
deno_websocket = { version = "0.56.0", path = "../ext/websocket" }
deno_webstorage = { version = "0.46.0", path = "../ext/webstorage" }

atty = "0.2.14"
dlopen = "0.1.8"
encoding_rs = "0.8.31"
filetime = "0.2.16"
fs3 = "0.5.0"
http = "0.2.6"
hyper = { version = "0.14.18", features = ["server", "stream", "http1", "http2", "runtime"] }
libc = "0.2.124"
log = "0.4.16"
lzzzz = '=0.8.0'
netif = "0.1.3"
notify = "=5.0.0-pre.14"
once_cell = "1.10.0"
regex = "1.5.5"
ring = "0.16.20"
serde = { version = "1.0.136", features = ["derive"] }
signal-hook-registry = "1.4.0"
sys-info = "0.9.1"
termcolor = "1.1.3"
tokio = { version = "1.17", features = ["full"] }
<<<<<<< HEAD
uuid = { version = "0.8.2", features = ["v4"] }
which = "4.2.5"
=======
uuid = { version = "1.0.0", features = ["v4"] }
>>>>>>> 23c77df6

[target.'cfg(windows)'.dependencies]
fwdansi = "1.1.0"
winapi = { version = "0.3.9", features = ["commapi", "knownfolders", "mswsock", "objbase", "shlobj", "tlhelp32", "winbase", "winerror", "winsock2"] }

[target.'cfg(unix)'.dependencies]
nix = "=0.23.0"

[dev-dependencies]
# Used in benchmark
test_util = { path = "../test_util" }

[package.metadata.docs.rs]
features = ["docsrs"]<|MERGE_RESOLUTION|>--- conflicted
+++ resolved
@@ -81,12 +81,8 @@
 sys-info = "0.9.1"
 termcolor = "1.1.3"
 tokio = { version = "1.17", features = ["full"] }
-<<<<<<< HEAD
-uuid = { version = "0.8.2", features = ["v4"] }
+uuid = { version = "1.0.0", features = ["v4"] }
 which = "4.2.5"
-=======
-uuid = { version = "1.0.0", features = ["v4"] }
->>>>>>> 23c77df6
 
 [target.'cfg(windows)'.dependencies]
 fwdansi = "1.1.0"
