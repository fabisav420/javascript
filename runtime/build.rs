--- conflicted
+++ resolved
@@ -294,19 +294,11 @@
     // `runtime/worker.rs`, `runtime/web_worker.rs` and `cli/build.rs`!
     let fs = std::sync::Arc::new(deno_fs::RealFs);
     let extensions: Vec<Extension> = vec![
-<<<<<<< HEAD
-      deno_webidl::deno_webidl::init(),
-      deno_console::deno_console::init(),
-      deno_url::deno_url::init(),
-      deno_web::deno_web::init::<Permissions>(
-        Default::default(),
-=======
       deno_webidl::deno_webidl::init_ops_and_esm(),
       deno_console::deno_console::init_ops_and_esm(),
       deno_url::deno_url::init_ops_and_esm(),
       deno_web::deno_web::init_ops_and_esm::<Permissions>(
-        deno_web::BlobStore::default(),
->>>>>>> ec8e9d4f
+        Default::default(),
         Default::default(),
       ),
       deno_fetch::deno_fetch::init_ops_and_esm::<Permissions>(
