--- conflicted
+++ resolved
@@ -14,23 +14,8 @@
   snapshot_path: &Path,
   files: Vec<PathBuf>,
 ) {
-<<<<<<< HEAD
-  // Initialization order matters.
-  deno_webidl::init(&mut js_runtime);
-  deno_console::init(&mut js_runtime);
-  deno_timers::init(&mut js_runtime);
-  deno_url::init(&mut js_runtime);
-  deno_web::init(&mut js_runtime);
-  deno_file::init(&mut js_runtime);
-  deno_fetch::init(&mut js_runtime);
-  deno_websocket::init(&mut js_runtime);
-  deno_crypto::init(&mut js_runtime);
-  deno_webgpu::init(&mut js_runtime);
-  deno_webstorage::init(&mut js_runtime);
-=======
   js_runtime.init_extension_js().unwrap();
 
->>>>>>> b9a136c8
   // TODO(nayeemrmn): https://github.com/rust-lang/cargo/issues/3946 to get the
   // workspace root.
   let display_root = Path::new(env!("CARGO_MANIFEST_DIR")).parent().unwrap();
@@ -65,6 +50,7 @@
       "".to_owned(),
       None,
     ),
+    deno_webstorage::init(None),
     deno_crypto::init(None),
     deno_webgpu::init(false),
     deno_timers::init::<deno_timers::NoTimersPermission>(),
