--- conflicted
+++ resolved
@@ -27,12 +27,8 @@
     args: vec![],
     debug_flag: false,
     unstable: false,
-<<<<<<< HEAD
-    ca_data: None,
     allow_insecure_certificates: None,
-=======
     root_cert_store: None,
->>>>>>> 02c74fb7
     user_agent: "hello_runtime".to_string(),
     seed: None,
     js_error_create_fn: None,
