// Copyright 2018-2021 the Deno authors. All rights reserved. MIT license.

use core::convert::Infallible as Never; // Alias for the future `!` type.
use deno_core::error::AnyError;
use deno_core::futures::channel::mpsc;
use deno_core::futures::channel::mpsc::UnboundedReceiver;
use deno_core::futures::channel::mpsc::UnboundedSender;
use deno_core::futures::channel::oneshot;
use deno_core::futures::future;
use deno_core::futures::future::Future;
use deno_core::futures::pin_mut;
use deno_core::futures::prelude::*;
use deno_core::futures::select;
use deno_core::futures::stream::StreamExt;
use deno_core::futures::task::Poll;
use deno_core::serde_json;
use deno_core::serde_json::json;
use deno_core::serde_json::Value;
use deno_core::InspectorMsg;
use deno_core::InspectorSessionProxy;
use deno_core::JsRuntime;
use deno_websocket::tokio_tungstenite::tungstenite;
use deno_websocket::tokio_tungstenite::WebSocketStream;
use std::cell::RefCell;
use std::collections::HashMap;
use std::convert::Infallible;
use std::net::SocketAddr;
use std::process;
use std::rc::Rc;
use std::thread;
use uuid::Uuid;

/// Websocket server that is used to proxy connections from
/// devtools to the inspector.
pub struct InspectorServer {
  pub host: SocketAddr,
  register_inspector_tx: UnboundedSender<InspectorInfo>,
  shutdown_server_tx: Option<oneshot::Sender<()>>,
  thread_handle: Option<thread::JoinHandle<()>>,
}

impl InspectorServer {
  pub fn new(host: SocketAddr, name: String) -> Self {
    let (register_inspector_tx, register_inspector_rx) =
      mpsc::unbounded::<InspectorInfo>();

    let (shutdown_server_tx, shutdown_server_rx) = oneshot::channel();

    let thread_handle = thread::spawn(move || {
      let rt = crate::tokio_util::create_basic_runtime();
      let local = tokio::task::LocalSet::new();
      local.block_on(
        &rt,
        server(host, register_inspector_rx, shutdown_server_rx, name),
      )
    });

    Self {
      host,
      register_inspector_tx,
      shutdown_server_tx: Some(shutdown_server_tx),
      thread_handle: Some(thread_handle),
    }
  }

  pub fn register_inspector(
    &self,
    module_url: String,
    js_runtime: &mut JsRuntime,
    should_break_on_first_statement: bool,
  ) {
    let inspector = js_runtime.inspector();
    let session_sender = inspector.get_session_sender();
    let deregister_rx = inspector.add_deregister_handler();
    let info = InspectorInfo::new(
      self.host,
      session_sender,
      deregister_rx,
      module_url,
      should_break_on_first_statement,
    );
    self.register_inspector_tx.unbounded_send(info).unwrap();
  }
}

impl Drop for InspectorServer {
  fn drop(&mut self) {
    if let Some(shutdown_server_tx) = self.shutdown_server_tx.take() {
      shutdown_server_tx
        .send(())
        .expect("unable to send shutdown signal");
    }

    if let Some(thread_handle) = self.thread_handle.take() {
      thread_handle.join().expect("unable to join thread");
    }
  }
}

// Needed so hyper can use non Send futures
#[derive(Clone)]
struct LocalExecutor;

impl<Fut> hyper::rt::Executor<Fut> for LocalExecutor
where
  Fut: Future + 'static,
  Fut::Output: 'static,
{
  fn execute(&self, fut: Fut) {
    tokio::task::spawn_local(fut);
  }
}

fn handle_ws_request(
  req: http::Request<hyper::Body>,
  inspector_map_rc: Rc<RefCell<HashMap<Uuid, InspectorInfo>>>,
) -> http::Result<http::Response<hyper::Body>> {
  let (parts, body) = req.into_parts();
  let req = http::Request::from_parts(parts, ());

  let maybe_uuid = req
    .uri()
    .path()
    .strip_prefix("/ws/")
    .and_then(|s| Uuid::parse_str(s).ok());

  if maybe_uuid.is_none() {
    return http::Response::builder()
      .status(http::StatusCode::BAD_REQUEST)
      .body("Malformed inspector UUID".into());
  }

  // run in a block to not hold borrow to `inspector_map` for too long
  let new_session_tx = {
    let inspector_map = inspector_map_rc.borrow();
    let maybe_inspector_info = inspector_map.get(&maybe_uuid.unwrap());

    if maybe_inspector_info.is_none() {
      return http::Response::builder()
        .status(http::StatusCode::NOT_FOUND)
        .body("Invalid inspector UUID".into());
    }

    let info = maybe_inspector_info.unwrap();
    info.new_session_tx.clone()
  };

  let resp = tungstenite::handshake::server::create_response(&req)
    .map(|resp| resp.map(|_| hyper::Body::empty()))
    .or_else(|e| match e {
      tungstenite::error::Error::HttpFormat(http_error) => Err(http_error),
      _ => http::Response::builder()
        .status(http::StatusCode::BAD_REQUEST)
        .body("Not a valid Websocket Request".into()),
    });

  if resp.is_err() {
    return resp;
  }

  let (parts, _) = req.into_parts();
  let req = http::Request::from_parts(parts, body);

  // spawn a task that will wait for websocket connection and then pump messages between
  // the socket and inspector proxy
  tokio::task::spawn_local(async move {
    let upgrade_result = hyper::upgrade::on(req).await;
    let upgraded = if let Ok(u) = upgrade_result {
      u
    } else {
      eprintln!("Inspector server failed to upgrade to WS connection");
      return;
    };
    let websocket = WebSocketStream::from_raw_socket(
      upgraded,
      tungstenite::protocol::Role::Server,
      None,
    )
    .await;

    // The 'outbound' channel carries messages sent to the websocket.
    let (outbound_tx, outbound_rx) = mpsc::unbounded();
    // The 'inbound' channel carries messages received from the websocket.
    let (inbound_tx, inbound_rx) = mpsc::unbounded();

    let inspector_session_proxy = InspectorSessionProxy {
      tx: outbound_tx,
      rx: inbound_rx,
    };

    eprintln!("Debugger session started.");
    let _ = new_session_tx.unbounded_send(inspector_session_proxy);
    pump_websocket_messages(websocket, inbound_tx, outbound_rx).await;
  });

  resp
}

fn handle_json_request(
  inspector_map: Rc<RefCell<HashMap<Uuid, InspectorInfo>>>,
) -> http::Result<http::Response<hyper::Body>> {
  let data = inspector_map
    .borrow()
    .values()
    .map(|info| info.get_json_metadata())
    .collect::<Vec<_>>();
  http::Response::builder()
    .status(http::StatusCode::OK)
    .header(http::header::CONTENT_TYPE, "application/json")
    .body(serde_json::to_string(&data).unwrap().into())
}

fn handle_json_version_request(
  version_response: Value,
) -> http::Result<http::Response<hyper::Body>> {
  http::Response::builder()
    .status(http::StatusCode::OK)
    .header(http::header::CONTENT_TYPE, "application/json")
    .body(serde_json::to_string(&version_response).unwrap().into())
}

async fn server(
  host: SocketAddr,
  register_inspector_rx: UnboundedReceiver<InspectorInfo>,
  shutdown_server_rx: oneshot::Receiver<()>,
  name: String,
) {
  let inspector_map_ =
    Rc::new(RefCell::new(HashMap::<Uuid, InspectorInfo>::new()));

  let inspector_map = Rc::clone(&inspector_map_);
  let register_inspector_handler = register_inspector_rx
    .map(|info| {
      eprintln!(
        "Debugger listening on {}",
        info.get_websocket_debugger_url()
      );
      eprintln!("Visit chrome://inspect to connect to the debugger.");
      if info.should_break_on_first_statement {
        eprintln!("Deno is waiting for debugger to connect.");
      }
      if inspector_map.borrow_mut().insert(info.uuid, info).is_some() {
        panic!("Inspector UUID already in map");
      }
    })
    .collect::<()>();

  let inspector_map = Rc::clone(&inspector_map_);
  let deregister_inspector_handler = future::poll_fn(|cx| {
    inspector_map
      .borrow_mut()
      .retain(|_, info| info.deregister_rx.poll_unpin(cx) == Poll::Pending);
    Poll::<Never>::Pending
  })
  .fuse();

  let json_version_response = json!({
    "Browser": name,
    "Protocol-Version": "1.3",
    "V8-Version": deno_core::v8_version(),
  });

  let make_svc = hyper::service::make_service_fn(|_| {
    let inspector_map = Rc::clone(&inspector_map_);
    let json_version_response = json_version_response.clone();

    future::ok::<_, Infallible>(hyper::service::service_fn(
      move |req: http::Request<hyper::Body>| {
        future::ready({
          match (req.method(), req.uri().path()) {
            (&http::Method::GET, path) if path.starts_with("/ws/") => {
              handle_ws_request(req, inspector_map.clone())
            }
            (&http::Method::GET, "/json/version") => {
              handle_json_version_request(json_version_response.clone())
            }
            (&http::Method::GET, "/json") => {
              handle_json_request(inspector_map.clone())
            }
            (&http::Method::GET, "/json/list") => {
              handle_json_request(inspector_map.clone())
            }
            _ => http::Response::builder()
              .status(http::StatusCode::NOT_FOUND)
              .body("Not Found".into()),
          }
        })
      },
    ))
  });

  // Create the server manually so it can use the Local Executor
  let server_handler = hyper::server::Builder::new(
    hyper::server::conn::AddrIncoming::bind(&host).unwrap_or_else(|e| {
      eprintln!("Cannot start inspector server: {}.", e);
      process::exit(1);
    }),
    hyper::server::conn::Http::new().with_executor(LocalExecutor),
  )
  .serve(make_svc)
  .with_graceful_shutdown(async {
    shutdown_server_rx.await.ok();
  })
  .unwrap_or_else(|err| {
    eprintln!("Cannot start inspector server: {}.", err);
    process::exit(1);
  })
  .fuse();

  pin_mut!(register_inspector_handler);
  pin_mut!(deregister_inspector_handler);
  pin_mut!(server_handler);

  select! {
    _ = register_inspector_handler => {},
    _ = deregister_inspector_handler => unreachable!(),
    _ = server_handler => {},
  }
}

/// The pump future takes care of forwarding messages between the websocket
/// and channels. It resolves when either side disconnects, ignoring any
/// errors.
///
/// The future proxies messages sent and received on a warp WebSocket
/// to a UnboundedSender/UnboundedReceiver pair. We need these "unbounded" channel ends to sidestep
/// Tokio's task budget, which causes issues when JsRuntimeInspector::poll_sessions()
/// needs to block the thread because JavaScript execution is paused.
///
/// This works because UnboundedSender/UnboundedReceiver are implemented in the
/// 'futures' crate, therefore they can't participate in Tokio's cooperative
/// task yielding.
async fn pump_websocket_messages(
  websocket: WebSocketStream<hyper::upgrade::Upgraded>,
  inbound_tx: UnboundedSender<String>,
  outbound_rx: UnboundedReceiver<InspectorMsg>,
) {
  let (websocket_tx, websocket_rx) = websocket.split();

  let outbound_pump = outbound_rx
    .map(|msg| tungstenite::Message::text(msg.content))
    .map(Ok)
    .forward(websocket_tx)
    .map_err(|_| ());

  let inbound_pump = async move {
    let _result = websocket_rx
      .map_err(AnyError::from)
      .map_ok(|msg| {
<<<<<<< HEAD
        eprintln!("message from WS {}", String::from_utf8(msg.clone()).unwrap());
        let _ = inbound_tx.unbounded_send(msg);
=======
        // Messages that cannot be converted to strings are ignored.
        if let Ok(msg_text) = msg.into_text() {
          let _ = inbound_tx.unbounded_send(msg_text);
        }
>>>>>>> 0ead12d6
      })
      .try_collect::<()>()
      .await;

    // Users don't care if there was an error coming from debugger,
    // just about the fact that debugger did disconnect.
    eprintln!("Debugger session ended");

    Ok(())
  };
  let _ = future::try_join(outbound_pump, inbound_pump).await;
}

/// Inspector information that is sent from the isolate thread to the server
/// thread when a new inspector is created.
pub struct InspectorInfo {
  pub host: SocketAddr,
  pub uuid: Uuid,
  pub thread_name: Option<String>,
  pub new_session_tx: UnboundedSender<InspectorSessionProxy>,
  pub deregister_rx: oneshot::Receiver<()>,
  pub url: String,
  pub should_break_on_first_statement: bool,
}

impl InspectorInfo {
  pub fn new(
    host: SocketAddr,
    new_session_tx: mpsc::UnboundedSender<InspectorSessionProxy>,
    deregister_rx: oneshot::Receiver<()>,
    url: String,
    should_break_on_first_statement: bool,
  ) -> Self {
    Self {
      host,
      uuid: Uuid::new_v4(),
      thread_name: thread::current().name().map(|n| n.to_owned()),
      new_session_tx,
      deregister_rx,
      url,
      should_break_on_first_statement,
    }
  }

  fn get_json_metadata(&self) -> Value {
    json!({
      "description": "deno",
      "devtoolsFrontendUrl": self.get_frontend_url(),
      "faviconUrl": "https://deno.land/favicon.ico",
      "id": self.uuid.to_string(),
      "title": self.get_title(),
      "type": "node",
      "url": self.url.to_string(),
      "webSocketDebuggerUrl": self.get_websocket_debugger_url(),
    })
  }

  pub fn get_websocket_debugger_url(&self) -> String {
    format!("ws://{}/ws/{}", &self.host, &self.uuid)
  }

  fn get_frontend_url(&self) -> String {
    format!(
        "devtools://devtools/bundled/js_app.html?ws={}/ws/{}&experiments=true&v8only=true",
        &self.host, &self.uuid
      )
  }

  fn get_title(&self) -> String {
    format!(
      "deno{} [pid: {}]",
      self
        .thread_name
        .as_ref()
        .map(|n| format!(" - {}", n))
        .unwrap_or_default(),
      process::id(),
    )
  }
}<|MERGE_RESOLUTION|>--- conflicted
+++ resolved
@@ -347,15 +347,10 @@
     let _result = websocket_rx
       .map_err(AnyError::from)
       .map_ok(|msg| {
-<<<<<<< HEAD
-        eprintln!("message from WS {}", String::from_utf8(msg.clone()).unwrap());
-        let _ = inbound_tx.unbounded_send(msg);
-=======
         // Messages that cannot be converted to strings are ignored.
         if let Ok(msg_text) = msg.into_text() {
           let _ = inbound_tx.unbounded_send(msg_text);
         }
->>>>>>> 0ead12d6
       })
       .try_collect::<()>()
       .await;
