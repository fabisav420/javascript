// Copyright 2018-2023 the Deno authors. All rights reserved. MIT license.
<<<<<<< HEAD
"use strict";

((window) => {
  const core = window.Deno.core;
  const ops = core.ops;
  const { Event } = window.__bootstrap.event;
  const { EventTarget } = window.__bootstrap.eventTarget;
  const {
    Error,
    SymbolFor,
  } = window.__bootstrap.primordials;

  const windowDispatchEvent = EventTarget.prototype.dispatchEvent.bind(window);

  function loadavg() {
    return ops.op_loadavg();
  }

  function hostname() {
    return ops.op_hostname();
  }

  function osRelease() {
    return ops.op_os_release();
  }

  function osUptime() {
    return ops.op_os_uptime();
  }

  function systemMemoryInfo() {
    return ops.op_system_memory_info();
  }

  function networkInterfaces() {
    return ops.op_network_interfaces();
  }

  function gid() {
    return ops.op_gid();
  }
=======
>>>>>>> f917d2e2

const core = globalThis.Deno.core;
const ops = core.ops;
import { Event, EventTarget } from "internal:deno_web/02_event.js";
const primordials = globalThis.__bootstrap.primordials;
const {
  Error,
  SymbolFor,
} = primordials;

const windowDispatchEvent = EventTarget.prototype.dispatchEvent.bind(
  globalThis,
);

function loadavg() {
  return ops.op_loadavg();
}

function hostname() {
  return ops.op_hostname();
}

function osRelease() {
  return ops.op_os_release();
}

function createOsUptime(opFn) {
  return function osUptime() {
    return opFn();
  };
}

function systemMemoryInfo() {
  return ops.op_system_memory_info();
}

function networkInterfaces() {
  return ops.op_network_interfaces();
}

function gid() {
  return ops.op_gid();
}

function uid() {
  return ops.op_uid();
}

// This is an internal only method used by the test harness to override the
// behavior of exit when the exit sanitizer is enabled.
let exitHandler = null;
function setExitHandler(fn) {
  exitHandler = fn;
}

function exit(code) {
  // Set exit code first so unload event listeners can override it.
  if (typeof code === "number") {
    ops.op_set_exit_code(code);
  } else {
    code = 0;
  }

  // Dispatches `unload` only when it's not dispatched yet.
  if (!globalThis[SymbolFor("isUnloadDispatched")]) {
    // Invokes the `unload` hooks before exiting
    // ref: https://github.com/denoland/deno/issues/3603
    windowDispatchEvent(new Event("unload"));
  }

  if (exitHandler) {
    exitHandler(code);
    return;
  }

<<<<<<< HEAD
  window.__bootstrap.os = {
    env,
    execPath,
    exit,
    gid,
    hostname,
    loadavg,
    networkInterfaces,
    osRelease,
    osUptime,
    setExitHandler,
    systemMemoryInfo,
    uid,
  };
})(this);
=======
  ops.op_exit();
  throw new Error("Code not reachable");
}

function setEnv(key, value) {
  ops.op_set_env(key, value);
}

function getEnv(key) {
  return ops.op_get_env(key) ?? undefined;
}

function deleteEnv(key) {
  ops.op_delete_env(key);
}

const env = {
  get: getEnv,
  toObject() {
    return ops.op_env();
  },
  set: setEnv,
  has(key) {
    return getEnv(key) !== undefined;
  },
  delete: deleteEnv,
};

function execPath() {
  return ops.op_exec_path();
}

export {
  createOsUptime,
  env,
  execPath,
  exit,
  gid,
  hostname,
  loadavg,
  networkInterfaces,
  osRelease,
  setExitHandler,
  systemMemoryInfo,
  uid,
};
>>>>>>> f917d2e2
<|MERGE_RESOLUTION|>--- conflicted
+++ resolved
@@ -1,48 +1,4 @@
 // Copyright 2018-2023 the Deno authors. All rights reserved. MIT license.
-<<<<<<< HEAD
-"use strict";
-
-((window) => {
-  const core = window.Deno.core;
-  const ops = core.ops;
-  const { Event } = window.__bootstrap.event;
-  const { EventTarget } = window.__bootstrap.eventTarget;
-  const {
-    Error,
-    SymbolFor,
-  } = window.__bootstrap.primordials;
-
-  const windowDispatchEvent = EventTarget.prototype.dispatchEvent.bind(window);
-
-  function loadavg() {
-    return ops.op_loadavg();
-  }
-
-  function hostname() {
-    return ops.op_hostname();
-  }
-
-  function osRelease() {
-    return ops.op_os_release();
-  }
-
-  function osUptime() {
-    return ops.op_os_uptime();
-  }
-
-  function systemMemoryInfo() {
-    return ops.op_system_memory_info();
-  }
-
-  function networkInterfaces() {
-    return ops.op_network_interfaces();
-  }
-
-  function gid() {
-    return ops.op_gid();
-  }
-=======
->>>>>>> f917d2e2
 
 const core = globalThis.Deno.core;
 const ops = core.ops;
@@ -69,10 +25,8 @@
   return ops.op_os_release();
 }
 
-function createOsUptime(opFn) {
-  return function osUptime() {
-    return opFn();
-  };
+function osUptime() {
+  return ops.op_os_uptime();
 }
 
 function systemMemoryInfo() {
@@ -118,23 +72,6 @@
     return;
   }
 
-<<<<<<< HEAD
-  window.__bootstrap.os = {
-    env,
-    execPath,
-    exit,
-    gid,
-    hostname,
-    loadavg,
-    networkInterfaces,
-    osRelease,
-    osUptime,
-    setExitHandler,
-    systemMemoryInfo,
-    uid,
-  };
-})(this);
-=======
   ops.op_exit();
   throw new Error("Code not reachable");
 }
@@ -168,7 +105,6 @@
 }
 
 export {
-  createOsUptime,
   env,
   execPath,
   exit,
@@ -177,8 +113,8 @@
   loadavg,
   networkInterfaces,
   osRelease,
+  osUptime,
   setExitHandler,
   systemMemoryInfo,
   uid,
-};
->>>>>>> f917d2e2
+};