--- conflicted
+++ resolved
@@ -74,12 +74,8 @@
       );
       const request = fromInnerRequest(innerRequest, null, "immutable");
 
-<<<<<<< HEAD
-      const respondWith = createRespondWith(responseSenderRid, this.#rid);
+      const respondWith = createRespondWith(this, responseSenderRid);
       const upgradeWebSocket = createUpgradeWebSocket(requestBodyRid);
-=======
-      const respondWith = createRespondWith(this, responseSenderRid);
->>>>>>> ac431ca0
 
       return { request, respondWith, upgradeWebSocket };
     }
