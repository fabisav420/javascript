--- conflicted
+++ resolved
@@ -2,13 +2,6 @@
 
 const core = globalThis.Deno.core;
 const ops = core.ops;
-<<<<<<< HEAD
-=======
-import { FsFile } from "internal:runtime/30_fs.js";
-import { readAll } from "internal:deno_io/12_io.js";
-import { pathFromURL } from "internal:runtime/06_util.js";
-import { assert } from "internal:deno_web/00_infra.js";
->>>>>>> d4807f45
 const primordials = globalThis.__bootstrap.primordials;
 const {
   ArrayPrototypeMap,
@@ -23,7 +16,7 @@
   SymbolFor,
   Symbol,
 } = primordials;
-import { FsFile } from "internal:runtime/40_files.js";
+import { FsFile } from "internal:runtime/30_fs.js";
 import { readAll } from "internal:deno_io/12_io.js";
 import { pathFromURL } from "internal:runtime/06_util.js";
 import { assert } from "internal:deno_web/00_infra.js";
