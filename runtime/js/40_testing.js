--- conflicted
+++ resolved
@@ -285,11 +285,7 @@
         }
         if (optionsOrFn.name != undefined) {
           throw new TypeError(
-<<<<<<< HEAD
-            "Unexpected 'fn' field in options, test name is already provided as the first argument.",
-=======
             "Unexpected 'name' field in options, test name is already provided as the first argument.",
->>>>>>> d8afd568
           );
         }
         testDef = {
@@ -326,20 +322,12 @@
         }
         name = nameOrFnOrOptions.name ?? fn.name;
       } else {
-<<<<<<< HEAD
-        if (!nameOrFnOrOptions.fn) {
-          throw new TypeError("Missing test function");
-        }
-        if (typeof nameOrFnOrOptions.fn !== "function") {
-          throw new TypeError("'fn' must be a function");
-=======
         if (
           !nameOrFnOrOptions.fn || typeof nameOrFnOrOptions.fn !== "function"
         ) {
           throw new TypeError(
             "Expected 'fn' field in the first argument to be a test function.",
           );
->>>>>>> d8afd568
         }
         fn = nameOrFnOrOptions.fn;
         name = nameOrFnOrOptions.name ?? fn.name;
