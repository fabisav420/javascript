--- conflicted
+++ resolved
@@ -31,15 +31,11 @@
   } = window.__bootstrap.primordials;
   let testStepsEnabled = false;
 
-<<<<<<< HEAD
   function exitHandler(exitCode) {
     throw new Error(`Test file attempted to exit with exit code: ${exitCode}`);
   }
 
-  let opSanitizerDelayResolve = null;
-=======
   const opSanitizerDelayResolveQueue = [];
->>>>>>> 0dec9b43
 
   // Even if every resource is closed by the end of a test, there can be a delay
   // until the pending ops have all finished. This function returns a promise
