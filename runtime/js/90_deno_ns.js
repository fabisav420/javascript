// Copyright 2018-2023 the Deno authors. All rights reserved. MIT license.

const core = globalThis.Deno.core;
const ops = core.ops;
import * as timers from "internal:deno_web/02_timers.js";
import * as httpClient from "internal:deno_fetch/22_http_client.js";
import * as console from "internal:deno_console/02_console.js";
import * as ffi from "internal:deno_ffi/00_ffi.js";
import * as net from "internal:deno_net/01_net.js";
import * as tls from "internal:deno_net/02_tls.js";
import * as http from "internal:deno_http/01_http.js";
import * as flash from "internal:deno_flash/01_http.js";
import * as errors from "internal:runtime/01_errors.js";
import * as version from "internal:runtime/01_version.ts";
import * as permissions from "internal:runtime/10_permissions.js";
import * as io from "internal:deno_io/12_io.js";
<<<<<<< HEAD
import * as buffer from "internal:runtime/js/13_buffer.js";
import * as fs from "internal:runtime/js/30_fs.js";
import * as os from "internal:runtime/js/30_os.js";
import * as diagnostics from "internal:runtime/js/40_diagnostics.js";
import * as fsEvents from "internal:runtime/js/40_fs_events.js";
import * as process from "internal:runtime/js/40_process.js";
import * as readFile from "internal:runtime/js/40_read_file.js";
import * as signals from "internal:runtime/js/40_signals.js";
import * as tty from "internal:runtime/js/40_tty.js";
import * as writeFile from "internal:runtime/js/40_write_file.js";
import * as spawn from "internal:runtime/js/40_spawn.js";
=======
import * as buffer from "internal:runtime/13_buffer.js";
import * as fs from "internal:runtime/30_fs.js";
import * as os from "internal:runtime/30_os.js";
import * as fsEvents from "internal:runtime/40_fs_events.js";
import * as process from "internal:runtime/40_process.js";
import * as signals from "internal:runtime/40_signals.js";
import * as tty from "internal:runtime/40_tty.js";
>>>>>>> 76b173b6
// TODO(bartlomieju): this is funky we have two `http` imports
import * as httpRuntime from "internal:runtime/40_http.js";

const denoNs = {
  metrics: core.metrics,
  Process: process.Process,
  run: process.run,
  isatty: tty.isatty,
  writeFileSync: fs.writeFileSync,
  writeFile: fs.writeFile,
  writeTextFileSync: fs.writeTextFileSync,
  writeTextFile: fs.writeTextFile,
  readTextFile: fs.readTextFile,
  readTextFileSync: fs.readTextFileSync,
  readFile: fs.readFile,
  readFileSync: fs.readFileSync,
  watchFs: fsEvents.watchFs,
  chmodSync: fs.chmodSync,
  chmod: fs.chmod,
  chown: fs.chown,
  chownSync: fs.chownSync,
  copyFileSync: fs.copyFileSync,
  cwd: fs.cwd,
  makeTempDirSync: fs.makeTempDirSync,
  makeTempDir: fs.makeTempDir,
  makeTempFileSync: fs.makeTempFileSync,
  makeTempFile: fs.makeTempFile,
  memoryUsage: () => ops.op_runtime_memory_usage(),
  mkdirSync: fs.mkdirSync,
  mkdir: fs.mkdir,
  chdir: fs.chdir,
  copyFile: fs.copyFile,
  readDirSync: fs.readDirSync,
  readDir: fs.readDir,
  readLinkSync: fs.readLinkSync,
  readLink: fs.readLink,
  realPathSync: fs.realPathSync,
  realPath: fs.realPath,
  removeSync: fs.removeSync,
  remove: fs.remove,
  renameSync: fs.renameSync,
  rename: fs.rename,
  version: version.version,
  build: core.build,
  statSync: fs.statSync,
  lstatSync: fs.lstatSync,
  stat: fs.stat,
  lstat: fs.lstat,
  truncateSync: fs.truncateSync,
  truncate: fs.truncate,
  ftruncateSync: fs.ftruncateSync,
  ftruncate: fs.ftruncate,
  futime: fs.futime,
  futimeSync: fs.futimeSync,
  errors: errors.errors,
  // TODO(kt3k): Remove this export at v2
  // See https://github.com/denoland/deno/issues/9294
  customInspect: console.customInspect,
  inspect: console.inspect,
  env: os.env,
  exit: os.exit,
  execPath: os.execPath,
  Buffer: buffer.Buffer,
  readAll: buffer.readAll,
  readAllSync: buffer.readAllSync,
  writeAll: buffer.writeAll,
  writeAllSync: buffer.writeAllSync,
  copy: io.copy,
  iter: io.iter,
  iterSync: io.iterSync,
  SeekMode: io.SeekMode,
  read: io.read,
  readSync: io.readSync,
  write: io.write,
  writeSync: io.writeSync,
  File: fs.File,
  FsFile: fs.FsFile,
  open: fs.open,
  openSync: fs.openSync,
  create: fs.create,
  createSync: fs.createSync,
  stdin: io.stdin,
  stdout: io.stdout,
  stderr: io.stderr,
  seek: fs.seek,
  seekSync: fs.seekSync,
  connect: net.connect,
  listen: net.listen,
  loadavg: os.loadavg,
  connectTls: tls.connectTls,
  listenTls: tls.listenTls,
  startTls: tls.startTls,
  shutdown: net.shutdown,
  fstatSync: fs.fstatSync,
  fstat: fs.fstat,
  fsyncSync: fs.fsyncSync,
  fsync: fs.fsync,
  fdatasyncSync: fs.fdatasyncSync,
  fdatasync: fs.fdatasync,
  symlink: fs.symlink,
  symlinkSync: fs.symlinkSync,
  link: fs.link,
  linkSync: fs.linkSync,
  permissions: permissions.permissions,
  Permissions: permissions.Permissions,
  PermissionStatus: permissions.PermissionStatus,
  // TODO(bartlomieju): why is this not in one of extensions?
  serveHttp: httpRuntime.serveHttp,
  resolveDns: net.resolveDns,
  upgradeWebSocket: http.upgradeWebSocket,
  utime: fs.utime,
  utimeSync: fs.utimeSync,
  kill: process.kill,
  addSignalListener: signals.addSignalListener,
  removeSignalListener: signals.removeSignalListener,
  refTimer: timers.refTimer,
  unrefTimer: timers.unrefTimer,
  osRelease: os.osRelease,
  osUptime: os.osUptime,
  hostname: os.hostname,
  systemMemoryInfo: os.systemMemoryInfo,
  networkInterfaces: os.networkInterfaces,
  consoleSize: tty.consoleSize,
  gid: os.gid,
  uid: os.uid,
  Command: process.Command,
  // TODO(bartlomieju): why is this exported?
  ChildProcess: process.ChildProcess,
};

const denoNsUnstable = {
  listenDatagram: net.listenDatagram,
  umask: fs.umask,
  HttpClient: httpClient.HttpClient,
  createHttpClient: httpClient.createHttpClient,
  // TODO(bartlomieju): why is it needed?
  http,
  dlopen: ffi.dlopen,
  UnsafeCallback: ffi.UnsafeCallback,
  UnsafePointer: ffi.UnsafePointer,
  UnsafePointerView: ffi.UnsafePointerView,
  UnsafeFnPointer: ffi.UnsafeFnPointer,
  flock: fs.flock,
  flockSync: fs.flockSync,
  funlock: fs.funlock,
  funlockSync: fs.funlockSync,
  upgradeHttp: http.upgradeHttp,
  upgradeHttpRaw: flash.upgradeHttpRaw,
};

export { denoNs, denoNsUnstable };<|MERGE_RESOLUTION|>--- conflicted
+++ resolved
@@ -14,19 +14,6 @@
 import * as version from "internal:runtime/01_version.ts";
 import * as permissions from "internal:runtime/10_permissions.js";
 import * as io from "internal:deno_io/12_io.js";
-<<<<<<< HEAD
-import * as buffer from "internal:runtime/js/13_buffer.js";
-import * as fs from "internal:runtime/js/30_fs.js";
-import * as os from "internal:runtime/js/30_os.js";
-import * as diagnostics from "internal:runtime/js/40_diagnostics.js";
-import * as fsEvents from "internal:runtime/js/40_fs_events.js";
-import * as process from "internal:runtime/js/40_process.js";
-import * as readFile from "internal:runtime/js/40_read_file.js";
-import * as signals from "internal:runtime/js/40_signals.js";
-import * as tty from "internal:runtime/js/40_tty.js";
-import * as writeFile from "internal:runtime/js/40_write_file.js";
-import * as spawn from "internal:runtime/js/40_spawn.js";
-=======
 import * as buffer from "internal:runtime/13_buffer.js";
 import * as fs from "internal:runtime/30_fs.js";
 import * as os from "internal:runtime/30_os.js";
@@ -34,7 +21,6 @@
 import * as process from "internal:runtime/40_process.js";
 import * as signals from "internal:runtime/40_signals.js";
 import * as tty from "internal:runtime/40_tty.js";
->>>>>>> 76b173b6
 // TODO(bartlomieju): this is funky we have two `http` imports
 import * as httpRuntime from "internal:runtime/40_http.js";
 
