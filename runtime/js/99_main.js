--- conflicted
+++ resolved
@@ -525,16 +525,10 @@
 
   // Setup `Deno` global - we're actually overriding already existing global
   // `Deno` with `Deno` namespace from "./deno.ts".
-  ObjectDefineProperty(globalThis, "Deno", util.readOnly(finalDenoNs));
-
-<<<<<<< HEAD
-    // Setup `Deno` global - we're actually overriding already existing global
-    // `Deno` with `Deno` namespace from "./deno.ts".
-    ObjectDefineProperty(globalThis, "Deno", finalDenoNs);
-=======
+  ObjectDefineProperty(globalThis, "Deno", finalDenoNs);
+
   util.log("args", args);
 }
->>>>>>> 7f15126f
 
 function bootstrapWorkerRuntime(
   runtimeOptions,
@@ -629,45 +623,8 @@
 
   globalThis.pollForMessages = pollForMessages;
 
-<<<<<<< HEAD
-    const finalDenoNs = {
-      internal: internalSymbol,
-      [internalSymbol]: internals,
-      resources: core.resources,
-      close: core.close,
-      ...denoNs,
-    };
-    if (runtimeOptions.unstableFlag) {
-      ObjectAssign(finalDenoNs, denoNsUnstable);
-      // These have to initialized here and not in `90_deno_ns.js` because
-      // the op function that needs to be passed will be invalidated by creating
-      // a snapshot
-      ObjectAssign(finalDenoNs, {
-        Command: __bootstrap.spawn.createCommand(
-          __bootstrap.spawn.createSpawn(ops.op_spawn_child),
-          __bootstrap.spawn.createSpawnSync(ops.op_spawn_sync),
-          __bootstrap.spawn.createSpawnChild(ops.op_spawn_child),
-        ),
-        serve: __bootstrap.flash.createServe(ops.op_flash_serve),
-        listenDatagram: __bootstrap.net.createListenDatagram(
-          ops.op_net_listen_udp,
-          ops.op_net_listen_unixpacket,
-        ),
-        osUptime: __bootstrap.os.createOsUptime(ops.op_os_uptime),
-      });
-    }
-    ObjectDefineProperties(finalDenoNs, {
-      pid: util.readOnly(runtimeOptions.pid),
-      noColor: util.readOnly(runtimeOptions.noColor),
-      args: util.readOnly(ObjectFreeze(runtimeOptions.args)),
-    });
-    // Setup `Deno` global - we're actually overriding already
-    // existing global `Deno` with `Deno` namespace from "./deno.ts".
-    ObjectDefineProperty(globalThis, "Deno", finalDenoNs);
-=======
   if (unstableFlag) {
     ObjectAssign(finalDenoNs, denoNsUnstable);
->>>>>>> 7f15126f
   }
   ObjectDefineProperties(finalDenoNs, {
     pid: util.readOnly(pid),
@@ -676,7 +633,7 @@
   });
   // Setup `Deno` global - we're actually overriding already
   // existing global `Deno` with `Deno` namespace from "./deno.ts".
-  ObjectDefineProperty(globalThis, "Deno", util.readOnly(finalDenoNs));
+  ObjectDefineProperty(globalThis, "Deno", finalDenoNs);
 }
 
 globalThis.bootstrap = {
