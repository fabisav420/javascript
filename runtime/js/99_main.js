--- conflicted
+++ resolved
@@ -585,45 +585,6 @@
   "op_set_exit_code",
   "op_napi_open",
   "op_npm_process_state",
-
-<<<<<<< HEAD
-  // TODO(bartlomieju): used in integration tests for FFI API, to check if
-  // they require unstable flag. These tests are questionable and should be
-  // removed (most likely).
-  "op_ffi_buf_copy_into",
-  "op_ffi_call_nonblocking",
-  "op_ffi_call_ptr_nonblocking",
-  "op_ffi_call_ptr",
-  "op_ffi_cstr_read",
-  "op_ffi_get_buf",
-  "op_ffi_get_static",
-  "op_ffi_load",
-  "op_ffi_ptr_create",
-  "op_ffi_ptr_equals",
-  "op_ffi_ptr_of_exact",
-  "op_ffi_ptr_of",
-  "op_ffi_ptr_offset",
-  "op_ffi_ptr_value",
-  "op_ffi_read_bool",
-  "op_ffi_read_f32",
-  "op_ffi_read_f64",
-  "op_ffi_read_i16",
-  "op_ffi_read_i32",
-  "op_ffi_read_i64",
-  "op_ffi_read_i8",
-  "op_ffi_read_ptr",
-  "op_ffi_read_u16",
-  "op_ffi_read_u32",
-  "op_ffi_read_u64",
-  "op_ffi_read_u8",
-  "op_ffi_unsafe_callback_close",
-  "op_ffi_unsafe_callback_create",
-  "op_ffi_unsafe_callback_ref",
-=======
-  // TODO(bartlomieju): used in a regression test, but probably not needed
-  // anymore if ops are not user accessible.
-  "op_spawn_child",
->>>>>>> edab1bb9
 ];
 
 function removeImportedOps() {
