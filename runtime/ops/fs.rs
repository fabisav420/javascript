--- conflicted
+++ resolved
@@ -36,19 +36,6 @@
 use std::time::UNIX_EPOCH;
 
 pub trait FsPermissions {
-<<<<<<< HEAD
-  fn check_read(&mut self, _p: &Path, _api_name: &str) -> Result<(), AnyError>;
-  fn check_read_all(&mut self, _api_name: &str) -> Result<(), AnyError>;
-  fn check_read_blind(
-    &mut self,
-    _p: &Path,
-    _display: &str,
-    _api_name: &str,
-  ) -> Result<(), AnyError>;
-  fn check_write(&mut self, _p: &Path, _api_name: &str)
-    -> Result<(), AnyError>;
-  fn check_write_all(&mut self, _api_name: &str) -> Result<(), AnyError>;
-=======
   fn check_read(&mut self, p: &Path, api_name: &str) -> Result<(), AnyError>;
   fn check_read_all(&mut self, api_name: &str) -> Result<(), AnyError>;
   fn check_read_blind(
@@ -59,7 +46,6 @@
   ) -> Result<(), AnyError>;
   fn check_write(&mut self, p: &Path, api_name: &str) -> Result<(), AnyError>;
   fn check_write_all(&mut self, api_name: &str) -> Result<(), AnyError>;
->>>>>>> 2f7222da
 }
 
 #[cfg(not(unix))]
