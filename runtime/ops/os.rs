// Copyright 2018-2022 the Deno authors. All rights reserved. MIT license.

use super::utils::into_string;
use crate::permissions::Permissions;
use crate::worker::ExitCode;
use deno_core::error::{type_error, AnyError};
use deno_core::url::Url;
use deno_core::Extension;
use deno_core::OpState;
use deno_core::{op, ExtensionBuilder};
use deno_node::NODE_ENV_VAR_ALLOWLIST;
use serde::Serialize;
use std::collections::HashMap;
use std::env;

fn init_ops(builder: &mut ExtensionBuilder) -> &mut ExtensionBuilder {
  builder.ops(vec![
    op_env::decl(),
    op_exec_path::decl(),
    op_exit::decl(),
    op_delete_env::decl(),
    op_get_env::decl(),
    op_getgid::decl(),
    op_getuid::decl(),
    op_hostname::decl(),
    op_loadavg::decl(),
    op_network_interfaces::decl(),
    op_os_release::decl(),
    op_set_env::decl(),
    op_set_exit_code::decl(),
    op_system_memory_info::decl(),
  ])
}

pub fn init(exit_code: ExitCode) -> Extension {
  let mut builder = Extension::builder();
  init_ops(&mut builder)
    .state(move |state| {
      state.put::<ExitCode>(exit_code.clone());
      Ok(())
    })
    .build()
}

pub fn init_for_worker() -> Extension {
  let mut builder = Extension::builder();
  init_ops(&mut builder)
    .middleware(|op| match op.name {
      "op_exit" => noop_op::decl(),
      "op_set_exit_code" => noop_op::decl(),
      _ => op,
    })
    .build()
}

#[op]
fn noop_op() -> Result<(), AnyError> {
  Ok(())
}

#[op]
fn op_exec_path(state: &mut OpState) -> Result<String, AnyError> {
  let current_exe = env::current_exe().unwrap();
  state.borrow_mut::<Permissions>().read.check_blind(
    &current_exe,
    "exec_path",
    "Deno.execPath()",
  )?;
  // Now apply URL parser to current exe to get fully resolved path, otherwise
  // we might get `./` and `../` bits in `exec_path`
  let exe_url = Url::from_file_path(current_exe).unwrap();
  let path = exe_url.to_file_path().unwrap();

  into_string(path.into_os_string())
}

#[op]
fn op_set_env(
  state: &mut OpState,
  key: String,
  value: String,
) -> Result<(), AnyError> {
  state.borrow_mut::<Permissions>().env.check(&key)?;
  if key.is_empty() {
    return Err(type_error("Key is an empty string."));
  }
  if key.contains(&['=', '\0'] as &[char]) {
    return Err(type_error(format!(
      "Key contains invalid characters: {:?}",
      key
    )));
  }
  if value.contains('\0') {
    return Err(type_error(format!(
      "Value contains invalid characters: {:?}",
      value
    )));
  }
  env::set_var(key, value);
  Ok(())
}

#[op]
fn op_env(state: &mut OpState) -> Result<HashMap<String, String>, AnyError> {
  state.borrow_mut::<Permissions>().env.check_all()?;
  Ok(env::vars().collect())
}

#[op]
fn op_get_env(
  state: &mut OpState,
  key: String,
) -> Result<Option<String>, AnyError> {
  let skip_permission_check =
    state.borrow::<crate::ops::UnstableChecker>().unstable
      && NODE_ENV_VAR_ALLOWLIST.contains(&key);

  if !skip_permission_check {
    state.borrow_mut::<Permissions>().env.check(&key)?;
  }

  if key.is_empty() {
    return Err(type_error("Key is an empty string."));
  }

  if key.contains(&['=', '\0'] as &[char]) {
    return Err(type_error(format!(
      "Key contains invalid characters: {:?}",
      key
    )));
  }

  let r = match env::var(key) {
    Err(env::VarError::NotPresent) => None,
    v => Some(v?),
  };
  Ok(r)
}

#[op]
fn op_delete_env(state: &mut OpState, key: String) -> Result<(), AnyError> {
  state.borrow_mut::<Permissions>().env.check(&key)?;
  if key.is_empty() || key.contains(&['=', '\0'] as &[char]) {
    return Err(type_error("Key contains invalid characters."));
  }
  env::remove_var(key);
  Ok(())
}

#[op]
fn op_set_exit_code(state: &mut OpState, code: i32) {
  state.borrow_mut::<ExitCode>().set(code);
}

#[op]
fn op_exit(state: &mut OpState) {
  let code = state.borrow::<ExitCode>().get();
  std::process::exit(code)
}

#[op]
fn op_loadavg(state: &mut OpState) -> Result<(f64, f64, f64), AnyError> {
  state
    .borrow_mut::<Permissions>()
    .sys
    .check("loadavg", Some("Deno.loadavg()"))?;
  match sys_info::loadavg() {
    Ok(loadavg) => Ok((loadavg.one, loadavg.five, loadavg.fifteen)),
    Err(_) => Ok((0.0, 0.0, 0.0)),
  }
}

#[op]
fn op_hostname(state: &mut OpState) -> Result<String, AnyError> {
  state
    .borrow_mut::<Permissions>()
    .sys
    .check("hostname", Some("Deno.hostname()"))?;
  let hostname = sys_info::hostname().unwrap_or_else(|_| "".to_string());
  Ok(hostname)
}

#[op]
fn op_os_release(state: &mut OpState) -> Result<String, AnyError> {
<<<<<<< HEAD
  state.borrow_mut::<Permissions>().env.check_all()?;
=======
  super::check_unstable(state, "Deno.osRelease");
  state
    .borrow_mut::<Permissions>()
    .sys
    .check("osRelease", Some("Deno.osRelease()"))?;
>>>>>>> af62e083
  let release = sys_info::os_release().unwrap_or_else(|_| "".to_string());
  Ok(release)
}

#[op]
fn op_network_interfaces(
  state: &mut OpState,
) -> Result<Vec<NetworkInterface>, AnyError> {
  super::check_unstable(state, "Deno.networkInterfaces");
  state
    .borrow_mut::<Permissions>()
    .sys
    .check("networkInterfaces", Some("Deno.networkInterfaces()"))?;
  Ok(netif::up()?.map(NetworkInterface::from).collect())
}

#[derive(serde::Serialize)]
struct NetworkInterface {
  family: &'static str,
  name: String,
  address: String,
  netmask: String,
  scopeid: Option<u32>,
  cidr: String,
  mac: String,
}

impl From<netif::Interface> for NetworkInterface {
  fn from(ifa: netif::Interface) -> Self {
    let family = match ifa.address() {
      std::net::IpAddr::V4(_) => "IPv4",
      std::net::IpAddr::V6(_) => "IPv6",
    };

    let (address, range) = ifa.cidr();
    let cidr = format!("{:?}/{}", address, range);

    let name = ifa.name().to_owned();
    let address = format!("{:?}", ifa.address());
    let netmask = format!("{:?}", ifa.netmask());
    let scopeid = ifa.scope_id();

    let [b0, b1, b2, b3, b4, b5] = ifa.mac();
    let mac = format!(
      "{:02x}:{:02x}:{:02x}:{:02x}:{:02x}:{:02x}",
      b0, b1, b2, b3, b4, b5
    );

    Self {
      family,
      name,
      address,
      netmask,
      scopeid,
      cidr,
      mac,
    }
  }
}

// Copied from sys-info/lib.rs (then tweaked)
#[derive(Serialize)]
#[serde(rename_all = "camelCase")]
struct MemInfo {
  pub total: u64,
  pub free: u64,
  pub available: u64,
  pub buffers: u64,
  pub cached: u64,
  pub swap_total: u64,
  pub swap_free: u64,
}

#[op]
fn op_system_memory_info(
  state: &mut OpState,
) -> Result<Option<MemInfo>, AnyError> {
  super::check_unstable(state, "Deno.systemMemoryInfo");
  state
    .borrow_mut::<Permissions>()
    .sys
    .check("systemMemoryInfo", Some("Deno.systemMemoryInfo()"))?;
  match sys_info::mem_info() {
    Ok(info) => Ok(Some(MemInfo {
      total: info.total,
      free: info.free,
      available: info.avail,
      buffers: info.buffers,
      cached: info.cached,
      swap_total: info.swap_total,
      swap_free: info.swap_free,
    })),
    Err(_) => Ok(None),
  }
}

#[cfg(not(windows))]
#[op]
fn op_getgid(state: &mut OpState) -> Result<Option<u32>, AnyError> {
  super::check_unstable(state, "Deno.getGid");
  state
    .borrow_mut::<Permissions>()
    .sys
    .check("getGid", Some("Deno.getGid()"))?;
  // TODO(bartlomieju):
  #[allow(clippy::undocumented_unsafe_blocks)]
  unsafe {
    Ok(Some(libc::getgid()))
  }
}

#[cfg(windows)]
#[op]
fn op_getgid(state: &mut OpState) -> Result<Option<u32>, AnyError> {
  super::check_unstable(state, "Deno.getGid");
  state
    .borrow_mut::<Permissions>()
    .sys
    .check("getGid", Some("Deno.getGid()"))?;
  Ok(None)
}

#[cfg(not(windows))]
#[op]
fn op_getuid(state: &mut OpState) -> Result<Option<u32>, AnyError> {
  super::check_unstable(state, "Deno.getUid");
  state
    .borrow_mut::<Permissions>()
    .sys
    .check("getUid", Some("Deno.getUid()"))?;
  // TODO(bartlomieju):
  #[allow(clippy::undocumented_unsafe_blocks)]
  unsafe {
    Ok(Some(libc::getuid()))
  }
}

#[cfg(windows)]
#[op]
fn op_getuid(state: &mut OpState) -> Result<Option<u32>, AnyError> {
  super::check_unstable(state, "Deno.getUid");
  state
    .borrow_mut::<Permissions>()
    .sys
    .check("getUid", Some("Deno.getUid()"))?;
  Ok(None)
}<|MERGE_RESOLUTION|>--- conflicted
+++ resolved
@@ -182,15 +182,10 @@
 
 #[op]
 fn op_os_release(state: &mut OpState) -> Result<String, AnyError> {
-<<<<<<< HEAD
-  state.borrow_mut::<Permissions>().env.check_all()?;
-=======
-  super::check_unstable(state, "Deno.osRelease");
   state
     .borrow_mut::<Permissions>()
     .sys
     .check("osRelease", Some("Deno.osRelease()"))?;
->>>>>>> af62e083
   let release = sys_info::os_release().unwrap_or_else(|_| "".to_string());
   Ok(release)
 }
