--- conflicted
+++ resolved
@@ -86,12 +86,6 @@
   run_args: RunArgs,
   _zero_copy: &mut [ZeroCopyBuf],
 ) -> Result<Value, AnyError> {
-<<<<<<< HEAD
-  let run_args: RunArgs = serde_json::from_value(args)?;
-=======
-  state.borrow::<Permissions>().run.check()?;
-
->>>>>>> fb5a2786
   let args = run_args.cmd;
   state.borrow::<Permissions>().run.check(&args[0])?;
   let env = run_args.env;
