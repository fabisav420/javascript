--- conflicted
+++ resolved
@@ -98,21 +98,6 @@
   }
 }
 
-<<<<<<< HEAD
-pub fn init_ops() -> Extension {
-  Extension::builder("deno_process")
-    .ops(vec![
-      op_spawn_child::decl(),
-      op_spawn_wait::decl(),
-      op_spawn_sync::decl(),
-      deprecated::op_run::decl(),
-      deprecated::op_run_status::decl(),
-      deprecated::op_kill::decl(),
-    ])
-    .force_op_registration()
-    .build()
-}
-=======
 deno_core::extension!(
   deno_process,
   ops = [
@@ -122,9 +107,11 @@
     deprecated::op_run,
     deprecated::op_run_status,
     deprecated::op_kill,
-  ]
+  ],
+  customizer = |ext: &mut deno_core::ExtensionBuilder| {
+    ext.force_op_registration();
+  },
 );
->>>>>>> e55b4487
 
 struct ChildResource(tokio::process::Child);
 
