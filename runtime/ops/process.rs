// Copyright 2018-2021 the Deno authors. All rights reserved. MIT license.

use super::io::ChildStderrResource;
use super::io::ChildStdinResource;
use super::io::ChildStdoutResource;
use super::io::StdFileResource;
use crate::permissions::Permissions;
use deno_core::error::bad_resource_id;
use deno_core::error::type_error;
use deno_core::error::AnyError;
use deno_core::AsyncMutFuture;
use deno_core::AsyncRefCell;
use deno_core::OpState;
use deno_core::RcRef;
use deno_core::Resource;
use deno_core::ResourceId;
use deno_core::ZeroCopyBuf;
use serde::Deserialize;
use serde::Serialize;
use std::borrow::Cow;
use std::cell::RefCell;
use std::rc::Rc;
use tokio::process::Command;

#[cfg(unix)]
use std::os::unix::process::ExitStatusExt;

pub fn init(rt: &mut deno_core::JsRuntime) {
  super::reg_json_sync(rt, "op_run", op_run);
  super::reg_json_async(rt, "op_run_status", op_run_status);
  super::reg_json_sync(rt, "op_kill", op_kill);
}

fn clone_file(
  state: &mut OpState,
  rid: ResourceId,
) -> Result<std::fs::File, AnyError> {
  StdFileResource::with(state, rid, move |r| match r {
    Ok(std_file) => std_file.try_clone().map_err(AnyError::from),
    Err(_) => Err(bad_resource_id()),
  })
}

fn subprocess_stdio_map(s: &str) -> Result<std::process::Stdio, AnyError> {
  match s {
    "inherit" => Ok(std::process::Stdio::inherit()),
    "piped" => Ok(std::process::Stdio::piped()),
    "null" => Ok(std::process::Stdio::null()),
    _ => Err(type_error("Invalid resource for stdio")),
  }
}

#[derive(Deserialize)]
#[serde(rename_all = "camelCase")]
pub struct RunArgs {
  cmd: Vec<String>,
  cwd: Option<String>,
  env: Vec<(String, String)>,
  stdin: String,
  stdout: String,
  stderr: String,
  stdin_rid: ResourceId,
  stdout_rid: ResourceId,
  stderr_rid: ResourceId,
}

struct ChildResource {
  child: AsyncRefCell<tokio::process::Child>,
}

impl Resource for ChildResource {
  fn name(&self) -> Cow<str> {
    "child".into()
  }
}

impl ChildResource {
  fn borrow_mut(self: Rc<Self>) -> AsyncMutFuture<tokio::process::Child> {
    RcRef::map(self, |r| &r.child).borrow_mut()
  }
}

#[derive(Serialize)]
#[serde(rename_all = "camelCase")]
// TODO(@AaronO): maybe find a more descriptive name or a convention for return structs
struct RunInfo {
  rid: ResourceId,
  pid: Option<u32>,
  stdin_rid: Option<ResourceId>,
  stdout_rid: Option<ResourceId>,
  stderr_rid: Option<ResourceId>,
}

fn op_run(
  state: &mut OpState,
  run_args: RunArgs,
<<<<<<< HEAD
  _zero_copy: &mut [ZeroCopyBuf],
) -> Result<Value, AnyError> {
=======
  _zero_copy: Option<ZeroCopyBuf>,
) -> Result<RunInfo, AnyError> {
  state.borrow::<Permissions>().run.check()?;

>>>>>>> fd65e6de
  let args = run_args.cmd;
  state.borrow::<Permissions>().run.check(&args[0])?;
  let env = run_args.env;
  let cwd = run_args.cwd;

  let mut c = Command::new(args.get(0).unwrap());
  (1..args.len()).for_each(|i| {
    let arg = args.get(i).unwrap();
    c.arg(arg);
  });
  cwd.map(|d| c.current_dir(d));
  for (key, value) in &env {
    c.env(key, value);
  }

  // TODO: make this work with other resources, eg. sockets
  if !run_args.stdin.is_empty() {
    c.stdin(subprocess_stdio_map(run_args.stdin.as_ref())?);
  } else {
    let file = clone_file(state, run_args.stdin_rid)?;
    c.stdin(file);
  }

  if !run_args.stdout.is_empty() {
    c.stdout(subprocess_stdio_map(run_args.stdout.as_ref())?);
  } else {
    let file = clone_file(state, run_args.stdout_rid)?;
    c.stdout(file);
  }

  if !run_args.stderr.is_empty() {
    c.stderr(subprocess_stdio_map(run_args.stderr.as_ref())?);
  } else {
    let file = clone_file(state, run_args.stderr_rid)?;
    c.stderr(file);
  }

  // We want to kill child when it's closed
  c.kill_on_drop(true);

  // Spawn the command.
  let mut child = c.spawn()?;
  let pid = child.id();

  let stdin_rid = match child.stdin.take() {
    Some(child_stdin) => {
      let rid = state
        .resource_table
        .add(ChildStdinResource::from(child_stdin));
      Some(rid)
    }
    None => None,
  };

  let stdout_rid = match child.stdout.take() {
    Some(child_stdout) => {
      let rid = state
        .resource_table
        .add(ChildStdoutResource::from(child_stdout));
      Some(rid)
    }
    None => None,
  };

  let stderr_rid = match child.stderr.take() {
    Some(child_stderr) => {
      let rid = state
        .resource_table
        .add(ChildStderrResource::from(child_stderr));
      Some(rid)
    }
    None => None,
  };

  let child_resource = ChildResource {
    child: AsyncRefCell::new(child),
  };
  let child_rid = state.resource_table.add(child_resource);

  Ok(RunInfo {
    rid: child_rid,
    pid,
    stdin_rid,
    stdout_rid,
    stderr_rid,
  })
}

#[derive(Serialize)]
#[serde(rename_all = "camelCase")]
struct RunStatus {
  got_signal: bool,
  exit_code: i32,
  exit_signal: i32,
}

async fn op_run_status(
  state: Rc<RefCell<OpState>>,
<<<<<<< HEAD
  args: RunStatusArgs,
  _zero_copy: BufVec,
) -> Result<Value, AnyError> {
  let rid = args.rid;
=======
  rid: ResourceId,
  _zero_copy: Option<ZeroCopyBuf>,
) -> Result<RunStatus, AnyError> {
  {
    let s = state.borrow();
    s.borrow::<Permissions>().run.check()?;
  }
>>>>>>> fd65e6de

  let resource = state
    .borrow_mut()
    .resource_table
    .get::<ChildResource>(rid)
    .ok_or_else(bad_resource_id)?;
  let mut child = resource.borrow_mut().await;
  let run_status = child.wait().await?;
  let code = run_status.code();

  #[cfg(unix)]
  let signal = run_status.signal();
  #[cfg(not(unix))]
  let signal = None;

  code
    .or(signal)
    .expect("Should have either an exit code or a signal.");
  let got_signal = signal.is_some();

  Ok(RunStatus {
    got_signal,
    exit_code: code.unwrap_or(-1),
    exit_signal: signal.unwrap_or(-1),
  })
}

#[cfg(unix)]
pub fn kill(pid: i32, signo: i32) -> Result<(), AnyError> {
  use nix::sys::signal::{kill as unix_kill, Signal};
  use nix::unistd::Pid;
  use std::convert::TryFrom;
  let sig = Signal::try_from(signo)?;
  unix_kill(Pid::from_raw(pid), Option::Some(sig)).map_err(AnyError::from)
}

#[cfg(not(unix))]
pub fn kill(pid: i32, signal: i32) -> Result<(), AnyError> {
  use std::io::Error;
  use std::io::ErrorKind::NotFound;
  use winapi::shared::minwindef::DWORD;
  use winapi::shared::minwindef::FALSE;
  use winapi::shared::minwindef::TRUE;
  use winapi::shared::winerror::ERROR_INVALID_PARAMETER;
  use winapi::um::errhandlingapi::GetLastError;
  use winapi::um::handleapi::CloseHandle;
  use winapi::um::processthreadsapi::OpenProcess;
  use winapi::um::processthreadsapi::TerminateProcess;
  use winapi::um::winnt::PROCESS_TERMINATE;

  const SIGINT: i32 = 2;
  const SIGKILL: i32 = 9;
  const SIGTERM: i32 = 15;

  if !matches!(signal, SIGINT | SIGKILL | SIGTERM) {
    Err(type_error("unsupported signal"))
  } else if pid <= 0 {
    Err(type_error("unsupported pid"))
  } else {
    let handle = unsafe { OpenProcess(PROCESS_TERMINATE, FALSE, pid as DWORD) };
    if handle.is_null() {
      let err = match unsafe { GetLastError() } {
        ERROR_INVALID_PARAMETER => Error::from(NotFound), // Invalid `pid`.
        errno => Error::from_raw_os_error(errno as i32),
      };
      Err(err.into())
    } else {
      let r = unsafe { TerminateProcess(handle, 1) };
      unsafe { CloseHandle(handle) };
      match r {
        FALSE => Err(Error::last_os_error().into()),
        TRUE => Ok(()),
        _ => unreachable!(),
      }
    }
  }
}

#[derive(Deserialize)]
struct KillArgs {
  pid: i32,
  signo: i32,
}

fn op_kill(
  state: &mut OpState,
  args: KillArgs,
  _zero_copy: Option<ZeroCopyBuf>,
) -> Result<(), AnyError> {
  super::check_unstable(state, "Deno.kill");
  state.borrow::<Permissions>().run.check_all()?;

  kill(args.pid, args.signo)?;
  Ok(())
}<|MERGE_RESOLUTION|>--- conflicted
+++ resolved
@@ -94,15 +94,8 @@
 fn op_run(
   state: &mut OpState,
   run_args: RunArgs,
-<<<<<<< HEAD
-  _zero_copy: &mut [ZeroCopyBuf],
-) -> Result<Value, AnyError> {
-=======
   _zero_copy: Option<ZeroCopyBuf>,
 ) -> Result<RunInfo, AnyError> {
-  state.borrow::<Permissions>().run.check()?;
-
->>>>>>> fd65e6de
   let args = run_args.cmd;
   state.borrow::<Permissions>().run.check(&args[0])?;
   let env = run_args.env;
@@ -201,21 +194,9 @@
 
 async fn op_run_status(
   state: Rc<RefCell<OpState>>,
-<<<<<<< HEAD
-  args: RunStatusArgs,
-  _zero_copy: BufVec,
-) -> Result<Value, AnyError> {
-  let rid = args.rid;
-=======
   rid: ResourceId,
   _zero_copy: Option<ZeroCopyBuf>,
 ) -> Result<RunStatus, AnyError> {
-  {
-    let s = state.borrow();
-    s.borrow::<Permissions>().run.check()?;
-  }
->>>>>>> fd65e6de
-
   let resource = state
     .borrow_mut()
     .resource_table
