--- conflicted
+++ resolved
@@ -32,23 +32,13 @@
   Ok(handle)
 }
 
-<<<<<<< HEAD
-pub fn init() -> Extension {
-  Extension::builder("deno_tty")
-    .ops(vec![
-      op_stdin_set_raw::decl(),
-      op_isatty::decl(),
-      op_console_size::decl(),
-    ])
-    .force_op_registration()
-    .build()
-}
-=======
 deno_core::extension!(
   deno_tty,
-  ops = [op_stdin_set_raw, op_isatty, op_console_size]
+  ops = [op_stdin_set_raw, op_isatty, op_console_size],
+  customizer = |ext: &mut deno_core::ExtensionBuilder| {
+    ext.force_op_registration();
+  },
 );
->>>>>>> e55b4487
 
 // ref: <https://learn.microsoft.com/en-us/windows/console/setconsolemode>
 #[cfg(windows)]
