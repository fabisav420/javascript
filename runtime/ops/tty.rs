--- conflicted
+++ resolved
@@ -7,7 +7,7 @@
 use deno_core::op;
 use deno_core::op2;
 use deno_core::OpState;
-<<<<<<< HEAD
+use deno_core::ResourceHandle;
 use deno_io::StdFileResource;
 use rustyline::config::Configurer;
 use rustyline::error::ReadlineError;
@@ -17,9 +17,6 @@
 use rustyline::KeyEvent;
 use rustyline::Modifiers;
 use std::io::Error;
-=======
-use deno_core::ResourceHandle;
->>>>>>> 83426be6
 
 #[cfg(unix)]
 use deno_core::ResourceId;
@@ -58,21 +55,15 @@
 
 deno_core::extension!(
   deno_tty,
-<<<<<<< HEAD
   ops = [
     op_stdin_set_raw,
     op_isatty,
     op_console_size,
     op_read_line_prompt
   ],
-  customizer = |ext: &mut deno_core::ExtensionBuilder| {
-    ext.force_op_registration();
-=======
-  ops = [op_stdin_set_raw, op_isatty, op_console_size],
   state = |state| {
     #[cfg(unix)]
     state.put(TtyModeStore::default());
->>>>>>> 83426be6
   },
 );
 
