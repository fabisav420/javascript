// Copyright 2018-2021 the Deno authors. All rights reserved. MIT license.

use crate::colors;
use crate::fs_util::resolve_from_cwd;
use deno_core::error::custom_error;
use deno_core::error::uri_error;
use deno_core::error::AnyError;
use deno_core::serde::Deserialize;
use deno_core::serde::Serialize;
use deno_core::url;
use deno_core::ModuleSpecifier;
use log::debug;
use std::collections::HashSet;
use std::fmt;
use std::hash::Hash;
#[cfg(not(test))]
use std::io;
use std::path::{Path, PathBuf};
#[cfg(test)]
use std::sync::atomic::AtomicBool;
#[cfg(test)]
use std::sync::atomic::Ordering;
#[cfg(test)]
use std::sync::Mutex;

const PERMISSION_EMOJI: &str = "⚠️";

/// Tri-state value for storing permission state
#[derive(PartialEq, Debug, Clone, Copy, Deserialize, PartialOrd)]
pub enum PermissionState {
  Granted = 0,
  Prompt = 1,
  Denied = 2,
}

impl PermissionState {
  /// Check the permission state. bool is whether a prompt was issued.
  fn check(
    self,
    name: &str,
    info: Option<&str>,
    prompt: bool,
  ) -> (Result<(), AnyError>, bool) {
    let access = format!(
      "{} access{}",
      name,
      info.map_or(String::new(), |info| { format!(" to {}", info) }),
    );
    let result = if self == PermissionState::Granted
      || (prompt
        && self == PermissionState::Prompt
        && permission_prompt(&access))
    {
      log_perm_access(&access);
      Ok(())
    } else {
      Err(custom_error(
        "PermissionDenied",
        format!(
          "Requires {}, run again with the --allow-{} flag",
          access, name
        ),
      ))
    };
    (result, prompt && self == PermissionState::Prompt)
  }
}

impl fmt::Display for PermissionState {
  fn fmt(&self, f: &mut fmt::Formatter<'_>) -> fmt::Result {
    match self {
      PermissionState::Granted => f.pad("granted"),
      PermissionState::Prompt => f.pad("prompt"),
      PermissionState::Denied => f.pad("denied"),
    }
  }
}

impl Default for PermissionState {
  fn default() -> Self {
    PermissionState::Prompt
  }
}

#[derive(Clone, Debug, Default, PartialEq)]
pub struct UnitPermission {
  pub name: &'static str,
  pub description: &'static str,
  pub state: PermissionState,
  pub prompt: bool,
}

impl UnitPermission {
  pub fn query(&self) -> PermissionState {
    self.state
  }

  pub fn request(&mut self) -> PermissionState {
    if self.state == PermissionState::Prompt {
      if permission_prompt(&format!("access to {}", self.description)) {
        self.state = PermissionState::Granted;
      } else {
        self.state = PermissionState::Denied;
      }
    }
    self.state
  }

  pub fn revoke(&mut self) -> PermissionState {
    if self.state == PermissionState::Granted {
      self.state = PermissionState::Prompt;
    }
    self.state
  }

  pub fn check(&mut self) -> Result<(), AnyError> {
    let (result, prompted) = self.state.check(self.name, None, self.prompt);
    if prompted {
      if result.is_ok() {
        self.state = PermissionState::Granted;
      } else {
        self.state = PermissionState::Denied;
      }
    }
    result
  }
}

#[derive(Clone, Debug, Default, Deserialize, PartialEq)]
pub struct UnaryPermission<T: Eq + Hash> {
  #[serde(skip)]
  pub name: &'static str,
  #[serde(skip)]
  pub description: &'static str,
  pub global_state: PermissionState,
  pub granted_list: HashSet<T>,
  pub denied_list: HashSet<T>,
  #[serde(skip)]
  pub prompt: bool,
}

#[derive(Clone, Eq, PartialEq, Hash, Debug, Default, Deserialize)]
pub struct ReadDescriptor(pub PathBuf);

#[derive(Clone, Eq, PartialEq, Hash, Debug, Default, Deserialize)]
pub struct WriteDescriptor(pub PathBuf);

#[derive(Clone, Eq, PartialEq, Hash, Debug, Default, Deserialize)]
pub struct NetDescriptor(pub String, pub Option<u16>);

impl NetDescriptor {
  fn new<T: AsRef<str>>(host: &&(T, Option<u16>)) -> Self {
    NetDescriptor(host.0.as_ref().to_string(), host.1)
  }

  pub fn from_string(host: String) -> Self {
    let url = url::Url::parse(&format!("http://{}", host)).unwrap();
    let hostname = url.host_str().unwrap().to_string();

    NetDescriptor(hostname, url.port())
  }
}

#[derive(Clone, Eq, PartialEq, Hash, Debug, Default, Deserialize)]
pub struct EnvDescriptor(pub String);

impl fmt::Display for NetDescriptor {
  fn fmt(&self, f: &mut fmt::Formatter<'_>) -> fmt::Result {
    f.write_str(&match self.1 {
      None => self.0.clone(),
      Some(port) => format!("{}:{}", self.0, port),
    })
  }
}

#[derive(Clone, Eq, PartialEq, Hash, Debug, Default, Deserialize)]
pub struct RunDescriptor(pub String);

impl UnaryPermission<ReadDescriptor> {
  pub fn query(&self, path: Option<&Path>) -> PermissionState {
    let path = path.map(|p| resolve_from_cwd(p).unwrap());
    if self.global_state == PermissionState::Denied
      && match path.as_ref() {
        None => true,
        Some(path) => self
          .denied_list
          .iter()
          .any(|path_| path_.0.starts_with(path)),
      }
    {
      PermissionState::Denied
    } else if self.global_state == PermissionState::Granted
      || match path.as_ref() {
        None => false,
        Some(path) => self
          .granted_list
          .iter()
          .any(|path_| path.starts_with(&path_.0)),
      }
    {
      PermissionState::Granted
    } else {
      PermissionState::Prompt
    }
  }

  pub fn request(&mut self, path: Option<&Path>) -> PermissionState {
    if let Some(path) = path {
      let (resolved_path, display_path) = resolved_and_display_path(path);
      let state = self.query(Some(&resolved_path));
      if state == PermissionState::Prompt {
        if permission_prompt(&format!(
          "read access to \"{}\"",
          display_path.display()
        )) {
          self
            .granted_list
            .retain(|path| !path.0.starts_with(&resolved_path));
          self.granted_list.insert(ReadDescriptor(resolved_path));
          PermissionState::Granted
        } else {
          self
            .denied_list
            .retain(|path| !resolved_path.starts_with(&path.0));
          self.denied_list.insert(ReadDescriptor(resolved_path));
          self.global_state = PermissionState::Denied;
          PermissionState::Denied
        }
      } else {
        state
      }
    } else {
      let state = self.query(None);
      if state == PermissionState::Prompt {
        if permission_prompt("read access") {
          self.granted_list.clear();
          self.global_state = PermissionState::Granted;
          PermissionState::Granted
        } else {
          self.global_state = PermissionState::Denied;
          PermissionState::Denied
        }
      } else {
        state
      }
    }
  }

  pub fn revoke(&mut self, path: Option<&Path>) -> PermissionState {
    if let Some(path) = path {
      let path = resolve_from_cwd(path).unwrap();
      self
        .granted_list
        .retain(|path_| !path_.0.starts_with(&path));
    } else {
      self.granted_list.clear();
      if self.global_state == PermissionState::Granted {
        self.global_state = PermissionState::Prompt;
      }
    }
    self.query(path)
  }

  pub fn check(&mut self, path: &Path) -> Result<(), AnyError> {
    let (resolved_path, display_path) = resolved_and_display_path(path);
    let (result, prompted) = self.query(Some(&resolved_path)).check(
      self.name,
      Some(&format!("\"{}\"", display_path.display())),
      self.prompt,
    );
    if prompted {
      if result.is_ok() {
        self.granted_list.insert(ReadDescriptor(resolved_path));
      } else {
        self.denied_list.insert(ReadDescriptor(resolved_path));
        self.global_state = PermissionState::Denied;
      }
    }
    result
  }

  /// As `check()`, but permission error messages will anonymize the path
  /// by replacing it with the given `display`.
  pub fn check_blind(
    &mut self,
    path: &Path,
    display: &str,
  ) -> Result<(), AnyError> {
    let resolved_path = resolve_from_cwd(path).unwrap();
    let (result, prompted) = self.query(Some(&resolved_path)).check(
      self.name,
      Some(&format!("<{}>", display)),
      self.prompt,
    );
    if prompted {
      if result.is_ok() {
        self.granted_list.insert(ReadDescriptor(resolved_path));
      } else {
        self.denied_list.insert(ReadDescriptor(resolved_path));
        self.global_state = PermissionState::Denied;
      }
    }
    result
  }
}

impl UnaryPermission<WriteDescriptor> {
  pub fn query(&self, path: Option<&Path>) -> PermissionState {
    let path = path.map(|p| resolve_from_cwd(p).unwrap());
    if self.global_state == PermissionState::Denied
      && match path.as_ref() {
        None => true,
        Some(path) => self
          .denied_list
          .iter()
          .any(|path_| path_.0.starts_with(path)),
      }
    {
      PermissionState::Denied
    } else if self.global_state == PermissionState::Granted
      || match path.as_ref() {
        None => false,
        Some(path) => self
          .granted_list
          .iter()
          .any(|path_| path.starts_with(&path_.0)),
      }
    {
      PermissionState::Granted
    } else {
      PermissionState::Prompt
    }
  }

  pub fn request(&mut self, path: Option<&Path>) -> PermissionState {
    if let Some(path) = path {
      let (resolved_path, display_path) = resolved_and_display_path(path);
      let state = self.query(Some(&resolved_path));
      if state == PermissionState::Prompt {
        if permission_prompt(&format!(
          "write access to \"{}\"",
          display_path.display()
        )) {
          self
            .granted_list
            .retain(|path| !path.0.starts_with(&resolved_path));
          self.granted_list.insert(WriteDescriptor(resolved_path));
          PermissionState::Granted
        } else {
          self
            .denied_list
            .retain(|path| !resolved_path.starts_with(&path.0));
          self.denied_list.insert(WriteDescriptor(resolved_path));
          self.global_state = PermissionState::Denied;
          PermissionState::Denied
        }
      } else {
        state
      }
    } else {
      let state = self.query(None);
      if state == PermissionState::Prompt {
        if permission_prompt("write access") {
          self.granted_list.clear();
          self.global_state = PermissionState::Granted;
          PermissionState::Granted
        } else {
          self.global_state = PermissionState::Denied;
          PermissionState::Denied
        }
      } else {
        state
      }
    }
  }

  pub fn revoke(&mut self, path: Option<&Path>) -> PermissionState {
    if let Some(path) = path {
      let path = resolve_from_cwd(path).unwrap();
      self
        .granted_list
        .retain(|path_| !path_.0.starts_with(&path));
    } else {
      self.granted_list.clear();
      if self.global_state == PermissionState::Granted {
        self.global_state = PermissionState::Prompt;
      }
    }
    self.query(path)
  }

  pub fn check(&mut self, path: &Path) -> Result<(), AnyError> {
    let (resolved_path, display_path) = resolved_and_display_path(path);
    let (result, prompted) = self.query(Some(&resolved_path)).check(
      self.name,
      Some(&format!("\"{}\"", display_path.display())),
      self.prompt,
    );
    if prompted {
      if result.is_ok() {
        self.granted_list.insert(WriteDescriptor(resolved_path));
      } else {
        self.denied_list.insert(WriteDescriptor(resolved_path));
        self.global_state = PermissionState::Denied;
      }
    }
    result
  }
}

impl UnaryPermission<NetDescriptor> {
  pub fn query<T: AsRef<str>>(
    &self,
    host: Option<&(T, Option<u16>)>,
  ) -> PermissionState {
    if self.global_state == PermissionState::Denied
      && match host.as_ref() {
        None => true,
        Some(host) => match host.1 {
          None => self
            .denied_list
            .iter()
            .any(|host_| host.0.as_ref() == host_.0),
          Some(_) => self.denied_list.contains(&NetDescriptor::new(host)),
        },
      }
    {
      PermissionState::Denied
    } else if self.global_state == PermissionState::Granted
      || match host.as_ref() {
        None => false,
        Some(host) => {
          self.granted_list.contains(&NetDescriptor::new(&&(
            host.0.as_ref().to_string(),
            None,
          )))
            || self.granted_list.contains(&NetDescriptor::new(host))
        }
      }
    {
      PermissionState::Granted
    } else {
      PermissionState::Prompt
    }
  }

  pub fn request<T: AsRef<str>>(
    &mut self,
    host: Option<&(T, Option<u16>)>,
  ) -> PermissionState {
    if let Some(host) = host {
      let state = self.query(Some(host));
      if state == PermissionState::Prompt {
        let host = NetDescriptor::new(&host);
        if permission_prompt(&format!("network access to \"{}\"", host)) {
          if host.1.is_none() {
            self.granted_list.retain(|h| h.0 != host.0);
          }
          self.granted_list.insert(host);
          PermissionState::Granted
        } else {
          if host.1.is_some() {
            self.denied_list.remove(&host);
          }
          self.denied_list.insert(host);
          self.global_state = PermissionState::Denied;
          PermissionState::Denied
        }
      } else {
        state
      }
    } else {
      let state = self.query::<&str>(None);
      if state == PermissionState::Prompt {
        if permission_prompt("network access") {
          self.granted_list.clear();
          self.global_state = PermissionState::Granted;
          PermissionState::Granted
        } else {
          self.global_state = PermissionState::Denied;
          PermissionState::Denied
        }
      } else {
        state
      }
    }
  }

  pub fn revoke<T: AsRef<str>>(
    &mut self,
    host: Option<&(T, Option<u16>)>,
  ) -> PermissionState {
    if let Some(host) = host {
      self.granted_list.remove(&NetDescriptor::new(&host));
      if host.1.is_none() {
        self.granted_list.retain(|h| h.0 != host.0.as_ref());
      }
    } else {
      self.granted_list.clear();
      if self.global_state == PermissionState::Granted {
        self.global_state = PermissionState::Prompt;
      }
    }
    self.query(host)
  }

  pub fn check<T: AsRef<str>>(
    &mut self,
    host: &(T, Option<u16>),
  ) -> Result<(), AnyError> {
    let new_host = NetDescriptor::new(&host);
    let (result, prompted) = self.query(Some(host)).check(
      self.name,
      Some(&format!("\"{}\"", new_host)),
      self.prompt,
    );
    if prompted {
      if result.is_ok() {
        self.granted_list.insert(new_host);
      } else {
        self.denied_list.insert(new_host);
        self.global_state = PermissionState::Denied;
      }
    }
    result
  }

  pub fn check_url(&mut self, url: &url::Url) -> Result<(), AnyError> {
    let hostname = url
      .host_str()
      .ok_or_else(|| uri_error("Missing host"))?
      .to_string();
    let display_host = match url.port() {
      None => hostname.clone(),
      Some(port) => format!("{}:{}", hostname, port),
    };
    let host = &(&hostname, url.port_or_known_default());
    let (result, prompted) = self.query(Some(host)).check(
      self.name,
      Some(&format!("\"{}\"", display_host)),
      self.prompt,
    );
    if prompted {
      if result.is_ok() {
        self.granted_list.insert(NetDescriptor::new(&host));
      } else {
        self.denied_list.insert(NetDescriptor::new(&host));
        self.global_state = PermissionState::Denied;
      }
    }
    result
  }
}

impl UnaryPermission<EnvDescriptor> {
  pub fn query(&self, env: Option<&str>) -> PermissionState {
    if self.global_state == PermissionState::Denied
      && match env {
        None => true,
        Some(env) => self.denied_list.iter().any(|env_| env_.0 == env),
      }
    {
      PermissionState::Denied
    } else if self.global_state == PermissionState::Granted
      || match env {
        None => false,
        Some(env) => self.granted_list.iter().any(|env_| env_.0 == env),
      }
    {
      PermissionState::Granted
    } else {
      PermissionState::Prompt
    }
  }

  pub fn request(&mut self, env: Option<&str>) -> PermissionState {
    if let Some(env) = env {
      let state = self.query(Some(&env));
      if state == PermissionState::Prompt {
        if permission_prompt(&format!("env access to \"{}\"", env)) {
          self.granted_list.retain(|env_| env_.0 != env);
          self.granted_list.insert(EnvDescriptor(env.to_string()));
          PermissionState::Granted
        } else {
          self.denied_list.retain(|env_| env_.0 != env);
          self.denied_list.insert(EnvDescriptor(env.to_string()));
          self.global_state = PermissionState::Denied;
          PermissionState::Denied
        }
      } else {
        state
      }
    } else {
      let state = self.query(None);
      if state == PermissionState::Prompt {
        if permission_prompt("env access") {
          self.granted_list.clear();
          self.global_state = PermissionState::Granted;
          PermissionState::Granted
        } else {
          self.global_state = PermissionState::Denied;
          PermissionState::Denied
        }
      } else {
        state
      }
    }
  }

  pub fn revoke(&mut self, env: Option<&str>) -> PermissionState {
    if let Some(env) = env {
      self.granted_list.retain(|env_| env_.0 != env);
    } else {
      self.granted_list.clear();
      if self.global_state == PermissionState::Granted {
        self.global_state = PermissionState::Prompt;
      }
    }
    self.query(env)
  }

  pub fn check(&self, env: &str) -> Result<(), AnyError> {
    self
      .query(Some(env))
      .check(self.name, Some(&format!("\"{}\"", env)))
  }

  pub fn check_all(&self) -> Result<(), AnyError> {
    self.query(None).check(self.name, Some("all"))
  }
}

impl UnaryPermission<RunDescriptor> {
  pub fn query(&self, cmd: Option<&str>) -> PermissionState {
    if self.global_state == PermissionState::Denied
      && match cmd {
        None => true,
        Some(cmd) => self.denied_list.iter().any(|cmd_| cmd_.0 == cmd),
      }
    {
      PermissionState::Denied
    } else if self.global_state == PermissionState::Granted
      || match cmd {
        None => false,
        Some(cmd) => self.granted_list.iter().any(|cmd_| cmd_.0 == cmd),
      }
    {
      PermissionState::Granted
    } else {
      PermissionState::Prompt
    }
  }

  pub fn request(&mut self, cmd: Option<&str>) -> PermissionState {
    if let Some(cmd) = cmd {
      let state = self.query(Some(&cmd));
      if state == PermissionState::Prompt {
        if permission_prompt(&format!("run access to \"{}\"", cmd)) {
          self.granted_list.retain(|cmd_| cmd_.0 != cmd);
          self.granted_list.insert(RunDescriptor(cmd.to_string()));
          PermissionState::Granted
        } else {
          self.denied_list.retain(|cmd_| cmd_.0 != cmd);
          self.denied_list.insert(RunDescriptor(cmd.to_string()));
          self.global_state = PermissionState::Denied;
          PermissionState::Denied
        }
      } else {
        state
      }
    } else {
      let state = self.query(None);
      if state == PermissionState::Prompt {
        if permission_prompt("run access") {
          self.granted_list.clear();
          self.global_state = PermissionState::Granted;
          PermissionState::Granted
        } else {
          self.global_state = PermissionState::Denied;
          PermissionState::Denied
        }
      } else {
        state
      }
    }
  }

  pub fn revoke(&mut self, cmd: Option<&str>) -> PermissionState {
    if let Some(cmd) = cmd {
      self.granted_list.retain(|cmd_| cmd_.0 != cmd);
    } else {
      self.granted_list.clear();
      if self.global_state == PermissionState::Granted {
        self.global_state = PermissionState::Prompt;
      }
    }
    self.query(cmd)
  }

<<<<<<< HEAD
  pub fn check(&self, cmd: &str) -> Result<(), AnyError> {
    self
      .query(Some(cmd))
      .check(self.name, Some(&format!("\"{}\"", cmd)))
  }

  pub fn check_all(&self) -> Result<(), AnyError> {
    self.query(None).check(self.name, Some("all"))
=======
  pub fn check(&mut self, cmd: &str) -> Result<(), AnyError> {
    let (result, prompted) = self.query(Some(cmd)).check(
      self.name,
      Some(&format!("\"{}\"", cmd)),
      self.prompt,
    );
    if prompted {
      if result.is_ok() {
        self.granted_list.insert(RunDescriptor(cmd.to_string()));
      } else {
        self.denied_list.insert(RunDescriptor(cmd.to_string()));
        self.global_state = PermissionState::Denied;
      }
    }
    result
  }

  pub fn check_all(&mut self) -> Result<(), AnyError> {
    let (result, prompted) =
      self.query(None).check(self.name, Some("all"), self.prompt);
    if prompted {
      if result.is_ok() {
        self.global_state = PermissionState::Granted;
      } else {
        self.global_state = PermissionState::Denied;
      }
    }
    result
>>>>>>> 875ac73f
  }
}

#[derive(Clone, Debug, Default, PartialEq)]
pub struct Permissions {
  pub read: UnaryPermission<ReadDescriptor>,
  pub write: UnaryPermission<WriteDescriptor>,
  pub net: UnaryPermission<NetDescriptor>,
  pub env: UnaryPermission<EnvDescriptor>,
  pub run: UnaryPermission<RunDescriptor>,
  pub plugin: UnitPermission,
  pub hrtime: UnitPermission,
}

#[derive(Clone, Debug, PartialEq, Default, Serialize, Deserialize)]
pub struct PermissionsOptions {
  pub allow_env: Option<Vec<String>>,
  pub allow_hrtime: bool,
  pub allow_net: Option<Vec<String>>,
  pub allow_plugin: bool,
  pub allow_read: Option<Vec<PathBuf>>,
  pub allow_run: Option<Vec<String>>,
  pub allow_write: Option<Vec<PathBuf>>,
  pub prompt: bool,
}

impl Permissions {
  pub fn new_read(
    state: &Option<Vec<PathBuf>>,
    prompt: bool,
  ) -> UnaryPermission<ReadDescriptor> {
    UnaryPermission::<ReadDescriptor> {
      name: "read",
      description: "read the file system",
      global_state: global_state_from_option(state),
      granted_list: resolve_read_allowlist(&state),
      denied_list: Default::default(),
      prompt,
    }
  }

  pub fn new_write(
    state: &Option<Vec<PathBuf>>,
    prompt: bool,
  ) -> UnaryPermission<WriteDescriptor> {
    UnaryPermission::<WriteDescriptor> {
      name: "write",
      description: "write to the file system",
      global_state: global_state_from_option(state),
      granted_list: resolve_write_allowlist(&state),
      denied_list: Default::default(),
      prompt,
    }
  }

  pub fn new_net(
    state: &Option<Vec<String>>,
    prompt: bool,
  ) -> UnaryPermission<NetDescriptor> {
    UnaryPermission::<NetDescriptor> {
      name: "net",
      description: "network",
      global_state: global_state_from_option(state),
      granted_list: state
        .as_ref()
        .map(|v| {
          v.iter()
            .map(|x| NetDescriptor::from_string(x.clone()))
            .collect()
        })
        .unwrap_or_else(HashSet::new),
      denied_list: Default::default(),
      prompt,
    }
  }

<<<<<<< HEAD
  pub fn new_env(
    state: &Option<Vec<String>>,
  ) -> UnaryPermission<EnvDescriptor> {
    UnaryPermission::<EnvDescriptor> {
      name: "env",
      description: "environment variables",
      global_state: global_state_from_option(state),
      granted_list: state
        .as_ref()
        .map(|v| v.iter().map(|x| EnvDescriptor(x.clone())).collect())
        .unwrap_or_else(HashSet::new),
      denied_list: Default::default(),
    }
=======
  pub fn new_env(state: bool, prompt: bool) -> UnitPermission {
    boolean_permission_from_flag_bool(
      state,
      "env",
      "environment variables",
      prompt,
    )
>>>>>>> 875ac73f
  }

  pub fn new_run(
    state: &Option<Vec<String>>,
    prompt: bool,
  ) -> UnaryPermission<RunDescriptor> {
    UnaryPermission::<RunDescriptor> {
      name: "run",
      description: "run a subprocess",
      global_state: global_state_from_option(state),
      granted_list: state
        .as_ref()
        .map(|v| v.iter().map(|x| RunDescriptor(x.clone())).collect())
        .unwrap_or_else(HashSet::new),
      denied_list: Default::default(),
      prompt,
    }
  }

  pub fn new_plugin(state: bool, prompt: bool) -> UnitPermission {
    boolean_permission_from_flag_bool(state, "plugin", "open a plugin", prompt)
  }

  pub fn new_hrtime(state: bool, prompt: bool) -> UnitPermission {
    boolean_permission_from_flag_bool(
      state,
      "hrtime",
      "high precision time",
      prompt,
    )
  }

  pub fn from_options(opts: &PermissionsOptions) -> Self {
    Self {
<<<<<<< HEAD
      read: Permissions::new_read(&opts.allow_read),
      write: Permissions::new_write(&opts.allow_write),
      net: Permissions::new_net(&opts.allow_net),
      env: Permissions::new_env(&opts.allow_env),
      run: Permissions::new_run(&opts.allow_run),
      plugin: Permissions::new_plugin(opts.allow_plugin),
      hrtime: Permissions::new_hrtime(opts.allow_hrtime),
=======
      read: Permissions::new_read(&opts.allow_read, opts.prompt),
      write: Permissions::new_write(&opts.allow_write, opts.prompt),
      net: Permissions::new_net(&opts.allow_net, opts.prompt),
      env: Permissions::new_env(opts.allow_env, opts.prompt),
      run: Permissions::new_run(&opts.allow_run, opts.prompt),
      plugin: Permissions::new_plugin(opts.allow_plugin, opts.prompt),
      hrtime: Permissions::new_hrtime(opts.allow_hrtime, opts.prompt),
>>>>>>> 875ac73f
    }
  }

  pub fn allow_all() -> Self {
    Self {
<<<<<<< HEAD
      read: Permissions::new_read(&Some(vec![])),
      write: Permissions::new_write(&Some(vec![])),
      net: Permissions::new_net(&Some(vec![])),
      env: Permissions::new_env(&Some(vec![])),
      run: Permissions::new_run(&Some(vec![])),
      plugin: Permissions::new_plugin(true),
      hrtime: Permissions::new_hrtime(true),
=======
      read: Permissions::new_read(&Some(vec![]), false),
      write: Permissions::new_write(&Some(vec![]), false),
      net: Permissions::new_net(&Some(vec![]), false),
      env: Permissions::new_env(true, false),
      run: Permissions::new_run(&Some(vec![]), false),
      plugin: Permissions::new_plugin(true, false),
      hrtime: Permissions::new_hrtime(true, false),
>>>>>>> 875ac73f
    }
  }

  /// A helper function that determines if the module specifier is a local or
  /// remote, and performs a read or net check for the specifier.
  pub fn check_specifier(
    &mut self,
    specifier: &ModuleSpecifier,
  ) -> Result<(), AnyError> {
    match specifier.scheme() {
      "file" => match specifier.to_file_path() {
        Ok(path) => self.read.check(&path),
        Err(_) => Err(uri_error(format!(
          "Invalid file path.\n  Specifier: {}",
          specifier
        ))),
      },
      "data" => Ok(()),
      "blob" => Ok(()),
      _ => self.net.check_url(specifier),
    }
  }
}

impl deno_fetch::FetchPermissions for Permissions {
  fn check_net_url(&mut self, url: &url::Url) -> Result<(), AnyError> {
    self.net.check_url(url)
  }

  fn check_read(&mut self, path: &Path) -> Result<(), AnyError> {
    self.read.check(path)
  }
}

impl deno_websocket::WebSocketPermissions for Permissions {
  fn check_net_url(&mut self, url: &url::Url) -> Result<(), AnyError> {
    self.net.check_url(url)
  }
}

fn log_perm_access(message: &str) {
  debug!(
    "{}",
    colors::bold(&format!("{}️  Granted {}", PERMISSION_EMOJI, message))
  );
}

fn boolean_permission_from_flag_bool(
  flag: bool,
  name: &'static str,
  description: &'static str,
  prompt: bool,
) -> UnitPermission {
  UnitPermission {
    name,
    description,
    state: if flag {
      PermissionState::Granted
    } else {
      PermissionState::Prompt
    },
    prompt,
  }
}

fn global_state_from_option<T>(flag: &Option<Vec<T>>) -> PermissionState {
  if matches!(flag, Some(v) if v.is_empty()) {
    PermissionState::Granted
  } else {
    PermissionState::Prompt
  }
}

pub fn resolve_read_allowlist(
  allow: &Option<Vec<PathBuf>>,
) -> HashSet<ReadDescriptor> {
  if let Some(v) = allow {
    v.iter()
      .map(|raw_path| {
        ReadDescriptor(resolve_from_cwd(Path::new(&raw_path)).unwrap())
      })
      .collect()
  } else {
    HashSet::new()
  }
}

pub fn resolve_write_allowlist(
  allow: &Option<Vec<PathBuf>>,
) -> HashSet<WriteDescriptor> {
  if let Some(v) = allow {
    v.iter()
      .map(|raw_path| {
        WriteDescriptor(resolve_from_cwd(Path::new(&raw_path)).unwrap())
      })
      .collect()
  } else {
    HashSet::new()
  }
}

/// Arbitrary helper. Resolves the path from CWD, and also gets a path that
/// can be displayed without leaking the CWD when not allowed.
fn resolved_and_display_path(path: &Path) -> (PathBuf, PathBuf) {
  let resolved_path = resolve_from_cwd(path).unwrap();
  let display_path = path.to_path_buf();
  (resolved_path, display_path)
}

/// Shows the permission prompt and returns the answer according to the user input.
/// This loops until the user gives the proper input.
#[cfg(not(test))]
fn permission_prompt(message: &str) -> bool {
  if !atty::is(atty::Stream::Stdin) || !atty::is(atty::Stream::Stderr) {
    return false;
  };
  let opts = "[g/d (g = grant, d = deny)] ";
  let msg = format!(
    "{}  ️Deno requests {}. Grant? {}",
    PERMISSION_EMOJI, message, opts
  );
  // print to stderr so that if deno is > to a file this is still displayed.
  eprint!("{}", colors::bold(&msg));
  loop {
    let mut input = String::new();
    let stdin = io::stdin();
    let result = stdin.read_line(&mut input);
    if result.is_err() {
      return false;
    };
    let ch = match input.chars().next() {
      None => return false,
      Some(v) => v,
    };
    match ch.to_ascii_lowercase() {
      'g' => return true,
      'd' => return false,
      _ => {
        // If we don't get a recognized option try again.
        let msg_again = format!("Unrecognized option '{}' {}", ch, opts);
        eprint!("{}", colors::bold(&msg_again));
      }
    };
  }
}

// When testing, permission prompt returns the value of STUB_PROMPT_VALUE
// which we set from the test functions.
#[cfg(test)]
fn permission_prompt(_message: &str) -> bool {
  STUB_PROMPT_VALUE.load(Ordering::SeqCst)
}

#[cfg(test)]
lazy_static::lazy_static! {
  /// Lock this when you use `set_prompt_result` in a test case.
  static ref PERMISSION_PROMPT_GUARD: Mutex<()> = Mutex::new(());
}

#[cfg(test)]
static STUB_PROMPT_VALUE: AtomicBool = AtomicBool::new(true);

#[cfg(test)]
fn set_prompt_result(value: bool) {
  STUB_PROMPT_VALUE.store(value, Ordering::SeqCst);
}

#[cfg(test)]
mod tests {
  use super::*;
  use deno_core::resolve_url_or_path;

  // Creates vector of strings, Vec<String>
  macro_rules! svec {
      ($($x:expr),*) => (vec![$($x.to_string()),*]);
  }

  #[test]
  fn check_paths() {
    let allowlist = vec![
      PathBuf::from("/a/specific/dir/name"),
      PathBuf::from("/a/specific"),
      PathBuf::from("/b/c"),
    ];

    let mut perms = Permissions::from_options(&PermissionsOptions {
      allow_read: Some(allowlist.clone()),
      allow_write: Some(allowlist),
      ..Default::default()
    });

    // Inside of /a/specific and /a/specific/dir/name
    assert!(perms.read.check(Path::new("/a/specific/dir/name")).is_ok());
    assert!(perms.write.check(Path::new("/a/specific/dir/name")).is_ok());

    // Inside of /a/specific but outside of /a/specific/dir/name
    assert!(perms.read.check(Path::new("/a/specific/dir")).is_ok());
    assert!(perms.write.check(Path::new("/a/specific/dir")).is_ok());

    // Inside of /a/specific and /a/specific/dir/name
    assert!(perms
      .read
      .check(Path::new("/a/specific/dir/name/inner"))
      .is_ok());
    assert!(perms
      .write
      .check(Path::new("/a/specific/dir/name/inner"))
      .is_ok());

    // Inside of /a/specific but outside of /a/specific/dir/name
    assert!(perms.read.check(Path::new("/a/specific/other/dir")).is_ok());
    assert!(perms
      .write
      .check(Path::new("/a/specific/other/dir"))
      .is_ok());

    // Exact match with /b/c
    assert!(perms.read.check(Path::new("/b/c")).is_ok());
    assert!(perms.write.check(Path::new("/b/c")).is_ok());

    // Sub path within /b/c
    assert!(perms.read.check(Path::new("/b/c/sub/path")).is_ok());
    assert!(perms.write.check(Path::new("/b/c/sub/path")).is_ok());

    // Sub path within /b/c, needs normalizing
    assert!(perms
      .read
      .check(Path::new("/b/c/sub/path/../path/."))
      .is_ok());
    assert!(perms
      .write
      .check(Path::new("/b/c/sub/path/../path/."))
      .is_ok());

    // Inside of /b but outside of /b/c
    assert!(perms.read.check(Path::new("/b/e")).is_err());
    assert!(perms.write.check(Path::new("/b/e")).is_err());

    // Inside of /a but outside of /a/specific
    assert!(perms.read.check(Path::new("/a/b")).is_err());
    assert!(perms.write.check(Path::new("/a/b")).is_err());
  }

  #[test]
  fn test_check_net_with_values() {
    let mut perms = Permissions::from_options(&PermissionsOptions {
      allow_net: Some(svec![
        "localhost",
        "deno.land",
        "github.com:3000",
        "127.0.0.1",
        "172.16.0.2:8000",
        "www.github.com:443"
      ]),
      ..Default::default()
    });

    let domain_tests = vec![
      ("localhost", 1234, true),
      ("deno.land", 0, true),
      ("deno.land", 3000, true),
      ("deno.lands", 0, false),
      ("deno.lands", 3000, false),
      ("github.com", 3000, true),
      ("github.com", 0, false),
      ("github.com", 2000, false),
      ("github.net", 3000, false),
      ("127.0.0.1", 0, true),
      ("127.0.0.1", 3000, true),
      ("127.0.0.2", 0, false),
      ("127.0.0.2", 3000, false),
      ("172.16.0.2", 8000, true),
      ("172.16.0.2", 0, false),
      ("172.16.0.2", 6000, false),
      ("172.16.0.1", 8000, false),
      // Just some random hosts that should err
      ("somedomain", 0, false),
      ("192.168.0.1", 0, false),
    ];

    for (host, port, is_ok) in domain_tests {
      assert_eq!(is_ok, perms.net.check(&(host, Some(port))).is_ok());
    }
  }

  #[test]
  fn test_check_net_only_flag() {
    let mut perms = Permissions::from_options(&PermissionsOptions {
      allow_net: Some(svec![]), // this means `--allow-net` is present without values following `=` sign
      ..Default::default()
    });

    let domain_tests = vec![
      ("localhost", 1234),
      ("deno.land", 0),
      ("deno.land", 3000),
      ("deno.lands", 0),
      ("deno.lands", 3000),
      ("github.com", 3000),
      ("github.com", 0),
      ("github.com", 2000),
      ("github.net", 3000),
      ("127.0.0.1", 0),
      ("127.0.0.1", 3000),
      ("127.0.0.2", 0),
      ("127.0.0.2", 3000),
      ("172.16.0.2", 8000),
      ("172.16.0.2", 0),
      ("172.16.0.2", 6000),
      ("172.16.0.1", 8000),
      ("somedomain", 0),
      ("192.168.0.1", 0),
    ];

    for (host, port) in domain_tests {
      assert!(perms.net.check(&(host, Some(port))).is_ok());
    }
  }

  #[test]
  fn test_check_net_no_flag() {
    let mut perms = Permissions::from_options(&PermissionsOptions {
      allow_net: None,
      ..Default::default()
    });

    let domain_tests = vec![
      ("localhost", 1234),
      ("deno.land", 0),
      ("deno.land", 3000),
      ("deno.lands", 0),
      ("deno.lands", 3000),
      ("github.com", 3000),
      ("github.com", 0),
      ("github.com", 2000),
      ("github.net", 3000),
      ("127.0.0.1", 0),
      ("127.0.0.1", 3000),
      ("127.0.0.2", 0),
      ("127.0.0.2", 3000),
      ("172.16.0.2", 8000),
      ("172.16.0.2", 0),
      ("172.16.0.2", 6000),
      ("172.16.0.1", 8000),
      ("somedomain", 0),
      ("192.168.0.1", 0),
    ];

    for (host, port) in domain_tests {
      assert!(!perms.net.check(&(host, Some(port))).is_ok());
    }
  }

  #[test]
  fn test_check_net_url() {
    let mut perms = Permissions::from_options(&PermissionsOptions {
      allow_net: Some(svec![
        "localhost",
        "deno.land",
        "github.com:3000",
        "127.0.0.1",
        "172.16.0.2:8000",
        "www.github.com:443"
      ]),
      ..Default::default()
    });

    let url_tests = vec![
      // Any protocol + port for localhost should be ok, since we don't specify
      ("http://localhost", true),
      ("https://localhost", true),
      ("https://localhost:4443", true),
      ("tcp://localhost:5000", true),
      ("udp://localhost:6000", true),
      // Correct domain + any port and protocol should be ok incorrect shouldn't
      ("https://deno.land/std/example/welcome.ts", true),
      ("https://deno.land:3000/std/example/welcome.ts", true),
      ("https://deno.lands/std/example/welcome.ts", false),
      ("https://deno.lands:3000/std/example/welcome.ts", false),
      // Correct domain + port should be ok all other combinations should err
      ("https://github.com:3000/denoland/deno", true),
      ("https://github.com/denoland/deno", false),
      ("https://github.com:2000/denoland/deno", false),
      ("https://github.net:3000/denoland/deno", false),
      // Correct ipv4 address + any port should be ok others should err
      ("tcp://127.0.0.1", true),
      ("https://127.0.0.1", true),
      ("tcp://127.0.0.1:3000", true),
      ("https://127.0.0.1:3000", true),
      ("tcp://127.0.0.2", false),
      ("https://127.0.0.2", false),
      ("tcp://127.0.0.2:3000", false),
      ("https://127.0.0.2:3000", false),
      // Correct address + port should be ok all other combinations should err
      ("tcp://172.16.0.2:8000", true),
      ("https://172.16.0.2:8000", true),
      ("tcp://172.16.0.2", false),
      ("https://172.16.0.2", false),
      ("tcp://172.16.0.2:6000", false),
      ("https://172.16.0.2:6000", false),
      ("tcp://172.16.0.1:8000", false),
      ("https://172.16.0.1:8000", false),
      // Testing issue #6531 (Network permissions check doesn't account for well-known default ports) so we dont regress
      ("https://www.github.com:443/robots.txt", true),
    ];

    for (url_str, is_ok) in url_tests {
      let u = url::Url::parse(url_str).unwrap();
      assert_eq!(is_ok, perms.net.check_url(&u).is_ok());
    }
  }

  #[test]
  fn check_specifiers() {
    let read_allowlist = if cfg!(target_os = "windows") {
      vec![PathBuf::from("C:\\a")]
    } else {
      vec![PathBuf::from("/a")]
    };
    let mut perms = Permissions::from_options(&PermissionsOptions {
      allow_read: Some(read_allowlist),
      allow_net: Some(svec!["localhost"]),
      ..Default::default()
    });

    let mut fixtures = vec![
      (
        resolve_url_or_path("http://localhost:4545/mod.ts").unwrap(),
        true,
      ),
      (
        resolve_url_or_path("http://deno.land/x/mod.ts").unwrap(),
        false,
      ),
      (
        resolve_url_or_path("data:text/plain,Hello%2C%20Deno!").unwrap(),
        true,
      ),
    ];

    if cfg!(target_os = "windows") {
      fixtures
        .push((resolve_url_or_path("file:///C:/a/mod.ts").unwrap(), true));
      fixtures
        .push((resolve_url_or_path("file:///C:/b/mod.ts").unwrap(), false));
    } else {
      fixtures.push((resolve_url_or_path("file:///a/mod.ts").unwrap(), true));
      fixtures.push((resolve_url_or_path("file:///b/mod.ts").unwrap(), false));
    }

    for (specifier, expected) in fixtures {
      assert_eq!(perms.check_specifier(&specifier).is_ok(), expected);
    }
  }

  #[test]
  fn check_invalid_specifiers() {
    let mut perms = Permissions::allow_all();

    let mut test_cases = vec![];

    if cfg!(target_os = "windows") {
      test_cases.push("file://");
      test_cases.push("file:///");
    } else {
      test_cases.push("file://remotehost/");
    }

    for url in test_cases {
      assert!(perms
        .check_specifier(&resolve_url_or_path(url).unwrap())
        .is_err());
    }
  }

  #[test]
  fn test_query() {
    let perms1 = Permissions::allow_all();
    let perms2 = Permissions {
      read: UnaryPermission {
        global_state: PermissionState::Prompt,
        ..Permissions::new_read(&Some(vec![PathBuf::from("/foo")]), false)
      },
      write: UnaryPermission {
        global_state: PermissionState::Prompt,
        ..Permissions::new_write(&Some(vec![PathBuf::from("/foo")]), false)
      },
      net: UnaryPermission {
        global_state: PermissionState::Prompt,
        ..Permissions::new_net(&Some(svec!["127.0.0.1:8000"]), false)
      },
      env: UnaryPermission {
        global_state: PermissionState::Prompt,
        ..Permissions::new_env(&Some(svec!["HOME"]))
      },
      run: UnaryPermission {
        global_state: PermissionState::Prompt,
        ..Permissions::new_run(&Some(svec!["deno"]), false)
      },
      plugin: UnitPermission {
        state: PermissionState::Prompt,
        ..Default::default()
      },
      hrtime: UnitPermission {
        state: PermissionState::Prompt,
        ..Default::default()
      },
    };
    #[rustfmt::skip]
    {
      assert_eq!(perms1.read.query(None), PermissionState::Granted);
      assert_eq!(perms1.read.query(Some(&Path::new("/foo"))), PermissionState::Granted);
      assert_eq!(perms2.read.query(None), PermissionState::Prompt);
      assert_eq!(perms2.read.query(Some(&Path::new("/foo"))), PermissionState::Granted);
      assert_eq!(perms2.read.query(Some(&Path::new("/foo/bar"))), PermissionState::Granted);
      assert_eq!(perms1.write.query(None), PermissionState::Granted);
      assert_eq!(perms1.write.query(Some(&Path::new("/foo"))), PermissionState::Granted);
      assert_eq!(perms2.write.query(None), PermissionState::Prompt);
      assert_eq!(perms2.write.query(Some(&Path::new("/foo"))), PermissionState::Granted);
      assert_eq!(perms2.write.query(Some(&Path::new("/foo/bar"))), PermissionState::Granted);
      assert_eq!(perms1.net.query::<&str>(None), PermissionState::Granted);
      assert_eq!(perms1.net.query(Some(&("127.0.0.1", None))), PermissionState::Granted);
      assert_eq!(perms2.net.query::<&str>(None), PermissionState::Prompt);
      assert_eq!(perms2.net.query(Some(&("127.0.0.1", Some(8000)))), PermissionState::Granted);
      assert_eq!(perms1.env.query(None), PermissionState::Granted);
      assert_eq!(perms1.env.query(Some(&"HOME".to_string())), PermissionState::Granted);
      assert_eq!(perms2.env.query(None), PermissionState::Prompt);
      assert_eq!(perms2.env.query(Some(&"HOME".to_string())), PermissionState::Granted);
      assert_eq!(perms1.run.query(None), PermissionState::Granted);
      assert_eq!(perms1.run.query(Some(&"deno".to_string())), PermissionState::Granted);
      assert_eq!(perms2.run.query(None), PermissionState::Prompt);
      assert_eq!(perms2.run.query(Some(&"deno".to_string())), PermissionState::Granted);
      assert_eq!(perms1.plugin.query(), PermissionState::Granted);
      assert_eq!(perms2.plugin.query(), PermissionState::Prompt);
      assert_eq!(perms1.hrtime.query(), PermissionState::Granted);
      assert_eq!(perms2.hrtime.query(), PermissionState::Prompt);
    };
  }

  #[test]
  fn test_request() {
    let mut perms: Permissions = Default::default();
    #[rustfmt::skip]
    {
      let _guard = PERMISSION_PROMPT_GUARD.lock().unwrap();
      set_prompt_result(true);
      assert_eq!(perms.read.request(Some(&Path::new("/foo"))), PermissionState::Granted);
      assert_eq!(perms.read.query(None), PermissionState::Prompt);
      set_prompt_result(false);
      assert_eq!(perms.read.request(Some(&Path::new("/foo/bar"))), PermissionState::Granted);
      set_prompt_result(false);
      assert_eq!(perms.write.request(Some(&Path::new("/foo"))), PermissionState::Denied);
      assert_eq!(perms.write.query(Some(&Path::new("/foo/bar"))), PermissionState::Prompt);
      set_prompt_result(true);
      assert_eq!(perms.write.request(None), PermissionState::Denied);
      set_prompt_result(true);
      assert_eq!(perms.net.request(Some(&("127.0.0.1", None))), PermissionState::Granted);
      set_prompt_result(false);
      assert_eq!(perms.net.request(Some(&("127.0.0.1", Some(8000)))), PermissionState::Granted);
      set_prompt_result(true);
      assert_eq!(perms.env.request(Some(&"HOME".to_string())), PermissionState::Granted);
      assert_eq!(perms.env.query(None), PermissionState::Prompt);
      set_prompt_result(false);
      assert_eq!(perms.env.request(Some(&"HOME".to_string())), PermissionState::Granted);
      set_prompt_result(true);
      assert_eq!(perms.run.request(Some(&"deno".to_string())), PermissionState::Granted);
      assert_eq!(perms.run.query(None), PermissionState::Prompt);
      set_prompt_result(false);
      assert_eq!(perms.run.request(Some(&"deno".to_string())), PermissionState::Granted);
      set_prompt_result(true);
      assert_eq!(perms.plugin.request(), PermissionState::Granted);
      set_prompt_result(false);
      assert_eq!(perms.plugin.request(), PermissionState::Granted);
      set_prompt_result(false);
      assert_eq!(perms.hrtime.request(), PermissionState::Denied);
      set_prompt_result(true);
      assert_eq!(perms.hrtime.request(), PermissionState::Denied);
    };
  }

  #[test]
  fn test_revoke() {
    let mut perms = Permissions {
      read: UnaryPermission {
        global_state: PermissionState::Prompt,
        ..Permissions::new_read(&Some(vec![PathBuf::from("/foo")]), false)
      },
      write: UnaryPermission {
        global_state: PermissionState::Prompt,
        ..Permissions::new_write(&Some(vec![PathBuf::from("/foo")]), false)
      },
      net: UnaryPermission {
        global_state: PermissionState::Prompt,
        ..Permissions::new_net(&Some(svec!["127.0.0.1"]), false)
      },
      env: UnaryPermission {
        global_state: PermissionState::Prompt,
        ..Permissions::new_env(&Some(svec!["HOME"]))
      },
      run: UnaryPermission {
        global_state: PermissionState::Prompt,
        ..Permissions::new_run(&Some(svec!["deno"]), false)
      },
      plugin: UnitPermission {
        state: PermissionState::Prompt,
        ..Default::default()
      },
      hrtime: UnitPermission {
        state: PermissionState::Denied,
        ..Default::default()
      },
    };
    #[rustfmt::skip]
    {
      assert_eq!(perms.read.revoke(Some(&Path::new("/foo/bar"))), PermissionState::Granted);
      assert_eq!(perms.read.revoke(Some(&Path::new("/foo"))), PermissionState::Prompt);
      assert_eq!(perms.read.query(Some(&Path::new("/foo/bar"))), PermissionState::Prompt);
      assert_eq!(perms.write.revoke(Some(&Path::new("/foo/bar"))), PermissionState::Granted);
      assert_eq!(perms.write.revoke(None), PermissionState::Prompt);
      assert_eq!(perms.write.query(Some(&Path::new("/foo/bar"))), PermissionState::Prompt);
      assert_eq!(perms.net.revoke(Some(&("127.0.0.1", Some(8000)))), PermissionState::Granted);
      assert_eq!(perms.net.revoke(Some(&("127.0.0.1", None))), PermissionState::Prompt);
      assert_eq!(perms.env.revoke(Some(&"HOME".to_string())), PermissionState::Prompt);
      assert_eq!(perms.run.revoke(Some(&"deno".to_string())), PermissionState::Prompt);
      assert_eq!(perms.plugin.revoke(), PermissionState::Prompt);
      assert_eq!(perms.hrtime.revoke(), PermissionState::Denied);
    };
  }

  #[test]
  fn test_check() {
    let mut perms = Permissions {
      read: Permissions::new_read(&None, true),
      write: Permissions::new_write(&None, true),
      net: Permissions::new_net(&None, true),
      env: Permissions::new_env(false, true),
      run: Permissions::new_run(&None, true),
      plugin: Permissions::new_plugin(false, true),
      hrtime: Permissions::new_hrtime(false, true),
    };

    let _guard = PERMISSION_PROMPT_GUARD.lock().unwrap();

    set_prompt_result(true);
    assert!(perms.read.check(&Path::new("/foo")).is_ok());
    set_prompt_result(false);
    assert!(perms.read.check(&Path::new("/foo")).is_ok());
    assert!(perms.read.check(&Path::new("/bar")).is_err());

    set_prompt_result(true);
    assert!(perms.write.check(&Path::new("/foo")).is_ok());
    set_prompt_result(false);
    assert!(perms.write.check(&Path::new("/foo")).is_ok());
    assert!(perms.write.check(&Path::new("/bar")).is_err());

    set_prompt_result(true);
    assert!(perms.net.check(&("127.0.0.1", Some(8000))).is_ok());
    set_prompt_result(false);
    assert!(perms.net.check(&("127.0.0.1", Some(8000))).is_ok());
    assert!(perms.net.check(&("127.0.0.1", Some(8001))).is_err());
    assert!(perms.net.check(&("127.0.0.1", None)).is_err());
    assert!(perms.net.check(&("deno.land", Some(8000))).is_err());
    assert!(perms.net.check(&("deno.land", None)).is_err());

    set_prompt_result(true);
    assert!(perms.run.check("cat").is_ok());
    set_prompt_result(false);
    assert!(perms.run.check("cat").is_ok());
    assert!(perms.run.check("ls").is_err());

    set_prompt_result(true);
    assert!(perms.hrtime.check().is_ok());
    set_prompt_result(false);
    assert!(perms.hrtime.check().is_ok());
  }

  #[test]
  fn test_check_fail() {
    let mut perms = Permissions {
      read: Permissions::new_read(&None, true),
      write: Permissions::new_write(&None, true),
      net: Permissions::new_net(&None, true),
      env: Permissions::new_env(false, true),
      run: Permissions::new_run(&None, true),
      plugin: Permissions::new_plugin(false, true),
      hrtime: Permissions::new_hrtime(false, true),
    };

    let _guard = PERMISSION_PROMPT_GUARD.lock().unwrap();

    set_prompt_result(false);
    assert!(perms.read.check(&Path::new("/foo")).is_err());
    set_prompt_result(true);
    assert!(perms.read.check(&Path::new("/foo")).is_err());
    assert!(perms.read.check(&Path::new("/bar")).is_ok());
    set_prompt_result(false);
    assert!(perms.read.check(&Path::new("/bar")).is_ok());

    set_prompt_result(false);
    assert!(perms.write.check(&Path::new("/foo")).is_err());
    set_prompt_result(true);
    assert!(perms.write.check(&Path::new("/foo")).is_err());
    assert!(perms.write.check(&Path::new("/bar")).is_ok());
    set_prompt_result(false);
    assert!(perms.write.check(&Path::new("/bar")).is_ok());

    set_prompt_result(false);
    assert!(perms.net.check(&("127.0.0.1", Some(8000))).is_err());
    set_prompt_result(true);
    assert!(perms.net.check(&("127.0.0.1", Some(8000))).is_err());
    assert!(perms.net.check(&("127.0.0.1", Some(8001))).is_ok());
    assert!(perms.net.check(&("deno.land", Some(8000))).is_ok());
    set_prompt_result(false);
    assert!(perms.net.check(&("127.0.0.1", Some(8001))).is_ok());
    assert!(perms.net.check(&("deno.land", Some(8000))).is_ok());

    set_prompt_result(false);
    assert!(perms.run.check("cat").is_err());
    set_prompt_result(true);
    assert!(perms.run.check("cat").is_err());
    assert!(perms.run.check("ls").is_ok());
    set_prompt_result(false);
    assert!(perms.run.check("ls").is_ok());

    set_prompt_result(false);
    assert!(perms.hrtime.check().is_err());
    set_prompt_result(true);
    assert!(perms.hrtime.check().is_err());
  }
}<|MERGE_RESOLUTION|>--- conflicted
+++ resolved
@@ -619,14 +619,34 @@
     self.query(env)
   }
 
-  pub fn check(&self, env: &str) -> Result<(), AnyError> {
-    self
-      .query(Some(env))
-      .check(self.name, Some(&format!("\"{}\"", env)))
-  }
-
-  pub fn check_all(&self) -> Result<(), AnyError> {
-    self.query(None).check(self.name, Some("all"))
+  pub fn check(&mut self, env: &str) -> Result<(), AnyError> {
+    let (result, prompted) = self.query(Some(env)).check(
+      self.name,
+      Some(&format!("\"{}\"", env)),
+      self.prompt,
+    );
+    if prompted {
+      if result.is_ok() {
+        self.granted_list.insert(EnvDescriptor(env.to_string()));
+      } else {
+        self.denied_list.insert(EnvDescriptor(env.to_string()));
+        self.global_state = PermissionState::Denied;
+      }
+    }
+    result
+  }
+
+  pub fn check_all(&mut self) -> Result<(), AnyError> {
+    let (result, prompted) =
+      self.query(None).check(self.name, Some("all"), self.prompt);
+    if prompted {
+      if result.is_ok() {
+        self.global_state = PermissionState::Granted;
+      } else {
+        self.global_state = PermissionState::Denied;
+      }
+    }
+    result
   }
 }
 
@@ -697,16 +717,6 @@
     self.query(cmd)
   }
 
-<<<<<<< HEAD
-  pub fn check(&self, cmd: &str) -> Result<(), AnyError> {
-    self
-      .query(Some(cmd))
-      .check(self.name, Some(&format!("\"{}\"", cmd)))
-  }
-
-  pub fn check_all(&self) -> Result<(), AnyError> {
-    self.query(None).check(self.name, Some("all"))
-=======
   pub fn check(&mut self, cmd: &str) -> Result<(), AnyError> {
     let (result, prompted) = self.query(Some(cmd)).check(
       self.name,
@@ -735,7 +745,6 @@
       }
     }
     result
->>>>>>> 875ac73f
   }
 }
 
@@ -812,9 +821,9 @@
     }
   }
 
-<<<<<<< HEAD
   pub fn new_env(
     state: &Option<Vec<String>>,
+    prompt: bool,
   ) -> UnaryPermission<EnvDescriptor> {
     UnaryPermission::<EnvDescriptor> {
       name: "env",
@@ -825,16 +834,8 @@
         .map(|v| v.iter().map(|x| EnvDescriptor(x.clone())).collect())
         .unwrap_or_else(HashSet::new),
       denied_list: Default::default(),
-    }
-=======
-  pub fn new_env(state: bool, prompt: bool) -> UnitPermission {
-    boolean_permission_from_flag_bool(
-      state,
-      "env",
-      "environment variables",
       prompt,
-    )
->>>>>>> 875ac73f
+    }
   }
 
   pub fn new_run(
@@ -869,45 +870,25 @@
 
   pub fn from_options(opts: &PermissionsOptions) -> Self {
     Self {
-<<<<<<< HEAD
-      read: Permissions::new_read(&opts.allow_read),
-      write: Permissions::new_write(&opts.allow_write),
-      net: Permissions::new_net(&opts.allow_net),
-      env: Permissions::new_env(&opts.allow_env),
-      run: Permissions::new_run(&opts.allow_run),
-      plugin: Permissions::new_plugin(opts.allow_plugin),
-      hrtime: Permissions::new_hrtime(opts.allow_hrtime),
-=======
       read: Permissions::new_read(&opts.allow_read, opts.prompt),
       write: Permissions::new_write(&opts.allow_write, opts.prompt),
       net: Permissions::new_net(&opts.allow_net, opts.prompt),
-      env: Permissions::new_env(opts.allow_env, opts.prompt),
+      env: Permissions::new_env(&opts.allow_env, opts.prompt),
       run: Permissions::new_run(&opts.allow_run, opts.prompt),
       plugin: Permissions::new_plugin(opts.allow_plugin, opts.prompt),
       hrtime: Permissions::new_hrtime(opts.allow_hrtime, opts.prompt),
->>>>>>> 875ac73f
     }
   }
 
   pub fn allow_all() -> Self {
     Self {
-<<<<<<< HEAD
-      read: Permissions::new_read(&Some(vec![])),
-      write: Permissions::new_write(&Some(vec![])),
-      net: Permissions::new_net(&Some(vec![])),
-      env: Permissions::new_env(&Some(vec![])),
-      run: Permissions::new_run(&Some(vec![])),
-      plugin: Permissions::new_plugin(true),
-      hrtime: Permissions::new_hrtime(true),
-=======
       read: Permissions::new_read(&Some(vec![]), false),
       write: Permissions::new_write(&Some(vec![]), false),
       net: Permissions::new_net(&Some(vec![]), false),
-      env: Permissions::new_env(true, false),
+      env: Permissions::new_env(&Some(vec![]), false),
       run: Permissions::new_run(&Some(vec![]), false),
       plugin: Permissions::new_plugin(true, false),
       hrtime: Permissions::new_hrtime(true, false),
->>>>>>> 875ac73f
     }
   }
 
@@ -1401,7 +1382,7 @@
       },
       env: UnaryPermission {
         global_state: PermissionState::Prompt,
-        ..Permissions::new_env(&Some(svec!["HOME"]))
+        ..Permissions::new_env(&Some(svec!["HOME"]), false)
       },
       run: UnaryPermission {
         global_state: PermissionState::Prompt,
@@ -1505,7 +1486,7 @@
       },
       env: UnaryPermission {
         global_state: PermissionState::Prompt,
-        ..Permissions::new_env(&Some(svec!["HOME"]))
+        ..Permissions::new_env(&Some(svec!["HOME"]), false)
       },
       run: UnaryPermission {
         global_state: PermissionState::Prompt,
@@ -1543,7 +1524,7 @@
       read: Permissions::new_read(&None, true),
       write: Permissions::new_write(&None, true),
       net: Permissions::new_net(&None, true),
-      env: Permissions::new_env(false, true),
+      env: Permissions::new_env(&None, true),
       run: Permissions::new_run(&None, true),
       plugin: Permissions::new_plugin(false, true),
       hrtime: Permissions::new_hrtime(false, true),
@@ -1579,6 +1560,12 @@
     assert!(perms.run.check("ls").is_err());
 
     set_prompt_result(true);
+    assert!(perms.env.check("HOME").is_ok());
+    set_prompt_result(false);
+    assert!(perms.env.check("HOME").is_ok());
+    assert!(perms.env.check("PATH").is_err());
+
+    set_prompt_result(true);
     assert!(perms.hrtime.check().is_ok());
     set_prompt_result(false);
     assert!(perms.hrtime.check().is_ok());
@@ -1590,7 +1577,7 @@
       read: Permissions::new_read(&None, true),
       write: Permissions::new_write(&None, true),
       net: Permissions::new_net(&None, true),
-      env: Permissions::new_env(false, true),
+      env: Permissions::new_env(&None, true),
       run: Permissions::new_run(&None, true),
       plugin: Permissions::new_plugin(false, true),
       hrtime: Permissions::new_hrtime(false, true),
@@ -1633,6 +1620,14 @@
     assert!(perms.run.check("ls").is_ok());
 
     set_prompt_result(false);
+    assert!(perms.env.check("HOME").is_err());
+    set_prompt_result(true);
+    assert!(perms.env.check("HOME").is_err());
+    assert!(perms.env.check("PATH").is_ok());
+    set_prompt_result(false);
+    assert!(perms.env.check("PATH").is_ok());
+
+    set_prompt_result(false);
     assert!(perms.hrtime.check().is_err());
     set_prompt_result(true);
     assert!(perms.hrtime.check().is_err());
