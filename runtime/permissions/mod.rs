--- conflicted
+++ resolved
@@ -1433,16 +1433,6 @@
   fn allow_hrtime(&mut self) -> bool {
     self.0.lock().hrtime.check().is_ok()
   }
-<<<<<<< HEAD
-
-  #[inline(always)]
-  fn check_unstable(&self, _state: &OpState, _api_name: &'static str) {
-    // let name = unreachable!();
-    // crate::ops::check_unstable(state, name, api_name);
-    unreachable!();
-  }
-=======
->>>>>>> 29026fac
 }
 
 impl deno_websocket::WebSocketPermissions for PermissionsContainer {
