// Copyright 2018-2023 the Deno authors. All rights reserved. MIT license.

use crate::colors;
use crate::fs_util::resolve_from_cwd;
use deno_core::error::custom_error;
use deno_core::error::type_error;
use deno_core::error::uri_error;
use deno_core::error::AnyError;
use deno_core::parking_lot::Mutex;
use deno_core::serde::de;
use deno_core::serde::Deserialize;
use deno_core::serde::Deserializer;
use deno_core::serde::Serialize;
use deno_core::serde_json;
use deno_core::url;
use deno_core::ModuleSpecifier;
use deno_core::OpState;
use log;
use once_cell::sync::Lazy;
use std::collections::HashSet;
use std::fmt;
use std::hash::Hash;
use std::path::Path;
use std::path::PathBuf;
use std::str::FromStr;
use std::string::ToString;
use std::sync::Arc;

mod prompter;
use prompter::permission_prompt;
use prompter::PromptResponse;
use prompter::PERMISSION_EMOJI;

pub use prompter::set_prompt_callbacks;
pub use prompter::PromptCallback;

static DEBUG_LOG_ENABLED: Lazy<bool> =
  Lazy::new(|| log::log_enabled!(log::Level::Debug));

/// Tri-state value for storing permission state
#[derive(Eq, PartialEq, Debug, Clone, Copy, Deserialize, PartialOrd)]
pub enum PermissionState {
  Granted = 0,
  Prompt = 1,
  Denied = 2,
}

impl PermissionState {
  #[inline(always)]
  fn log_perm_access(name: &str, info: impl FnOnce() -> Option<String>) {
    // Eliminates log overhead (when logging is disabled),
    // log_enabled!(Debug) check in a hot path still has overhead
    // TODO(AaronO): generalize or upstream this optimization
    if *DEBUG_LOG_ENABLED {
      log::debug!(
        "{}",
        colors::bold(&format!(
          "{}️  Granted {}",
          PERMISSION_EMOJI,
          Self::fmt_access(name, info)
        ))
      );
    }
  }

  fn fmt_access(name: &str, info: impl FnOnce() -> Option<String>) -> String {
    format!(
      "{} access{}",
      name,
      info().map_or(String::new(), |info| { format!(" to {info}") }),
    )
  }

  fn error(name: &str, info: impl FnOnce() -> Option<String>) -> AnyError {
    custom_error(
      "PermissionDenied",
      format!(
        "Requires {}, run again with the --allow-{} flag",
        Self::fmt_access(name, info),
        name
      ),
    )
  }

  /// Check the permission state. bool is whether a prompt was issued.
  #[inline]
  fn check(
    self,
    name: &str,
    api_name: Option<&str>,
    info: Option<&str>,
    prompt: bool,
  ) -> (Result<(), AnyError>, bool) {
    self.check2(name, api_name, || info.map(|s| s.to_string()), prompt)
  }

  #[inline]
  fn check2(
    self,
    name: &str,
    api_name: Option<&str>,
    info: impl Fn() -> Option<String>,
    prompt: bool,
  ) -> (Result<(), AnyError>, bool) {
    match self {
      PermissionState::Granted => {
        Self::log_perm_access(name, info);
        (Ok(()), false)
      }
      PermissionState::Prompt if prompt => {
        let msg = format!(
          "{} access{}",
          name,
          info().map_or(String::new(), |info| { format!(" to {info}") }),
        );
        if PromptResponse::Allow
          == permission_prompt(&msg, name, api_name, true)
        {
          Self::log_perm_access(name, info);
          (Ok(()), true)
        } else {
          (Err(Self::error(name, info)), true)
        }
      }
      _ => (Err(Self::error(name, info)), false),
    }
  }
}

impl fmt::Display for PermissionState {
  fn fmt(&self, f: &mut fmt::Formatter<'_>) -> fmt::Result {
    match self {
      PermissionState::Granted => f.pad("granted"),
      PermissionState::Prompt => f.pad("prompt"),
      PermissionState::Denied => f.pad("denied"),
    }
  }
}

impl Default for PermissionState {
  fn default() -> Self {
    PermissionState::Prompt
  }
}

#[derive(Clone, Debug, Eq, PartialEq)]
pub struct UnitPermission {
  pub name: &'static str,
  pub description: &'static str,
  pub state: PermissionState,
  pub prompt: bool,
}

impl UnitPermission {
  pub fn query(&self) -> PermissionState {
    self.state
  }

  pub fn request(&mut self) -> PermissionState {
    if self.state == PermissionState::Prompt {
      if PromptResponse::Allow
        == permission_prompt(
          &format!("access to {}", self.description),
          self.name,
          Some("Deno.permissions.query()"),
          false,
        )
      {
        self.state = PermissionState::Granted;
      } else {
        self.state = PermissionState::Denied;
      }
    }
    self.state
  }

  pub fn revoke(&mut self) -> PermissionState {
    if self.state == PermissionState::Granted {
      self.state = PermissionState::Prompt;
    }
    self.state
  }

  pub fn check(&mut self) -> Result<(), AnyError> {
    let (result, prompted) =
      self.state.check(self.name, None, None, self.prompt);
    if prompted {
      if result.is_ok() {
        self.state = PermissionState::Granted;
      } else {
        self.state = PermissionState::Denied;
      }
    }
    result
  }
}

/// A normalized environment variable name. On Windows this will
/// be uppercase and on other platforms it will stay as-is.
#[derive(Clone, Eq, PartialEq, Hash, Debug)]
struct EnvVarName {
  inner: String,
}

impl EnvVarName {
  pub fn new(env: impl AsRef<str>) -> Self {
    Self {
      inner: if cfg!(windows) {
        env.as_ref().to_uppercase()
      } else {
        env.as_ref().to_string()
      },
    }
  }
}

impl AsRef<str> for EnvVarName {
  fn as_ref(&self) -> &str {
    self.inner.as_str()
  }
}

#[derive(Clone, Debug, Eq, PartialEq)]
pub struct UnaryPermission<T: Eq + Hash> {
  pub name: &'static str,
  pub description: &'static str,
  pub global_state: PermissionState,
  pub granted_list: HashSet<T>,
  pub denied_list: HashSet<T>,
  pub prompt: bool,
}

#[derive(Clone, Eq, PartialEq, Hash, Debug)]
pub struct ReadDescriptor(pub PathBuf);

#[derive(Clone, Eq, PartialEq, Hash, Debug)]
pub struct WriteDescriptor(pub PathBuf);

#[derive(Clone, Eq, PartialEq, Hash, Debug)]
pub struct NetDescriptor(pub String, pub Option<u16>);

impl NetDescriptor {
  fn new<T: AsRef<str>>(host: &&(T, Option<u16>)) -> Self {
    NetDescriptor(host.0.as_ref().to_string(), host.1)
  }
}

impl FromStr for NetDescriptor {
  type Err = AnyError;

  fn from_str(s: &str) -> Result<Self, Self::Err> {
    let url = url::Url::parse(&format!("http://{s}"))?;
    let hostname = url.host_str().unwrap().to_string();

    Ok(NetDescriptor(hostname, url.port()))
  }
}

impl fmt::Display for NetDescriptor {
  fn fmt(&self, f: &mut fmt::Formatter<'_>) -> fmt::Result {
    f.write_str(&match self.1 {
      None => self.0.clone(),
      Some(port) => format!("{}:{}", self.0, port),
    })
  }
}

#[derive(Clone, Eq, PartialEq, Hash, Debug)]
pub struct EnvDescriptor(EnvVarName);

impl EnvDescriptor {
  pub fn new(env: impl AsRef<str>) -> Self {
    Self(EnvVarName::new(env))
  }
}

impl AsRef<str> for EnvDescriptor {
  fn as_ref(&self) -> &str {
    self.0.as_ref()
  }
}

#[derive(Clone, Eq, PartialEq, Hash, Debug)]
pub enum RunDescriptor {
  Name(String),
  Path(PathBuf),
}

impl FromStr for RunDescriptor {
  type Err = ();

  fn from_str(s: &str) -> Result<Self, Self::Err> {
    let is_path = s.contains('/');
    #[cfg(windows)]
    let is_path = is_path || s.contains('\\') || Path::new(s).is_absolute();
    if is_path {
      Ok(Self::Path(resolve_from_cwd(Path::new(s)).unwrap()))
    } else {
      Ok(Self::Name(s.to_string()))
    }
  }
}

impl ToString for RunDescriptor {
  fn to_string(&self) -> String {
    match self {
      RunDescriptor::Name(s) => s.clone(),
      RunDescriptor::Path(p) => p.to_string_lossy().to_string(),
    }
  }
}

#[derive(Clone, Eq, PartialEq, Hash, Debug)]
pub struct SysDescriptor(pub String);

pub fn parse_sys_kind(kind: &str) -> Result<&str, AnyError> {
  match kind {
    "hostname" | "osRelease" | "osUptime" | "loadavg" | "networkInterfaces"
    | "systemMemoryInfo" | "uid" | "gid" => Ok(kind),
    _ => Err(type_error(format!("unknown system info kind \"{kind}\""))),
  }
}

#[derive(Clone, Eq, PartialEq, Hash, Debug)]
pub struct FfiDescriptor(pub PathBuf);

impl UnaryPermission<ReadDescriptor> {
  pub fn query(&self, path: Option<&Path>) -> PermissionState {
    if self.global_state == PermissionState::Granted {
      return PermissionState::Granted;
    }
    let path = path.map(|p| resolve_from_cwd(p).unwrap());
    if self.global_state == PermissionState::Denied
      && match path.as_ref() {
        None => true,
        Some(path) => self
          .denied_list
          .iter()
          .any(|path_| path_.0.starts_with(path)),
      }
    {
      PermissionState::Denied
    } else if self.global_state == PermissionState::Granted
      || match path.as_ref() {
        None => false,
        Some(path) => self
          .granted_list
          .iter()
          .any(|path_| path.starts_with(&path_.0)),
      }
    {
      PermissionState::Granted
    } else {
      PermissionState::Prompt
    }
  }

  pub fn request(&mut self, path: Option<&Path>) -> PermissionState {
    if let Some(path) = path {
      let (resolved_path, display_path) = resolved_and_display_path(path);
      let state = self.query(Some(&resolved_path));
      if state == PermissionState::Prompt {
        match permission_prompt(
          &format!("read access to \"{}\"", display_path.display()),
          self.name,
          Some("Deno.permissions.query()"),
          true,
        ) {
          PromptResponse::Allow => {
            self.granted_list.insert(ReadDescriptor(resolved_path));
            PermissionState::Granted
          }
          PromptResponse::Deny => {
            self.denied_list.insert(ReadDescriptor(resolved_path));
            self.global_state = PermissionState::Denied;
            PermissionState::Denied
          }
          PromptResponse::AllowAll => {
            self.granted_list.clear();
            self.global_state = PermissionState::Granted;
            PermissionState::Granted
          }
          PromptResponse::DenyAll => {
            self.global_state = PermissionState::Denied;
            PermissionState::Denied
          }
        }
      } else if state == PermissionState::Granted {
        self.granted_list.insert(ReadDescriptor(resolved_path));
        PermissionState::Granted
      } else {
        state
      }
    } else {
      let state = self.query(None);
      if state == PermissionState::Prompt {
        if PromptResponse::Allow
          == permission_prompt(
            "read access",
            self.name,
            Some("Deno.permissions.query()"),
            true,
          )
        {
          self.granted_list.clear();
          self.global_state = PermissionState::Granted;
          PermissionState::Granted
        } else {
          self.global_state = PermissionState::Denied;
          PermissionState::Denied
        }
      } else {
        state
      }
    }
  }

  pub fn revoke(&mut self, path: Option<&Path>) -> PermissionState {
    if let Some(path) = path {
      let path = resolve_from_cwd(path).unwrap();
      self
        .granted_list
        .retain(|path_| !path.starts_with(&path_.0));
    } else {
      self.granted_list.clear();
    }
    if self.global_state == PermissionState::Granted {
      self.global_state = PermissionState::Prompt;
    }
    self.query(path)
  }

  #[inline]
  pub fn check(
    &mut self,
    path: &Path,
    api_name: Option<&str>,
  ) -> Result<(), AnyError> {
    let (result, prompted) = self.query(Some(path)).check2(
      self.name,
      api_name,
      || Some(format!("\"{}\"", path.to_path_buf().display())),
      self.prompt,
    );
    if prompted {
      let resolved_path = resolve_from_cwd(path)?;
      if result.is_ok() {
        self.granted_list.insert(ReadDescriptor(resolved_path));
      } else {
        self.denied_list.insert(ReadDescriptor(resolved_path));
        self.global_state = PermissionState::Denied;
      }
    }
    result
  }

  /// As `check()`, but permission error messages will anonymize the path
  /// by replacing it with the given `display`.
  pub fn check_blind(
    &mut self,
    path: &Path,
    display: &str,
    api_name: &str,
  ) -> Result<(), AnyError> {
    let resolved_path = resolve_from_cwd(path)?;
    let (result, prompted) = self.query(Some(&resolved_path)).check(
      self.name,
      Some(api_name),
      Some(&format!("<{display}>")),
      self.prompt,
    );
    if prompted {
      if result.is_ok() {
        self.granted_list.insert(ReadDescriptor(resolved_path));
      } else {
        self.denied_list.insert(ReadDescriptor(resolved_path));
        self.global_state = PermissionState::Denied;
      }
    }
    result
  }

  pub fn check_all(&mut self, api_name: Option<&str>) -> Result<(), AnyError> {
    let (result, prompted) =
      self
        .query(None)
        .check(self.name, api_name, Some("all"), self.prompt);
    if prompted {
      if result.is_ok() {
        self.global_state = PermissionState::Granted;
      } else {
        self.global_state = PermissionState::Denied;
      }
    }
    result
  }
}

impl Default for UnaryPermission<ReadDescriptor> {
  fn default() -> Self {
    UnaryPermission::<ReadDescriptor> {
      name: "read",
      description: "read the file system",
      global_state: Default::default(),
      granted_list: Default::default(),
      denied_list: Default::default(),
      prompt: false,
    }
  }
}

impl UnaryPermission<WriteDescriptor> {
  pub fn query(&self, path: Option<&Path>) -> PermissionState {
    if self.global_state == PermissionState::Granted {
      return PermissionState::Granted;
    }
    let path = path.map(|p| resolve_from_cwd(p).unwrap());
    if self.global_state == PermissionState::Denied
      && match path.as_ref() {
        None => true,
        Some(path) => self
          .denied_list
          .iter()
          .any(|path_| path_.0.starts_with(path)),
      }
    {
      PermissionState::Denied
    } else if self.global_state == PermissionState::Granted
      || match path.as_ref() {
        None => false,
        Some(path) => self
          .granted_list
          .iter()
          .any(|path_| path.starts_with(&path_.0)),
      }
    {
      PermissionState::Granted
    } else {
      PermissionState::Prompt
    }
  }

  pub fn request(&mut self, path: Option<&Path>) -> PermissionState {
    if let Some(path) = path {
      let (resolved_path, display_path) = resolved_and_display_path(path);
      let state = self.query(Some(&resolved_path));
      if state == PermissionState::Prompt {
        match permission_prompt(
          &format!("write access to \"{}\"", display_path.display()),
          self.name,
          Some("Deno.permissions.query()"),
          true,
        ) {
          PromptResponse::Allow => {
            self.granted_list.insert(WriteDescriptor(resolved_path));
            PermissionState::Granted
          }
          PromptResponse::Deny => {
            self.denied_list.insert(WriteDescriptor(resolved_path));
            self.global_state = PermissionState::Denied;
            PermissionState::Denied
          }
          PromptResponse::AllowAll => {
            self.granted_list.clear();
            self.global_state = PermissionState::Granted;
            PermissionState::Granted
          }
          PromptResponse::DenyAll => {
            self.global_state = PermissionState::Denied;
            PermissionState::Denied
          }
        }
      } else if state == PermissionState::Granted {
        self.granted_list.insert(WriteDescriptor(resolved_path));
        PermissionState::Granted
      } else {
        state
      }
    } else {
      let state = self.query(None);
      if state == PermissionState::Prompt {
        if PromptResponse::Allow
          == permission_prompt(
            "write access",
            self.name,
            Some("Deno.permissions.query()"),
            true,
          )
        {
          self.granted_list.clear();
          self.global_state = PermissionState::Granted;
          PermissionState::Granted
        } else {
          self.global_state = PermissionState::Denied;
          PermissionState::Denied
        }
      } else {
        state
      }
    }
  }

  pub fn revoke(&mut self, path: Option<&Path>) -> PermissionState {
    if let Some(path) = path {
      let path = resolve_from_cwd(path).unwrap();
      self
        .granted_list
        .retain(|path_| !path.starts_with(&path_.0));
    } else {
      self.granted_list.clear();
    }
    if self.global_state == PermissionState::Granted {
      self.global_state = PermissionState::Prompt;
    }
    self.query(path)
  }

  #[inline]
  pub fn check(
    &mut self,
    path: &Path,
    api_name: Option<&str>,
  ) -> Result<(), AnyError> {
    let (result, prompted) = self.query(Some(path)).check2(
      self.name,
      api_name,
      || Some(format!("\"{}\"", path.to_path_buf().display())),
      self.prompt,
    );
    if prompted {
      let resolved_path = resolve_from_cwd(path)?;
      if result.is_ok() {
        self.granted_list.insert(WriteDescriptor(resolved_path));
      } else {
        self.denied_list.insert(WriteDescriptor(resolved_path));
        self.global_state = PermissionState::Denied;
      }
    }
    result
  }

  pub fn check_all(&mut self, api_name: Option<&str>) -> Result<(), AnyError> {
    let (result, prompted) =
      self
        .query(None)
        .check(self.name, api_name, Some("all"), self.prompt);
    if prompted {
      if result.is_ok() {
        self.global_state = PermissionState::Granted;
      } else {
        self.global_state = PermissionState::Denied;
      }
    }
    result
  }
}

impl Default for UnaryPermission<WriteDescriptor> {
  fn default() -> Self {
    UnaryPermission::<WriteDescriptor> {
      name: "write",
      description: "write to the file system",
      global_state: Default::default(),
      granted_list: Default::default(),
      denied_list: Default::default(),
      prompt: false,
    }
  }
}

impl UnaryPermission<NetDescriptor> {
  pub fn query<T: AsRef<str>>(
    &self,
    host: Option<&(T, Option<u16>)>,
  ) -> PermissionState {
    if self.global_state == PermissionState::Denied
      && match host.as_ref() {
        None => true,
        Some(host) => match host.1 {
          None => self
            .denied_list
            .iter()
            .any(|host_| host.0.as_ref() == host_.0),
          Some(_) => self.denied_list.contains(&NetDescriptor::new(host)),
        },
      }
    {
      PermissionState::Denied
    } else if self.global_state == PermissionState::Granted
      || match host.as_ref() {
        None => false,
        Some(host) => {
          self.granted_list.contains(&NetDescriptor::new(&&(
            host.0.as_ref().to_string(),
            None,
          )))
            || self.granted_list.contains(&NetDescriptor::new(host))
        }
      }
    {
      PermissionState::Granted
    } else {
      PermissionState::Prompt
    }
  }

  pub fn request<T: AsRef<str>>(
    &mut self,
    host: Option<&(T, Option<u16>)>,
  ) -> PermissionState {
    if let Some(host) = host {
      let state = self.query(Some(host));
      let host = NetDescriptor::new(&host);
      if state == PermissionState::Prompt {
<<<<<<< HEAD
        match permission_prompt(
          &format!("network access to \"{}\"", host),
          self.name,
          Some("Deno.permissions.query()"),
          true,
        ) {
          PromptResponse::Allow => {
            self.granted_list.insert(host);
            PermissionState::Granted
          }
          PromptResponse::Deny => {
            self.denied_list.insert(host);
            self.global_state = PermissionState::Denied;
            PermissionState::Denied
          }
          PromptResponse::AllowAll => {
            self.granted_list.clear();
            self.global_state = PermissionState::Granted;
            PermissionState::Granted
          }
          PromptResponse::DenyAll => {
            self.global_state = PermissionState::Denied;
            PermissionState::Denied
          }
=======
        if PromptResponse::Allow
          == permission_prompt(
            &format!("network access to \"{host}\""),
            self.name,
            Some("Deno.permissions.query()"),
          )
        {
          self.granted_list.insert(host);
          PermissionState::Granted
        } else {
          self.denied_list.insert(host);
          self.global_state = PermissionState::Denied;
          PermissionState::Denied
>>>>>>> 84a96110
        }
      } else if state == PermissionState::Granted {
        self.granted_list.insert(host);
        PermissionState::Granted
      } else {
        state
      }
    } else {
      let state = self.query::<&str>(None);
      if state == PermissionState::Prompt {
        if PromptResponse::Allow
          == permission_prompt(
            "network access",
            self.name,
            Some("Deno.permissions.query()"),
            true,
          )
        {
          self.granted_list.clear();
          self.global_state = PermissionState::Granted;
          PermissionState::Granted
        } else {
          self.global_state = PermissionState::Denied;
          PermissionState::Denied
        }
      } else {
        state
      }
    }
  }

  pub fn revoke<T: AsRef<str>>(
    &mut self,
    host: Option<&(T, Option<u16>)>,
  ) -> PermissionState {
    if let Some(host) = host {
      if host.1.is_some() {
        self
          .granted_list
          .remove(&NetDescriptor(host.0.as_ref().to_string(), host.1));
      }
      self
        .granted_list
        .remove(&NetDescriptor(host.0.as_ref().to_string(), None));
    } else {
      self.granted_list.clear();
    }
    if self.global_state == PermissionState::Granted {
      self.global_state = PermissionState::Prompt;
    }
    self.query(host)
  }

  pub fn check<T: AsRef<str>>(
    &mut self,
    host: &(T, Option<u16>),
    api_name: Option<&str>,
  ) -> Result<(), AnyError> {
    let new_host = NetDescriptor::new(&host);
    let (result, prompted) = self.query(Some(host)).check(
      self.name,
      api_name,
      Some(&format!("\"{new_host}\"")),
      self.prompt,
    );
    if prompted {
      if result.is_ok() {
        self.granted_list.insert(new_host);
      } else {
        self.denied_list.insert(new_host);
        self.global_state = PermissionState::Denied;
      }
    }
    result
  }

  pub fn check_url(
    &mut self,
    url: &url::Url,
    api_name: Option<&str>,
  ) -> Result<(), AnyError> {
    let hostname = url
      .host_str()
      .ok_or_else(|| uri_error("Missing host"))?
      .to_string();
    let display_host = match url.port() {
      None => hostname.clone(),
      Some(port) => format!("{hostname}:{port}"),
    };
    let host = &(&hostname, url.port_or_known_default());
    let (result, prompted) = self.query(Some(host)).check(
      self.name,
      api_name,
      Some(&format!("\"{display_host}\"")),
      self.prompt,
    );
    if prompted {
      if result.is_ok() {
        self.granted_list.insert(NetDescriptor::new(&host));
      } else {
        self.denied_list.insert(NetDescriptor::new(&host));
        self.global_state = PermissionState::Denied;
      }
    }
    result
  }

  pub fn check_all(&mut self) -> Result<(), AnyError> {
    let (result, prompted) =
      self
        .query::<&str>(None)
        .check(self.name, None, Some("all"), self.prompt);
    if prompted {
      if result.is_ok() {
        self.global_state = PermissionState::Granted;
      } else {
        self.global_state = PermissionState::Denied;
      }
    }
    result
  }
}

impl Default for UnaryPermission<NetDescriptor> {
  fn default() -> Self {
    UnaryPermission::<NetDescriptor> {
      name: "net",
      description: "network",
      global_state: Default::default(),
      granted_list: Default::default(),
      denied_list: Default::default(),
      prompt: false,
    }
  }
}

impl UnaryPermission<EnvDescriptor> {
  pub fn query(&self, env: Option<&str>) -> PermissionState {
    let env = env.map(EnvVarName::new);
    if self.global_state == PermissionState::Denied
      && match env.as_ref() {
        None => true,
        Some(env) => self.denied_list.contains(&EnvDescriptor::new(env)),
      }
    {
      PermissionState::Denied
    } else if self.global_state == PermissionState::Granted
      || match env.as_ref() {
        None => false,
        Some(env) => self.granted_list.contains(&EnvDescriptor::new(env)),
      }
    {
      PermissionState::Granted
    } else {
      PermissionState::Prompt
    }
  }

  pub fn request(&mut self, env: Option<&str>) -> PermissionState {
    if let Some(env) = env {
      let state = self.query(Some(env));
      if state == PermissionState::Prompt {
<<<<<<< HEAD
        match permission_prompt(
          &format!("env access to \"{}\"", env),
          self.name,
          Some("Deno.permissions.query()"),
          true,
        ) {
          PromptResponse::Allow => {
            self.granted_list.insert(EnvDescriptor::new(env));
            PermissionState::Granted
          }
          PromptResponse::Deny => {
            self.denied_list.insert(EnvDescriptor::new(env));
            self.global_state = PermissionState::Denied;
            PermissionState::Denied
          }
          PromptResponse::AllowAll => {
            self.granted_list.clear();
            self.global_state = PermissionState::Granted;
            PermissionState::Granted
          }
          PromptResponse::DenyAll => {
            self.global_state = PermissionState::Denied;
            PermissionState::Denied
          }
=======
        if PromptResponse::Allow
          == permission_prompt(
            &format!("env access to \"{env}\""),
            self.name,
            Some("Deno.permissions.query()"),
          )
        {
          self.granted_list.insert(EnvDescriptor::new(env));
          PermissionState::Granted
        } else {
          self.denied_list.insert(EnvDescriptor::new(env));
          self.global_state = PermissionState::Denied;
          PermissionState::Denied
>>>>>>> 84a96110
        }
      } else if state == PermissionState::Granted {
        self.granted_list.insert(EnvDescriptor::new(env));
        PermissionState::Granted
      } else {
        state
      }
    } else {
      let state = self.query(None);
      if state == PermissionState::Prompt {
        if PromptResponse::Allow
          == permission_prompt(
            "env access",
            self.name,
            Some("Deno.permissions.query()"),
            true,
          )
        {
          self.granted_list.clear();
          self.global_state = PermissionState::Granted;
          PermissionState::Granted
        } else {
          self.global_state = PermissionState::Denied;
          PermissionState::Denied
        }
      } else {
        state
      }
    }
  }

  pub fn revoke(&mut self, env: Option<&str>) -> PermissionState {
    if let Some(env) = env {
      self.granted_list.remove(&EnvDescriptor::new(env));
    } else {
      self.granted_list.clear();
    }
    if self.global_state == PermissionState::Granted {
      self.global_state = PermissionState::Prompt;
    }
    self.query(env)
  }

  pub fn check(&mut self, env: &str) -> Result<(), AnyError> {
    let (result, prompted) = self.query(Some(env)).check(
      self.name,
      None,
      Some(&format!("\"{env}\"")),
      self.prompt,
    );
    if prompted {
      if result.is_ok() {
        self.granted_list.insert(EnvDescriptor::new(env));
      } else {
        self.denied_list.insert(EnvDescriptor::new(env));
        self.global_state = PermissionState::Denied;
      }
    }
    result
  }

  pub fn check_all(&mut self) -> Result<(), AnyError> {
    let (result, prompted) =
      self
        .query(None)
        .check(self.name, None, Some("all"), self.prompt);
    if prompted {
      if result.is_ok() {
        self.global_state = PermissionState::Granted;
      } else {
        self.global_state = PermissionState::Denied;
      }
    }
    result
  }
}

impl Default for UnaryPermission<EnvDescriptor> {
  fn default() -> Self {
    UnaryPermission::<EnvDescriptor> {
      name: "env",
      description: "environment variables",
      global_state: Default::default(),
      granted_list: Default::default(),
      denied_list: Default::default(),
      prompt: false,
    }
  }
}

impl UnaryPermission<SysDescriptor> {
  pub fn query(&self, kind: Option<&str>) -> PermissionState {
    if self.global_state == PermissionState::Denied
      && match kind {
        None => true,
        Some(kind) => {
          self.denied_list.contains(&SysDescriptor(kind.to_string()))
        }
      }
    {
      PermissionState::Denied
    } else if self.global_state == PermissionState::Granted
      || match kind {
        None => false,
        Some(kind) => {
          self.granted_list.contains(&SysDescriptor(kind.to_string()))
        }
      }
    {
      PermissionState::Granted
    } else {
      PermissionState::Prompt
    }
  }

  pub fn request(&mut self, kind: Option<&str>) -> PermissionState {
    let state = self.query(kind);
    if state != PermissionState::Prompt {
      return state;
    }
    if let Some(kind) = kind {
      let desc = SysDescriptor(kind.to_string());
<<<<<<< HEAD
      match permission_prompt(
        &format!("sys access to \"{}\"", kind),
        self.name,
        Some("Deno.permissions.query()"),
        true,
      ) {
        PromptResponse::Allow => {
          self.granted_list.insert(desc);
          PermissionState::Granted
        }
        PromptResponse::Deny => {
          self.denied_list.insert(desc);
          self.global_state = PermissionState::Denied;
          PermissionState::Denied
        }
        PromptResponse::AllowAll => {
          self.granted_list.clear();
          self.global_state = PermissionState::Granted;
          PermissionState::Granted
        }
        PromptResponse::DenyAll => {
          self.global_state = PermissionState::Denied;
          PermissionState::Denied
        }
=======
      if PromptResponse::Allow
        == permission_prompt(
          &format!("sys access to \"{kind}\""),
          self.name,
          Some("Deno.permissions.query()"),
        )
      {
        self.granted_list.insert(desc);
        PermissionState::Granted
      } else {
        self.denied_list.insert(desc);
        self.global_state = PermissionState::Denied;
        PermissionState::Denied
>>>>>>> 84a96110
      }
    } else {
      if PromptResponse::Allow
        == permission_prompt(
          "sys access",
          self.name,
          Some("Deno.permissions.query()"),
          true,
        )
      {
        self.global_state = PermissionState::Granted;
      } else {
        self.granted_list.clear();
        self.global_state = PermissionState::Denied;
      }
      self.global_state
    }
  }

  pub fn revoke(&mut self, kind: Option<&str>) -> PermissionState {
    if let Some(kind) = kind {
      self.granted_list.remove(&SysDescriptor(kind.to_string()));
    } else {
      self.granted_list.clear();
    }
    if self.global_state == PermissionState::Granted {
      self.global_state = PermissionState::Prompt;
    }
    self.query(kind)
  }

  pub fn check(
    &mut self,
    kind: &str,
    api_name: Option<&str>,
  ) -> Result<(), AnyError> {
    let (result, prompted) = self.query(Some(kind)).check(
      self.name,
      api_name,
      Some(&format!("\"{kind}\"")),
      self.prompt,
    );
    if prompted {
      if result.is_ok() {
        self.granted_list.insert(SysDescriptor(kind.to_string()));
      } else {
        self.denied_list.insert(SysDescriptor(kind.to_string()));
        self.global_state = PermissionState::Denied;
      }
    }
    result
  }

  pub fn check_all(&mut self) -> Result<(), AnyError> {
    let (result, prompted) =
      self
        .query(None)
        .check(self.name, None, Some("all"), self.prompt);
    if prompted {
      if result.is_ok() {
        self.global_state = PermissionState::Granted;
      } else {
        self.global_state = PermissionState::Denied;
      }
    }
    result
  }
}

impl Default for UnaryPermission<SysDescriptor> {
  fn default() -> Self {
    UnaryPermission::<SysDescriptor> {
      name: "sys",
      description: "system information",
      global_state: Default::default(),
      granted_list: Default::default(),
      denied_list: Default::default(),
      prompt: false,
    }
  }
}

impl UnaryPermission<RunDescriptor> {
  pub fn query(&self, cmd: Option<&str>) -> PermissionState {
    if self.global_state == PermissionState::Denied
      && match cmd {
        None => true,
        Some(cmd) => self
          .denied_list
          .contains(&RunDescriptor::from_str(cmd).unwrap()),
      }
    {
      PermissionState::Denied
    } else if self.global_state == PermissionState::Granted
      || match cmd {
        None => false,
        Some(cmd) => self
          .granted_list
          .contains(&RunDescriptor::from_str(cmd).unwrap()),
      }
    {
      PermissionState::Granted
    } else {
      PermissionState::Prompt
    }
  }

  pub fn request(&mut self, cmd: Option<&str>) -> PermissionState {
    if let Some(cmd) = cmd {
      let state = self.query(Some(cmd));
      if state == PermissionState::Prompt {
<<<<<<< HEAD
        match permission_prompt(
          &format!("run access to \"{}\"", cmd),
          self.name,
          Some("Deno.permissions.query()"),
          true,
        ) {
          PromptResponse::Allow => {
            self
              .granted_list
              .insert(RunDescriptor::from_str(cmd).unwrap());
            PermissionState::Granted
          }
          PromptResponse::Deny => {
            self
              .denied_list
              .insert(RunDescriptor::from_str(cmd).unwrap());
            self.global_state = PermissionState::Denied;
            PermissionState::Denied
          }
          PromptResponse::AllowAll => {
            self.granted_list.clear();
            self.global_state = PermissionState::Granted;
            PermissionState::Granted
          }
          PromptResponse::DenyAll => {
            self.global_state = PermissionState::Denied;
            PermissionState::Denied
          }
=======
        if PromptResponse::Allow
          == permission_prompt(
            &format!("run access to \"{cmd}\""),
            self.name,
            Some("Deno.permissions.query()"),
          )
        {
          self
            .granted_list
            .insert(RunDescriptor::from_str(cmd).unwrap());
          PermissionState::Granted
        } else {
          self
            .denied_list
            .insert(RunDescriptor::from_str(cmd).unwrap());
          self.global_state = PermissionState::Denied;
          PermissionState::Denied
>>>>>>> 84a96110
        }
      } else if state == PermissionState::Granted {
        self
          .granted_list
          .insert(RunDescriptor::from_str(cmd).unwrap());
        PermissionState::Granted
      } else {
        state
      }
    } else {
      let state = self.query(None);
      if state == PermissionState::Prompt {
        if PromptResponse::Allow
          == permission_prompt(
            "run access",
            self.name,
            Some("Deno.permissions.query()"),
            true,
          )
        {
          self.granted_list.clear();
          self.global_state = PermissionState::Granted;
          PermissionState::Granted
        } else {
          self.global_state = PermissionState::Denied;
          PermissionState::Denied
        }
      } else {
        state
      }
    }
  }

  pub fn revoke(&mut self, cmd: Option<&str>) -> PermissionState {
    if let Some(cmd) = cmd {
      self
        .granted_list
        .remove(&RunDescriptor::from_str(cmd).unwrap());
    } else {
      self.granted_list.clear();
    }
    if self.global_state == PermissionState::Granted {
      self.global_state = PermissionState::Prompt;
    }
    self.query(cmd)
  }

  pub fn check(
    &mut self,
    cmd: &str,
    api_name: Option<&str>,
  ) -> Result<(), AnyError> {
    let (result, prompted) = self.query(Some(cmd)).check(
      self.name,
      api_name,
      Some(&format!("\"{cmd}\"")),
      self.prompt,
    );
    if prompted {
      if result.is_ok() {
        self
          .granted_list
          .insert(RunDescriptor::from_str(cmd).unwrap());
      } else {
        self
          .denied_list
          .insert(RunDescriptor::from_str(cmd).unwrap());
        self.global_state = PermissionState::Denied;
      }
    }
    result
  }

  pub fn check_all(&mut self, api_name: Option<&str>) -> Result<(), AnyError> {
    let (result, prompted) =
      self
        .query(None)
        .check(self.name, api_name, Some("all"), self.prompt);
    if prompted {
      if result.is_ok() {
        self.global_state = PermissionState::Granted;
      } else {
        self.global_state = PermissionState::Denied;
      }
    }
    result
  }
}

impl Default for UnaryPermission<RunDescriptor> {
  fn default() -> Self {
    UnaryPermission::<RunDescriptor> {
      name: "run",
      description: "run a subprocess",
      global_state: Default::default(),
      granted_list: Default::default(),
      denied_list: Default::default(),
      prompt: false,
    }
  }
}

impl UnaryPermission<FfiDescriptor> {
  pub fn query(&self, path: Option<&Path>) -> PermissionState {
    let path = path.map(|p| resolve_from_cwd(p).unwrap());
    if self.global_state == PermissionState::Denied
      && match path.as_ref() {
        None => true,
        Some(path) => self
          .denied_list
          .iter()
          .any(|path_| path_.0.starts_with(path)),
      }
    {
      PermissionState::Denied
    } else if self.global_state == PermissionState::Granted
      || match path.as_ref() {
        None => false,
        Some(path) => self
          .granted_list
          .iter()
          .any(|path_| path.starts_with(&path_.0)),
      }
    {
      PermissionState::Granted
    } else {
      PermissionState::Prompt
    }
  }

  pub fn request(&mut self, path: Option<&Path>) -> PermissionState {
    if let Some(path) = path {
      let (resolved_path, display_path) = resolved_and_display_path(path);
      let state = self.query(Some(&resolved_path));
      if state == PermissionState::Prompt {
        match permission_prompt(
          &format!("ffi access to \"{}\"", display_path.display()),
          self.name,
          Some("Deno.permissions.query()"),
          true,
        ) {
          PromptResponse::Allow => {
            self.granted_list.insert(FfiDescriptor(resolved_path));
            PermissionState::Granted
          }
          PromptResponse::Deny => {
            self.denied_list.insert(FfiDescriptor(resolved_path));
            self.global_state = PermissionState::Denied;
            PermissionState::Denied
          }
          PromptResponse::AllowAll => {
            self.granted_list.clear();
            self.global_state = PermissionState::Granted;
            PermissionState::Granted
          }
          PromptResponse::DenyAll => {
            self.global_state = PermissionState::Denied;
            PermissionState::Denied
          }
        }
      } else if state == PermissionState::Granted {
        self.granted_list.insert(FfiDescriptor(resolved_path));
        PermissionState::Granted
      } else {
        state
      }
    } else {
      let state = self.query(None);
      if state == PermissionState::Prompt {
        if PromptResponse::Allow
          == permission_prompt(
            "ffi access",
            self.name,
            Some("Deno.permissions.query()"),
            true,
          )
        {
          self.granted_list.clear();
          self.global_state = PermissionState::Granted;
          PermissionState::Granted
        } else {
          self.global_state = PermissionState::Denied;
          PermissionState::Denied
        }
      } else {
        state
      }
    }
  }

  pub fn revoke(&mut self, path: Option<&Path>) -> PermissionState {
    if let Some(path) = path {
      let path = resolve_from_cwd(path).unwrap();
      self
        .granted_list
        .retain(|path_| !path.starts_with(&path_.0));
    } else {
      self.granted_list.clear();
    }
    if self.global_state == PermissionState::Granted {
      self.global_state = PermissionState::Prompt;
    }
    self.query(path)
  }

  pub fn check(&mut self, path: Option<&Path>) -> Result<(), AnyError> {
    if let Some(path) = path {
      let (resolved_path, display_path) = resolved_and_display_path(path);
      let (result, prompted) = self.query(Some(&resolved_path)).check(
        self.name,
        None,
        Some(&format!("\"{}\"", display_path.display())),
        self.prompt,
      );

      if prompted {
        if result.is_ok() {
          self.granted_list.insert(FfiDescriptor(resolved_path));
        } else {
          self.denied_list.insert(FfiDescriptor(resolved_path));
          self.global_state = PermissionState::Denied;
        }
      }

      result
    } else {
      let (result, prompted) =
        self.query(None).check(self.name, None, None, self.prompt);

      if prompted {
        if result.is_ok() {
          self.global_state = PermissionState::Granted;
        } else {
          self.global_state = PermissionState::Denied;
        }
      }

      result
    }
  }

  pub fn check_all(&mut self) -> Result<(), AnyError> {
    let (result, prompted) =
      self
        .query(None)
        .check(self.name, None, Some("all"), self.prompt);
    if prompted {
      if result.is_ok() {
        self.global_state = PermissionState::Granted;
      } else {
        self.global_state = PermissionState::Denied;
      }
    }
    result
  }
}

impl Default for UnaryPermission<FfiDescriptor> {
  fn default() -> Self {
    UnaryPermission::<FfiDescriptor> {
      name: "ffi",
      description: "load a dynamic library",
      global_state: Default::default(),
      granted_list: Default::default(),
      denied_list: Default::default(),
      prompt: false,
    }
  }
}

#[derive(Clone, Debug, Eq, PartialEq)]
pub struct Permissions {
  pub read: UnaryPermission<ReadDescriptor>,
  pub write: UnaryPermission<WriteDescriptor>,
  pub net: UnaryPermission<NetDescriptor>,
  pub env: UnaryPermission<EnvDescriptor>,
  pub sys: UnaryPermission<SysDescriptor>,
  pub run: UnaryPermission<RunDescriptor>,
  pub ffi: UnaryPermission<FfiDescriptor>,
  pub hrtime: UnitPermission,
}

impl Default for Permissions {
  fn default() -> Self {
    Self {
      read: Permissions::new_read(&None, false).unwrap(),
      write: Permissions::new_write(&None, false).unwrap(),
      net: Permissions::new_net(&None, false).unwrap(),
      env: Permissions::new_env(&None, false).unwrap(),
      sys: Permissions::new_sys(&None, false).unwrap(),
      run: Permissions::new_run(&None, false).unwrap(),
      ffi: Permissions::new_ffi(&None, false).unwrap(),
      hrtime: Permissions::new_hrtime(false),
    }
  }
}

#[derive(Clone, Debug, Eq, PartialEq, Default, Serialize, Deserialize)]
pub struct PermissionsOptions {
  pub allow_env: Option<Vec<String>>,
  pub allow_hrtime: bool,
  pub allow_net: Option<Vec<String>>,
  pub allow_ffi: Option<Vec<PathBuf>>,
  pub allow_read: Option<Vec<PathBuf>>,
  pub allow_run: Option<Vec<String>>,
  pub allow_sys: Option<Vec<String>>,
  pub allow_write: Option<Vec<PathBuf>>,
  pub prompt: bool,
}

impl Permissions {
  pub fn new_read(
    state: &Option<Vec<PathBuf>>,
    prompt: bool,
  ) -> Result<UnaryPermission<ReadDescriptor>, AnyError> {
    Ok(UnaryPermission::<ReadDescriptor> {
      global_state: global_state_from_option(state),
      granted_list: resolve_read_allowlist(state)?,
      prompt,
      ..Default::default()
    })
  }

  pub fn new_write(
    state: &Option<Vec<PathBuf>>,
    prompt: bool,
  ) -> Result<UnaryPermission<WriteDescriptor>, AnyError> {
    Ok(UnaryPermission::<WriteDescriptor> {
      global_state: global_state_from_option(state),
      granted_list: resolve_write_allowlist(state)?,
      prompt,
      ..Default::default()
    })
  }

  pub fn new_net(
    state: &Option<Vec<String>>,
    prompt: bool,
  ) -> Result<UnaryPermission<NetDescriptor>, AnyError> {
    Ok(UnaryPermission::<NetDescriptor> {
      global_state: global_state_from_option(state),
      granted_list: state.as_ref().map_or_else(
        || Ok(HashSet::new()),
        |v| {
          v.iter()
            .map(|x| NetDescriptor::from_str(x))
            .collect::<Result<HashSet<NetDescriptor>, AnyError>>()
        },
      )?,
      prompt,
      ..Default::default()
    })
  }

  pub fn new_env(
    state: &Option<Vec<String>>,
    prompt: bool,
  ) -> Result<UnaryPermission<EnvDescriptor>, AnyError> {
    Ok(UnaryPermission::<EnvDescriptor> {
      global_state: global_state_from_option(state),
      granted_list: state.as_ref().map_or_else(
        || Ok(HashSet::new()),
        |v| {
          v.iter()
            .map(|x| {
              if x.is_empty() {
                Err(AnyError::msg("Empty path is not allowed"))
              } else {
                Ok(EnvDescriptor::new(x))
              }
            })
            .collect()
        },
      )?,
      prompt,
      ..Default::default()
    })
  }

  pub fn new_sys(
    state: &Option<Vec<String>>,
    prompt: bool,
  ) -> Result<UnaryPermission<SysDescriptor>, AnyError> {
    Ok(UnaryPermission::<SysDescriptor> {
      global_state: global_state_from_option(state),
      granted_list: state.as_ref().map_or_else(
        || Ok(HashSet::new()),
        |v| {
          v.iter()
            .map(|x| {
              if x.is_empty() {
                Err(AnyError::msg("emtpy"))
              } else {
                Ok(SysDescriptor(x.to_string()))
              }
            })
            .collect()
        },
      )?,
      prompt,
      ..Default::default()
    })
  }

  pub fn new_run(
    state: &Option<Vec<String>>,
    prompt: bool,
  ) -> Result<UnaryPermission<RunDescriptor>, AnyError> {
    Ok(UnaryPermission::<RunDescriptor> {
      global_state: global_state_from_option(state),
      granted_list: state.as_ref().map_or_else(
        || Ok(HashSet::new()),
        |v| {
          v.iter()
            .map(|x| {
              if x.is_empty() {
                Err(AnyError::msg("Empty path is not allowed"))
              } else {
                Ok(RunDescriptor::from_str(x).unwrap())
              }
            })
            .collect()
        },
      )?,
      prompt,
      ..Default::default()
    })
  }

  pub fn new_ffi(
    state: &Option<Vec<PathBuf>>,
    prompt: bool,
  ) -> Result<UnaryPermission<FfiDescriptor>, AnyError> {
    Ok(UnaryPermission::<FfiDescriptor> {
      global_state: global_state_from_option(state),
      granted_list: resolve_ffi_allowlist(state)?,
      prompt,
      ..Default::default()
    })
  }

  pub fn new_hrtime(state: bool) -> UnitPermission {
    unit_permission_from_flag_bool(
      state,
      "hrtime",
      "high precision time",
      false, // never prompt for hrtime
    )
  }

  pub fn from_options(opts: &PermissionsOptions) -> Result<Self, AnyError> {
    Ok(Self {
      read: Permissions::new_read(&opts.allow_read, opts.prompt)?,
      write: Permissions::new_write(&opts.allow_write, opts.prompt)?,
      net: Permissions::new_net(&opts.allow_net, opts.prompt)?,
      env: Permissions::new_env(&opts.allow_env, opts.prompt)?,
      sys: Permissions::new_sys(&opts.allow_sys, opts.prompt)?,
      run: Permissions::new_run(&opts.allow_run, opts.prompt)?,
      ffi: Permissions::new_ffi(&opts.allow_ffi, opts.prompt)?,
      hrtime: Permissions::new_hrtime(opts.allow_hrtime),
    })
  }

  pub fn allow_all() -> Self {
    Self {
      read: Permissions::new_read(&Some(vec![]), false).unwrap(),
      write: Permissions::new_write(&Some(vec![]), false).unwrap(),
      net: Permissions::new_net(&Some(vec![]), false).unwrap(),
      env: Permissions::new_env(&Some(vec![]), false).unwrap(),
      sys: Permissions::new_sys(&Some(vec![]), false).unwrap(),
      run: Permissions::new_run(&Some(vec![]), false).unwrap(),
      ffi: Permissions::new_ffi(&Some(vec![]), false).unwrap(),
      hrtime: Permissions::new_hrtime(true),
    }
  }

  /// A helper function that determines if the module specifier is a local or
  /// remote, and performs a read or net check for the specifier.
  pub fn check_specifier(
    &mut self,
    specifier: &ModuleSpecifier,
  ) -> Result<(), AnyError> {
    match specifier.scheme() {
      "file" => match specifier.to_file_path() {
        Ok(path) => self.read.check(&path, Some("import()")),
        Err(_) => Err(uri_error(format!(
          "Invalid file path.\n  Specifier: {specifier}"
        ))),
      },
      "data" => Ok(()),
      "blob" => Ok(()),
      _ => self.net.check_url(specifier, Some("import()")),
    }
  }
}

/// Wrapper struct for `Permissions` that can be shared across threads.
///
/// We need a way to have internal mutability for permissions as they might get
/// passed to a future that will prompt the user for permission (and in such
/// case might need to be mutated). Also for the Web Worker API we need a way
/// to send permissions to a new thread.
#[derive(Clone, Debug)]
pub struct PermissionsContainer(pub Arc<Mutex<Permissions>>);

impl PermissionsContainer {
  pub fn new(perms: Permissions) -> Self {
    Self(Arc::new(Mutex::new(perms)))
  }

  pub fn allow_all() -> Self {
    Self::new(Permissions::allow_all())
  }

  #[inline(always)]
  pub fn check_specifier(
    &self,
    specifier: &ModuleSpecifier,
  ) -> Result<(), AnyError> {
    self.0.lock().check_specifier(specifier)
  }

  #[inline(always)]
  pub fn check_read(
    &mut self,
    path: &Path,
    api_name: &str,
  ) -> Result<(), AnyError> {
    self.0.lock().read.check(path, Some(api_name))
  }

  #[inline(always)]
  pub fn check_read_blind(
    &mut self,
    path: &Path,
    display: &str,
    api_name: &str,
  ) -> Result<(), AnyError> {
    self.0.lock().read.check_blind(path, display, api_name)
  }

  #[inline(always)]
  pub fn check_read_all(&mut self, api_name: &str) -> Result<(), AnyError> {
    self.0.lock().read.check_all(Some(api_name))
  }

  #[inline(always)]
  pub fn check_write(
    &mut self,
    path: &Path,
    api_name: &str,
  ) -> Result<(), AnyError> {
    self.0.lock().write.check(path, Some(api_name))
  }

  #[inline(always)]
  pub fn check_write_all(&mut self, api_name: &str) -> Result<(), AnyError> {
    self.0.lock().write.check_all(Some(api_name))
  }

  #[inline(always)]
  pub fn check_run(
    &mut self,
    cmd: &str,
    api_name: &str,
  ) -> Result<(), AnyError> {
    self.0.lock().run.check(cmd, Some(api_name))
  }

  #[inline(always)]
  pub fn check_run_all(&mut self, api_name: &str) -> Result<(), AnyError> {
    self.0.lock().run.check_all(Some(api_name))
  }

  #[inline(always)]
  pub fn check_sys(
    &mut self,
    kind: &str,
    api_name: &str,
  ) -> Result<(), AnyError> {
    self.0.lock().sys.check(kind, Some(api_name))
  }

  #[inline(always)]
  pub fn check_env(&mut self, var: &str) -> Result<(), AnyError> {
    self.0.lock().env.check(var)
  }

  #[inline(always)]
  pub fn check_env_all(&mut self) -> Result<(), AnyError> {
    self.0.lock().env.check_all()
  }
}

impl deno_flash::FlashPermissions for PermissionsContainer {
  #[inline(always)]
  fn check_net<T: AsRef<str>>(
    &mut self,
    host: &(T, Option<u16>),
    api_name: &str,
  ) -> Result<(), AnyError> {
    self.0.lock().net.check(host, Some(api_name))
  }
}

impl deno_node::NodePermissions for PermissionsContainer {
  #[inline(always)]
  fn check_read(&mut self, path: &Path) -> Result<(), AnyError> {
    self.0.lock().read.check(path, None)
  }
}

impl deno_net::NetPermissions for PermissionsContainer {
  #[inline(always)]
  fn check_net<T: AsRef<str>>(
    &mut self,
    host: &(T, Option<u16>),
    api_name: &str,
  ) -> Result<(), AnyError> {
    self.0.lock().net.check(host, Some(api_name))
  }

  #[inline(always)]
  fn check_read(
    &mut self,
    path: &Path,
    api_name: &str,
  ) -> Result<(), AnyError> {
    self.0.lock().read.check(path, Some(api_name))
  }

  #[inline(always)]
  fn check_write(
    &mut self,
    path: &Path,
    api_name: &str,
  ) -> Result<(), AnyError> {
    self.0.lock().write.check(path, Some(api_name))
  }
}

impl deno_fetch::FetchPermissions for PermissionsContainer {
  #[inline(always)]
  fn check_net_url(
    &mut self,
    url: &url::Url,
    api_name: &str,
  ) -> Result<(), AnyError> {
    self.0.lock().net.check_url(url, Some(api_name))
  }

  #[inline(always)]
  fn check_read(
    &mut self,
    path: &Path,
    api_name: &str,
  ) -> Result<(), AnyError> {
    self.0.lock().read.check(path, Some(api_name))
  }
}

impl deno_web::TimersPermission for PermissionsContainer {
  #[inline(always)]
  fn allow_hrtime(&mut self) -> bool {
    self.0.lock().hrtime.check().is_ok()
  }

  #[inline(always)]
  fn check_unstable(&self, state: &OpState, api_name: &'static str) {
    crate::ops::check_unstable(state, api_name);
  }
}

impl deno_websocket::WebSocketPermissions for PermissionsContainer {
  #[inline(always)]
  fn check_net_url(
    &mut self,
    url: &url::Url,
    api_name: &str,
  ) -> Result<(), AnyError> {
    self.0.lock().net.check_url(url, Some(api_name))
  }
}

// NOTE(bartlomieju): for now, NAPI uses `--allow-ffi` flag, but that might
// change in the future.
impl deno_napi::NapiPermissions for PermissionsContainer {
  #[inline(always)]
  fn check(&mut self, path: Option<&Path>) -> Result<(), AnyError> {
    self.0.lock().ffi.check(path)
  }
}

impl deno_ffi::FfiPermissions for PermissionsContainer {
  #[inline(always)]
  fn check(&mut self, path: Option<&Path>) -> Result<(), AnyError> {
    self.0.lock().ffi.check(path)
  }
}

fn unit_permission_from_flag_bool(
  flag: bool,
  name: &'static str,
  description: &'static str,
  prompt: bool,
) -> UnitPermission {
  UnitPermission {
    name,
    description,
    state: if flag {
      PermissionState::Granted
    } else {
      PermissionState::Prompt
    },
    prompt,
  }
}

fn global_state_from_option<T>(flag: &Option<Vec<T>>) -> PermissionState {
  if matches!(flag, Some(v) if v.is_empty()) {
    PermissionState::Granted
  } else {
    PermissionState::Prompt
  }
}

pub fn resolve_read_allowlist(
  allow: &Option<Vec<PathBuf>>,
) -> Result<HashSet<ReadDescriptor>, AnyError> {
  if let Some(v) = allow {
    v.iter()
      .map(|raw_path| {
        if raw_path.as_os_str().is_empty() {
          Err(AnyError::msg("Empty path is not allowed"))
        } else {
          resolve_from_cwd(Path::new(&raw_path)).map(ReadDescriptor)
        }
      })
      .collect()
  } else {
    Ok(HashSet::new())
  }
}

pub fn resolve_write_allowlist(
  allow: &Option<Vec<PathBuf>>,
) -> Result<HashSet<WriteDescriptor>, AnyError> {
  if let Some(v) = allow {
    v.iter()
      .map(|raw_path| {
        if raw_path.as_os_str().is_empty() {
          Err(AnyError::msg("Empty path is not allowed"))
        } else {
          resolve_from_cwd(Path::new(&raw_path)).map(WriteDescriptor)
        }
      })
      .collect()
  } else {
    Ok(HashSet::new())
  }
}

pub fn resolve_ffi_allowlist(
  allow: &Option<Vec<PathBuf>>,
) -> Result<HashSet<FfiDescriptor>, AnyError> {
  if let Some(v) = allow {
    v.iter()
      .map(|raw_path| {
        if raw_path.as_os_str().is_empty() {
          Err(AnyError::msg("Empty path is not allowed"))
        } else {
          resolve_from_cwd(Path::new(&raw_path)).map(FfiDescriptor)
        }
      })
      .collect()
  } else {
    Ok(HashSet::new())
  }
}

/// Arbitrary helper. Resolves the path from CWD, and also gets a path that
/// can be displayed without leaking the CWD when not allowed.
#[inline]
fn resolved_and_display_path(path: &Path) -> (PathBuf, PathBuf) {
  let resolved_path = resolve_from_cwd(path).unwrap();
  let display_path = path.to_path_buf();
  (resolved_path, display_path)
}

fn escalation_error() -> AnyError {
  custom_error(
    "PermissionDenied",
    "Can't escalate parent thread permissions",
  )
}

#[derive(Debug, Eq, PartialEq)]
pub enum ChildUnitPermissionArg {
  Inherit,
  Granted,
  NotGranted,
}

impl<'de> Deserialize<'de> for ChildUnitPermissionArg {
  fn deserialize<D>(deserializer: D) -> Result<Self, D::Error>
  where
    D: Deserializer<'de>,
  {
    struct ChildUnitPermissionArgVisitor;
    impl<'de> de::Visitor<'de> for ChildUnitPermissionArgVisitor {
      type Value = ChildUnitPermissionArg;

      fn expecting(&self, formatter: &mut fmt::Formatter) -> fmt::Result {
        formatter.write_str("\"inherit\" or boolean")
      }

      fn visit_unit<E>(self) -> Result<ChildUnitPermissionArg, E>
      where
        E: de::Error,
      {
        Ok(ChildUnitPermissionArg::NotGranted)
      }

      fn visit_str<E>(self, v: &str) -> Result<ChildUnitPermissionArg, E>
      where
        E: de::Error,
      {
        if v == "inherit" {
          Ok(ChildUnitPermissionArg::Inherit)
        } else {
          Err(de::Error::invalid_value(de::Unexpected::Str(v), &self))
        }
      }

      fn visit_bool<E>(self, v: bool) -> Result<ChildUnitPermissionArg, E>
      where
        E: de::Error,
      {
        match v {
          true => Ok(ChildUnitPermissionArg::Granted),
          false => Ok(ChildUnitPermissionArg::NotGranted),
        }
      }
    }
    deserializer.deserialize_any(ChildUnitPermissionArgVisitor)
  }
}

#[derive(Debug, Eq, PartialEq)]
pub enum ChildUnaryPermissionArg {
  Inherit,
  Granted,
  NotGranted,
  GrantedList(Vec<String>),
}

impl<'de> Deserialize<'de> for ChildUnaryPermissionArg {
  fn deserialize<D>(deserializer: D) -> Result<Self, D::Error>
  where
    D: Deserializer<'de>,
  {
    struct ChildUnaryPermissionArgVisitor;
    impl<'de> de::Visitor<'de> for ChildUnaryPermissionArgVisitor {
      type Value = ChildUnaryPermissionArg;

      fn expecting(&self, formatter: &mut fmt::Formatter) -> fmt::Result {
        formatter.write_str("\"inherit\" or boolean or string[]")
      }

      fn visit_unit<E>(self) -> Result<ChildUnaryPermissionArg, E>
      where
        E: de::Error,
      {
        Ok(ChildUnaryPermissionArg::NotGranted)
      }

      fn visit_str<E>(self, v: &str) -> Result<ChildUnaryPermissionArg, E>
      where
        E: de::Error,
      {
        if v == "inherit" {
          Ok(ChildUnaryPermissionArg::Inherit)
        } else {
          Err(de::Error::invalid_value(de::Unexpected::Str(v), &self))
        }
      }

      fn visit_bool<E>(self, v: bool) -> Result<ChildUnaryPermissionArg, E>
      where
        E: de::Error,
      {
        match v {
          true => Ok(ChildUnaryPermissionArg::Granted),
          false => Ok(ChildUnaryPermissionArg::NotGranted),
        }
      }

      fn visit_seq<V>(
        self,
        mut v: V,
      ) -> Result<ChildUnaryPermissionArg, V::Error>
      where
        V: de::SeqAccess<'de>,
      {
        let mut granted_list = vec![];
        while let Some(value) = v.next_element::<String>()? {
          granted_list.push(value);
        }
        Ok(ChildUnaryPermissionArg::GrantedList(granted_list))
      }
    }
    deserializer.deserialize_any(ChildUnaryPermissionArgVisitor)
  }
}

/// Directly deserializable from JS worker and test permission options.
#[derive(Debug, Eq, PartialEq)]
pub struct ChildPermissionsArg {
  env: ChildUnaryPermissionArg,
  hrtime: ChildUnitPermissionArg,
  net: ChildUnaryPermissionArg,
  ffi: ChildUnaryPermissionArg,
  read: ChildUnaryPermissionArg,
  run: ChildUnaryPermissionArg,
  sys: ChildUnaryPermissionArg,
  write: ChildUnaryPermissionArg,
}

impl ChildPermissionsArg {
  pub fn inherit() -> Self {
    ChildPermissionsArg {
      env: ChildUnaryPermissionArg::Inherit,
      hrtime: ChildUnitPermissionArg::Inherit,
      net: ChildUnaryPermissionArg::Inherit,
      ffi: ChildUnaryPermissionArg::Inherit,
      read: ChildUnaryPermissionArg::Inherit,
      run: ChildUnaryPermissionArg::Inherit,
      sys: ChildUnaryPermissionArg::Inherit,
      write: ChildUnaryPermissionArg::Inherit,
    }
  }

  pub fn none() -> Self {
    ChildPermissionsArg {
      env: ChildUnaryPermissionArg::NotGranted,
      hrtime: ChildUnitPermissionArg::NotGranted,
      net: ChildUnaryPermissionArg::NotGranted,
      ffi: ChildUnaryPermissionArg::NotGranted,
      read: ChildUnaryPermissionArg::NotGranted,
      run: ChildUnaryPermissionArg::NotGranted,
      sys: ChildUnaryPermissionArg::NotGranted,
      write: ChildUnaryPermissionArg::NotGranted,
    }
  }
}

impl<'de> Deserialize<'de> for ChildPermissionsArg {
  fn deserialize<D>(deserializer: D) -> Result<Self, D::Error>
  where
    D: Deserializer<'de>,
  {
    struct ChildPermissionsArgVisitor;
    impl<'de> de::Visitor<'de> for ChildPermissionsArgVisitor {
      type Value = ChildPermissionsArg;

      fn expecting(&self, formatter: &mut fmt::Formatter) -> fmt::Result {
        formatter.write_str("\"inherit\" or \"none\" or object")
      }

      fn visit_unit<E>(self) -> Result<ChildPermissionsArg, E>
      where
        E: de::Error,
      {
        Ok(ChildPermissionsArg::inherit())
      }

      fn visit_str<E>(self, v: &str) -> Result<ChildPermissionsArg, E>
      where
        E: de::Error,
      {
        if v == "inherit" {
          Ok(ChildPermissionsArg::inherit())
        } else if v == "none" {
          Ok(ChildPermissionsArg::none())
        } else {
          Err(de::Error::invalid_value(de::Unexpected::Str(v), &self))
        }
      }

      fn visit_map<V>(self, mut v: V) -> Result<ChildPermissionsArg, V::Error>
      where
        V: de::MapAccess<'de>,
      {
        let mut child_permissions_arg = ChildPermissionsArg::none();
        while let Some((key, value)) =
          v.next_entry::<String, serde_json::Value>()?
        {
          if key == "env" {
            let arg = serde_json::from_value::<ChildUnaryPermissionArg>(value);
            child_permissions_arg.env = arg.map_err(|e| {
              de::Error::custom(format!("(deno.permissions.env) {e}"))
            })?;
          } else if key == "hrtime" {
            let arg = serde_json::from_value::<ChildUnitPermissionArg>(value);
            child_permissions_arg.hrtime = arg.map_err(|e| {
              de::Error::custom(format!("(deno.permissions.hrtime) {e}"))
            })?;
          } else if key == "net" {
            let arg = serde_json::from_value::<ChildUnaryPermissionArg>(value);
            child_permissions_arg.net = arg.map_err(|e| {
              de::Error::custom(format!("(deno.permissions.net) {e}"))
            })?;
          } else if key == "ffi" {
            let arg = serde_json::from_value::<ChildUnaryPermissionArg>(value);
            child_permissions_arg.ffi = arg.map_err(|e| {
              de::Error::custom(format!("(deno.permissions.ffi) {e}"))
            })?;
          } else if key == "read" {
            let arg = serde_json::from_value::<ChildUnaryPermissionArg>(value);
            child_permissions_arg.read = arg.map_err(|e| {
              de::Error::custom(format!("(deno.permissions.read) {e}"))
            })?;
          } else if key == "run" {
            let arg = serde_json::from_value::<ChildUnaryPermissionArg>(value);
            child_permissions_arg.run = arg.map_err(|e| {
              de::Error::custom(format!("(deno.permissions.run) {e}"))
            })?;
          } else if key == "sys" {
            let arg = serde_json::from_value::<ChildUnaryPermissionArg>(value);
            child_permissions_arg.sys = arg.map_err(|e| {
              de::Error::custom(format!("(deno.permissions.sys) {e}"))
            })?;
          } else if key == "write" {
            let arg = serde_json::from_value::<ChildUnaryPermissionArg>(value);
            child_permissions_arg.write = arg.map_err(|e| {
              de::Error::custom(format!("(deno.permissions.write) {e}"))
            })?;
          } else {
            return Err(de::Error::custom("unknown permission name"));
          }
        }
        Ok(child_permissions_arg)
      }
    }
    deserializer.deserialize_any(ChildPermissionsArgVisitor)
  }
}

pub fn create_child_permissions(
  main_perms: &mut Permissions,
  child_permissions_arg: ChildPermissionsArg,
) -> Result<Permissions, AnyError> {
  let mut worker_perms = Permissions::default();
  match child_permissions_arg.env {
    ChildUnaryPermissionArg::Inherit => {
      worker_perms.env = main_perms.env.clone();
    }
    ChildUnaryPermissionArg::Granted => {
      if main_perms.env.check_all().is_err() {
        return Err(escalation_error());
      }
      worker_perms.env.global_state = PermissionState::Granted;
    }
    ChildUnaryPermissionArg::NotGranted => {}
    ChildUnaryPermissionArg::GrantedList(granted_list) => {
      worker_perms.env.granted_list =
        Permissions::new_env(&Some(granted_list), false)?.granted_list;
      if !worker_perms
        .env
        .granted_list
        .iter()
        .all(|desc| main_perms.env.check(desc.as_ref()).is_ok())
      {
        return Err(escalation_error());
      }
    }
  }
  worker_perms.env.denied_list = main_perms.env.denied_list.clone();
  if main_perms.env.global_state == PermissionState::Denied {
    worker_perms.env.global_state = PermissionState::Denied;
  }
  worker_perms.env.prompt = main_perms.env.prompt;
  match child_permissions_arg.sys {
    ChildUnaryPermissionArg::Inherit => {
      worker_perms.sys = main_perms.sys.clone();
    }
    ChildUnaryPermissionArg::Granted => {
      if main_perms.sys.check_all().is_err() {
        return Err(escalation_error());
      }
      worker_perms.sys.global_state = PermissionState::Granted;
    }
    ChildUnaryPermissionArg::NotGranted => {}
    ChildUnaryPermissionArg::GrantedList(granted_list) => {
      worker_perms.sys.granted_list =
        Permissions::new_sys(&Some(granted_list), false)?.granted_list;
      if !worker_perms
        .sys
        .granted_list
        .iter()
        .all(|desc| main_perms.sys.check(&desc.0, None).is_ok())
      {
        return Err(escalation_error());
      }
    }
  }
  worker_perms.sys.denied_list = main_perms.sys.denied_list.clone();
  if main_perms.sys.global_state == PermissionState::Denied {
    worker_perms.sys.global_state = PermissionState::Denied;
  }
  worker_perms.sys.prompt = main_perms.sys.prompt;
  match child_permissions_arg.hrtime {
    ChildUnitPermissionArg::Inherit => {
      worker_perms.hrtime = main_perms.hrtime.clone();
    }
    ChildUnitPermissionArg::Granted => {
      if main_perms.hrtime.check().is_err() {
        return Err(escalation_error());
      }
      worker_perms.hrtime.state = PermissionState::Granted;
    }
    ChildUnitPermissionArg::NotGranted => {}
  }
  if main_perms.hrtime.state == PermissionState::Denied {
    worker_perms.hrtime.state = PermissionState::Denied;
  }
  worker_perms.hrtime.prompt = main_perms.hrtime.prompt;
  match child_permissions_arg.net {
    ChildUnaryPermissionArg::Inherit => {
      worker_perms.net = main_perms.net.clone();
    }
    ChildUnaryPermissionArg::Granted => {
      if main_perms.net.check_all().is_err() {
        return Err(escalation_error());
      }
      worker_perms.net.global_state = PermissionState::Granted;
    }
    ChildUnaryPermissionArg::NotGranted => {}
    ChildUnaryPermissionArg::GrantedList(granted_list) => {
      worker_perms.net.granted_list =
        Permissions::new_net(&Some(granted_list), false)?.granted_list;
      if !worker_perms
        .net
        .granted_list
        .iter()
        .all(|desc| main_perms.net.check(&(&desc.0, desc.1), None).is_ok())
      {
        return Err(escalation_error());
      }
    }
  }
  worker_perms.net.denied_list = main_perms.net.denied_list.clone();
  if main_perms.net.global_state == PermissionState::Denied {
    worker_perms.net.global_state = PermissionState::Denied;
  }
  worker_perms.net.prompt = main_perms.net.prompt;
  match child_permissions_arg.ffi {
    ChildUnaryPermissionArg::Inherit => {
      worker_perms.ffi = main_perms.ffi.clone();
    }
    ChildUnaryPermissionArg::Granted => {
      if main_perms.ffi.check_all().is_err() {
        return Err(escalation_error());
      }
      worker_perms.ffi.global_state = PermissionState::Granted;
    }
    ChildUnaryPermissionArg::NotGranted => {}
    ChildUnaryPermissionArg::GrantedList(granted_list) => {
      worker_perms.ffi.granted_list = Permissions::new_ffi(
        &Some(granted_list.iter().map(PathBuf::from).collect()),
        false,
      )?
      .granted_list;
      if !worker_perms
        .ffi
        .granted_list
        .iter()
        .all(|desc| main_perms.ffi.check(Some(&desc.0)).is_ok())
      {
        return Err(escalation_error());
      }
    }
  }
  worker_perms.ffi.denied_list = main_perms.ffi.denied_list.clone();
  if main_perms.ffi.global_state == PermissionState::Denied {
    worker_perms.ffi.global_state = PermissionState::Denied;
  }
  worker_perms.ffi.prompt = main_perms.ffi.prompt;
  match child_permissions_arg.read {
    ChildUnaryPermissionArg::Inherit => {
      worker_perms.read = main_perms.read.clone();
    }
    ChildUnaryPermissionArg::Granted => {
      if main_perms.read.check_all(None).is_err() {
        return Err(escalation_error());
      }
      worker_perms.read.global_state = PermissionState::Granted;
    }
    ChildUnaryPermissionArg::NotGranted => {}
    ChildUnaryPermissionArg::GrantedList(granted_list) => {
      worker_perms.read.granted_list = Permissions::new_read(
        &Some(granted_list.iter().map(PathBuf::from).collect()),
        false,
      )?
      .granted_list;
      if !worker_perms
        .read
        .granted_list
        .iter()
        .all(|desc| main_perms.read.check(&desc.0, None).is_ok())
      {
        return Err(escalation_error());
      }
    }
  }
  worker_perms.read.denied_list = main_perms.read.denied_list.clone();
  if main_perms.read.global_state == PermissionState::Denied {
    worker_perms.read.global_state = PermissionState::Denied;
  }
  worker_perms.read.prompt = main_perms.read.prompt;
  match child_permissions_arg.run {
    ChildUnaryPermissionArg::Inherit => {
      worker_perms.run = main_perms.run.clone();
    }
    ChildUnaryPermissionArg::Granted => {
      if main_perms.run.check_all(None).is_err() {
        return Err(escalation_error());
      }
      worker_perms.run.global_state = PermissionState::Granted;
    }
    ChildUnaryPermissionArg::NotGranted => {}
    ChildUnaryPermissionArg::GrantedList(granted_list) => {
      worker_perms.run.granted_list =
        Permissions::new_run(&Some(granted_list), false)?.granted_list;
      if !worker_perms
        .run
        .granted_list
        .iter()
        .all(|desc| main_perms.run.check(&desc.to_string(), None).is_ok())
      {
        return Err(escalation_error());
      }
    }
  }
  worker_perms.run.denied_list = main_perms.run.denied_list.clone();
  if main_perms.run.global_state == PermissionState::Denied {
    worker_perms.run.global_state = PermissionState::Denied;
  }
  worker_perms.run.prompt = main_perms.run.prompt;
  match child_permissions_arg.write {
    ChildUnaryPermissionArg::Inherit => {
      worker_perms.write = main_perms.write.clone();
    }
    ChildUnaryPermissionArg::Granted => {
      if main_perms.write.check_all(None).is_err() {
        return Err(escalation_error());
      }
      worker_perms.write.global_state = PermissionState::Granted;
    }
    ChildUnaryPermissionArg::NotGranted => {}
    ChildUnaryPermissionArg::GrantedList(granted_list) => {
      worker_perms.write.granted_list = Permissions::new_write(
        &Some(granted_list.iter().map(PathBuf::from).collect()),
        false,
      )?
      .granted_list;
      if !worker_perms
        .write
        .granted_list
        .iter()
        .all(|desc| main_perms.write.check(&desc.0, None).is_ok())
      {
        return Err(escalation_error());
      }
    }
  }
  worker_perms.write.denied_list = main_perms.write.denied_list.clone();
  if main_perms.write.global_state == PermissionState::Denied {
    worker_perms.write.global_state = PermissionState::Denied;
  }
  worker_perms.write.prompt = main_perms.write.prompt;
  Ok(worker_perms)
}

#[cfg(test)]
mod tests {
  use super::*;
  use deno_core::resolve_url_or_path;
  use deno_core::serde_json::json;
  use prompter::tests::*;

  // Creates vector of strings, Vec<String>
  macro_rules! svec {
      ($($x:expr),*) => (vec![$($x.to_string()),*]);
  }

  #[test]
  fn check_paths() {
    set_prompter(Box::new(TestPrompter));
    let allowlist = vec![
      PathBuf::from("/a/specific/dir/name"),
      PathBuf::from("/a/specific"),
      PathBuf::from("/b/c"),
    ];

    let mut perms = Permissions::from_options(&PermissionsOptions {
      allow_read: Some(allowlist.clone()),
      allow_write: Some(allowlist.clone()),
      allow_ffi: Some(allowlist),
      ..Default::default()
    })
    .unwrap();

    // Inside of /a/specific and /a/specific/dir/name
    assert!(perms
      .read
      .check(Path::new("/a/specific/dir/name"), None)
      .is_ok());
    assert!(perms
      .write
      .check(Path::new("/a/specific/dir/name"), None)
      .is_ok());
    assert!(perms
      .ffi
      .check(Some(Path::new("/a/specific/dir/name")))
      .is_ok());

    // Inside of /a/specific but outside of /a/specific/dir/name
    assert!(perms.read.check(Path::new("/a/specific/dir"), None).is_ok());
    assert!(perms
      .write
      .check(Path::new("/a/specific/dir"), None)
      .is_ok());
    assert!(perms.ffi.check(Some(Path::new("/a/specific/dir"))).is_ok());

    // Inside of /a/specific and /a/specific/dir/name
    assert!(perms
      .read
      .check(Path::new("/a/specific/dir/name/inner"), None)
      .is_ok());
    assert!(perms
      .write
      .check(Path::new("/a/specific/dir/name/inner"), None)
      .is_ok());
    assert!(perms
      .ffi
      .check(Some(Path::new("/a/specific/dir/name/inner")))
      .is_ok());

    // Inside of /a/specific but outside of /a/specific/dir/name
    assert!(perms
      .read
      .check(Path::new("/a/specific/other/dir"), None)
      .is_ok());
    assert!(perms
      .write
      .check(Path::new("/a/specific/other/dir"), None)
      .is_ok());
    assert!(perms
      .ffi
      .check(Some(Path::new("/a/specific/other/dir")))
      .is_ok());

    // Exact match with /b/c
    assert!(perms.read.check(Path::new("/b/c"), None).is_ok());
    assert!(perms.write.check(Path::new("/b/c"), None).is_ok());
    assert!(perms.ffi.check(Some(Path::new("/b/c"))).is_ok());

    // Sub path within /b/c
    assert!(perms.read.check(Path::new("/b/c/sub/path"), None).is_ok());
    assert!(perms.write.check(Path::new("/b/c/sub/path"), None).is_ok());
    assert!(perms.ffi.check(Some(Path::new("/b/c/sub/path"))).is_ok());

    // Sub path within /b/c, needs normalizing
    assert!(perms
      .read
      .check(Path::new("/b/c/sub/path/../path/."), None)
      .is_ok());
    assert!(perms
      .write
      .check(Path::new("/b/c/sub/path/../path/."), None)
      .is_ok());
    assert!(perms
      .ffi
      .check(Some(Path::new("/b/c/sub/path/../path/.")))
      .is_ok());

    // Inside of /b but outside of /b/c
    assert!(perms.read.check(Path::new("/b/e"), None).is_err());
    assert!(perms.write.check(Path::new("/b/e"), None).is_err());
    assert!(perms.ffi.check(Some(Path::new("/b/e"))).is_err());

    // Inside of /a but outside of /a/specific
    assert!(perms.read.check(Path::new("/a/b"), None).is_err());
    assert!(perms.write.check(Path::new("/a/b"), None).is_err());
    assert!(perms.ffi.check(Some(Path::new("/a/b"))).is_err());
  }

  #[test]
  fn test_check_net_with_values() {
    set_prompter(Box::new(TestPrompter));
    let mut perms = Permissions::from_options(&PermissionsOptions {
      allow_net: Some(svec![
        "localhost",
        "deno.land",
        "github.com:3000",
        "127.0.0.1",
        "172.16.0.2:8000",
        "www.github.com:443"
      ]),
      ..Default::default()
    })
    .unwrap();

    let domain_tests = vec![
      ("localhost", 1234, true),
      ("deno.land", 0, true),
      ("deno.land", 3000, true),
      ("deno.lands", 0, false),
      ("deno.lands", 3000, false),
      ("github.com", 3000, true),
      ("github.com", 0, false),
      ("github.com", 2000, false),
      ("github.net", 3000, false),
      ("127.0.0.1", 0, true),
      ("127.0.0.1", 3000, true),
      ("127.0.0.2", 0, false),
      ("127.0.0.2", 3000, false),
      ("172.16.0.2", 8000, true),
      ("172.16.0.2", 0, false),
      ("172.16.0.2", 6000, false),
      ("172.16.0.1", 8000, false),
      // Just some random hosts that should err
      ("somedomain", 0, false),
      ("192.168.0.1", 0, false),
    ];

    for (host, port, is_ok) in domain_tests {
      assert_eq!(is_ok, perms.net.check(&(host, Some(port)), None).is_ok());
    }
  }

  #[test]
  fn test_check_net_only_flag() {
    set_prompter(Box::new(TestPrompter));
    let mut perms = Permissions::from_options(&PermissionsOptions {
      allow_net: Some(svec![]), // this means `--allow-net` is present without values following `=` sign
      ..Default::default()
    })
    .unwrap();

    let domain_tests = vec![
      ("localhost", 1234),
      ("deno.land", 0),
      ("deno.land", 3000),
      ("deno.lands", 0),
      ("deno.lands", 3000),
      ("github.com", 3000),
      ("github.com", 0),
      ("github.com", 2000),
      ("github.net", 3000),
      ("127.0.0.1", 0),
      ("127.0.0.1", 3000),
      ("127.0.0.2", 0),
      ("127.0.0.2", 3000),
      ("172.16.0.2", 8000),
      ("172.16.0.2", 0),
      ("172.16.0.2", 6000),
      ("172.16.0.1", 8000),
      ("somedomain", 0),
      ("192.168.0.1", 0),
    ];

    for (host, port) in domain_tests {
      assert!(perms.net.check(&(host, Some(port)), None).is_ok());
    }
  }

  #[test]
  fn test_check_net_no_flag() {
    set_prompter(Box::new(TestPrompter));
    let mut perms = Permissions::from_options(&PermissionsOptions {
      allow_net: None,
      ..Default::default()
    })
    .unwrap();

    let domain_tests = vec![
      ("localhost", 1234),
      ("deno.land", 0),
      ("deno.land", 3000),
      ("deno.lands", 0),
      ("deno.lands", 3000),
      ("github.com", 3000),
      ("github.com", 0),
      ("github.com", 2000),
      ("github.net", 3000),
      ("127.0.0.1", 0),
      ("127.0.0.1", 3000),
      ("127.0.0.2", 0),
      ("127.0.0.2", 3000),
      ("172.16.0.2", 8000),
      ("172.16.0.2", 0),
      ("172.16.0.2", 6000),
      ("172.16.0.1", 8000),
      ("somedomain", 0),
      ("192.168.0.1", 0),
    ];

    for (host, port) in domain_tests {
      assert!(perms.net.check(&(host, Some(port)), None).is_err());
    }
  }

  #[test]
  fn test_check_net_url() {
    let mut perms = Permissions::from_options(&PermissionsOptions {
      allow_net: Some(svec![
        "localhost",
        "deno.land",
        "github.com:3000",
        "127.0.0.1",
        "172.16.0.2:8000",
        "www.github.com:443"
      ]),
      ..Default::default()
    })
    .unwrap();

    let url_tests = vec![
      // Any protocol + port for localhost should be ok, since we don't specify
      ("http://localhost", true),
      ("https://localhost", true),
      ("https://localhost:4443", true),
      ("tcp://localhost:5000", true),
      ("udp://localhost:6000", true),
      // Correct domain + any port and protocol should be ok incorrect shouldn't
      ("https://deno.land/std/example/welcome.ts", true),
      ("https://deno.land:3000/std/example/welcome.ts", true),
      ("https://deno.lands/std/example/welcome.ts", false),
      ("https://deno.lands:3000/std/example/welcome.ts", false),
      // Correct domain + port should be ok all other combinations should err
      ("https://github.com:3000/denoland/deno", true),
      ("https://github.com/denoland/deno", false),
      ("https://github.com:2000/denoland/deno", false),
      ("https://github.net:3000/denoland/deno", false),
      // Correct ipv4 address + any port should be ok others should err
      ("tcp://127.0.0.1", true),
      ("https://127.0.0.1", true),
      ("tcp://127.0.0.1:3000", true),
      ("https://127.0.0.1:3000", true),
      ("tcp://127.0.0.2", false),
      ("https://127.0.0.2", false),
      ("tcp://127.0.0.2:3000", false),
      ("https://127.0.0.2:3000", false),
      // Correct address + port should be ok all other combinations should err
      ("tcp://172.16.0.2:8000", true),
      ("https://172.16.0.2:8000", true),
      ("tcp://172.16.0.2", false),
      ("https://172.16.0.2", false),
      ("tcp://172.16.0.2:6000", false),
      ("https://172.16.0.2:6000", false),
      ("tcp://172.16.0.1:8000", false),
      ("https://172.16.0.1:8000", false),
      // Testing issue #6531 (Network permissions check doesn't account for well-known default ports) so we dont regress
      ("https://www.github.com:443/robots.txt", true),
    ];

    for (url_str, is_ok) in url_tests {
      let u = url::Url::parse(url_str).unwrap();
      assert_eq!(is_ok, perms.net.check_url(&u, None).is_ok());
    }
  }

  #[test]
  fn check_specifiers() {
    set_prompter(Box::new(TestPrompter));
    let read_allowlist = if cfg!(target_os = "windows") {
      vec![PathBuf::from("C:\\a")]
    } else {
      vec![PathBuf::from("/a")]
    };
    let mut perms = Permissions::from_options(&PermissionsOptions {
      allow_read: Some(read_allowlist),
      allow_net: Some(svec!["localhost"]),
      ..Default::default()
    })
    .unwrap();

    let mut fixtures = vec![
      (
        resolve_url_or_path("http://localhost:4545/mod.ts").unwrap(),
        true,
      ),
      (
        resolve_url_or_path("http://deno.land/x/mod.ts").unwrap(),
        false,
      ),
      (
        resolve_url_or_path("data:text/plain,Hello%2C%20Deno!").unwrap(),
        true,
      ),
    ];

    if cfg!(target_os = "windows") {
      fixtures
        .push((resolve_url_or_path("file:///C:/a/mod.ts").unwrap(), true));
      fixtures
        .push((resolve_url_or_path("file:///C:/b/mod.ts").unwrap(), false));
    } else {
      fixtures.push((resolve_url_or_path("file:///a/mod.ts").unwrap(), true));
      fixtures.push((resolve_url_or_path("file:///b/mod.ts").unwrap(), false));
    }

    for (specifier, expected) in fixtures {
      assert_eq!(perms.check_specifier(&specifier).is_ok(), expected);
    }
  }

  #[test]
  fn check_invalid_specifiers() {
    set_prompter(Box::new(TestPrompter));
    let mut perms = Permissions::allow_all();

    let mut test_cases = vec![];

    if cfg!(target_os = "windows") {
      test_cases.push("file://");
      test_cases.push("file:///");
    } else {
      test_cases.push("file://remotehost/");
    }

    for url in test_cases {
      assert!(perms
        .check_specifier(&resolve_url_or_path(url).unwrap())
        .is_err());
    }
  }

  #[test]
  fn test_query() {
    set_prompter(Box::new(TestPrompter));
    let perms1 = Permissions::allow_all();
    let perms2 = Permissions {
      read: UnaryPermission {
        global_state: PermissionState::Prompt,
        ..Permissions::new_read(&Some(vec![PathBuf::from("/foo")]), false)
          .unwrap()
      },
      write: UnaryPermission {
        global_state: PermissionState::Prompt,
        ..Permissions::new_write(&Some(vec![PathBuf::from("/foo")]), false)
          .unwrap()
      },
      ffi: UnaryPermission {
        global_state: PermissionState::Prompt,
        ..Permissions::new_ffi(&Some(vec![PathBuf::from("/foo")]), false)
          .unwrap()
      },

      net: UnaryPermission {
        global_state: PermissionState::Prompt,
        ..Permissions::new_net(&Some(svec!["127.0.0.1:8000"]), false).unwrap()
      },
      env: UnaryPermission {
        global_state: PermissionState::Prompt,
        ..Permissions::new_env(&Some(svec!["HOME"]), false).unwrap()
      },
      sys: UnaryPermission {
        global_state: PermissionState::Prompt,
        ..Permissions::new_sys(&Some(svec!["hostname"]), false).unwrap()
      },
      run: UnaryPermission {
        global_state: PermissionState::Prompt,
        ..Permissions::new_run(&Some(svec!["deno"]), false).unwrap()
      },
      hrtime: UnitPermission {
        state: PermissionState::Prompt,
        ..Permissions::new_hrtime(false)
      },
    };
    #[rustfmt::skip]
    {
      assert_eq!(perms1.read.query(None), PermissionState::Granted);
      assert_eq!(perms1.read.query(Some(Path::new("/foo"))), PermissionState::Granted);
      assert_eq!(perms2.read.query(None), PermissionState::Prompt);
      assert_eq!(perms2.read.query(Some(Path::new("/foo"))), PermissionState::Granted);
      assert_eq!(perms2.read.query(Some(Path::new("/foo/bar"))), PermissionState::Granted);
      assert_eq!(perms1.write.query(None), PermissionState::Granted);
      assert_eq!(perms1.write.query(Some(Path::new("/foo"))), PermissionState::Granted);
      assert_eq!(perms2.write.query(None), PermissionState::Prompt);
      assert_eq!(perms2.write.query(Some(Path::new("/foo"))), PermissionState::Granted);
      assert_eq!(perms2.write.query(Some(Path::new("/foo/bar"))), PermissionState::Granted);
      assert_eq!(perms1.ffi.query(None), PermissionState::Granted);
      assert_eq!(perms1.ffi.query(Some(Path::new("/foo"))), PermissionState::Granted);
      assert_eq!(perms2.ffi.query(None), PermissionState::Prompt);
      assert_eq!(perms2.ffi.query(Some(Path::new("/foo"))), PermissionState::Granted);
      assert_eq!(perms2.ffi.query(Some(Path::new("/foo/bar"))), PermissionState::Granted);
      assert_eq!(perms1.net.query::<&str>(None), PermissionState::Granted);
      assert_eq!(perms1.net.query(Some(&("127.0.0.1", None))), PermissionState::Granted);
      assert_eq!(perms2.net.query::<&str>(None), PermissionState::Prompt);
      assert_eq!(perms2.net.query(Some(&("127.0.0.1", Some(8000)))), PermissionState::Granted);
      assert_eq!(perms1.env.query(None), PermissionState::Granted);
      assert_eq!(perms1.env.query(Some("HOME")), PermissionState::Granted);
      assert_eq!(perms2.env.query(None), PermissionState::Prompt);
      assert_eq!(perms2.env.query(Some("HOME")), PermissionState::Granted);
      assert_eq!(perms1.sys.query(None), PermissionState::Granted);
      assert_eq!(perms1.sys.query(Some("HOME")), PermissionState::Granted);
      assert_eq!(perms2.env.query(None), PermissionState::Prompt);
      assert_eq!(perms2.sys.query(Some("hostname")), PermissionState::Granted);
      assert_eq!(perms1.run.query(None), PermissionState::Granted);
      assert_eq!(perms1.run.query(Some("deno")), PermissionState::Granted);
      assert_eq!(perms2.run.query(None), PermissionState::Prompt);
      assert_eq!(perms2.run.query(Some("deno")), PermissionState::Granted);
      assert_eq!(perms1.hrtime.query(), PermissionState::Granted);
      assert_eq!(perms2.hrtime.query(), PermissionState::Prompt);
    };
  }

  #[test]
  fn test_request() {
    set_prompter(Box::new(TestPrompter));
    let mut perms: Permissions = Default::default();
    #[rustfmt::skip]
    {
      let prompt_value = PERMISSION_PROMPT_STUB_VALUE_SETTER.lock();
      prompt_value.set(true);
      assert_eq!(perms.read.request(Some(Path::new("/foo"))), PermissionState::Granted);
      assert_eq!(perms.read.query(None), PermissionState::Prompt);
      prompt_value.set(false);
      assert_eq!(perms.read.request(Some(Path::new("/foo/bar"))), PermissionState::Granted);
      prompt_value.set(false);
      assert_eq!(perms.write.request(Some(Path::new("/foo"))), PermissionState::Denied);
      assert_eq!(perms.write.query(Some(Path::new("/foo/bar"))), PermissionState::Prompt);
      prompt_value.set(true);
      assert_eq!(perms.write.request(None), PermissionState::Denied);
      prompt_value.set(false);
      assert_eq!(perms.ffi.request(Some(Path::new("/foo"))), PermissionState::Denied);
      assert_eq!(perms.ffi.query(Some(Path::new("/foo/bar"))), PermissionState::Prompt);
      prompt_value.set(true);
      assert_eq!(perms.ffi.request(None), PermissionState::Denied);
      prompt_value.set(true);
      assert_eq!(perms.net.request(Some(&("127.0.0.1", None))), PermissionState::Granted);
      prompt_value.set(false);
      assert_eq!(perms.net.request(Some(&("127.0.0.1", Some(8000)))), PermissionState::Granted);
      prompt_value.set(true);
      assert_eq!(perms.env.request(Some("HOME")), PermissionState::Granted);
      assert_eq!(perms.env.query(None), PermissionState::Prompt);
      prompt_value.set(false);
      assert_eq!(perms.env.request(Some("HOME")), PermissionState::Granted);
      prompt_value.set(true);
      assert_eq!(perms.sys.request(Some("hostname")), PermissionState::Granted);
      assert_eq!(perms.sys.query(None), PermissionState::Prompt);
      prompt_value.set(false);
      assert_eq!(perms.sys.request(Some("hostname")), PermissionState::Granted);
      prompt_value.set(true);
      assert_eq!(perms.run.request(Some("deno")), PermissionState::Granted);
      assert_eq!(perms.run.query(None), PermissionState::Prompt);
      prompt_value.set(false);
      assert_eq!(perms.run.request(Some("deno")), PermissionState::Granted);
      prompt_value.set(false);
      assert_eq!(perms.hrtime.request(), PermissionState::Denied);
      prompt_value.set(true);
      assert_eq!(perms.hrtime.request(), PermissionState::Denied);
    };
  }

  #[test]
  fn test_revoke() {
    set_prompter(Box::new(TestPrompter));
    let mut perms = Permissions {
      read: UnaryPermission {
        global_state: PermissionState::Prompt,
        ..Permissions::new_read(
          &Some(vec![PathBuf::from("/foo"), PathBuf::from("/foo/baz")]),
          false,
        )
        .unwrap()
      },
      write: UnaryPermission {
        global_state: PermissionState::Prompt,
        ..Permissions::new_write(
          &Some(vec![PathBuf::from("/foo"), PathBuf::from("/foo/baz")]),
          false,
        )
        .unwrap()
      },
      ffi: UnaryPermission {
        global_state: PermissionState::Prompt,
        ..Permissions::new_ffi(
          &Some(vec![PathBuf::from("/foo"), PathBuf::from("/foo/baz")]),
          false,
        )
        .unwrap()
      },
      net: UnaryPermission {
        global_state: PermissionState::Prompt,
        ..Permissions::new_net(
          &Some(svec!["127.0.0.1", "127.0.0.1:8000"]),
          false,
        )
        .unwrap()
      },
      env: UnaryPermission {
        global_state: PermissionState::Prompt,
        ..Permissions::new_env(&Some(svec!["HOME"]), false).unwrap()
      },
      sys: UnaryPermission {
        global_state: PermissionState::Prompt,
        ..Permissions::new_sys(&Some(svec!["hostname"]), false).unwrap()
      },
      run: UnaryPermission {
        global_state: PermissionState::Prompt,
        ..Permissions::new_run(&Some(svec!["deno"]), false).unwrap()
      },
      hrtime: UnitPermission {
        state: PermissionState::Denied,
        ..Permissions::new_hrtime(false)
      },
    };
    #[rustfmt::skip]
    {
      assert_eq!(perms.read.revoke(Some(Path::new("/foo/bar"))), PermissionState::Prompt);
      assert_eq!(perms.read.query(Some(Path::new("/foo"))), PermissionState::Prompt);
      assert_eq!(perms.read.query(Some(Path::new("/foo/baz"))), PermissionState::Granted);
      assert_eq!(perms.write.revoke(Some(Path::new("/foo/bar"))), PermissionState::Prompt);
      assert_eq!(perms.write.query(Some(Path::new("/foo"))), PermissionState::Prompt);
      assert_eq!(perms.write.query(Some(Path::new("/foo/baz"))), PermissionState::Granted);
      assert_eq!(perms.ffi.revoke(Some(Path::new("/foo/bar"))), PermissionState::Prompt);
      assert_eq!(perms.ffi.query(Some(Path::new("/foo"))), PermissionState::Prompt);
      assert_eq!(perms.ffi.query(Some(Path::new("/foo/baz"))), PermissionState::Granted);
      assert_eq!(perms.net.revoke(Some(&("127.0.0.1", Some(9000)))), PermissionState::Prompt);
      assert_eq!(perms.net.query(Some(&("127.0.0.1", None))), PermissionState::Prompt);
      assert_eq!(perms.net.query(Some(&("127.0.0.1", Some(8000)))), PermissionState::Granted);
      assert_eq!(perms.env.revoke(Some("HOME")), PermissionState::Prompt);
      assert_eq!(perms.env.revoke(Some("hostname")), PermissionState::Prompt);
      assert_eq!(perms.run.revoke(Some("deno")), PermissionState::Prompt);
      assert_eq!(perms.hrtime.revoke(), PermissionState::Denied);
    };
  }

  #[test]
  fn test_check() {
    set_prompter(Box::new(TestPrompter));
    let mut perms = Permissions {
      read: Permissions::new_read(&None, true).unwrap(),
      write: Permissions::new_write(&None, true).unwrap(),
      net: Permissions::new_net(&None, true).unwrap(),
      env: Permissions::new_env(&None, true).unwrap(),
      sys: Permissions::new_sys(&None, true).unwrap(),
      run: Permissions::new_run(&None, true).unwrap(),
      ffi: Permissions::new_ffi(&None, true).unwrap(),
      hrtime: Permissions::new_hrtime(false),
    };

    let prompt_value = PERMISSION_PROMPT_STUB_VALUE_SETTER.lock();

    prompt_value.set(true);
    assert!(perms.read.check(Path::new("/foo"), None).is_ok());
    prompt_value.set(false);
    assert!(perms.read.check(Path::new("/foo"), None).is_ok());
    assert!(perms.read.check(Path::new("/bar"), None).is_err());

    prompt_value.set(true);
    assert!(perms.write.check(Path::new("/foo"), None).is_ok());
    prompt_value.set(false);
    assert!(perms.write.check(Path::new("/foo"), None).is_ok());
    assert!(perms.write.check(Path::new("/bar"), None).is_err());

    prompt_value.set(true);
    assert!(perms.ffi.check(Some(Path::new("/foo"))).is_ok());
    prompt_value.set(false);
    assert!(perms.ffi.check(Some(Path::new("/foo"))).is_ok());
    assert!(perms.ffi.check(Some(Path::new("/bar"))).is_err());

    prompt_value.set(true);
    assert!(perms.net.check(&("127.0.0.1", Some(8000)), None).is_ok());
    prompt_value.set(false);
    assert!(perms.net.check(&("127.0.0.1", Some(8000)), None).is_ok());
    assert!(perms.net.check(&("127.0.0.1", Some(8001)), None).is_err());
    assert!(perms.net.check(&("127.0.0.1", None), None).is_err());
    assert!(perms.net.check(&("deno.land", Some(8000)), None).is_err());
    assert!(perms.net.check(&("deno.land", None), None).is_err());

    prompt_value.set(true);
    assert!(perms.run.check("cat", None).is_ok());
    prompt_value.set(false);
    assert!(perms.run.check("cat", None).is_ok());
    assert!(perms.run.check("ls", None).is_err());

    prompt_value.set(true);
    assert!(perms.env.check("HOME").is_ok());
    prompt_value.set(false);
    assert!(perms.env.check("HOME").is_ok());
    assert!(perms.env.check("PATH").is_err());

    prompt_value.set(true);
    assert!(perms.env.check("hostname").is_ok());
    prompt_value.set(false);
    assert!(perms.env.check("hostname").is_ok());
    assert!(perms.env.check("osRelease").is_err());

    assert!(perms.hrtime.check().is_err());
  }

  #[test]
  fn test_check_fail() {
    set_prompter(Box::new(TestPrompter));
    let mut perms = Permissions {
      read: Permissions::new_read(&None, true).unwrap(),
      write: Permissions::new_write(&None, true).unwrap(),
      net: Permissions::new_net(&None, true).unwrap(),
      env: Permissions::new_env(&None, true).unwrap(),
      sys: Permissions::new_sys(&None, true).unwrap(),
      run: Permissions::new_run(&None, true).unwrap(),
      ffi: Permissions::new_ffi(&None, true).unwrap(),
      hrtime: Permissions::new_hrtime(false),
    };

    let prompt_value = PERMISSION_PROMPT_STUB_VALUE_SETTER.lock();

    prompt_value.set(false);
    assert!(perms.read.check(Path::new("/foo"), None).is_err());
    prompt_value.set(true);
    assert!(perms.read.check(Path::new("/foo"), None).is_err());
    assert!(perms.read.check(Path::new("/bar"), None).is_ok());
    prompt_value.set(false);
    assert!(perms.read.check(Path::new("/bar"), None).is_ok());

    prompt_value.set(false);
    assert!(perms.write.check(Path::new("/foo"), None).is_err());
    prompt_value.set(true);
    assert!(perms.write.check(Path::new("/foo"), None).is_err());
    assert!(perms.write.check(Path::new("/bar"), None).is_ok());
    prompt_value.set(false);
    assert!(perms.write.check(Path::new("/bar"), None).is_ok());

    prompt_value.set(false);
    assert!(perms.ffi.check(Some(Path::new("/foo"))).is_err());
    prompt_value.set(true);
    assert!(perms.ffi.check(Some(Path::new("/foo"))).is_err());
    assert!(perms.ffi.check(Some(Path::new("/bar"))).is_ok());
    prompt_value.set(false);
    assert!(perms.ffi.check(Some(Path::new("/bar"))).is_ok());

    prompt_value.set(false);
    assert!(perms.net.check(&("127.0.0.1", Some(8000)), None).is_err());
    prompt_value.set(true);
    assert!(perms.net.check(&("127.0.0.1", Some(8000)), None).is_err());
    assert!(perms.net.check(&("127.0.0.1", Some(8001)), None).is_ok());
    assert!(perms.net.check(&("deno.land", Some(8000)), None).is_ok());
    prompt_value.set(false);
    assert!(perms.net.check(&("127.0.0.1", Some(8001)), None).is_ok());
    assert!(perms.net.check(&("deno.land", Some(8000)), None).is_ok());

    prompt_value.set(false);
    assert!(perms.run.check("cat", None).is_err());
    prompt_value.set(true);
    assert!(perms.run.check("cat", None).is_err());
    assert!(perms.run.check("ls", None).is_ok());
    prompt_value.set(false);
    assert!(perms.run.check("ls", None).is_ok());

    prompt_value.set(false);
    assert!(perms.env.check("HOME").is_err());
    prompt_value.set(true);
    assert!(perms.env.check("HOME").is_err());
    assert!(perms.env.check("PATH").is_ok());
    prompt_value.set(false);
    assert!(perms.env.check("PATH").is_ok());

    prompt_value.set(false);
    assert!(perms.sys.check("hostname", None).is_err());
    prompt_value.set(true);
    assert!(perms.sys.check("hostname", None).is_err());
    assert!(perms.sys.check("osRelease", None).is_ok());
    prompt_value.set(false);
    assert!(perms.sys.check("osRelease", None).is_ok());

    prompt_value.set(false);
    assert!(perms.hrtime.check().is_err());
    prompt_value.set(true);
    assert!(perms.hrtime.check().is_err());
  }

  #[test]
  #[cfg(windows)]
  fn test_env_windows() {
    set_prompter(Box::new(TestPrompter));
    let prompt_value = PERMISSION_PROMPT_STUB_VALUE_SETTER.lock();
    let mut perms = Permissions::allow_all();
    perms.env = UnaryPermission {
      global_state: PermissionState::Prompt,
      ..Permissions::new_env(&Some(svec!["HOME"]), false).unwrap()
    };

    prompt_value.set(true);
    assert!(perms.env.check("HOME").is_ok());
    prompt_value.set(false);
    assert!(perms.env.check("HOME").is_ok());
    assert!(perms.env.check("hOmE").is_ok());

    assert_eq!(perms.env.revoke(Some("HomE")), PermissionState::Prompt);
  }

  #[test]
  fn test_deserialize_child_permissions_arg() {
    set_prompter(Box::new(TestPrompter));
    assert_eq!(
      ChildPermissionsArg::inherit(),
      ChildPermissionsArg {
        env: ChildUnaryPermissionArg::Inherit,
        hrtime: ChildUnitPermissionArg::Inherit,
        net: ChildUnaryPermissionArg::Inherit,
        ffi: ChildUnaryPermissionArg::Inherit,
        read: ChildUnaryPermissionArg::Inherit,
        run: ChildUnaryPermissionArg::Inherit,
        sys: ChildUnaryPermissionArg::Inherit,
        write: ChildUnaryPermissionArg::Inherit,
      }
    );
    assert_eq!(
      ChildPermissionsArg::none(),
      ChildPermissionsArg {
        env: ChildUnaryPermissionArg::NotGranted,
        hrtime: ChildUnitPermissionArg::NotGranted,
        net: ChildUnaryPermissionArg::NotGranted,
        ffi: ChildUnaryPermissionArg::NotGranted,
        read: ChildUnaryPermissionArg::NotGranted,
        run: ChildUnaryPermissionArg::NotGranted,
        sys: ChildUnaryPermissionArg::NotGranted,
        write: ChildUnaryPermissionArg::NotGranted,
      }
    );
    assert_eq!(
      serde_json::from_value::<ChildPermissionsArg>(json!("inherit")).unwrap(),
      ChildPermissionsArg::inherit()
    );
    assert_eq!(
      serde_json::from_value::<ChildPermissionsArg>(json!("none")).unwrap(),
      ChildPermissionsArg::none()
    );
    assert_eq!(
      serde_json::from_value::<ChildPermissionsArg>(json!({})).unwrap(),
      ChildPermissionsArg::none()
    );
    assert_eq!(
      serde_json::from_value::<ChildPermissionsArg>(json!({
        "env": ["foo", "bar"],
      }))
      .unwrap(),
      ChildPermissionsArg {
        env: ChildUnaryPermissionArg::GrantedList(svec!["foo", "bar"]),
        ..ChildPermissionsArg::none()
      }
    );
    assert_eq!(
      serde_json::from_value::<ChildPermissionsArg>(json!({
        "hrtime": true,
      }))
      .unwrap(),
      ChildPermissionsArg {
        hrtime: ChildUnitPermissionArg::Granted,
        ..ChildPermissionsArg::none()
      }
    );
    assert_eq!(
      serde_json::from_value::<ChildPermissionsArg>(json!({
        "hrtime": false,
      }))
      .unwrap(),
      ChildPermissionsArg {
        hrtime: ChildUnitPermissionArg::NotGranted,
        ..ChildPermissionsArg::none()
      }
    );
    assert_eq!(
      serde_json::from_value::<ChildPermissionsArg>(json!({
        "env": true,
        "net": true,
        "ffi": true,
        "read": true,
        "run": true,
        "sys": true,
        "write": true,
      }))
      .unwrap(),
      ChildPermissionsArg {
        env: ChildUnaryPermissionArg::Granted,
        net: ChildUnaryPermissionArg::Granted,
        ffi: ChildUnaryPermissionArg::Granted,
        read: ChildUnaryPermissionArg::Granted,
        run: ChildUnaryPermissionArg::Granted,
        sys: ChildUnaryPermissionArg::Granted,
        write: ChildUnaryPermissionArg::Granted,
        ..ChildPermissionsArg::none()
      }
    );
    assert_eq!(
      serde_json::from_value::<ChildPermissionsArg>(json!({
        "env": false,
        "net": false,
        "ffi": false,
        "read": false,
        "run": false,
        "sys": false,
        "write": false,
      }))
      .unwrap(),
      ChildPermissionsArg {
        env: ChildUnaryPermissionArg::NotGranted,
        net: ChildUnaryPermissionArg::NotGranted,
        ffi: ChildUnaryPermissionArg::NotGranted,
        read: ChildUnaryPermissionArg::NotGranted,
        run: ChildUnaryPermissionArg::NotGranted,
        sys: ChildUnaryPermissionArg::NotGranted,
        write: ChildUnaryPermissionArg::NotGranted,
        ..ChildPermissionsArg::none()
      }
    );
    assert_eq!(
      serde_json::from_value::<ChildPermissionsArg>(json!({
        "env": ["foo", "bar"],
        "net": ["foo", "bar:8000"],
        "ffi": ["foo", "file:///bar/baz"],
        "read": ["foo", "file:///bar/baz"],
        "run": ["foo", "file:///bar/baz", "./qux"],
        "sys": ["hostname", "osRelease"],
        "write": ["foo", "file:///bar/baz"],
      }))
      .unwrap(),
      ChildPermissionsArg {
        env: ChildUnaryPermissionArg::GrantedList(svec!["foo", "bar"]),
        net: ChildUnaryPermissionArg::GrantedList(svec!["foo", "bar:8000"]),
        ffi: ChildUnaryPermissionArg::GrantedList(svec![
          "foo",
          "file:///bar/baz"
        ]),
        read: ChildUnaryPermissionArg::GrantedList(svec![
          "foo",
          "file:///bar/baz"
        ]),
        run: ChildUnaryPermissionArg::GrantedList(svec![
          "foo",
          "file:///bar/baz",
          "./qux"
        ]),
        sys: ChildUnaryPermissionArg::GrantedList(svec![
          "hostname",
          "osRelease"
        ]),
        write: ChildUnaryPermissionArg::GrantedList(svec![
          "foo",
          "file:///bar/baz"
        ]),
        ..ChildPermissionsArg::none()
      }
    );
  }

  #[test]
  fn test_create_child_permissions() {
    set_prompter(Box::new(TestPrompter));
    let mut main_perms = Permissions {
      env: Permissions::new_env(&Some(vec![]), false).unwrap(),
      hrtime: Permissions::new_hrtime(true),
      net: Permissions::new_net(&Some(svec!["foo", "bar"]), false).unwrap(),
      ..Default::default()
    };
    assert_eq!(
      create_child_permissions(
        &mut main_perms.clone(),
        ChildPermissionsArg {
          env: ChildUnaryPermissionArg::Inherit,
          hrtime: ChildUnitPermissionArg::NotGranted,
          net: ChildUnaryPermissionArg::GrantedList(svec!["foo"]),
          ffi: ChildUnaryPermissionArg::NotGranted,
          ..ChildPermissionsArg::none()
        }
      )
      .unwrap(),
      Permissions {
        env: Permissions::new_env(&Some(vec![]), false).unwrap(),
        net: Permissions::new_net(&Some(svec!["foo"]), false).unwrap(),
        ..Default::default()
      }
    );
    assert!(create_child_permissions(
      &mut main_perms.clone(),
      ChildPermissionsArg {
        net: ChildUnaryPermissionArg::Granted,
        ..ChildPermissionsArg::none()
      }
    )
    .is_err());
    assert!(create_child_permissions(
      &mut main_perms.clone(),
      ChildPermissionsArg {
        net: ChildUnaryPermissionArg::GrantedList(svec!["foo", "bar", "baz"]),
        ..ChildPermissionsArg::none()
      }
    )
    .is_err());
    assert!(create_child_permissions(
      &mut main_perms,
      ChildPermissionsArg {
        ffi: ChildUnaryPermissionArg::GrantedList(svec!["foo"]),
        ..ChildPermissionsArg::none()
      }
    )
    .is_err());
  }

  #[test]
  fn test_create_child_permissions_with_prompt() {
    set_prompter(Box::new(TestPrompter));
    let prompt_value = PERMISSION_PROMPT_STUB_VALUE_SETTER.lock();
    let mut main_perms = Permissions::from_options(&PermissionsOptions {
      prompt: true,
      ..Default::default()
    })
    .unwrap();
    prompt_value.set(true);
    let worker_perms = create_child_permissions(
      &mut main_perms,
      ChildPermissionsArg {
        read: ChildUnaryPermissionArg::Granted,
        run: ChildUnaryPermissionArg::GrantedList(svec!["foo", "bar"]),
        ..ChildPermissionsArg::none()
      },
    )
    .unwrap();
    assert_eq!(main_perms, worker_perms);
  }

  #[test]
  fn test_create_child_permissions_with_inherited_denied_list() {
    set_prompter(Box::new(TestPrompter));
    let prompt_value = PERMISSION_PROMPT_STUB_VALUE_SETTER.lock();
    let mut main_perms = Permissions::from_options(&PermissionsOptions {
      prompt: true,
      ..Default::default()
    })
    .unwrap();
    prompt_value.set(false);
    assert!(main_perms.write.check(&PathBuf::from("foo"), None).is_err());
    let worker_perms = create_child_permissions(
      &mut main_perms.clone(),
      ChildPermissionsArg::none(),
    )
    .unwrap();
    assert_eq!(worker_perms.write.denied_list, main_perms.write.denied_list);
  }

  #[test]
  fn test_handle_empty_value() {
    set_prompter(Box::new(TestPrompter));
    assert!(Permissions::new_read(&Some(vec![PathBuf::new()]), false).is_err());
    assert!(Permissions::new_env(&Some(vec![String::new()]), false).is_err());
    assert!(Permissions::new_sys(&Some(vec![String::new()]), false).is_err());
    assert!(Permissions::new_run(&Some(vec![String::new()]), false).is_err());
    assert!(Permissions::new_ffi(&Some(vec![PathBuf::new()]), false).is_err());
    assert!(Permissions::new_net(&Some(svec![String::new()]), false).is_err());
    assert!(Permissions::new_write(&Some(vec![PathBuf::new()]), false).is_err());
  }
}<|MERGE_RESOLUTION|>--- conflicted
+++ resolved
@@ -712,9 +712,8 @@
       let state = self.query(Some(host));
       let host = NetDescriptor::new(&host);
       if state == PermissionState::Prompt {
-<<<<<<< HEAD
         match permission_prompt(
-          &format!("network access to \"{}\"", host),
+          &format!("network access to \"{host}\""),
           self.name,
           Some("Deno.permissions.query()"),
           true,
@@ -737,21 +736,6 @@
             self.global_state = PermissionState::Denied;
             PermissionState::Denied
           }
-=======
-        if PromptResponse::Allow
-          == permission_prompt(
-            &format!("network access to \"{host}\""),
-            self.name,
-            Some("Deno.permissions.query()"),
-          )
-        {
-          self.granted_list.insert(host);
-          PermissionState::Granted
-        } else {
-          self.denied_list.insert(host);
-          self.global_state = PermissionState::Denied;
-          PermissionState::Denied
->>>>>>> 84a96110
         }
       } else if state == PermissionState::Granted {
         self.granted_list.insert(host);
@@ -914,9 +898,8 @@
     if let Some(env) = env {
       let state = self.query(Some(env));
       if state == PermissionState::Prompt {
-<<<<<<< HEAD
         match permission_prompt(
-          &format!("env access to \"{}\"", env),
+          &format!("env access to \"{env}\""),
           self.name,
           Some("Deno.permissions.query()"),
           true,
@@ -939,21 +922,6 @@
             self.global_state = PermissionState::Denied;
             PermissionState::Denied
           }
-=======
-        if PromptResponse::Allow
-          == permission_prompt(
-            &format!("env access to \"{env}\""),
-            self.name,
-            Some("Deno.permissions.query()"),
-          )
-        {
-          self.granted_list.insert(EnvDescriptor::new(env));
-          PermissionState::Granted
-        } else {
-          self.denied_list.insert(EnvDescriptor::new(env));
-          self.global_state = PermissionState::Denied;
-          PermissionState::Denied
->>>>>>> 84a96110
         }
       } else if state == PermissionState::Granted {
         self.granted_list.insert(EnvDescriptor::new(env));
@@ -1076,9 +1044,8 @@
     }
     if let Some(kind) = kind {
       let desc = SysDescriptor(kind.to_string());
-<<<<<<< HEAD
       match permission_prompt(
-        &format!("sys access to \"{}\"", kind),
+        &format!("sys access to \"{kind}\""),
         self.name,
         Some("Deno.permissions.query()"),
         true,
@@ -1101,21 +1068,6 @@
           self.global_state = PermissionState::Denied;
           PermissionState::Denied
         }
-=======
-      if PromptResponse::Allow
-        == permission_prompt(
-          &format!("sys access to \"{kind}\""),
-          self.name,
-          Some("Deno.permissions.query()"),
-        )
-      {
-        self.granted_list.insert(desc);
-        PermissionState::Granted
-      } else {
-        self.denied_list.insert(desc);
-        self.global_state = PermissionState::Denied;
-        PermissionState::Denied
->>>>>>> 84a96110
       }
     } else {
       if PromptResponse::Allow
@@ -1227,9 +1179,8 @@
     if let Some(cmd) = cmd {
       let state = self.query(Some(cmd));
       if state == PermissionState::Prompt {
-<<<<<<< HEAD
         match permission_prompt(
-          &format!("run access to \"{}\"", cmd),
+          &format!("run access to \"{cmd}\""),
           self.name,
           Some("Deno.permissions.query()"),
           true,
@@ -1256,25 +1207,6 @@
             self.global_state = PermissionState::Denied;
             PermissionState::Denied
           }
-=======
-        if PromptResponse::Allow
-          == permission_prompt(
-            &format!("run access to \"{cmd}\""),
-            self.name,
-            Some("Deno.permissions.query()"),
-          )
-        {
-          self
-            .granted_list
-            .insert(RunDescriptor::from_str(cmd).unwrap());
-          PermissionState::Granted
-        } else {
-          self
-            .denied_list
-            .insert(RunDescriptor::from_str(cmd).unwrap());
-          self.global_state = PermissionState::Denied;
-          PermissionState::Denied
->>>>>>> 84a96110
         }
       } else if state == PermissionState::Granted {
         self
