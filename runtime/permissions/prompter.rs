--- conflicted
+++ resolved
@@ -205,17 +205,12 @@
     let _stderr_guard = std::io::stderr().lock();
 
     // print to stderr so that if stdout is piped this is still displayed.
-<<<<<<< HEAD
-    let opts = if is_unary {
-      "[y/n/Y/N] (y = yes, allow; n = no, deny; Y = yes to all, allow all; N = no to all, deny all"
+    const OPTS: &str = if is_unary {
+      "[y/n/Y/N] (y = yes, allow; n = no, deny; Y = yes to all, allow all; N = no to all, deny all)"
     } else {
       "[y/n] (y = yes, allow; n = no, deny)"
     };
-    eprint!("{}  ┌ ", PERMISSION_EMOJI);
-=======
-    const OPTS: &str = "[y/n] (y = yes, allow; n = no, deny)";
     eprint!("{PERMISSION_EMOJI}  ┌ ");
->>>>>>> 84a96110
     eprint!("{}", colors::bold("Deno requests "));
     eprint!("{}", colors::bold(message));
     eprintln!("{}", colors::bold("."));
@@ -225,11 +220,7 @@
     let msg = format!("Run again with --allow-{name} to bypass this prompt.");
     eprintln!("   ├ {}", colors::italic(&msg));
     eprint!("   └ {}", colors::bold("Allow?"));
-<<<<<<< HEAD
-    eprint!(" {} > ", opts);
-=======
     eprint!(" {OPTS} > ");
->>>>>>> 84a96110
     let value = loop {
       let mut input = String::new();
       let stdin = std::io::stdin();
@@ -276,11 +267,7 @@
           // If we don't get a recognized option try again.
           clear_n_lines(1);
           eprint!("   └ {}", colors::bold("Unrecognized option. Allow?"));
-<<<<<<< HEAD
-          eprint!(" {} > ", opts);
-=======
           eprint!(" {OPTS} > ");
->>>>>>> 84a96110
         }
       };
     };
