// Copyright 2018-2023 the Deno authors. All rights reserved. MIT license.

use crate::colors;
use deno_core::error::AnyError;
use deno_core::parking_lot::Mutex;
use once_cell::sync::Lazy;

pub const PERMISSION_EMOJI: &str = "⚠️";

#[derive(Debug, Eq, PartialEq)]
pub enum PromptResponse {
  Allow,
  Deny,
  AllowAll,
  DenyAll,
}

static PERMISSION_PROMPTER: Lazy<Mutex<Box<dyn PermissionPrompter>>> =
  Lazy::new(|| Mutex::new(Box::new(TtyPrompter)));

static MAYBE_BEFORE_PROMPT_CALLBACK: Lazy<Mutex<Option<PromptCallback>>> =
  Lazy::new(|| Mutex::new(None));

static MAYBE_AFTER_PROMPT_CALLBACK: Lazy<Mutex<Option<PromptCallback>>> =
  Lazy::new(|| Mutex::new(None));

pub fn permission_prompt(
  message: &str,
  flag: &str,
  api_name: Option<&str>,
  is_unary: bool,
) -> PromptResponse {
  if let Some(before_callback) = MAYBE_BEFORE_PROMPT_CALLBACK.lock().as_mut() {
    before_callback();
  }
  let r = PERMISSION_PROMPTER
    .lock()
    .prompt(message, flag, api_name, is_unary);
  if let Some(after_callback) = MAYBE_AFTER_PROMPT_CALLBACK.lock().as_mut() {
    after_callback();
  }
  r
}

pub fn set_prompt_callbacks(
  before_callback: PromptCallback,
  after_callback: PromptCallback,
) {
  *MAYBE_BEFORE_PROMPT_CALLBACK.lock() = Some(before_callback);
  *MAYBE_AFTER_PROMPT_CALLBACK.lock() = Some(after_callback);
}

pub type PromptCallback = Box<dyn FnMut() + Send + Sync>;

pub trait PermissionPrompter: Send + Sync {
  fn prompt(
    &mut self,
    message: &str,
    name: &str,
    api_name: Option<&str>,
    is_unary: bool,
  ) -> PromptResponse;
}

pub struct TtyPrompter;

impl PermissionPrompter for TtyPrompter {
  fn prompt(
    &mut self,
    message: &str,
    name: &str,
    api_name: Option<&str>,
    is_unary: bool,
  ) -> PromptResponse {
    if !atty::is(atty::Stream::Stdin) || !atty::is(atty::Stream::Stderr) {
      return PromptResponse::Deny;
    };

    #[cfg(unix)]
    fn clear_stdin() -> Result<(), AnyError> {
      // TODO(bartlomieju):
      #[allow(clippy::undocumented_unsafe_blocks)]
      let r = unsafe { libc::tcflush(0, libc::TCIFLUSH) };
      assert_eq!(r, 0);
      Ok(())
    }

    #[cfg(not(unix))]
    fn clear_stdin() -> Result<(), AnyError> {
      use deno_core::anyhow::bail;
      use winapi::shared::minwindef::TRUE;
      use winapi::shared::minwindef::UINT;
      use winapi::shared::minwindef::WORD;
      use winapi::shared::ntdef::WCHAR;
      use winapi::um::processenv::GetStdHandle;
      use winapi::um::winbase::STD_INPUT_HANDLE;
      use winapi::um::wincon::FlushConsoleInputBuffer;
      use winapi::um::wincon::PeekConsoleInputW;
      use winapi::um::wincon::WriteConsoleInputW;
      use winapi::um::wincontypes::INPUT_RECORD;
      use winapi::um::wincontypes::KEY_EVENT;
      use winapi::um::winnt::HANDLE;
      use winapi::um::winuser::MapVirtualKeyW;
      use winapi::um::winuser::MAPVK_VK_TO_VSC;
      use winapi::um::winuser::VK_RETURN;

      // SAFETY: winapi calls
      unsafe {
        let stdin = GetStdHandle(STD_INPUT_HANDLE);
        // emulate an enter key press to clear any line buffered console characters
        emulate_enter_key_press(stdin)?;
        // read the buffered line or enter key press
        read_stdin_line()?;
        // check if our emulated key press was executed
        if is_input_buffer_empty(stdin)? {
          // if so, move the cursor up to prevent a blank line
          move_cursor_up()?;
        } else {
          // the emulated key press is still pending, so a buffered line was read
          // and we can flush the emulated key press
          flush_input_buffer(stdin)?;
        }
      }

      return Ok(());

      unsafe fn flush_input_buffer(stdin: HANDLE) -> Result<(), AnyError> {
        let success = FlushConsoleInputBuffer(stdin);
        if success != TRUE {
          bail!(
            "Could not flush the console input buffer: {}",
            std::io::Error::last_os_error()
          )
        }
        Ok(())
      }

      unsafe fn emulate_enter_key_press(stdin: HANDLE) -> Result<(), AnyError> {
        // https://github.com/libuv/libuv/blob/a39009a5a9252a566ca0704d02df8dabc4ce328f/src/win/tty.c#L1121-L1131
        let mut input_record: INPUT_RECORD = std::mem::zeroed();
        input_record.EventType = KEY_EVENT;
        input_record.Event.KeyEvent_mut().bKeyDown = TRUE;
        input_record.Event.KeyEvent_mut().wRepeatCount = 1;
        input_record.Event.KeyEvent_mut().wVirtualKeyCode = VK_RETURN as WORD;
        input_record.Event.KeyEvent_mut().wVirtualScanCode =
          MapVirtualKeyW(VK_RETURN as UINT, MAPVK_VK_TO_VSC) as WORD;
        *input_record.Event.KeyEvent_mut().uChar.UnicodeChar_mut() =
          '\r' as WCHAR;

        let mut record_written = 0;
        let success =
          WriteConsoleInputW(stdin, &input_record, 1, &mut record_written);
        if success != TRUE {
          bail!(
            "Could not emulate enter key press: {}",
            std::io::Error::last_os_error()
          );
        }
        Ok(())
      }

      unsafe fn is_input_buffer_empty(stdin: HANDLE) -> Result<bool, AnyError> {
        let mut buffer = Vec::with_capacity(1);
        let mut events_read = 0;
        let success =
          PeekConsoleInputW(stdin, buffer.as_mut_ptr(), 1, &mut events_read);
        if success != TRUE {
          bail!(
            "Could not peek the console input buffer: {}",
            std::io::Error::last_os_error()
          )
        }
        Ok(events_read == 0)
      }

      fn move_cursor_up() -> Result<(), AnyError> {
        use std::io::Write;
        write!(std::io::stderr(), "\x1B[1A")?;
        Ok(())
      }

      fn read_stdin_line() -> Result<(), AnyError> {
        let mut input = String::new();
        let stdin = std::io::stdin();
        stdin.read_line(&mut input)?;
        Ok(())
      }
    }

    // Clear n-lines in terminal and move cursor to the beginning of the line.
    fn clear_n_lines(n: usize) {
      eprint!("\x1B[{n}A\x1B[0J");
    }

    // For security reasons we must consume everything in stdin so that previously
    // buffered data cannot effect the prompt.
    if let Err(err) = clear_stdin() {
      eprintln!("Error clearing stdin for permission prompt. {err:#}");
      return PromptResponse::Deny; // don't grant permission if this fails
    }

    // Lock stdio streams, so no other output is written while the prompt is
    // displayed.
    let _stdout_guard = std::io::stdout().lock();
    let _stderr_guard = std::io::stderr().lock();

    // print to stderr so that if stdout is piped this is still displayed.
<<<<<<< HEAD
    let opts: &str = if is_unary {
      "[y/n/a/d] (y = yes, allow; n = no, deny; a = yes to all, allow all; d = no to all, deny all)"
    } else {
      "[y/n] (y = yes, allow; n = no, deny)"
    };
    eprint!("{PERMISSION_EMOJI}  ┌ ");
=======
    const OPTS: &str = "[y/n] (y = yes, allow; n = no, deny)";
    eprint!("┌ {PERMISSION_EMOJI}  ");
>>>>>>> bbcb144a
    eprint!("{}", colors::bold("Deno requests "));
    eprint!("{}", colors::bold(message));
    eprintln!("{}", colors::bold("."));
    if let Some(api_name) = api_name {
      eprintln!("├ Requested by `{api_name}` API");
    }
    let msg = format!("Run again with --allow-{name} to bypass this prompt.");
<<<<<<< HEAD
    eprintln!("   ├ {}", colors::italic(&msg));
    eprint!("   └ {}", colors::bold("Allow?"));
    eprint!(" {opts} > ");
=======
    eprintln!("├ {}", colors::italic(&msg));
    eprint!("└ {}", colors::bold("Allow?"));
    eprint!(" {OPTS} > ");
>>>>>>> bbcb144a
    let value = loop {
      let mut input = String::new();
      let stdin = std::io::stdin();
      let result = stdin.read_line(&mut input);
      if result.is_err() {
        break PromptResponse::Deny;
      };
      let ch = match input.chars().next() {
        None => break PromptResponse::Deny,
        Some(v) => v,
      };
      match ch.to_ascii_lowercase() {
        'y' => {
          clear_n_lines(if api_name.is_some() { 4 } else { 3 });
          let msg = format!("Granted {message}.");
          eprintln!("✅ {}", colors::bold(&msg));
          break PromptResponse::Allow;
        }
        'n' => {
          clear_n_lines(if api_name.is_some() { 4 } else { 3 });
          let msg = format!("Denied {message}.");
          eprintln!("❌ {}", colors::bold(&msg));
          break PromptResponse::Deny;
        }
        'a' => {
          // Passthrough if 'a' is used on the wrong permission
          if is_unary {
            clear_n_lines(if api_name.is_some() { 4 } else { 3 });
            let msg = format!("Granted all {name} access.");
            eprintln!("✅ {}", colors::bold(&msg));
            break PromptResponse::AllowAll;
          }
        }
        'd' => {
          // Passthrough if 'd' is used on the wrong permission
          if is_unary {
            clear_n_lines(if api_name.is_some() { 4 } else { 3 });
            let msg = format!("Denied all {name} access.");
            eprintln!("❌ {}", colors::bold(&msg));
            break PromptResponse::DenyAll;
          }
        }
        _ => {
          // If we don't get a recognized option try again.
          clear_n_lines(1);
<<<<<<< HEAD
          eprint!("   └ {}", colors::bold("Unrecognized option. Allow?"));
          eprint!(" {opts} > ");
=======
          eprint!("└ {}", colors::bold("Unrecognized option. Allow?"));
          eprint!(" {OPTS} > ");
>>>>>>> bbcb144a
        }
      };
    };

    drop(_stdout_guard);
    drop(_stderr_guard);

    value
  }
}

#[cfg(test)]
pub mod tests {
  use super::*;
  use std::sync::atomic::AtomicBool;
  use std::sync::atomic::Ordering;

  pub struct TestPrompter;

  impl PermissionPrompter for TestPrompter {
    fn prompt(
      &mut self,
      _message: &str,
      _name: &str,
      _api_name: Option<&str>,
      _is_unary: bool,
    ) -> PromptResponse {
      if STUB_PROMPT_VALUE.load(Ordering::SeqCst) {
        PromptResponse::Allow
      } else {
        PromptResponse::Deny
      }
    }
  }

  static STUB_PROMPT_VALUE: AtomicBool = AtomicBool::new(true);

  pub static PERMISSION_PROMPT_STUB_VALUE_SETTER: Lazy<
    Mutex<PermissionPromptStubValueSetter>,
  > = Lazy::new(|| Mutex::new(PermissionPromptStubValueSetter));

  pub struct PermissionPromptStubValueSetter;

  impl PermissionPromptStubValueSetter {
    pub fn set(&self, value: bool) {
      STUB_PROMPT_VALUE.store(value, Ordering::SeqCst);
    }
  }

  pub fn set_prompter(prompter: Box<dyn PermissionPrompter>) {
    *PERMISSION_PROMPTER.lock() = prompter;
  }
}<|MERGE_RESOLUTION|>--- conflicted
+++ resolved
@@ -205,17 +205,12 @@
     let _stderr_guard = std::io::stderr().lock();
 
     // print to stderr so that if stdout is piped this is still displayed.
-<<<<<<< HEAD
     let opts: &str = if is_unary {
       "[y/n/a/d] (y = yes, allow; n = no, deny; a = yes to all, allow all; d = no to all, deny all)"
     } else {
       "[y/n] (y = yes, allow; n = no, deny)"
     };
     eprint!("{PERMISSION_EMOJI}  ┌ ");
-=======
-    const OPTS: &str = "[y/n] (y = yes, allow; n = no, deny)";
-    eprint!("┌ {PERMISSION_EMOJI}  ");
->>>>>>> bbcb144a
     eprint!("{}", colors::bold("Deno requests "));
     eprint!("{}", colors::bold(message));
     eprintln!("{}", colors::bold("."));
@@ -223,15 +218,9 @@
       eprintln!("├ Requested by `{api_name}` API");
     }
     let msg = format!("Run again with --allow-{name} to bypass this prompt.");
-<<<<<<< HEAD
     eprintln!("   ├ {}", colors::italic(&msg));
     eprint!("   └ {}", colors::bold("Allow?"));
     eprint!(" {opts} > ");
-=======
-    eprintln!("├ {}", colors::italic(&msg));
-    eprint!("└ {}", colors::bold("Allow?"));
-    eprint!(" {OPTS} > ");
->>>>>>> bbcb144a
     let value = loop {
       let mut input = String::new();
       let stdin = std::io::stdin();
@@ -277,13 +266,8 @@
         _ => {
           // If we don't get a recognized option try again.
           clear_n_lines(1);
-<<<<<<< HEAD
           eprint!("   └ {}", colors::bold("Unrecognized option. Allow?"));
           eprint!(" {opts} > ");
-=======
-          eprint!("└ {}", colors::bold("Unrecognized option. Allow?"));
-          eprint!(" {OPTS} > ");
->>>>>>> bbcb144a
         }
       };
     };
