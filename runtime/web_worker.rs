--- conflicted
+++ resolved
@@ -378,13 +378,10 @@
   pub cache_storage_dir: Option<std::path::PathBuf>,
   pub stdio: Stdio,
   pub feature_checker: Arc<FeatureChecker>,
-<<<<<<< HEAD
   pub dns_resolver: Option<DnsResolver>,
-=======
   pub strace_ops: Option<Vec<String>>,
   pub close_on_idle: bool,
   pub maybe_worker_metadata: Option<WorkerMetadata>,
->>>>>>> d6452b39
 }
 
 impl WebWorker {
