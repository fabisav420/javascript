--- conflicted
+++ resolved
@@ -264,13 +264,9 @@
   pub args: Vec<String>,
   pub debug_flag: bool,
   pub unstable: bool,
-<<<<<<< HEAD
   pub enable_testing_features: bool,
-  pub ca_data: Option<Vec<u8>>,
-=======
   pub unsafely_ignore_certificate_errors: Option<Vec<String>>,
   pub root_cert_store: Option<RootCertStore>,
->>>>>>> 370c5013
   pub user_agent: String,
   pub seed: Option<u64>,
   pub module_loader: Rc<dyn ModuleLoader>,
