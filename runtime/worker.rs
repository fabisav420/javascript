// Copyright 2018-2022 the Deno authors. All rights reserved. MIT license.

use crate::inspector_server::InspectorServer;
use crate::js;
use crate::ops;
use crate::ops::io::Stdio;
use crate::permissions::Permissions;
use crate::BootstrapOptions;
use deno_broadcast_channel::InMemoryBroadcastChannel;
use deno_cache::CreateCache;
use deno_cache::SqliteBackedCache;
use deno_core::error::AnyError;
use deno_core::error::JsError;
use deno_core::futures::Future;
use deno_core::located_script_name;
use deno_core::serde_json::json;
use deno_core::serde_v8;
use deno_core::v8;
use deno_core::CompiledWasmModuleStore;
use deno_core::Extension;
use deno_core::FsModuleLoader;
use deno_core::GetErrorClassFn;
use deno_core::JsRuntime;
use deno_core::LocalInspectorSession;
use deno_core::ModuleId;
use deno_core::ModuleLoader;
use deno_core::ModuleSpecifier;
use deno_core::RuntimeOptions;
use deno_core::SharedArrayBufferStore;
use deno_core::SourceMapGetter;
use deno_node::RequireNpmResolver;
use deno_tls::rustls::RootCertStore;
use deno_web::BlobStore;
use log::debug;
use std::pin::Pin;
use std::rc::Rc;
use std::sync::atomic::AtomicI32;
use std::sync::atomic::Ordering::Relaxed;
use std::sync::Arc;
use std::task::Context;
use std::task::Poll;

pub type FormatJsErrorFn = dyn Fn(&JsError) -> String + Sync + Send;

#[derive(Clone, Default)]
pub struct ExitCode(Arc<AtomicI32>);

impl ExitCode {
  pub fn get(&self) -> i32 {
    self.0.load(Relaxed)
  }

  pub fn set(&mut self, code: i32) {
    self.0.store(code, Relaxed);
  }
}
/// This worker is created and used by almost all
/// subcommands in Deno executable.
///
/// It provides ops available in the `Deno` namespace.
///
/// All `WebWorker`s created during program execution
/// are descendants of this worker.
pub struct MainWorker {
  pub js_runtime: JsRuntime,
  should_break_on_first_statement: bool,
  exit_code: ExitCode,
  js_run_tests_callback: v8::Global<v8::Function>,
  js_run_benchmarks_callback: v8::Global<v8::Function>,
  js_enable_test_callback: v8::Global<v8::Function>,
  js_enable_bench_callback: v8::Global<v8::Function>,
}

pub struct WorkerOptions {
  pub bootstrap: BootstrapOptions,
  pub extensions: Vec<Extension>,
  pub unsafely_ignore_certificate_errors: Option<Vec<String>>,
  pub root_cert_store: Option<RootCertStore>,
  pub seed: Option<u64>,
  pub module_loader: Rc<dyn ModuleLoader>,
  pub npm_resolver: Option<Rc<dyn RequireNpmResolver>>,
  // Callbacks invoked when creating new instance of WebWorker
  pub create_web_worker_cb: Arc<ops::worker_host::CreateWebWorkerCb>,
  pub web_worker_preload_module_cb: Arc<ops::worker_host::WorkerEventCb>,
  pub web_worker_pre_execute_module_cb: Arc<ops::worker_host::WorkerEventCb>,
  pub format_js_error_fn: Option<Arc<FormatJsErrorFn>>,
  pub source_map_getter: Option<Box<dyn SourceMapGetter>>,
  pub maybe_inspector_server: Option<Arc<InspectorServer>>,
  pub should_break_on_first_statement: bool,
  pub get_error_class_fn: Option<GetErrorClassFn>,
  pub cache_storage_dir: Option<std::path::PathBuf>,
  pub origin_storage_dir: Option<std::path::PathBuf>,
  pub blob_store: BlobStore,
  pub broadcast_channel: InMemoryBroadcastChannel,
  pub shared_array_buffer_store: Option<SharedArrayBufferStore>,
  pub compiled_wasm_module_store: Option<CompiledWasmModuleStore>,
  pub stdio: Stdio,
}

fn grab_cb(
  scope: &mut v8::HandleScope,
  path: &str,
) -> v8::Global<v8::Function> {
  let cb = JsRuntime::grab_global::<v8::Function>(scope, path)
    .unwrap_or_else(|| panic!("{} must be defined", path));
  v8::Global::new(scope, cb)
}

impl Default for WorkerOptions {
  fn default() -> Self {
    Self {
      web_worker_preload_module_cb: Arc::new(|_| {
        unimplemented!("web workers are not supported")
      }),
      web_worker_pre_execute_module_cb: Arc::new(|_| {
        unimplemented!("web workers are not supported")
      }),
      create_web_worker_cb: Arc::new(|_| {
        unimplemented!("web workers are not supported")
      }),
      module_loader: Rc::new(FsModuleLoader),
      seed: None,
      unsafely_ignore_certificate_errors: Default::default(),
      should_break_on_first_statement: Default::default(),
      compiled_wasm_module_store: Default::default(),
      shared_array_buffer_store: Default::default(),
      maybe_inspector_server: Default::default(),
      format_js_error_fn: Default::default(),
      get_error_class_fn: Default::default(),
      origin_storage_dir: Default::default(),
      cache_storage_dir: Default::default(),
      broadcast_channel: Default::default(),
      source_map_getter: Default::default(),
      root_cert_store: Default::default(),
      npm_resolver: Default::default(),
      blob_store: Default::default(),
      extensions: Default::default(),
      bootstrap: Default::default(),
      stdio: Default::default(),
    }
  }
}

impl MainWorker {
  pub fn bootstrap_from_options(
    main_module: ModuleSpecifier,
    permissions: Permissions,
    options: WorkerOptions,
  ) -> Self {
    let bootstrap_options = options.bootstrap.clone();
    let mut worker = Self::from_options(main_module, permissions, options);
    worker.bootstrap(&bootstrap_options);
    worker
  }

  pub fn from_options(
    main_module: ModuleSpecifier,
    permissions: Permissions,
    mut options: WorkerOptions,
  ) -> Self {
    // Permissions: many ops depend on this
    let unstable = options.bootstrap.unstable;
    let enable_testing_features = options.bootstrap.enable_testing_features;
    let perm_ext = Extension::builder()
      .state(move |state| {
        state.put::<Permissions>(permissions.clone());
        state.put(ops::UnstableChecker { unstable });
        state.put(ops::TestingFeaturesEnabled(enable_testing_features));
        Ok(())
      })
      .build();
    let exit_code = ExitCode(Arc::new(AtomicI32::new(0)));
    let create_cache = options.cache_storage_dir.map(|storage_dir| {
      let create_cache_fn = move || SqliteBackedCache::new(storage_dir.clone());
      CreateCache(Arc::new(create_cache_fn))
    });

    // Internal modules
    let mut extensions: Vec<Extension> = vec![
      // Web APIs
      deno_webidl::init(),
      deno_console::init(),
      deno_url::init(),
      deno_web::init::<Permissions>(
        options.blob_store.clone(),
        options.bootstrap.location.clone(),
      ),
      deno_fetch::init::<Permissions>(deno_fetch::Options {
        user_agent: options.bootstrap.user_agent.clone(),
        root_cert_store: options.root_cert_store.clone(),
        unsafely_ignore_certificate_errors: options
          .unsafely_ignore_certificate_errors
          .clone(),
        file_fetch_handler: Rc::new(deno_fetch::FsFetchHandler),
        ..Default::default()
      }),
      deno_cache::init::<SqliteBackedCache>(create_cache),
      deno_websocket::init::<Permissions>(
        options.bootstrap.user_agent.clone(),
        options.root_cert_store.clone(),
        options.unsafely_ignore_certificate_errors.clone(),
      ),
      deno_webstorage::init(options.origin_storage_dir.clone()),
      deno_broadcast_channel::init(options.broadcast_channel.clone(), unstable),
      deno_crypto::init(options.seed),
      deno_webgpu::init(unstable),
      // ffi
      deno_ffi::init::<Permissions>(unstable),
      // Runtime ops
      ops::runtime::init(main_module.clone()),
      ops::worker_host::init(
        options.create_web_worker_cb.clone(),
        options.web_worker_preload_module_cb.clone(),
        options.web_worker_pre_execute_module_cb.clone(),
        options.format_js_error_fn.clone(),
      ),
      ops::spawn::init(),
      ops::fs_events::init(),
      ops::fs::init(),
      ops::io::init(),
      ops::io::init_stdio(options.stdio),
      deno_tls::init(),
      deno_net::init::<Permissions>(
        options.root_cert_store.clone(),
        unstable,
        options.unsafely_ignore_certificate_errors.clone(),
      ),
      deno_napi::init::<Permissions>(unstable),
      deno_node::init::<Permissions>(unstable, options.npm_resolver),
      ops::os::init(exit_code.clone()),
      ops::permissions::init(),
      ops::process::init(),
      ops::signal::init(),
      ops::tty::init(),
      deno_http::init(),
      deno_flash::init::<Permissions>(unstable),
      ops::http::init(),
      // Permissions ext (worker specific state)
      perm_ext,
    ];
    extensions.extend(std::mem::take(&mut options.extensions));

    let mut js_runtime = JsRuntime::new(RuntimeOptions {
      module_loader: Some(options.module_loader.clone()),
      startup_snapshot: Some(js::deno_isolate_init()),
      source_map_getter: options.source_map_getter,
      get_error_class_fn: options.get_error_class_fn,
      shared_array_buffer_store: options.shared_array_buffer_store.clone(),
      compiled_wasm_module_store: options.compiled_wasm_module_store.clone(),
      extensions,
      inspector: options.maybe_inspector_server.is_some(),
      ..Default::default()
    });

    if let Some(server) = options.maybe_inspector_server.clone() {
      server.register_inspector(
        main_module.to_string(),
        &mut js_runtime,
        options.should_break_on_first_statement,
      );
    }

    let (
      js_run_tests_callback,
      js_run_benchmarks_callback,
      js_enable_test_callback,
      js_enable_bench_callback,
    ) = {
      let scope = &mut js_runtime.handle_scope();
      (
        grab_cb(scope, "__bootstrap.testing.runTests"),
        grab_cb(scope, "__bootstrap.testing.runBenchmarks"),
        grab_cb(scope, "__bootstrap.testing.enableTest"),
        grab_cb(scope, "__bootstrap.testing.enableBench"),
      )
    };

    Self {
      js_runtime,
      should_break_on_first_statement: options.should_break_on_first_statement,
      exit_code,
      js_run_tests_callback,
      js_run_benchmarks_callback,
      js_enable_test_callback,
      js_enable_bench_callback,
    }
  }

  pub fn bootstrap(&mut self, options: &BootstrapOptions) {
    let script = format!("bootstrap.mainRuntime({})", options.as_json());
    self
      .execute_script(&located_script_name!(), &script)
      .expect("Failed to execute bootstrap script");
  }

  /// See [JsRuntime::execute_script](deno_core::JsRuntime::execute_script)
  pub fn execute_script(
    &mut self,
    script_name: &str,
    source_code: &str,
  ) -> Result<(), AnyError> {
    self.js_runtime.execute_script(script_name, source_code)?;
    Ok(())
  }

  /// Loads and instantiates specified JavaScript module as "main" module.
  pub async fn preload_main_module(
    &mut self,
    module_specifier: &ModuleSpecifier,
  ) -> Result<ModuleId, AnyError> {
    self
      .js_runtime
      .load_main_module(module_specifier, None)
      .await
  }

  /// Loads and instantiates specified JavaScript module as "side" module.
  pub async fn preload_side_module(
    &mut self,
    module_specifier: &ModuleSpecifier,
  ) -> Result<ModuleId, AnyError> {
    self
      .js_runtime
      .load_side_module(module_specifier, None)
      .await
  }

  /// Executes specified JavaScript module.
  pub async fn evaluate_module(
    &mut self,
    id: ModuleId,
  ) -> Result<(), AnyError> {
    self.wait_for_inspector_session();
    let mut receiver = self.js_runtime.mod_evaluate(id);
    tokio::select! {
      // Not using biased mode leads to non-determinism for relatively simple
      // programs.
      biased;

      maybe_result = &mut receiver => {
        debug!("received module evaluate {:#?}", maybe_result);
        maybe_result.expect("Module evaluation result not provided.")
      }

      event_loop_result = self.run_event_loop(false) => {
        event_loop_result?;
        let maybe_result = receiver.await;
        maybe_result.expect("Module evaluation result not provided.")
      }
    }
  }

  /// Loads, instantiates and executes specified JavaScript module.
  pub async fn execute_side_module(
    &mut self,
    module_specifier: &ModuleSpecifier,
  ) -> Result<(), AnyError> {
    let id = self.preload_side_module(module_specifier).await?;
    self.evaluate_module(id).await
  }

  /// Loads, instantiates and executes specified JavaScript module.
  ///
  /// This module will have "import.meta.main" equal to true.
  pub async fn execute_main_module(
    &mut self,
    module_specifier: &ModuleSpecifier,
  ) -> Result<(), AnyError> {
    let id = self.preload_main_module(module_specifier).await?;
    self.evaluate_module(id).await
  }

  /// Run tests declared with `Deno.test()`. Test events will be dispatched
  /// by calling ops which are currently only implemented in the CLI crate.
  // TODO(nayeemrmn): Move testing ops to deno_runtime and redesign/unhide.
  #[doc(hidden)]
  pub async fn run_tests(
    &mut self,
    shuffle: &Option<u64>,
  ) -> Result<(), AnyError> {
    let promise = {
      let scope = &mut self.js_runtime.handle_scope();
      let cb = self.js_run_tests_callback.open(scope);
      let this = v8::undefined(scope).into();
      let options =
        serde_v8::to_v8(scope, json!({ "shuffle": shuffle })).unwrap();
      let promise = cb.call(scope, this, &[options]).unwrap();
      v8::Global::new(scope, promise)
    };
    self.js_runtime.resolve_value(promise).await?;
    Ok(())
  }

  /// Run benches declared with `Deno.bench()`. Bench events will be dispatched
  /// by calling ops which are currently only implemented in the CLI crate.
  // TODO(nayeemrmn): Move benchmark ops to deno_runtime and redesign/unhide.
  #[doc(hidden)]
  pub async fn run_benchmarks(&mut self) -> Result<(), AnyError> {
    let promise = {
      let scope = &mut self.js_runtime.handle_scope();
      let cb = self.js_run_benchmarks_callback.open(scope);
      let this = v8::undefined(scope).into();
      let promise = cb.call(scope, this, &[]).unwrap();
      v8::Global::new(scope, promise)
    };
    self.js_runtime.resolve_value(promise).await?;
    Ok(())
  }

  /// Enable `Deno.test()`. If this isn't called before executing user code,
  /// `Deno.test()` calls will noop.
  // TODO(nayeemrmn): Move testing ops to deno_runtime and redesign/unhide.
  #[doc(hidden)]
  pub fn enable_test(&mut self) {
    let scope = &mut self.js_runtime.handle_scope();
    let cb = self.js_enable_test_callback.open(scope);
    let this = v8::undefined(scope).into();
    cb.call(scope, this, &[]).unwrap();
  }

  /// Enable `Deno.bench()`. If this isn't called before executing user code,
  /// `Deno.bench()` calls will noop.
  // TODO(nayeemrmn): Move benchmark ops to deno_runtime and redesign/unhide.
  #[doc(hidden)]
  pub fn enable_bench(&mut self) {
    let scope = &mut self.js_runtime.handle_scope();
    let cb = self.js_enable_bench_callback.open(scope);
    let this = v8::undefined(scope).into();
    cb.call(scope, this, &[]).unwrap();
  }

  fn wait_for_inspector_session(&mut self) {
    if self.should_break_on_first_statement {
      self
        .js_runtime
        .inspector()
        .borrow_mut()
        .wait_for_session_and_break_on_next_statement()
    }
  }

  /// Create new inspector session. This function panics if Worker
  /// was not configured to create inspector.
  pub async fn create_inspector_session(&mut self) -> LocalInspectorSession {
    self.js_runtime.maybe_init_inspector();
    self.js_runtime.inspector().borrow().create_local_session()
  }

  pub fn poll_event_loop(
    &mut self,
    cx: &mut Context,
    wait_for_inspector: bool,
  ) -> Poll<Result<(), AnyError>> {
    self.js_runtime.poll_event_loop(cx, wait_for_inspector)
  }

  pub async fn run_event_loop(
    &mut self,
    wait_for_inspector: bool,
  ) -> Result<(), AnyError> {
    self.js_runtime.run_event_loop(wait_for_inspector).await
  }

  /// A utility function that runs provided future concurrently with the event loop.
  ///
  /// Useful when using a local inspector session.
  pub async fn with_event_loop<'a, T>(
    &mut self,
    mut fut: Pin<Box<dyn Future<Output = T> + 'a>>,
  ) -> T {
    loop {
      tokio::select! {
        biased;
        result = &mut fut => {
          return result;
        }
        _ = self.run_event_loop(false) => {}
      };
    }
  }

  /// Return exit code set by the executed code (either in main worker
  /// or one of child web workers).
  pub fn get_exit_code(&self) -> i32 {
    self.exit_code.get()
  }

  /// Dispatches "load" event to the JavaScript runtime.
  ///
  /// Does not poll event loop, and thus not await any of the "load" event handlers.
  pub fn dispatch_load_event(
    &mut self,
    script_name: &str,
  ) -> Result<(), AnyError> {
    self.execute_script(
      script_name,
      // NOTE(@bartlomieju): not using `globalThis` here, because user might delete
      // it. Instead we're using global `dispatchEvent` function which will
      // used a saved reference to global scope.
      "dispatchEvent(new Event('load'))",
    )
  }

  /// Dispatches "unload" event to the JavaScript runtime.
  ///
  /// Does not poll event loop, and thus not await any of the "unload" event handlers.
  pub fn dispatch_unload_event(
    &mut self,
    script_name: &str,
  ) -> Result<(), AnyError> {
    self.execute_script(
      script_name,
      // NOTE(@bartlomieju): not using `globalThis` here, because user might delete
      // it. Instead we're using global `dispatchEvent` function which will
      // used a saved reference to global scope.
      "dispatchEvent(new Event('unload'))",
    )
  }

  /// Dispatches "beforeunload" event to the JavaScript runtime. Returns a boolean
  /// indicating if the event was prevented and thus event loop should continue
  /// running.
  pub fn dispatch_beforeunload_event(
    &mut self,
    script_name: &str,
  ) -> Result<bool, AnyError> {
    let value = self.js_runtime.execute_script(
      script_name,
      // NOTE(@bartlomieju): not using `globalThis` here, because user might delete
      // it. Instead we're using global `dispatchEvent` function which will
      // used a saved reference to global scope.
      "dispatchEvent(new Event('beforeunload', { cancelable: true }));",
    )?;
    let local_value = value.open(&mut self.js_runtime.handle_scope());
    Ok(local_value.is_false())
  }
}

#[cfg(test)]
mod tests {
  use super::*;
  use deno_core::resolve_url_or_path;

  fn create_test_worker() -> MainWorker {
    let cwd = std::env::current_dir().unwrap();
    let main_module = resolve_url_or_path("./hello.js", Some(&cwd)).unwrap();
    let permissions = Permissions::default();

    let options = WorkerOptions {
      bootstrap: BootstrapOptions {
        args: vec![],
        cpu_count: 1,
        debug_flag: false,
        enable_testing_features: false,
        locale: deno_core::v8::icu::get_language_tag(),
        location: None,
        no_color: true,
        is_tty: false,
        runtime_version: "x".to_string(),
        ts_version: "x".to_string(),
        unstable: false,
        user_agent: "x".to_string(),
        inspect: false,
      },
      extensions: vec![],
      unsafely_ignore_certificate_errors: None,
      root_cert_store: None,
      seed: None,
      format_js_error_fn: None,
      source_map_getter: None,
      web_worker_preload_module_cb: Arc::new(|_| unreachable!()),
      web_worker_pre_execute_module_cb: Arc::new(|_| unreachable!()),
      create_web_worker_cb: Arc::new(|_| unreachable!()),
      maybe_inspector_server: None,
      should_break_on_first_statement: false,
      module_loader: Rc::new(FsModuleLoader),
      npm_resolver: None,
      get_error_class_fn: None,
      cache_storage_dir: None,
      origin_storage_dir: None,
      blob_store: BlobStore::default(),
      broadcast_channel: InMemoryBroadcastChannel::default(),
      shared_array_buffer_store: None,
      compiled_wasm_module_store: None,
      stdio: Default::default(),
    };

    MainWorker::bootstrap_from_options(main_module, permissions, options)
  }

  #[tokio::test]
  async fn execute_mod_esm_imports_a() {
<<<<<<< HEAD
    let p = test_util::testdata_path().join("esm_imports_a.js");
    let module_specifier =
      resolve_url_or_path(&p.to_string_lossy(), None).unwrap();
=======
    let p = test_util::testdata_path().join("runtime/esm_imports_a.js");
    let module_specifier = resolve_url_or_path(&p.to_string_lossy()).unwrap();
>>>>>>> 3922ceda
    let mut worker = create_test_worker();
    let result = worker.execute_main_module(&module_specifier).await;
    if let Err(err) = result {
      eprintln!("execute_mod err {:?}", err);
    }
    if let Err(e) = worker.run_event_loop(false).await {
      panic!("Future got unexpected error: {:?}", e);
    }
  }

  #[tokio::test]
  async fn execute_mod_circular() {
    let p = std::path::PathBuf::from(env!("CARGO_MANIFEST_DIR"))
      .parent()
      .unwrap()
      .join("tests/circular1.js");
    let module_specifier =
      resolve_url_or_path(&p.to_string_lossy(), None).unwrap();
    let mut worker = create_test_worker();
    let result = worker.execute_main_module(&module_specifier).await;
    if let Err(err) = result {
      eprintln!("execute_mod err {:?}", err);
    }
    if let Err(e) = worker.run_event_loop(false).await {
      panic!("Future got unexpected error: {:?}", e);
    }
  }

  #[tokio::test]
  async fn execute_mod_resolve_error() {
    // "foo" is not a valid module specifier so this should return an error.
    let mut worker = create_test_worker();
    let cwd = std::env::current_dir().unwrap();
    let module_specifier =
      resolve_url_or_path("does-not-exist", Some(&cwd)).unwrap();
    let result = worker.execute_main_module(&module_specifier).await;
    assert!(result.is_err());
  }

  #[tokio::test]
  async fn execute_mod_002_hello() {
    // This assumes cwd is project root (an assumption made throughout the
    // tests).
    let mut worker = create_test_worker();
<<<<<<< HEAD
    let p = test_util::testdata_path().join("001_hello.js");
    let module_specifier =
      resolve_url_or_path(&p.to_string_lossy(), None).unwrap();
=======
    let p = test_util::testdata_path().join("run/001_hello.js");
    let module_specifier = resolve_url_or_path(&p.to_string_lossy()).unwrap();
>>>>>>> 3922ceda
    let result = worker.execute_main_module(&module_specifier).await;
    assert!(result.is_ok());
  }
}<|MERGE_RESOLUTION|>--- conflicted
+++ resolved
@@ -590,14 +590,9 @@
 
   #[tokio::test]
   async fn execute_mod_esm_imports_a() {
-<<<<<<< HEAD
-    let p = test_util::testdata_path().join("esm_imports_a.js");
+    let p = test_util::testdata_path().join("runtime/esm_imports_a.js");
     let module_specifier =
       resolve_url_or_path(&p.to_string_lossy(), None).unwrap();
-=======
-    let p = test_util::testdata_path().join("runtime/esm_imports_a.js");
-    let module_specifier = resolve_url_or_path(&p.to_string_lossy()).unwrap();
->>>>>>> 3922ceda
     let mut worker = create_test_worker();
     let result = worker.execute_main_module(&module_specifier).await;
     if let Err(err) = result {
@@ -642,14 +637,9 @@
     // This assumes cwd is project root (an assumption made throughout the
     // tests).
     let mut worker = create_test_worker();
-<<<<<<< HEAD
-    let p = test_util::testdata_path().join("001_hello.js");
+    let p = test_util::testdata_path().join("run/001_hello.js");
     let module_specifier =
       resolve_url_or_path(&p.to_string_lossy(), None).unwrap();
-=======
-    let p = test_util::testdata_path().join("run/001_hello.js");
-    let module_specifier = resolve_url_or_path(&p.to_string_lossy()).unwrap();
->>>>>>> 3922ceda
     let result = worker.execute_main_module(&module_specifier).await;
     assert!(result.is_ok());
   }
