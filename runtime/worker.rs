// Copyright 2018-2022 the Deno authors. All rights reserved. MIT license.

use crate::inspector_server::InspectorServer;
use crate::js;
use crate::ops;
use crate::ops::io::Stdio;
use crate::permissions::Permissions;
use crate::BootstrapOptions;
use deno_broadcast_channel::InMemoryBroadcastChannel;
use deno_cache::CreateCache;
use deno_cache::SqliteBackedCache;
use deno_core::error::AnyError;
use deno_core::error::JsError;
use deno_core::futures::Future;
use deno_core::located_script_name;
use deno_core::CompiledWasmModuleStore;
use deno_core::Extension;
use deno_core::FsModuleLoader;
use deno_core::GetErrorClassFn;
use deno_core::JsRuntime;
use deno_core::LocalInspectorSession;
use deno_core::ModuleId;
use deno_core::ModuleLoader;
use deno_core::ModuleSpecifier;
use deno_core::RuntimeOptions;
use deno_core::SharedArrayBufferStore;
use deno_core::Snapshot;
use deno_core::SourceMapGetter;
use deno_node::RequireNpmResolver;
use deno_tls::rustls::RootCertStore;
use deno_web::BlobStore;
use log::debug;
use std::pin::Pin;
use std::rc::Rc;
use std::sync::atomic::AtomicI32;
use std::sync::atomic::Ordering::Relaxed;
use std::sync::Arc;
use std::task::Context;
use std::task::Poll;

pub type FormatJsErrorFn = dyn Fn(&JsError) -> String + Sync + Send;

#[derive(Clone, Default)]
pub struct ExitCode(Arc<AtomicI32>);

impl ExitCode {
  pub fn get(&self) -> i32 {
    self.0.load(Relaxed)
  }

  pub fn set(&mut self, code: i32) {
    self.0.store(code, Relaxed);
  }
}
/// This worker is created and used by almost all
/// subcommands in Deno executable.
///
/// It provides ops available in the `Deno` namespace.
///
/// All `WebWorker`s created during program execution
/// are descendants of this worker.
pub struct MainWorker {
  pub js_runtime: JsRuntime,
  should_break_on_first_statement: bool,
  exit_code: ExitCode,
}

pub struct WorkerOptions {
  pub bootstrap: BootstrapOptions,
  pub extensions: Vec<Extension>,
<<<<<<< HEAD
  pub startup_snapshot: Option<Snapshot>,
=======
  pub startup_snapshot: Option<deno_core::Snapshot>,
>>>>>>> 51fe5171
  pub unsafely_ignore_certificate_errors: Option<Vec<String>>,
  pub root_cert_store: Option<RootCertStore>,
  pub seed: Option<u64>,
  pub module_loader: Rc<dyn ModuleLoader>,
  pub npm_resolver: Option<Rc<dyn RequireNpmResolver>>,
  // Callbacks invoked when creating new instance of WebWorker
  pub create_web_worker_cb: Arc<ops::worker_host::CreateWebWorkerCb>,
  pub web_worker_preload_module_cb: Arc<ops::worker_host::WorkerEventCb>,
  pub web_worker_pre_execute_module_cb: Arc<ops::worker_host::WorkerEventCb>,
  pub format_js_error_fn: Option<Arc<FormatJsErrorFn>>,
  pub source_map_getter: Option<Box<dyn SourceMapGetter>>,
  pub maybe_inspector_server: Option<Arc<InspectorServer>>,
  pub should_break_on_first_statement: bool,
  pub get_error_class_fn: Option<GetErrorClassFn>,
  pub cache_storage_dir: Option<std::path::PathBuf>,
  pub origin_storage_dir: Option<std::path::PathBuf>,
  pub blob_store: BlobStore,
  pub broadcast_channel: InMemoryBroadcastChannel,
  pub shared_array_buffer_store: Option<SharedArrayBufferStore>,
  pub compiled_wasm_module_store: Option<CompiledWasmModuleStore>,
  pub stdio: Stdio,
}

<<<<<<< HEAD
fn grab_cb(
  scope: &mut v8::HandleScope,
  path: &str,
) -> v8::Global<v8::Function> {
  let cb = JsRuntime::eval::<v8::Function>(scope, path)
    .unwrap_or_else(|| panic!("{} must be defined", path));
  v8::Global::new(scope, cb)
}

=======
>>>>>>> 51fe5171
impl Default for WorkerOptions {
  fn default() -> Self {
    Self {
      web_worker_preload_module_cb: Arc::new(|_| {
        unimplemented!("web workers are not supported")
      }),
      web_worker_pre_execute_module_cb: Arc::new(|_| {
        unimplemented!("web workers are not supported")
      }),
      create_web_worker_cb: Arc::new(|_| {
        unimplemented!("web workers are not supported")
      }),
      module_loader: Rc::new(FsModuleLoader),
      seed: None,
      unsafely_ignore_certificate_errors: Default::default(),
      should_break_on_first_statement: Default::default(),
      compiled_wasm_module_store: Default::default(),
      shared_array_buffer_store: Default::default(),
      maybe_inspector_server: Default::default(),
      format_js_error_fn: Default::default(),
      get_error_class_fn: Default::default(),
      origin_storage_dir: Default::default(),
      cache_storage_dir: Default::default(),
      broadcast_channel: Default::default(),
      source_map_getter: Default::default(),
      root_cert_store: Default::default(),
      npm_resolver: Default::default(),
      blob_store: Default::default(),
      extensions: Default::default(),
      startup_snapshot: Default::default(),
      bootstrap: Default::default(),
      stdio: Default::default(),
      startup_snapshot: Default::default(),
    }
  }
}

impl MainWorker {
  pub fn bootstrap_from_options(
    main_module: ModuleSpecifier,
    permissions: Permissions,
    options: WorkerOptions,
  ) -> Self {
    let bootstrap_options = options.bootstrap.clone();
    let mut worker = Self::from_options(main_module, permissions, options);
    worker.bootstrap(&bootstrap_options);
    worker
  }

  pub fn from_options(
    main_module: ModuleSpecifier,
    permissions: Permissions,
    mut options: WorkerOptions,
  ) -> Self {
    // Permissions: many ops depend on this
    let unstable = options.bootstrap.unstable;
    let enable_testing_features = options.bootstrap.enable_testing_features;
    let perm_ext = Extension::builder()
      .state(move |state| {
        state.put::<Permissions>(permissions.clone());
        state.put(ops::UnstableChecker { unstable });
        state.put(ops::TestingFeaturesEnabled(enable_testing_features));
        Ok(())
      })
      .build();
    let exit_code = ExitCode(Arc::new(AtomicI32::new(0)));
    let create_cache = options.cache_storage_dir.map(|storage_dir| {
      let create_cache_fn = move || SqliteBackedCache::new(storage_dir.clone());
      CreateCache(Arc::new(create_cache_fn))
    });

    // Internal modules
    let mut extensions: Vec<Extension> = vec![
      // Web APIs
      deno_webidl::init(),
      deno_console::init(),
      deno_url::init(),
      deno_web::init::<Permissions>(
        options.blob_store.clone(),
        options.bootstrap.location.clone(),
      ),
      deno_fetch::init::<Permissions>(deno_fetch::Options {
        user_agent: options.bootstrap.user_agent.clone(),
        root_cert_store: options.root_cert_store.clone(),
        unsafely_ignore_certificate_errors: options
          .unsafely_ignore_certificate_errors
          .clone(),
        file_fetch_handler: Rc::new(deno_fetch::FsFetchHandler),
        ..Default::default()
      }),
      deno_cache::init::<SqliteBackedCache>(create_cache),
      deno_websocket::init::<Permissions>(
        options.bootstrap.user_agent.clone(),
        options.root_cert_store.clone(),
        options.unsafely_ignore_certificate_errors.clone(),
      ),
      deno_webstorage::init(options.origin_storage_dir.clone()),
      deno_broadcast_channel::init(options.broadcast_channel.clone(), unstable),
      deno_crypto::init(options.seed),
      deno_webgpu::init(unstable),
      // ffi
      deno_ffi::init::<Permissions>(unstable),
      // Runtime ops
      ops::runtime::init(main_module.clone()),
      ops::worker_host::init(
        options.create_web_worker_cb.clone(),
        options.web_worker_preload_module_cb.clone(),
        options.web_worker_pre_execute_module_cb.clone(),
        options.format_js_error_fn.clone(),
      ),
      ops::spawn::init(),
      ops::fs_events::init(),
      ops::fs::init(),
      ops::io::init(),
      ops::io::init_stdio(options.stdio),
      deno_tls::init(),
      deno_net::init::<Permissions>(
        options.root_cert_store.clone(),
        unstable,
        options.unsafely_ignore_certificate_errors.clone(),
      ),
      deno_napi::init::<Permissions>(unstable),
      deno_node::init::<Permissions>(options.npm_resolver),
      ops::os::init(exit_code.clone()),
      ops::permissions::init(),
      ops::process::init(),
      ops::signal::init(),
      ops::tty::init(),
      deno_http::init(),
      deno_flash::init::<Permissions>(unstable),
      ops::http::init(),
      // Permissions ext (worker specific state)
      perm_ext,
    ];
    extensions.extend(std::mem::take(&mut options.extensions));

    let mut js_runtime = JsRuntime::new(RuntimeOptions {
      module_loader: Some(options.module_loader.clone()),
      startup_snapshot: Some(
        options
          .startup_snapshot
          .unwrap_or_else(js::deno_isolate_init),
      ),
      source_map_getter: options.source_map_getter,
      get_error_class_fn: options.get_error_class_fn,
      shared_array_buffer_store: options.shared_array_buffer_store.clone(),
      compiled_wasm_module_store: options.compiled_wasm_module_store.clone(),
      extensions,
      inspector: options.maybe_inspector_server.is_some(),
      ..Default::default()
    });

    if let Some(server) = options.maybe_inspector_server.clone() {
      server.register_inspector(
        main_module.to_string(),
        &mut js_runtime,
        options.should_break_on_first_statement,
      );
    }

    Self {
      js_runtime,
      should_break_on_first_statement: options.should_break_on_first_statement,
      exit_code,
    }
  }

  pub fn bootstrap(&mut self, options: &BootstrapOptions) {
    let script = format!("bootstrap.mainRuntime({})", options.as_json());
    self
      .execute_script(&located_script_name!(), &script)
      .expect("Failed to execute bootstrap script");
  }

  /// See [JsRuntime::execute_script](deno_core::JsRuntime::execute_script)
  pub fn execute_script(
    &mut self,
    script_name: &str,
    source_code: &str,
  ) -> Result<(), AnyError> {
    self.js_runtime.execute_script(script_name, source_code)?;
    Ok(())
  }

  /// Loads and instantiates specified JavaScript module as "main" module.
  pub async fn preload_main_module(
    &mut self,
    module_specifier: &ModuleSpecifier,
  ) -> Result<ModuleId, AnyError> {
    self
      .js_runtime
      .load_main_module(module_specifier, None)
      .await
  }

  /// Loads and instantiates specified JavaScript module as "side" module.
  pub async fn preload_side_module(
    &mut self,
    module_specifier: &ModuleSpecifier,
  ) -> Result<ModuleId, AnyError> {
    self
      .js_runtime
      .load_side_module(module_specifier, None)
      .await
  }

  /// Executes specified JavaScript module.
  pub async fn evaluate_module(
    &mut self,
    id: ModuleId,
  ) -> Result<(), AnyError> {
    self.wait_for_inspector_session();
    let mut receiver = self.js_runtime.mod_evaluate(id);
    tokio::select! {
      // Not using biased mode leads to non-determinism for relatively simple
      // programs.
      biased;

      maybe_result = &mut receiver => {
        debug!("received module evaluate {:#?}", maybe_result);
        maybe_result.expect("Module evaluation result not provided.")
      }

      event_loop_result = self.run_event_loop(false) => {
        event_loop_result?;
        let maybe_result = receiver.await;
        maybe_result.expect("Module evaluation result not provided.")
      }
    }
  }

  /// Loads, instantiates and executes specified JavaScript module.
  pub async fn execute_side_module(
    &mut self,
    module_specifier: &ModuleSpecifier,
  ) -> Result<(), AnyError> {
    let id = self.preload_side_module(module_specifier).await?;
    self.evaluate_module(id).await
  }

  /// Loads, instantiates and executes specified JavaScript module.
  ///
  /// This module will have "import.meta.main" equal to true.
  pub async fn execute_main_module(
    &mut self,
    module_specifier: &ModuleSpecifier,
  ) -> Result<(), AnyError> {
    let id = self.preload_main_module(module_specifier).await?;
    self.evaluate_module(id).await
  }

  fn wait_for_inspector_session(&mut self) {
    if self.should_break_on_first_statement {
      self
        .js_runtime
        .inspector()
        .borrow_mut()
        .wait_for_session_and_break_on_next_statement()
    }
  }

  /// Create new inspector session. This function panics if Worker
  /// was not configured to create inspector.
  pub async fn create_inspector_session(&mut self) -> LocalInspectorSession {
    self.js_runtime.maybe_init_inspector();
    self.js_runtime.inspector().borrow().create_local_session()
  }

  pub fn poll_event_loop(
    &mut self,
    cx: &mut Context,
    wait_for_inspector: bool,
  ) -> Poll<Result<(), AnyError>> {
    self.js_runtime.poll_event_loop(cx, wait_for_inspector)
  }

  pub async fn run_event_loop(
    &mut self,
    wait_for_inspector: bool,
  ) -> Result<(), AnyError> {
    self.js_runtime.run_event_loop(wait_for_inspector).await
  }

  /// A utility function that runs provided future concurrently with the event loop.
  ///
  /// Useful when using a local inspector session.
  pub async fn with_event_loop<'a, T>(
    &mut self,
    mut fut: Pin<Box<dyn Future<Output = T> + 'a>>,
  ) -> T {
    loop {
      tokio::select! {
        biased;
        result = &mut fut => {
          return result;
        }
        _ = self.run_event_loop(false) => {}
      };
    }
  }

  /// Return exit code set by the executed code (either in main worker
  /// or one of child web workers).
  pub fn get_exit_code(&self) -> i32 {
    self.exit_code.get()
  }

  /// Dispatches "load" event to the JavaScript runtime.
  ///
  /// Does not poll event loop, and thus not await any of the "load" event handlers.
  pub fn dispatch_load_event(
    &mut self,
    script_name: &str,
  ) -> Result<(), AnyError> {
    self.execute_script(
      script_name,
      // NOTE(@bartlomieju): not using `globalThis` here, because user might delete
      // it. Instead we're using global `dispatchEvent` function which will
      // used a saved reference to global scope.
      "dispatchEvent(new Event('load'))",
    )
  }

  /// Dispatches "unload" event to the JavaScript runtime.
  ///
  /// Does not poll event loop, and thus not await any of the "unload" event handlers.
  pub fn dispatch_unload_event(
    &mut self,
    script_name: &str,
  ) -> Result<(), AnyError> {
    self.execute_script(
      script_name,
      // NOTE(@bartlomieju): not using `globalThis` here, because user might delete
      // it. Instead we're using global `dispatchEvent` function which will
      // used a saved reference to global scope.
      "dispatchEvent(new Event('unload'))",
    )
  }

  /// Dispatches "beforeunload" event to the JavaScript runtime. Returns a boolean
  /// indicating if the event was prevented and thus event loop should continue
  /// running.
  pub fn dispatch_beforeunload_event(
    &mut self,
    script_name: &str,
  ) -> Result<bool, AnyError> {
    let value = self.js_runtime.execute_script(
      script_name,
      // NOTE(@bartlomieju): not using `globalThis` here, because user might delete
      // it. Instead we're using global `dispatchEvent` function which will
      // used a saved reference to global scope.
      "dispatchEvent(new Event('beforeunload', { cancelable: true }));",
    )?;
    let local_value = value.open(&mut self.js_runtime.handle_scope());
    Ok(local_value.is_false())
  }
<<<<<<< HEAD
}

#[cfg(test)]
mod tests {
  use super::*;
  use deno_core::resolve_url_or_path;

  fn create_test_worker() -> MainWorker {
    let main_module = resolve_url_or_path("./hello.js").unwrap();
    let permissions = Permissions::default();

    let options = WorkerOptions {
      bootstrap: BootstrapOptions {
        args: vec![],
        cpu_count: 1,
        debug_flag: false,
        enable_testing_features: false,
        locale: deno_core::v8::icu::get_language_tag(),
        location: None,
        no_color: true,
        is_tty: false,
        runtime_version: "x".to_string(),
        ts_version: "x".to_string(),
        unstable: false,
        user_agent: "x".to_string(),
        inspect: false,
      },
      extensions: vec![],
      startup_snapshot: None,
      unsafely_ignore_certificate_errors: None,
      root_cert_store: None,
      seed: None,
      format_js_error_fn: None,
      source_map_getter: None,
      web_worker_preload_module_cb: Arc::new(|_| unreachable!()),
      web_worker_pre_execute_module_cb: Arc::new(|_| unreachable!()),
      create_web_worker_cb: Arc::new(|_| unreachable!()),
      maybe_inspector_server: None,
      should_break_on_first_statement: false,
      module_loader: Rc::new(FsModuleLoader),
      npm_resolver: None,
      get_error_class_fn: None,
      cache_storage_dir: None,
      origin_storage_dir: None,
      blob_store: BlobStore::default(),
      broadcast_channel: InMemoryBroadcastChannel::default(),
      shared_array_buffer_store: None,
      compiled_wasm_module_store: None,
      stdio: Default::default(),
    };

    MainWorker::bootstrap_from_options(main_module, permissions, options)
  }

  #[tokio::test]
  async fn execute_mod_esm_imports_a() {
    let p = test_util::testdata_path().join("runtime/esm_imports_a.js");
    let module_specifier = resolve_url_or_path(&p.to_string_lossy()).unwrap();
    let mut worker = create_test_worker();
    let result = worker.execute_main_module(&module_specifier).await;
    if let Err(err) = result {
      eprintln!("execute_mod err {:?}", err);
    }
    if let Err(e) = worker.run_event_loop(false).await {
      panic!("Future got unexpected error: {:?}", e);
    }
  }

  #[tokio::test]
  async fn execute_mod_circular() {
    let p = std::path::PathBuf::from(env!("CARGO_MANIFEST_DIR"))
      .parent()
      .unwrap()
      .join("tests/circular1.js");
    let module_specifier = resolve_url_or_path(&p.to_string_lossy()).unwrap();
    let mut worker = create_test_worker();
    let result = worker.execute_main_module(&module_specifier).await;
    if let Err(err) = result {
      eprintln!("execute_mod err {:?}", err);
    }
    if let Err(e) = worker.run_event_loop(false).await {
      panic!("Future got unexpected error: {:?}", e);
    }
  }

  #[tokio::test]
  async fn execute_mod_resolve_error() {
    // "foo" is not a valid module specifier so this should return an error.
    let mut worker = create_test_worker();
    let module_specifier = resolve_url_or_path("does-not-exist").unwrap();
    let result = worker.execute_main_module(&module_specifier).await;
    assert!(result.is_err());
  }

  #[tokio::test]
  async fn execute_mod_002_hello() {
    // This assumes cwd is project root (an assumption made throughout the
    // tests).
    let mut worker = create_test_worker();
    let p = test_util::testdata_path().join("run/001_hello.js");
    let module_specifier = resolve_url_or_path(&p.to_string_lossy()).unwrap();
    let result = worker.execute_main_module(&module_specifier).await;
    assert!(result.is_ok());
  }
=======
>>>>>>> 51fe5171
}<|MERGE_RESOLUTION|>--- conflicted
+++ resolved
@@ -68,11 +68,7 @@
 pub struct WorkerOptions {
   pub bootstrap: BootstrapOptions,
   pub extensions: Vec<Extension>,
-<<<<<<< HEAD
   pub startup_snapshot: Option<Snapshot>,
-=======
-  pub startup_snapshot: Option<deno_core::Snapshot>,
->>>>>>> 51fe5171
   pub unsafely_ignore_certificate_errors: Option<Vec<String>>,
   pub root_cert_store: Option<RootCertStore>,
   pub seed: Option<u64>,
@@ -96,18 +92,6 @@
   pub stdio: Stdio,
 }
 
-<<<<<<< HEAD
-fn grab_cb(
-  scope: &mut v8::HandleScope,
-  path: &str,
-) -> v8::Global<v8::Function> {
-  let cb = JsRuntime::eval::<v8::Function>(scope, path)
-    .unwrap_or_else(|| panic!("{} must be defined", path));
-  v8::Global::new(scope, cb)
-}
-
-=======
->>>>>>> 51fe5171
 impl Default for WorkerOptions {
   fn default() -> Self {
     Self {
@@ -464,111 +448,4 @@
     let local_value = value.open(&mut self.js_runtime.handle_scope());
     Ok(local_value.is_false())
   }
-<<<<<<< HEAD
-}
-
-#[cfg(test)]
-mod tests {
-  use super::*;
-  use deno_core::resolve_url_or_path;
-
-  fn create_test_worker() -> MainWorker {
-    let main_module = resolve_url_or_path("./hello.js").unwrap();
-    let permissions = Permissions::default();
-
-    let options = WorkerOptions {
-      bootstrap: BootstrapOptions {
-        args: vec![],
-        cpu_count: 1,
-        debug_flag: false,
-        enable_testing_features: false,
-        locale: deno_core::v8::icu::get_language_tag(),
-        location: None,
-        no_color: true,
-        is_tty: false,
-        runtime_version: "x".to_string(),
-        ts_version: "x".to_string(),
-        unstable: false,
-        user_agent: "x".to_string(),
-        inspect: false,
-      },
-      extensions: vec![],
-      startup_snapshot: None,
-      unsafely_ignore_certificate_errors: None,
-      root_cert_store: None,
-      seed: None,
-      format_js_error_fn: None,
-      source_map_getter: None,
-      web_worker_preload_module_cb: Arc::new(|_| unreachable!()),
-      web_worker_pre_execute_module_cb: Arc::new(|_| unreachable!()),
-      create_web_worker_cb: Arc::new(|_| unreachable!()),
-      maybe_inspector_server: None,
-      should_break_on_first_statement: false,
-      module_loader: Rc::new(FsModuleLoader),
-      npm_resolver: None,
-      get_error_class_fn: None,
-      cache_storage_dir: None,
-      origin_storage_dir: None,
-      blob_store: BlobStore::default(),
-      broadcast_channel: InMemoryBroadcastChannel::default(),
-      shared_array_buffer_store: None,
-      compiled_wasm_module_store: None,
-      stdio: Default::default(),
-    };
-
-    MainWorker::bootstrap_from_options(main_module, permissions, options)
-  }
-
-  #[tokio::test]
-  async fn execute_mod_esm_imports_a() {
-    let p = test_util::testdata_path().join("runtime/esm_imports_a.js");
-    let module_specifier = resolve_url_or_path(&p.to_string_lossy()).unwrap();
-    let mut worker = create_test_worker();
-    let result = worker.execute_main_module(&module_specifier).await;
-    if let Err(err) = result {
-      eprintln!("execute_mod err {:?}", err);
-    }
-    if let Err(e) = worker.run_event_loop(false).await {
-      panic!("Future got unexpected error: {:?}", e);
-    }
-  }
-
-  #[tokio::test]
-  async fn execute_mod_circular() {
-    let p = std::path::PathBuf::from(env!("CARGO_MANIFEST_DIR"))
-      .parent()
-      .unwrap()
-      .join("tests/circular1.js");
-    let module_specifier = resolve_url_or_path(&p.to_string_lossy()).unwrap();
-    let mut worker = create_test_worker();
-    let result = worker.execute_main_module(&module_specifier).await;
-    if let Err(err) = result {
-      eprintln!("execute_mod err {:?}", err);
-    }
-    if let Err(e) = worker.run_event_loop(false).await {
-      panic!("Future got unexpected error: {:?}", e);
-    }
-  }
-
-  #[tokio::test]
-  async fn execute_mod_resolve_error() {
-    // "foo" is not a valid module specifier so this should return an error.
-    let mut worker = create_test_worker();
-    let module_specifier = resolve_url_or_path("does-not-exist").unwrap();
-    let result = worker.execute_main_module(&module_specifier).await;
-    assert!(result.is_err());
-  }
-
-  #[tokio::test]
-  async fn execute_mod_002_hello() {
-    // This assumes cwd is project root (an assumption made throughout the
-    // tests).
-    let mut worker = create_test_worker();
-    let p = test_util::testdata_path().join("run/001_hello.js");
-    let module_specifier = resolve_url_or_path(&p.to_string_lossy()).unwrap();
-    let result = worker.execute_main_module(&module_specifier).await;
-    assert!(result.is_ok());
-  }
-=======
->>>>>>> 51fe5171
 }