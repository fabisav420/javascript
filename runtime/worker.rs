--- conflicted
+++ resolved
@@ -67,11 +67,8 @@
   pub no_color: bool,
   pub get_error_class_fn: Option<GetErrorClassFn>,
   pub location: Option<Url>,
-<<<<<<< HEAD
   pub location_data_dir: Option<std::path::PathBuf>,
-=======
   pub blob_url_store: BlobUrlStore,
->>>>>>> fd65e6de
 }
 
 impl MainWorker {
@@ -310,11 +307,8 @@
       no_color: true,
       get_error_class_fn: None,
       location: None,
-<<<<<<< HEAD
       location_data_dir: None,
-=======
       blob_url_store: BlobUrlStore::default(),
->>>>>>> fd65e6de
     };
 
     MainWorker::from_options(main_module, permissions, &options)
