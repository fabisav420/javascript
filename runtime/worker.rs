--- conflicted
+++ resolved
@@ -268,13 +268,8 @@
       deno_napi::deno_napi::init_ops::<PermissionsContainer>(),
       deno_http::deno_http::init_ops(),
       deno_io::deno_io::init_ops(Some(options.stdio)),
-<<<<<<< HEAD
       deno_fs::deno_fs::init_ops::<PermissionsContainer>(unstable, options.fs),
-      deno_node::deno_node::init_ops::<crate::RuntimeNodeEnv>(
-=======
-      deno_fs::deno_fs::init_ops::<_, PermissionsContainer>(unstable, StdFs),
       deno_node::deno_node::init_ops::<PermissionsContainer>(
->>>>>>> 8382adaf
         options.npm_resolver,
         options.node_fs,
       ),
