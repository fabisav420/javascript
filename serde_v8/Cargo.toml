--- conflicted
+++ resolved
@@ -17,12 +17,8 @@
 derive_more = "0.99.17"
 serde = { version = "1.0.136", features = ["derive"] }
 smallvec = { version = "1.8", features = ["union"] }
-<<<<<<< HEAD
-# v8 = { version = "0.44.3", default-features = false }
+# v8 = { version = "0.46.0", default-features = false }
 v8 = { path = "../../rusty_v8" }
-=======
-v8 = { version = "0.46.0", default-features = false }
->>>>>>> 22a4998e
 
 [dev-dependencies]
 bencher = "0.1"
