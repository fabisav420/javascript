// Copyright 2018-2022 the Deno authors. All rights reserved. MIT license.
use serde::ser;
use serde::ser::Serialize;

use std::cell::RefCell;
use std::ops::DerefMut;

use crate::error::{Error, Result};
use crate::keys::v8_struct_key;
use crate::magic::transl8::MAGIC_FIELD;
use crate::magic::transl8::{opaque_deref_mut, opaque_recv, MagicType, ToV8};
use crate::{
  magic, ByteString, DetachedBuffer, StringOrBuffer, U16String, ZeroCopyBuf,
};

type JsValue<'s> = v8::Local<'s, v8::Value>;
type JsResult<'s> = Result<JsValue<'s>>;

type ScopePtr<'a, 'b, 'c> = &'c RefCell<&'b mut v8::HandleScope<'a>>;

pub fn to_v8<'a, T>(scope: &mut v8::HandleScope<'a>, input: T) -> JsResult<'a>
where
  T: Serialize,
{
  let scopeptr = RefCell::new(scope);
  let serializer = Serializer::new(&scopeptr);

  input.serialize(serializer)
}

/// Wraps other serializers into an enum tagged variant form.
/// Uses {"Variant": ...payload...} for compatibility with serde-json.
pub struct VariantSerializer<'a, 'b, 'c, S> {
  inner: S,
  scope: ScopePtr<'a, 'b, 'c>,
  variant: &'static str,
}

impl<'a, 'b, 'c, S> VariantSerializer<'a, 'b, 'c, S> {
  pub fn new(
    scope: ScopePtr<'a, 'b, 'c>,
    variant: &'static str,
    inner: S,
  ) -> Self {
    Self {
      inner,
      scope,
      variant,
    }
  }

  fn end(self, inner: impl FnOnce(S) -> JsResult<'a>) -> JsResult<'a> {
    let value = inner(self.inner)?;
    let scope = &mut *self.scope.borrow_mut();
    let null = v8::null(scope).into();
    let key = v8_struct_key(scope, self.variant).into();
    let obj =
      v8::Object::with_prototype_and_properties(scope, null, &[key], &[value]);
    Ok(obj.into())
  }
}

impl<'a, 'b, 'c, S> ser::SerializeTupleVariant
  for VariantSerializer<'a, 'b, 'c, S>
where
  S: ser::SerializeTupleStruct<Ok = JsValue<'a>, Error = Error>,
{
  type Ok = JsValue<'a>;
  type Error = Error;

  fn serialize_field<T: ?Sized + Serialize>(
    &mut self,
    value: &T,
  ) -> Result<()> {
    self.inner.serialize_field(value)
  }

  fn end(self) -> JsResult<'a> {
    self.end(S::end)
  }
}

impl<'a, 'b, 'c, S> ser::SerializeStructVariant
  for VariantSerializer<'a, 'b, 'c, S>
where
  S: ser::SerializeStruct<Ok = JsValue<'a>, Error = Error>,
{
  type Ok = JsValue<'a>;
  type Error = Error;

  fn serialize_field<T: ?Sized + Serialize>(
    &mut self,
    key: &'static str,
    value: &T,
  ) -> Result<()> {
    self.inner.serialize_field(key, value)
  }

  fn end(self) -> JsResult<'a> {
    self.end(S::end)
  }
}

pub struct ArraySerializer<'a, 'b, 'c> {
  pending: Vec<JsValue<'a>>,
  scope: ScopePtr<'a, 'b, 'c>,
}

impl<'a, 'b, 'c> ArraySerializer<'a, 'b, 'c> {
  pub fn new(scope: ScopePtr<'a, 'b, 'c>, len: Option<usize>) -> Self {
    let pending = match len {
      Some(len) => Vec::with_capacity(len),
      None => vec![],
    };
    Self { pending, scope }
  }
}

impl<'a, 'b, 'c> ser::SerializeSeq for ArraySerializer<'a, 'b, 'c> {
  type Ok = JsValue<'a>;
  type Error = Error;

  fn serialize_element<T: ?Sized + Serialize>(
    &mut self,
    value: &T,
  ) -> Result<()> {
    let x = value.serialize(Serializer::new(self.scope))?;
    self.pending.push(x);
    Ok(())
  }

  fn end(self) -> JsResult<'a> {
    let elements = self.pending.iter().as_slice();
    let scope = &mut *self.scope.borrow_mut();
    let arr = v8::Array::new_with_elements(scope, elements);
    Ok(arr.into())
  }
}

impl<'a, 'b, 'c> ser::SerializeTuple for ArraySerializer<'a, 'b, 'c> {
  type Ok = JsValue<'a>;
  type Error = Error;

  fn serialize_element<T: ?Sized + Serialize>(
    &mut self,
    value: &T,
  ) -> Result<()> {
    ser::SerializeSeq::serialize_element(self, value)
  }

  fn end(self) -> JsResult<'a> {
    ser::SerializeSeq::end(self)
  }
}

impl<'a, 'b, 'c> ser::SerializeTupleStruct for ArraySerializer<'a, 'b, 'c> {
  type Ok = JsValue<'a>;
  type Error = Error;

  fn serialize_field<T: ?Sized + Serialize>(
    &mut self,
    value: &T,
  ) -> Result<()> {
    ser::SerializeTuple::serialize_element(self, value)
  }

  fn end(self) -> JsResult<'a> {
    ser::SerializeTuple::end(self)
  }
}

pub struct ObjectSerializer<'a, 'b, 'c> {
  scope: ScopePtr<'a, 'b, 'c>,
  keys: Vec<v8::Local<'a, v8::Name>>,
  values: Vec<JsValue<'a>>,
}

impl<'a, 'b, 'c> ObjectSerializer<'a, 'b, 'c> {
  pub fn new(scope: ScopePtr<'a, 'b, 'c>, len: usize) -> Self {
    let keys = Vec::with_capacity(len);
    let values = Vec::with_capacity(len);
    Self {
      scope,
      keys,
      values,
    }
  }
}

impl<'a, 'b, 'c> ser::SerializeStruct for ObjectSerializer<'a, 'b, 'c> {
  type Ok = JsValue<'a>;
  type Error = Error;

  fn serialize_field<T: ?Sized + Serialize>(
    &mut self,
    key: &'static str,
    value: &T,
  ) -> Result<()> {
    let value = value.serialize(Serializer::new(self.scope))?;
    let scope = &mut *self.scope.borrow_mut();
    let key = v8_struct_key(scope, key).into();
    self.keys.push(key);
    self.values.push(value);
    Ok(())
  }

  fn end(self) -> JsResult<'a> {
    let scope = &mut *self.scope.borrow_mut();
    let null = v8::null(scope);
    let obj = v8::Object::with_prototype_and_properties(
      scope,
      null.into(),
      &self.keys[..],
      &self.values[..],
    );
    Ok(obj.into())
  }
}

pub struct MagicalSerializer<'a, 'b, 'c, T> {
  scope: ScopePtr<'a, 'b, 'c>,
  opaque: u64,
  p1: std::marker::PhantomData<T>,
}

impl<'a, 'b, 'c, T> MagicalSerializer<'a, 'b, 'c, T> {
  pub fn new(scope: ScopePtr<'a, 'b, 'c>) -> MagicalSerializer<'a, 'b, 'c, T> {
    Self {
      scope,
      opaque: 0,
      p1: std::marker::PhantomData::<T> {},
    }
  }
}

impl<'a, 'b, 'c, T: MagicType + ToV8> ser::SerializeStruct
  for MagicalSerializer<'a, 'b, 'c, T>
{
  type Ok = JsValue<'a>;
  type Error = Error;

  fn serialize_field<U: ?Sized + Serialize>(
    &mut self,
    key: &'static str,
    value: &U,
  ) -> Result<()> {
    assert_eq!(key, MAGIC_FIELD);
    let ptr: &U = value;
    // SAFETY: MagicalSerializer only ever receives single field u64s,
    // type-safety is ensured by MAGIC_NAME checks in `serialize_struct()`
    self.opaque = unsafe { opaque_recv(ptr) };
    Ok(())
  }

  fn end(self) -> JsResult<'a> {
    // SAFETY: transerialization assumptions imply `T` is still alive.
    let x: &mut T = unsafe { opaque_deref_mut(self.opaque) };
    let scope = &mut *self.scope.borrow_mut();
    x.to_v8(scope)
  }
}

// Dispatches between magic and regular struct serializers
pub enum StructSerializers<'a, 'b, 'c> {
  Magic(MagicalSerializer<'a, 'b, 'c, magic::Value<'a>>),
  ZeroCopyBuf(MagicalSerializer<'a, 'b, 'c, ZeroCopyBuf>),
  MagicDetached(MagicalSerializer<'a, 'b, 'c, DetachedBuffer>),
  MagicByteString(MagicalSerializer<'a, 'b, 'c, ByteString>),
  MagicU16String(MagicalSerializer<'a, 'b, 'c, U16String>),
  MagicStringOrBuffer(MagicalSerializer<'a, 'b, 'c, StringOrBuffer>),
  Regular(ObjectSerializer<'a, 'b, 'c>),
}

impl<'a, 'b, 'c> ser::SerializeStruct for StructSerializers<'a, 'b, 'c> {
  type Ok = JsValue<'a>;
  type Error = Error;

  fn serialize_field<T: ?Sized + Serialize>(
    &mut self,
    key: &'static str,
    value: &T,
  ) -> Result<()> {
    match self {
      StructSerializers::Magic(s) => s.serialize_field(key, value),
      StructSerializers::ZeroCopyBuf(s) => s.serialize_field(key, value),
      StructSerializers::MagicDetached(s) => s.serialize_field(key, value),
      StructSerializers::MagicByteString(s) => s.serialize_field(key, value),
      StructSerializers::MagicU16String(s) => s.serialize_field(key, value),
      StructSerializers::MagicStringOrBuffer(s) => {
        s.serialize_field(key, value)
      }
      StructSerializers::Regular(s) => s.serialize_field(key, value),
    }
  }

  fn end(self) -> JsResult<'a> {
    match self {
      StructSerializers::Magic(s) => s.end(),
      StructSerializers::ZeroCopyBuf(s) => s.end(),
      StructSerializers::MagicDetached(s) => s.end(),
      StructSerializers::MagicByteString(s) => s.end(),
      StructSerializers::MagicU16String(s) => s.end(),
      StructSerializers::MagicStringOrBuffer(s) => s.end(),
      StructSerializers::Regular(s) => s.end(),
    }
  }
}

// Serializes to JS Objects, NOT JS Maps ...
pub struct MapSerializer<'a, 'b, 'c> {
  scope: ScopePtr<'a, 'b, 'c>,
  keys: Vec<v8::Local<'a, v8::Name>>,
  values: Vec<JsValue<'a>>,
}

impl<'a, 'b, 'c> MapSerializer<'a, 'b, 'c> {
  pub fn new(scope: ScopePtr<'a, 'b, 'c>, len: Option<usize>) -> Self {
    let keys = Vec::with_capacity(len.unwrap_or_default());
    let values = Vec::with_capacity(len.unwrap_or_default());
    Self {
      scope,
      keys,
      values,
    }
  }
}

impl<'a, 'b, 'c> ser::SerializeMap for MapSerializer<'a, 'b, 'c> {
  type Ok = JsValue<'a>;
  type Error = Error;

  fn serialize_key<T: ?Sized + Serialize>(&mut self, key: &T) -> Result<()> {
    let key = key.serialize(Serializer::new(self.scope))?;
    self.keys.push(key.try_into().map_err(|_| {
      Error::Message("Serialized Maps expect String keys".into())
    })?);
    Ok(())
  }

  fn serialize_value<T: ?Sized + Serialize>(
    &mut self,
    value: &T,
  ) -> Result<()> {
    let v8_value = value.serialize(Serializer::new(self.scope))?;
    self.values.push(v8_value);
    Ok(())
  }

  fn end(self) -> JsResult<'a> {
    debug_assert!(self.keys.len() == self.values.len());
    let scope = &mut *self.scope.borrow_mut();
    let null = v8::null(scope).into();
    let obj = v8::Object::with_prototype_and_properties(
      scope,
      null,
      &self.keys[..],
      &self.values[..],
    );
    Ok(obj.into())
  }
}

pub struct Serializer<'a, 'b, 'c> {
  scope: ScopePtr<'a, 'b, 'c>,
}

impl<'a, 'b, 'c> Serializer<'a, 'b, 'c> {
  pub fn new(scope: ScopePtr<'a, 'b, 'c>) -> Self {
    Serializer { scope }
  }
}

macro_rules! forward_to {
    ($($name:ident($ty:ty, $to:ident, $lt:lifetime);)*) => {
        $(fn $name(self, v: $ty) -> JsResult<$lt> {
            self.$to(v as _)
        })*
    };
}

const MAX_SAFE_INTEGER: i64 = (1 << 53) - 1;
const MIN_SAFE_INTEGER: i64 = -MAX_SAFE_INTEGER;

impl<'a, 'b, 'c> ser::Serializer for Serializer<'a, 'b, 'c> {
  type Ok = v8::Local<'a, v8::Value>;
  type Error = Error;

  type SerializeSeq = ArraySerializer<'a, 'b, 'c>;
  type SerializeTuple = ArraySerializer<'a, 'b, 'c>;
  type SerializeTupleStruct = ArraySerializer<'a, 'b, 'c>;
  type SerializeTupleVariant =
    VariantSerializer<'a, 'b, 'c, ArraySerializer<'a, 'b, 'c>>;
  type SerializeMap = MapSerializer<'a, 'b, 'c>;
  type SerializeStruct = StructSerializers<'a, 'b, 'c>;
  type SerializeStructVariant =
    VariantSerializer<'a, 'b, 'c, StructSerializers<'a, 'b, 'c>>;

  forward_to! {
      serialize_i8(i8, serialize_i32, 'a);
      serialize_i16(i16, serialize_i32, 'a);

      serialize_u8(u8, serialize_u32, 'a);
      serialize_u16(u16, serialize_u32, 'a);

      serialize_f32(f32, serialize_f64, 'a);
  }

  fn serialize_i32(self, v: i32) -> JsResult<'a> {
    Ok(v8::Integer::new(&mut self.scope.borrow_mut(), v).into())
  }

  fn serialize_u32(self, v: u32) -> JsResult<'a> {
    Ok(v8::Integer::new_from_unsigned(&mut self.scope.borrow_mut(), v).into())
  }

  fn serialize_i64(self, v: i64) -> JsResult<'a> {
    let s = &mut self.scope.borrow_mut();
    // If i64 can fit in max safe integer bounds then serialize as v8::Number
    // otherwise serialize as v8::BigInt
    if (MIN_SAFE_INTEGER..=MAX_SAFE_INTEGER).contains(&v) {
      Ok(v8::Number::new(s, v as _).into())
    } else {
      Ok(v8::BigInt::new_from_i64(s, v).into())
    }
  }

  fn serialize_u64(self, v: u64) -> JsResult<'a> {
    let s = &mut self.scope.borrow_mut();
    // If u64 can fit in max safe integer bounds then serialize as v8::Number
    // otherwise serialize as v8::BigInt
    if v <= (MAX_SAFE_INTEGER as u64) {
      Ok(v8::Number::new(s, v as _).into())
    } else {
      Ok(v8::BigInt::new_from_u64(s, v).into())
    }
  }

  fn serialize_f64(self, v: f64) -> JsResult<'a> {
    let scope = &mut self.scope.borrow_mut();
    Ok(v8::Number::new(scope.deref_mut(), v).into())
  }

  fn serialize_bool(self, v: bool) -> JsResult<'a> {
<<<<<<< HEAD
    let scope = &mut self.scope.borrow_mut();
    Ok(v8::Boolean::new(scope.deref_mut(), v).into())
=======
    Ok(v8::Boolean::new(&mut *self.scope.borrow_mut(), v).into())
>>>>>>> 19e4e821
  }

  fn serialize_char(self, v: char) -> JsResult<'a> {
    self.serialize_str(&v.to_string())
  }

  fn serialize_str(self, v: &str) -> JsResult<'a> {
    let maybe_str = v8::String::new(&mut self.scope.borrow_mut(), v);

    // v8 string can return 'None' if buffer length > kMaxLength.
    if let Some(str) = maybe_str {
      Ok(str.into())
    } else {
      Err(Error::Message(String::from(
        "Cannot allocate String: buffer exceeds maximum length.",
      )))
    }
  }

  fn serialize_bytes(self, v: &[u8]) -> JsResult<'a> {
    Ok(slice_to_uint8array(&mut self.scope.borrow_mut(), v).into())
  }

  fn serialize_none(self) -> JsResult<'a> {
<<<<<<< HEAD
    let scope = &mut self.scope.borrow_mut();
    Ok(v8::null(scope.deref_mut()).into())
=======
    Ok(v8::null(&mut *self.scope.borrow_mut()).into())
>>>>>>> 19e4e821
  }

  fn serialize_some<T: ?Sized + Serialize>(self, value: &T) -> JsResult<'a> {
    value.serialize(self)
  }

  fn serialize_unit(self) -> JsResult<'a> {
<<<<<<< HEAD
    let scope = &mut self.scope.borrow_mut();
    Ok(v8::null(scope.deref_mut()).into())
  }

  fn serialize_unit_struct(self, _name: &'static str) -> JsResult<'a> {
    let scope = &mut self.scope.borrow_mut();
    Ok(v8::null(scope.deref_mut()).into())
=======
    Ok(v8::null(&mut *self.scope.borrow_mut()).into())
  }

  fn serialize_unit_struct(self, _name: &'static str) -> JsResult<'a> {
    Ok(v8::null(&mut *self.scope.borrow_mut()).into())
>>>>>>> 19e4e821
  }

  /// For compatibility with serde-json, serialises unit variants as "Variant" strings.
  fn serialize_unit_variant(
    self,
    _name: &'static str,
    _variant_index: u32,
    variant: &'static str,
  ) -> JsResult<'a> {
    Ok(v8_struct_key(&mut self.scope.borrow_mut(), variant).into())
  }

  fn serialize_newtype_struct<T: ?Sized + Serialize>(
    self,
    _name: &'static str,
    value: &T,
  ) -> JsResult<'a> {
    value.serialize(self)
  }

  fn serialize_newtype_variant<T: ?Sized + Serialize>(
    self,
    _name: &'static str,
    _variant_index: u32,
    variant: &'static str,
    value: &T,
  ) -> JsResult<'a> {
    let scope = self.scope;
    let x = self.serialize_newtype_struct(variant, value)?;
    VariantSerializer::new(scope, variant, x).end(Ok)
  }

  /// Serialises any Rust iterable into a JS Array
  fn serialize_seq(self, len: Option<usize>) -> Result<Self::SerializeSeq> {
    Ok(ArraySerializer::new(self.scope, len))
  }

  fn serialize_tuple(self, len: usize) -> Result<Self::SerializeTuple> {
    self.serialize_seq(Some(len))
  }

  fn serialize_tuple_struct(
    self,
    _name: &'static str,
    len: usize,
  ) -> Result<Self::SerializeTupleStruct> {
    self.serialize_tuple(len)
  }

  fn serialize_tuple_variant(
    self,
    _name: &'static str,
    _variant_index: u32,
    variant: &'static str,
    len: usize,
  ) -> Result<Self::SerializeTupleVariant> {
    Ok(VariantSerializer::new(
      self.scope,
      variant,
      self.serialize_tuple_struct(variant, len)?,
    ))
  }

  fn serialize_map(self, len: Option<usize>) -> Result<Self::SerializeMap> {
    // Serializes a rust Map (e.g: BTreeMap, HashMap) to a v8 Object
    // TODO: consider allowing serializing to v8 Maps (e.g: via a magic type)
    // since they're lighter and better suited for K/V data
    // and maybe restrict keys (e.g: strings and numbers)
    Ok(MapSerializer::new(self.scope, len))
  }

  /// Serialises Rust typed structs into plain JS objects.
  fn serialize_struct(
    self,
    name: &'static str,
    len: usize,
  ) -> Result<Self::SerializeStruct> {
    match name {
      ByteString::MAGIC_NAME => {
        let m = MagicalSerializer::<ByteString>::new(self.scope);
        Ok(StructSerializers::MagicByteString(m))
      }
      U16String::MAGIC_NAME => {
        let m = MagicalSerializer::<U16String>::new(self.scope);
        Ok(StructSerializers::MagicU16String(m))
      }
      ZeroCopyBuf::MAGIC_NAME => {
        let m = MagicalSerializer::<ZeroCopyBuf>::new(self.scope);
        Ok(StructSerializers::ZeroCopyBuf(m))
      }
      DetachedBuffer::MAGIC_NAME => {
        let m = MagicalSerializer::<DetachedBuffer>::new(self.scope);
        Ok(StructSerializers::MagicDetached(m))
      }
      StringOrBuffer::MAGIC_NAME => {
        let m = MagicalSerializer::<StringOrBuffer>::new(self.scope);
        Ok(StructSerializers::MagicStringOrBuffer(m))
      }
      magic::Value::MAGIC_NAME => {
        let m = MagicalSerializer::<magic::Value<'a>>::new(self.scope);
        Ok(StructSerializers::Magic(m))
      }
      _ => {
        // Regular structs
        let o = ObjectSerializer::new(self.scope, len);
        Ok(StructSerializers::Regular(o))
      }
    }
  }

  fn serialize_struct_variant(
    self,
    _name: &'static str,
    _variant_index: u32,
    variant: &'static str,
    len: usize,
  ) -> Result<Self::SerializeStructVariant> {
    let scope = self.scope;
    let x = self.serialize_struct(variant, len)?;
    Ok(VariantSerializer::new(scope, variant, x))
  }
}

pub fn slice_to_uint8array<'a>(
  scope: &mut v8::HandleScope<'a>,
  buf: &[u8],
) -> v8::Local<'a, v8::Uint8Array> {
  let buffer = if buf.is_empty() {
    v8::ArrayBuffer::new(scope, 0)
  } else {
    let store: v8::UniqueRef<_> =
      v8::ArrayBuffer::new_backing_store(scope, buf.len());
    // SAFETY: raw memory copy into the v8 ArrayBuffer allocated above
    unsafe {
      std::ptr::copy_nonoverlapping(
        buf.as_ptr(),
        store.data().unwrap().as_ptr() as *mut u8,
        buf.len(),
      )
    }
    v8::ArrayBuffer::with_backing_store(scope, &store.make_shared())
  };
  v8::Uint8Array::new(scope, buffer, 0, buf.len())
    .expect("Failed to create UintArray8")
}<|MERGE_RESOLUTION|>--- conflicted
+++ resolved
@@ -441,12 +441,7 @@
   }
 
   fn serialize_bool(self, v: bool) -> JsResult<'a> {
-<<<<<<< HEAD
-    let scope = &mut self.scope.borrow_mut();
-    Ok(v8::Boolean::new(scope.deref_mut(), v).into())
-=======
     Ok(v8::Boolean::new(&mut *self.scope.borrow_mut(), v).into())
->>>>>>> 19e4e821
   }
 
   fn serialize_char(self, v: char) -> JsResult<'a> {
@@ -471,12 +466,7 @@
   }
 
   fn serialize_none(self) -> JsResult<'a> {
-<<<<<<< HEAD
-    let scope = &mut self.scope.borrow_mut();
-    Ok(v8::null(scope.deref_mut()).into())
-=======
     Ok(v8::null(&mut *self.scope.borrow_mut()).into())
->>>>>>> 19e4e821
   }
 
   fn serialize_some<T: ?Sized + Serialize>(self, value: &T) -> JsResult<'a> {
@@ -484,21 +474,11 @@
   }
 
   fn serialize_unit(self) -> JsResult<'a> {
-<<<<<<< HEAD
-    let scope = &mut self.scope.borrow_mut();
-    Ok(v8::null(scope.deref_mut()).into())
-  }
-
-  fn serialize_unit_struct(self, _name: &'static str) -> JsResult<'a> {
-    let scope = &mut self.scope.borrow_mut();
-    Ok(v8::null(scope.deref_mut()).into())
-=======
     Ok(v8::null(&mut *self.scope.borrow_mut()).into())
   }
 
   fn serialize_unit_struct(self, _name: &'static str) -> JsResult<'a> {
     Ok(v8::null(&mut *self.scope.borrow_mut()).into())
->>>>>>> 19e4e821
   }
 
   /// For compatibility with serde-json, serialises unit variants as "Variant" strings.
