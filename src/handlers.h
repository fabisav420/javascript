// Copyright 2018 the Deno authors. All rights reserved. MIT license.
#ifndef HANDLERS_H_
#define HANDLERS_H_

#include <stdint.h>
#include "deno.h"

extern "C" {
void handle_code_fetch(Deno* d, uint32_t cmd_id, const char* module_specifier,
                       const char* containing_file);
void handle_code_cache(Deno* d, uint32_t cmd_id, const char* filename,
                       const char* source_code, const char* output_code);
<<<<<<< HEAD

void handle_timer_start(Deno* d, uint32_t cmd_id, uint32_t timer_id,
                        bool interval, uint32_t delay);
void handle_timer_clear(Deno* d, uint32_t cmd_id, uint32_t timer_id);
=======
void handle_read_file_sync(Deno* d, uint32_t cmd_id, const char* filename);
>>>>>>> c41a30a2
}  // extern "C"
#endif  // HANDLERS_H_<|MERGE_RESOLUTION|>--- conflicted
+++ resolved
@@ -10,13 +10,11 @@
                        const char* containing_file);
 void handle_code_cache(Deno* d, uint32_t cmd_id, const char* filename,
                        const char* source_code, const char* output_code);
-<<<<<<< HEAD
 
 void handle_timer_start(Deno* d, uint32_t cmd_id, uint32_t timer_id,
                         bool interval, uint32_t delay);
 void handle_timer_clear(Deno* d, uint32_t cmd_id, uint32_t timer_id);
-=======
+
 void handle_read_file_sync(Deno* d, uint32_t cmd_id, const char* filename);
->>>>>>> c41a30a2
 }  // extern "C"
 #endif  // HANDLERS_H_