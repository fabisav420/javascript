// Copyright 2018-2019 the Deno authors. All rights reserved. MIT license.

use atty;
use crate::ansi;
use crate::errors;
use crate::errors::{permission_denied, DenoError, DenoResult, ErrorKind};
use crate::fs as deno_fs;
use crate::http_util;
use crate::isolate::Buf;
use crate::isolate::Isolate;
use crate::isolate::IsolateState;
use crate::isolate::Op;
use crate::js_errors::apply_source_map;
use crate::js_errors::JSErrorColor;
use crate::libdeno;
use crate::msg;
use crate::msg_util;
use crate::repl;
use crate::resolve_addr::resolve_addr;
use crate::resources;
use crate::resources::table_entries;
use crate::resources::Resource;
use crate::tokio_util;
use crate::version;
use deno_core::JSError;
use flatbuffers::FlatBufferBuilder;
use futures;
use futures::Async;
use futures::Poll;
use futures::Sink;
use futures::Stream;
use hyper;
use hyper::rt::Future;
use remove_dir_all::remove_dir_all;
use std;
use std::convert::From;
use std::fs;
use std::net::Shutdown;
use std::path::Path;
use std::path::PathBuf;
use std::process::Command;
use std::sync::atomic::Ordering;
use std::sync::Arc;
use std::time::{Duration, Instant, SystemTime, UNIX_EPOCH};
use tokio;
use tokio::net::TcpListener;
use tokio::net::TcpStream;
use tokio_process::CommandExt;
use tokio_threadpool;

#[cfg(unix)]
use std::os::unix::fs::PermissionsExt;
#[cfg(unix)]
use std::os::unix::process::ExitStatusExt;

type OpResult = DenoResult<Buf>;

// TODO Ideally we wouldn't have to box the Op being returned.
// The box is just to make it easier to get a prototype refactor working.
type OpCreator =
  fn(isolate: &Isolate, base: &msg::Base<'_>, data: libdeno::deno_buf)
    -> Box<Op>;

#[inline]
fn empty_buf() -> Buf {
  Box::new([])
}

/// Processes raw messages from JavaScript.
/// This functions invoked every time libdeno.send() is called.
/// control corresponds to the first argument of libdeno.send().
/// data corresponds to the second argument of libdeno.send().
pub fn dispatch(
  isolate: &Isolate,
  control: libdeno::deno_buf,
  data: libdeno::deno_buf,
) -> (bool, Box<Op>) {
  let base = msg::get_root_as_base(&control);
  let is_sync = base.sync();
  let inner_type = base.inner_type();
  let cmd_id = base.cmd_id();

  let op: Box<Op> = if inner_type == msg::Any::SetTimeout {
    // SetTimeout is an exceptional op: the global timeout field is part of the
    // Isolate state (not the IsolateState state) and it must be updated on the
    // main thread.
    assert_eq!(is_sync, true);
    op_set_timeout(isolate, &base, data)
  } else {
    // Handle regular ops.
    let op_creator: OpCreator = match inner_type {
      msg::Any::Accept => op_accept,
      msg::Any::Chdir => op_chdir,
      msg::Any::Chmod => op_chmod,
      msg::Any::Close => op_close,
      msg::Any::FetchModuleMetaData => op_fetch_module_meta_data,
      msg::Any::CopyFile => op_copy_file,
      msg::Any::Cwd => op_cwd,
      msg::Any::Dial => op_dial,
      msg::Any::Environ => op_env,
      msg::Any::Exit => op_exit,
      msg::Any::Fetch => op_fetch,
      msg::Any::FormatError => op_format_error,
      msg::Any::Listen => op_listen,
      msg::Any::MakeTempDir => op_make_temp_dir,
      msg::Any::Metrics => op_metrics,
      msg::Any::Mkdir => op_mkdir,
      msg::Any::Open => op_open,
      msg::Any::ReadDir => op_read_dir,
      msg::Any::ReadFile => op_read_file,
      msg::Any::Readlink => op_read_link,
      msg::Any::Read => op_read,
      msg::Any::Remove => op_remove,
      msg::Any::Rename => op_rename,
      msg::Any::ReplReadline => op_repl_readline,
      msg::Any::ReplStart => op_repl_start,
      msg::Any::Resources => op_resources,
      msg::Any::Run => op_run,
      msg::Any::RunStatus => op_run_status,
      msg::Any::SetEnv => op_set_env,
      msg::Any::Shutdown => op_shutdown,
      msg::Any::Start => op_start,
      msg::Any::Stat => op_stat,
      msg::Any::Symlink => op_symlink,
      msg::Any::Truncate => op_truncate,
      msg::Any::WorkerGetMessage => op_worker_get_message,
      msg::Any::WorkerPostMessage => op_worker_post_message,
      msg::Any::Write => op_write,
      msg::Any::WriteFile => op_write_file,
      msg::Any::Now => op_now,
      msg::Any::IsTTY => op_is_tty,
      msg::Any::Seek => op_seek,
      _ => panic!(format!(
        "Unhandled message {}",
        msg::enum_name_any(inner_type)
      )),
    };
    op_creator(&isolate, &base, data)
  };

  let boxed_op = Box::new(
    op.or_else(move |err: DenoError| -> DenoResult<Buf> {
      debug!("op err {}", err);
      // No matter whether we got an Err or Ok, we want a serialized message to
      // send back. So transform the DenoError into a deno_buf.
      let builder = &mut FlatBufferBuilder::new();
      let errmsg_offset = builder.create_string(&format!("{}", err));
      Ok(serialize_response(
        cmd_id,
        builder,
        msg::BaseArgs {
          error: Some(errmsg_offset),
          error_kind: err.kind(),
          ..Default::default()
        },
      ))
    }).and_then(move |buf: Buf| -> DenoResult<Buf> {
      // Handle empty responses. For sync responses we just want
      // to send null. For async we want to send a small message
      // with the cmd_id.
      let buf = if is_sync || buf.len() > 0 {
        buf
      } else {
        let builder = &mut FlatBufferBuilder::new();
        serialize_response(
          cmd_id,
          builder,
          msg::BaseArgs {
            ..Default::default()
          },
        )
      };
      Ok(buf)
    }),
  );

  debug!(
    "msg_from_js {} sync {}",
    msg::enum_name_any(inner_type),
    base.sync()
  );
  (base.sync(), boxed_op)
}

fn op_now(
  _isolate: &Isolate,
  base: &msg::Base<'_>,
  data: libdeno::deno_buf,
) -> Box<Op> {
  assert_eq!(data.len(), 0);
  let start = SystemTime::now();
  let since_the_epoch = start.duration_since(UNIX_EPOCH).unwrap();
  let time = since_the_epoch.as_secs() * 1000
    + u64::from(since_the_epoch.subsec_millis());

  let builder = &mut FlatBufferBuilder::new();
  let inner = msg::NowRes::create(builder, &msg::NowResArgs { time });
  ok_future(serialize_response(
    base.cmd_id(),
    builder,
    msg::BaseArgs {
      inner: Some(inner.as_union_value()),
      inner_type: msg::Any::NowRes,
      ..Default::default()
    },
  ))
}

fn op_is_tty(
  _isolate: &Isolate,
  base: &msg::Base<'_>,
  _data: libdeno::deno_buf,
) -> Box<Op> {
  let builder = &mut FlatBufferBuilder::new();
  let inner = msg::IsTTYRes::create(
    builder,
    &msg::IsTTYResArgs {
      stdin: atty::is(atty::Stream::Stdin),
      stdout: atty::is(atty::Stream::Stdout),
      stderr: atty::is(atty::Stream::Stderr),
    },
  );
  ok_future(serialize_response(
    base.cmd_id(),
    builder,
    msg::BaseArgs {
      inner: Some(inner.as_union_value()),
      inner_type: msg::Any::IsTTYRes,
      ..Default::default()
    },
  ))
}

fn op_exit(
  _isolate: &Isolate,
  base: &msg::Base<'_>,
  _data: libdeno::deno_buf,
) -> Box<Op> {
  let inner = base.inner_as_exit().unwrap();
  std::process::exit(inner.code())
}

fn op_start(
  isolate: &Isolate,
  base: &msg::Base<'_>,
  data: libdeno::deno_buf,
) -> Box<Op> {
  assert_eq!(data.len(), 0);
  let mut builder = FlatBufferBuilder::new();

  let argv = isolate
    .state
    .argv
    .iter()
    .map(|s| s.as_str())
    .collect::<Vec<_>>();
  let argv_off = builder.create_vector_of_strings(argv.as_slice());

  let cwd_path = std::env::current_dir().unwrap();
  let cwd_off =
    builder.create_string(deno_fs::normalize_path(cwd_path.as_ref()).as_ref());

  let exec_path =
    builder.create_string(std::env::current_exe().unwrap().to_str().unwrap());

  let v8_version = version::v8();
  let v8_version_off = builder.create_string(v8_version);

  let deno_version = version::DENO;
  let deno_version_off = builder.create_string(deno_version);

  let main_module = isolate
    .state
    .main_module()
    .map(|m| builder.create_string(&m));

  let inner = msg::StartRes::create(
    &mut builder,
    &msg::StartResArgs {
      cwd: Some(cwd_off),
      pid: std::process::id(),
      argv: Some(argv_off),
      main_module,
      debug_flag: isolate.state.flags.log_debug,
      types_flag: isolate.state.flags.types,
      version_flag: isolate.state.flags.version,
      v8_version: Some(v8_version_off),
      deno_version: Some(deno_version_off),
      no_color: !ansi::use_color(),
      exec_path: Some(exec_path),
      ..Default::default()
    },
  );

  ok_future(serialize_response(
    base.cmd_id(),
    &mut builder,
    msg::BaseArgs {
      inner_type: msg::Any::StartRes,
      inner: Some(inner.as_union_value()),
      ..Default::default()
    },
  ))
}

fn op_format_error(
  isolate: &Isolate,
  base: &msg::Base<'_>,
  data: libdeno::deno_buf,
) -> Box<Op> {
  assert_eq!(data.len(), 0);
  let inner = base.inner_as_format_error().unwrap();
  let orig_error = String::from(inner.error().unwrap());

  let js_error = JSError::from_v8_exception(&orig_error).unwrap();
<<<<<<< HEAD
  let js_error_mapped = js_error.apply_source_map(&isolate.state.dir);
  let js_error_string = js_error_mapped.to_string();
=======
  let js_error_mapped = apply_source_map(&js_error, &state.dir);
  let js_error_string = JSErrorColor(&js_error_mapped).to_string();
>>>>>>> 1cc02a5d

  let mut builder = FlatBufferBuilder::new();
  let new_error = builder.create_string(&js_error_string);

  let inner = msg::FormatErrorRes::create(
    &mut builder,
    &msg::FormatErrorResArgs {
      error: Some(new_error),
      ..Default::default()
    },
  );

  ok_future(serialize_response(
    base.cmd_id(),
    &mut builder,
    msg::BaseArgs {
      inner_type: msg::Any::FormatErrorRes,
      inner: Some(inner.as_union_value()),
      ..Default::default()
    },
  ))
}

fn serialize_response(
  cmd_id: u32,
  builder: &mut FlatBufferBuilder<'_>,
  mut args: msg::BaseArgs<'_>,
) -> Buf {
  args.cmd_id = cmd_id;
  let base = msg::Base::create(builder, &args);
  msg::finish_base_buffer(builder, base);
  let data = builder.finished_data();
  // println!("serialize_response {:x?}", data);
  data.into()
}

#[inline]
pub fn ok_future(buf: Buf) -> Box<Op> {
  Box::new(futures::future::ok(buf))
}

// Shout out to Earl Sweatshirt.
#[inline]
pub fn odd_future(err: DenoError) -> Box<Op> {
  Box::new(futures::future::err(err))
}

// https://github.com/denoland/deno/blob/golang/os.go#L100-L154
fn op_fetch_module_meta_data(
  isolate: &Isolate,
  base: &msg::Base<'_>,
  data: libdeno::deno_buf,
) -> Box<Op> {
  assert_eq!(data.len(), 0);
  let inner = base.inner_as_fetch_module_meta_data().unwrap();
  let cmd_id = base.cmd_id();
  let specifier = inner.specifier().unwrap();
  let referrer = inner.referrer().unwrap();

  if !isolate.permissions.allow_read.load(Ordering::SeqCst) {
    debug!("No read permission for fetch_module_meta_data");
    return odd_future(permission_denied());
  }

  if !isolate.permissions.allow_net.load(Ordering::SeqCst) {
    debug!("No network permission for fetch_module_meta_data");
    return odd_future(permission_denied());
  }

  assert_eq!(
    isolate.state.dir.root.join("gen"),
    isolate.state.dir.gen,
    "Sanity check"
  );

  Box::new(futures::future::result(|| -> OpResult {
    let builder = &mut FlatBufferBuilder::new();
    let out = isolate
      .state
      .dir
      .fetch_module_meta_data(specifier, referrer)?;
    let data_off = builder.create_vector(out.source_code.as_slice());
    let msg_args = msg::FetchModuleMetaDataResArgs {
      module_name: Some(builder.create_string(&out.module_name)),
      filename: Some(builder.create_string(&out.filename)),
      media_type: out.media_type,
      data: Some(data_off),
    };
    let inner = msg::FetchModuleMetaDataRes::create(builder, &msg_args);
    Ok(serialize_response(
      cmd_id,
      builder,
      msg::BaseArgs {
        inner: Some(inner.as_union_value()),
        inner_type: msg::Any::FetchModuleMetaDataRes,
        ..Default::default()
      },
    ))
  }()))
}

fn op_chdir(
  _isolate: &Isolate,
  base: &msg::Base<'_>,
  data: libdeno::deno_buf,
) -> Box<Op> {
  assert_eq!(data.len(), 0);
  let inner = base.inner_as_chdir().unwrap();
  let directory = inner.directory().unwrap();
  Box::new(futures::future::result(|| -> OpResult {
    std::env::set_current_dir(&directory)?;
    Ok(empty_buf())
  }()))
}

fn op_set_timeout(
  isolate: &Isolate,
  base: &msg::Base<'_>,
  data: libdeno::deno_buf,
) -> Box<Op> {
  assert_eq!(data.len(), 0);
  let inner = base.inner_as_set_timeout().unwrap();
  let val = inner.timeout();
  let timeout_due = if val >= 0 {
    Some(Instant::now() + Duration::from_millis(val as u64))
  } else {
    None
  };
  isolate.set_timeout_due(timeout_due);
  ok_future(empty_buf())
}

fn op_set_env(
  isolate: &Isolate,
  base: &msg::Base<'_>,
  data: libdeno::deno_buf,
) -> Box<Op> {
  assert_eq!(data.len(), 0);
  let inner = base.inner_as_set_env().unwrap();
  let key = inner.key().unwrap();
  let value = inner.value().unwrap();
  if let Err(e) = isolate.check_env() {
    return odd_future(e);
  }
  std::env::set_var(key, value);
  ok_future(empty_buf())
}

fn op_env(
  isolate: &Isolate,
  base: &msg::Base<'_>,
  data: libdeno::deno_buf,
) -> Box<Op> {
  assert_eq!(data.len(), 0);
  let cmd_id = base.cmd_id();

  if let Err(e) = isolate.check_env() {
    return odd_future(e);
  }

  let builder = &mut FlatBufferBuilder::new();
  let vars: Vec<_> = std::env::vars()
    .map(|(key, value)| msg_util::serialize_key_value(builder, &key, &value))
    .collect();
  let tables = builder.create_vector(&vars);
  let inner = msg::EnvironRes::create(
    builder,
    &msg::EnvironResArgs { map: Some(tables) },
  );
  ok_future(serialize_response(
    cmd_id,
    builder,
    msg::BaseArgs {
      inner: Some(inner.as_union_value()),
      inner_type: msg::Any::EnvironRes,
      ..Default::default()
    },
  ))
}

fn op_fetch(
  isolate: &Isolate,
  base: &msg::Base<'_>,
  data: libdeno::deno_buf,
) -> Box<Op> {
  let inner = base.inner_as_fetch().unwrap();
  let cmd_id = base.cmd_id();

  let header = inner.header().unwrap();
  assert!(header.is_request());
  let url = header.url().unwrap();

  let body = if data.is_empty() {
    hyper::Body::empty()
  } else {
    hyper::Body::from(Vec::from(&*data))
  };

  let maybe_req = msg_util::deserialize_request(header, body);
  if let Err(e) = maybe_req {
    return odd_future(e);
  }
  let req = maybe_req.unwrap();

  if let Err(e) = isolate.check_net(url) {
    return odd_future(e);
  }

  let client = http_util::get_client();

  debug!("Before fetch {}", url);
  let future =
    client
      .request(req)
      .map_err(DenoError::from)
      .and_then(move |res| {
        let builder = &mut FlatBufferBuilder::new();
        let header_off = msg_util::serialize_http_response(builder, &res);
        let body = res.into_body();
        let body_resource = resources::add_hyper_body(body);
        let inner = msg::FetchRes::create(
          builder,
          &msg::FetchResArgs {
            header: Some(header_off),
            body_rid: body_resource.rid,
          },
        );

        Ok(serialize_response(
          cmd_id,
          builder,
          msg::BaseArgs {
            inner: Some(inner.as_union_value()),
            inner_type: msg::Any::FetchRes,
            ..Default::default()
          },
        ))
      });
  Box::new(future)
}

// This is just type conversion. Implement From trait?
// See https://github.com/tokio-rs/tokio/blob/ffd73a64e7ec497622b7f939e38017afe7124dc4/tokio-fs/src/lib.rs#L76-L85
fn convert_blocking<F>(f: F) -> Poll<Buf, DenoError>
where
  F: FnOnce() -> DenoResult<Buf>,
{
  use futures::Async::*;
  match tokio_threadpool::blocking(f) {
    Ok(Ready(Ok(v))) => Ok(v.into()),
    Ok(Ready(Err(err))) => Err(err),
    Ok(NotReady) => Ok(NotReady),
    Err(_err) => panic!("blocking error"),
  }
}

fn blocking<F>(is_sync: bool, f: F) -> Box<Op>
where
  F: 'static + Send + FnOnce() -> DenoResult<Buf>,
{
  if is_sync {
    Box::new(futures::future::result(f()))
  } else {
    Box::new(tokio_util::poll_fn(move || convert_blocking(f)))
  }
}

fn op_make_temp_dir(
  isolate: &Isolate,
  base: &msg::Base<'_>,
  data: libdeno::deno_buf,
) -> Box<Op> {
  assert_eq!(data.len(), 0);
  let base = Box::new(*base);
  let inner = base.inner_as_make_temp_dir().unwrap();
  let cmd_id = base.cmd_id();

  // FIXME
  if let Err(e) = isolate.check_write("make_temp") {
    return odd_future(e);
  }

  let dir = inner.dir().map(PathBuf::from);
  let prefix = inner.prefix().map(String::from);
  let suffix = inner.suffix().map(String::from);

  blocking(base.sync(), move || -> OpResult {
    // TODO(piscisaureus): use byte vector for paths, not a string.
    // See https://github.com/denoland/deno/issues/627.
    // We can't assume that paths are always valid utf8 strings.
    let path = deno_fs::make_temp_dir(
      // Converting Option<String> to Option<&str>
      dir.as_ref().map(|x| &**x),
      prefix.as_ref().map(|x| &**x),
      suffix.as_ref().map(|x| &**x),
    )?;
    let builder = &mut FlatBufferBuilder::new();
    let path_off = builder.create_string(path.to_str().unwrap());
    let inner = msg::MakeTempDirRes::create(
      builder,
      &msg::MakeTempDirResArgs {
        path: Some(path_off),
      },
    );
    Ok(serialize_response(
      cmd_id,
      builder,
      msg::BaseArgs {
        inner: Some(inner.as_union_value()),
        inner_type: msg::Any::MakeTempDirRes,
        ..Default::default()
      },
    ))
  })
}

fn op_mkdir(
  isolate: &Isolate,
  base: &msg::Base<'_>,
  data: libdeno::deno_buf,
) -> Box<Op> {
  assert_eq!(data.len(), 0);
  let inner = base.inner_as_mkdir().unwrap();
  let path = String::from(inner.path().unwrap());
  let recursive = inner.recursive();
  let mode = inner.mode();

  if let Err(e) = isolate.check_write(&path) {
    return odd_future(e);
  }

  blocking(base.sync(), move || {
    debug!("op_mkdir {}", path);
    deno_fs::mkdir(Path::new(&path), mode, recursive)?;
    Ok(empty_buf())
  })
}

fn op_chmod(
  isolate: &Isolate,
  base: &msg::Base<'_>,
  data: libdeno::deno_buf,
) -> Box<Op> {
  assert_eq!(data.len(), 0);
  let inner = base.inner_as_chmod().unwrap();
  let _mode = inner.mode();
  let path = String::from(inner.path().unwrap());

  if let Err(e) = isolate.check_write(&path) {
    return odd_future(e);
  }

  blocking(base.sync(), move || {
    debug!("op_chmod {}", &path);
    let path = PathBuf::from(&path);
    // Still check file/dir exists on windows
    let _metadata = fs::metadata(&path)?;
    // Only work in unix
    #[cfg(any(unix))]
    {
      // We need to use underscore to compile in Windows.
      #[cfg_attr(
        feature = "cargo-clippy",
        allow(clippy::used_underscore_binding)
      )]
      let mut permissions = _metadata.permissions();
      #[cfg_attr(
        feature = "cargo-clippy",
        allow(clippy::used_underscore_binding)
      )]
      permissions.set_mode(_mode);
      fs::set_permissions(&path, permissions)?;
    }
    Ok(empty_buf())
  })
}

fn op_open(
  isolate: &Isolate,
  base: &msg::Base<'_>,
  data: libdeno::deno_buf,
) -> Box<Op> {
  assert_eq!(data.len(), 0);
  let cmd_id = base.cmd_id();
  let inner = base.inner_as_open().unwrap();
  let filename_str = inner.filename().unwrap();
  let filename = PathBuf::from(&filename_str);
  let mode = inner.mode().unwrap();

  let mut open_options = tokio::fs::OpenOptions::new();

  match mode {
    "r" => {
      open_options.read(true);
    }
    "r+" => {
      open_options.read(true).write(true);
    }
    "w" => {
      open_options.create(true).write(true).truncate(true);
    }
    "w+" => {
      open_options
        .read(true)
        .create(true)
        .write(true)
        .truncate(true);
    }
    "a" => {
      open_options.create(true).append(true);
    }
    "a+" => {
      open_options.read(true).create(true).append(true);
    }
    "x" => {
      open_options.create_new(true).write(true);
    }
    "x+" => {
      open_options.create_new(true).read(true).write(true);
    }
    &_ => {
      panic!("Unknown file open mode.");
    }
  }

  match mode {
    "r" => {
      if let Err(e) = isolate.check_read(&filename_str) {
        return odd_future(e);
      }
    }
    "w" | "a" | "x" => {
      if let Err(e) = isolate.check_write(&filename_str) {
        return odd_future(e);
      }
    }
    &_ => {
      if let Err(e) = isolate.check_read(&filename_str) {
        return odd_future(e);
      }
      if let Err(e) = isolate.check_write(&filename_str) {
        return odd_future(e);
      }
    }
  }

  let op = open_options
    .open(filename)
    .map_err(DenoError::from)
    .and_then(move |fs_file| -> OpResult {
      let resource = resources::add_fs_file(fs_file);
      let builder = &mut FlatBufferBuilder::new();
      let inner =
        msg::OpenRes::create(builder, &msg::OpenResArgs { rid: resource.rid });
      Ok(serialize_response(
        cmd_id,
        builder,
        msg::BaseArgs {
          inner: Some(inner.as_union_value()),
          inner_type: msg::Any::OpenRes,
          ..Default::default()
        },
      ))
    });
  Box::new(op)
}

fn op_close(
  _isolate: &Isolate,
  base: &msg::Base<'_>,
  data: libdeno::deno_buf,
) -> Box<Op> {
  assert_eq!(data.len(), 0);
  let inner = base.inner_as_close().unwrap();
  let rid = inner.rid();
  match resources::lookup(rid) {
    None => odd_future(errors::bad_resource()),
    Some(resource) => {
      resource.close();
      ok_future(empty_buf())
    }
  }
}

fn op_shutdown(
  _isolate: &Isolate,
  base: &msg::Base<'_>,
  data: libdeno::deno_buf,
) -> Box<Op> {
  assert_eq!(data.len(), 0);
  let inner = base.inner_as_shutdown().unwrap();
  let rid = inner.rid();
  let how = inner.how();
  match resources::lookup(rid) {
    None => odd_future(errors::bad_resource()),
    Some(mut resource) => {
      let shutdown_mode = match how {
        0 => Shutdown::Read,
        1 => Shutdown::Write,
        _ => unimplemented!(),
      };
      blocking(base.sync(), move || {
        // Use UFCS for disambiguation
        Resource::shutdown(&mut resource, shutdown_mode)?;
        Ok(empty_buf())
      })
    }
  }
}

fn op_read(
  _isolate: &Isolate,
  base: &msg::Base<'_>,
  data: libdeno::deno_buf,
) -> Box<Op> {
  let cmd_id = base.cmd_id();
  let inner = base.inner_as_read().unwrap();
  let rid = inner.rid();

  match resources::lookup(rid) {
    None => odd_future(errors::bad_resource()),
    Some(resource) => {
      let op = resources::eager_read(resource, data)
        .map_err(DenoError::from)
        .and_then(move |(_resource, _buf, nread)| {
          let builder = &mut FlatBufferBuilder::new();
          let inner = msg::ReadRes::create(
            builder,
            &msg::ReadResArgs {
              nread: nread as u32,
              eof: nread == 0,
            },
          );
          Ok(serialize_response(
            cmd_id,
            builder,
            msg::BaseArgs {
              inner: Some(inner.as_union_value()),
              inner_type: msg::Any::ReadRes,
              ..Default::default()
            },
          ))
        });
      Box::new(op)
    }
  }
}

fn op_write(
  _isolate: &Isolate,
  base: &msg::Base<'_>,
  data: libdeno::deno_buf,
) -> Box<Op> {
  let cmd_id = base.cmd_id();
  let inner = base.inner_as_write().unwrap();
  let rid = inner.rid();

  match resources::lookup(rid) {
    None => odd_future(errors::bad_resource()),
    Some(resource) => {
      let op = resources::eager_write(resource, data)
        .map_err(DenoError::from)
        .and_then(move |(_resource, _buf, nwritten)| {
          let builder = &mut FlatBufferBuilder::new();
          let inner = msg::WriteRes::create(
            builder,
            &msg::WriteResArgs {
              nbyte: nwritten as u32,
            },
          );
          Ok(serialize_response(
            cmd_id,
            builder,
            msg::BaseArgs {
              inner: Some(inner.as_union_value()),
              inner_type: msg::Any::WriteRes,
              ..Default::default()
            },
          ))
        });
      Box::new(op)
    }
  }
}

fn op_seek(
  _isolate: &Isolate,
  base: &msg::Base<'_>,
  data: libdeno::deno_buf,
) -> Box<Op> {
  assert_eq!(data.len(), 0);
  let _cmd_id = base.cmd_id();
  let inner = base.inner_as_seek().unwrap();
  let rid = inner.rid();
  let offset = inner.offset();
  let whence = inner.whence();

  match resources::lookup(rid) {
    None => odd_future(errors::bad_resource()),
    Some(resource) => {
      let op = resources::seek(resource, offset, whence)
        .and_then(move |_| Ok(empty_buf()));
      Box::new(op)
    }
  }
}

fn op_remove(
  isolate: &Isolate,
  base: &msg::Base<'_>,
  data: libdeno::deno_buf,
) -> Box<Op> {
  assert_eq!(data.len(), 0);
  let inner = base.inner_as_remove().unwrap();
  let path_ = inner.path().unwrap();
  let path = PathBuf::from(path_);
  let recursive = inner.recursive();

  if let Err(e) = isolate.check_write(path.to_str().unwrap()) {
    return odd_future(e);
  }

  blocking(base.sync(), move || {
    debug!("op_remove {}", path.display());
    let metadata = fs::metadata(&path)?;
    if metadata.is_file() {
      fs::remove_file(&path)?;
    } else if recursive {
      remove_dir_all(&path)?;
    } else {
      fs::remove_dir(&path)?;
    }
    Ok(empty_buf())
  })
}

// Prototype https://github.com/denoland/deno/blob/golang/os.go#L171-L184
fn op_read_file(
  isolate: &Isolate,
  base: &msg::Base<'_>,
  data: libdeno::deno_buf,
) -> Box<Op> {
  assert_eq!(data.len(), 0);
  let inner = base.inner_as_read_file().unwrap();
  let cmd_id = base.cmd_id();
  let filename_ = inner.filename().unwrap();
  let filename = PathBuf::from(filename_);
  debug!("op_read_file {}", filename.display());
  if let Err(e) = isolate.check_read(&filename_) {
    return odd_future(e);
  }
  blocking(base.sync(), move || {
    let vec = fs::read(&filename)?;
    // Build the response message. memcpy data into inner.
    // TODO(ry) zero-copy.
    let builder = &mut FlatBufferBuilder::new();
    let data_off = builder.create_vector(vec.as_slice());
    let inner = msg::ReadFileRes::create(
      builder,
      &msg::ReadFileResArgs {
        data: Some(data_off),
      },
    );
    Ok(serialize_response(
      cmd_id,
      builder,
      msg::BaseArgs {
        inner: Some(inner.as_union_value()),
        inner_type: msg::Any::ReadFileRes,
        ..Default::default()
      },
    ))
  })
}

fn op_copy_file(
  isolate: &Isolate,
  base: &msg::Base<'_>,
  data: libdeno::deno_buf,
) -> Box<Op> {
  assert_eq!(data.len(), 0);
  let inner = base.inner_as_copy_file().unwrap();
  let from_ = inner.from().unwrap();
  let from = PathBuf::from(from_);
  let to_ = inner.to().unwrap();
  let to = PathBuf::from(to_);

  if let Err(e) = isolate.check_read(&from_) {
    return odd_future(e);
  }
  if let Err(e) = isolate.check_write(&to_) {
    return odd_future(e);
  }

  debug!("op_copy_file {} {}", from.display(), to.display());
  blocking(base.sync(), move || {
    // On *nix, Rust deem non-existent path as invalid input
    // See https://github.com/rust-lang/rust/issues/54800
    // Once the issue is reolved, we should remove this workaround.
    if cfg!(unix) && !from.is_file() {
      return Err(errors::new(
        ErrorKind::NotFound,
        "File not found".to_string(),
      ));
    }

    fs::copy(&from, &to)?;
    Ok(empty_buf())
  })
}

macro_rules! to_seconds {
  ($time:expr) => {{
    // Unwrap is safe here as if the file is before the unix epoch
    // something is very wrong.
    $time
      .and_then(|t| Ok(t.duration_since(UNIX_EPOCH).unwrap().as_secs()))
      .unwrap_or(0)
  }};
}

#[cfg(any(unix))]
fn get_mode(perm: &fs::Permissions) -> u32 {
  perm.mode()
}

#[cfg(not(any(unix)))]
fn get_mode(_perm: &fs::Permissions) -> u32 {
  0
}

fn op_cwd(
  _isolate: &Isolate,
  base: &msg::Base<'_>,
  data: libdeno::deno_buf,
) -> Box<Op> {
  assert_eq!(data.len(), 0);
  let cmd_id = base.cmd_id();
  Box::new(futures::future::result(|| -> OpResult {
    let path = std::env::current_dir()?;
    let builder = &mut FlatBufferBuilder::new();
    let cwd =
      builder.create_string(&path.into_os_string().into_string().unwrap());
    let inner =
      msg::CwdRes::create(builder, &msg::CwdResArgs { cwd: Some(cwd) });
    Ok(serialize_response(
      cmd_id,
      builder,
      msg::BaseArgs {
        inner: Some(inner.as_union_value()),
        inner_type: msg::Any::CwdRes,
        ..Default::default()
      },
    ))
  }()))
}

fn op_stat(
  isolate: &Isolate,
  base: &msg::Base<'_>,
  data: libdeno::deno_buf,
) -> Box<Op> {
  assert_eq!(data.len(), 0);
  let inner = base.inner_as_stat().unwrap();
  let cmd_id = base.cmd_id();
  let filename_ = inner.filename().unwrap();
  let filename = PathBuf::from(filename_);
  let lstat = inner.lstat();

  if let Err(e) = isolate.check_read(&filename_) {
    return odd_future(e);
  }

  blocking(base.sync(), move || {
    let builder = &mut FlatBufferBuilder::new();
    debug!("op_stat {} {}", filename.display(), lstat);
    let metadata = if lstat {
      fs::symlink_metadata(&filename)?
    } else {
      fs::metadata(&filename)?
    };

    let inner = msg::StatRes::create(
      builder,
      &msg::StatResArgs {
        is_file: metadata.is_file(),
        is_symlink: metadata.file_type().is_symlink(),
        len: metadata.len(),
        modified: to_seconds!(metadata.modified()),
        accessed: to_seconds!(metadata.accessed()),
        created: to_seconds!(metadata.created()),
        mode: get_mode(&metadata.permissions()),
        has_mode: cfg!(target_family = "unix"),
        ..Default::default()
      },
    );

    Ok(serialize_response(
      cmd_id,
      builder,
      msg::BaseArgs {
        inner: Some(inner.as_union_value()),
        inner_type: msg::Any::StatRes,
        ..Default::default()
      },
    ))
  })
}

fn op_read_dir(
  isolate: &Isolate,
  base: &msg::Base<'_>,
  data: libdeno::deno_buf,
) -> Box<Op> {
  assert_eq!(data.len(), 0);
  let inner = base.inner_as_read_dir().unwrap();
  let cmd_id = base.cmd_id();
  let path = String::from(inner.path().unwrap());

  if let Err(e) = isolate.check_read(&path) {
    return odd_future(e);
  }

  blocking(base.sync(), move || -> OpResult {
    debug!("op_read_dir {}", path);
    let builder = &mut FlatBufferBuilder::new();
    let entries: Vec<_> = fs::read_dir(Path::new(&path))?
      .map(|entry| {
        let entry = entry.unwrap();
        let metadata = entry.metadata().unwrap();
        let file_type = metadata.file_type();
        let name = builder.create_string(entry.file_name().to_str().unwrap());
        let path = builder.create_string(entry.path().to_str().unwrap());

        msg::StatRes::create(
          builder,
          &msg::StatResArgs {
            is_file: file_type.is_file(),
            is_symlink: file_type.is_symlink(),
            len: metadata.len(),
            modified: to_seconds!(metadata.modified()),
            accessed: to_seconds!(metadata.accessed()),
            created: to_seconds!(metadata.created()),
            name: Some(name),
            path: Some(path),
            mode: get_mode(&metadata.permissions()),
            has_mode: cfg!(target_family = "unix"),
          },
        )
      }).collect();

    let entries = builder.create_vector(&entries);
    let inner = msg::ReadDirRes::create(
      builder,
      &msg::ReadDirResArgs {
        entries: Some(entries),
      },
    );
    Ok(serialize_response(
      cmd_id,
      builder,
      msg::BaseArgs {
        inner: Some(inner.as_union_value()),
        inner_type: msg::Any::ReadDirRes,
        ..Default::default()
      },
    ))
  })
}

fn op_write_file(
  isolate: &Isolate,
  base: &msg::Base<'_>,
  data: libdeno::deno_buf,
) -> Box<Op> {
  let inner = base.inner_as_write_file().unwrap();
  let filename = String::from(inner.filename().unwrap());
  let update_perm = inner.update_perm();
  let perm = inner.perm();
  let is_create = inner.is_create();
  let is_append = inner.is_append();

  if let Err(e) = isolate.check_write(&filename) {
    return odd_future(e);
  }

  blocking(base.sync(), move || -> OpResult {
    debug!("op_write_file {} {}", filename, data.len());
    deno_fs::write_file_2(
      Path::new(&filename),
      data,
      update_perm,
      perm,
      is_create,
      is_append,
    )?;
    Ok(empty_buf())
  })
}

fn op_rename(
  isolate: &Isolate,
  base: &msg::Base<'_>,
  data: libdeno::deno_buf,
) -> Box<Op> {
  assert_eq!(data.len(), 0);
  let inner = base.inner_as_rename().unwrap();
  let oldpath = PathBuf::from(inner.oldpath().unwrap());
  let newpath_ = inner.newpath().unwrap();
  let newpath = PathBuf::from(newpath_);
  if let Err(e) = isolate.check_write(&newpath_) {
    return odd_future(e);
  }
  blocking(base.sync(), move || -> OpResult {
    debug!("op_rename {} {}", oldpath.display(), newpath.display());
    fs::rename(&oldpath, &newpath)?;
    Ok(empty_buf())
  })
}

fn op_symlink(
  isolate: &Isolate,
  base: &msg::Base<'_>,
  data: libdeno::deno_buf,
) -> Box<Op> {
  assert_eq!(data.len(), 0);
  let inner = base.inner_as_symlink().unwrap();
  let oldname = PathBuf::from(inner.oldname().unwrap());
  let newname_ = inner.newname().unwrap();
  let newname = PathBuf::from(newname_);

  if let Err(e) = isolate.check_write(&newname_) {
    return odd_future(e);
  }
  // TODO Use type for Windows.
  if cfg!(windows) {
    return odd_future(errors::new(
      ErrorKind::Other,
      "Not implemented".to_string(),
    ));
  }
  blocking(base.sync(), move || -> OpResult {
    debug!("op_symlink {} {}", oldname.display(), newname.display());
    #[cfg(any(unix))]
    std::os::unix::fs::symlink(&oldname, &newname)?;
    Ok(empty_buf())
  })
}

fn op_read_link(
  isolate: &Isolate,
  base: &msg::Base<'_>,
  data: libdeno::deno_buf,
) -> Box<Op> {
  assert_eq!(data.len(), 0);
  let inner = base.inner_as_readlink().unwrap();
  let cmd_id = base.cmd_id();
  let name_ = inner.name().unwrap();
  let name = PathBuf::from(name_);

  if let Err(e) = isolate.check_read(&name_) {
    return odd_future(e);
  }

  blocking(base.sync(), move || -> OpResult {
    debug!("op_read_link {}", name.display());
    let path = fs::read_link(&name)?;
    let builder = &mut FlatBufferBuilder::new();
    let path_off = builder.create_string(path.to_str().unwrap());
    let inner = msg::ReadlinkRes::create(
      builder,
      &msg::ReadlinkResArgs {
        path: Some(path_off),
      },
    );
    Ok(serialize_response(
      cmd_id,
      builder,
      msg::BaseArgs {
        inner: Some(inner.as_union_value()),
        inner_type: msg::Any::ReadlinkRes,
        ..Default::default()
      },
    ))
  })
}

fn op_repl_start(
  isolate: &Isolate,
  base: &msg::Base<'_>,
  data: libdeno::deno_buf,
) -> Box<Op> {
  assert_eq!(data.len(), 0);
  let inner = base.inner_as_repl_start().unwrap();
  let cmd_id = base.cmd_id();
  let history_file = String::from(inner.history_file().unwrap());

  debug!("op_repl_start {}", history_file);
  let history_path = repl::history_path(&isolate.state.dir, &history_file);
  let repl = repl::Repl::new(history_path);
  let resource = resources::add_repl(repl);

  let builder = &mut FlatBufferBuilder::new();
  let inner = msg::ReplStartRes::create(
    builder,
    &msg::ReplStartResArgs { rid: resource.rid },
  );
  ok_future(serialize_response(
    cmd_id,
    builder,
    msg::BaseArgs {
      inner: Some(inner.as_union_value()),
      inner_type: msg::Any::ReplStartRes,
      ..Default::default()
    },
  ))
}

fn op_repl_readline(
  _isolate: &Isolate,
  base: &msg::Base<'_>,
  data: libdeno::deno_buf,
) -> Box<Op> {
  assert_eq!(data.len(), 0);
  let inner = base.inner_as_repl_readline().unwrap();
  let cmd_id = base.cmd_id();
  let rid = inner.rid();
  let prompt = inner.prompt().unwrap().to_owned();
  debug!("op_repl_readline {} {}", rid, prompt);

  blocking(base.sync(), move || -> OpResult {
    let repl = resources::get_repl(rid)?;
    let line = repl.lock().unwrap().readline(&prompt)?;

    let builder = &mut FlatBufferBuilder::new();
    let line_off = builder.create_string(&line);
    let inner = msg::ReplReadlineRes::create(
      builder,
      &msg::ReplReadlineResArgs {
        line: Some(line_off),
      },
    );
    Ok(serialize_response(
      cmd_id,
      builder,
      msg::BaseArgs {
        inner: Some(inner.as_union_value()),
        inner_type: msg::Any::ReplReadlineRes,
        ..Default::default()
      },
    ))
  })
}

fn op_truncate(
  isolate: &Isolate,
  base: &msg::Base<'_>,
  data: libdeno::deno_buf,
) -> Box<Op> {
  assert_eq!(data.len(), 0);

  let inner = base.inner_as_truncate().unwrap();
  let filename = String::from(inner.name().unwrap());
  let len = inner.len();

  if let Err(e) = isolate.check_write(&filename) {
    return odd_future(e);
  }

  blocking(base.sync(), move || {
    debug!("op_truncate {} {}", filename, len);
    let f = fs::OpenOptions::new().write(true).open(&filename)?;
    f.set_len(u64::from(len))?;
    Ok(empty_buf())
  })
}

fn op_listen(
  isolate: &Isolate,
  base: &msg::Base<'_>,
  data: libdeno::deno_buf,
) -> Box<Op> {
  assert_eq!(data.len(), 0);
  if let Err(e) = isolate.check_net("listen") {
    return odd_future(e);
  }

  let cmd_id = base.cmd_id();
  let inner = base.inner_as_listen().unwrap();
  let network = inner.network().unwrap();
  assert_eq!(network, "tcp");
  let address = inner.address().unwrap();

  Box::new(futures::future::result((move || {
    let addr = resolve_addr(address).wait()?;

    let listener = TcpListener::bind(&addr)?;
    let resource = resources::add_tcp_listener(listener);

    let builder = &mut FlatBufferBuilder::new();
    let inner = msg::ListenRes::create(
      builder,
      &msg::ListenResArgs { rid: resource.rid },
    );
    Ok(serialize_response(
      cmd_id,
      builder,
      msg::BaseArgs {
        inner: Some(inner.as_union_value()),
        inner_type: msg::Any::ListenRes,
        ..Default::default()
      },
    ))
  })()))
}

fn new_conn(cmd_id: u32, tcp_stream: TcpStream) -> OpResult {
  let tcp_stream_resource = resources::add_tcp_stream(tcp_stream);
  // TODO forward socket_addr to client.

  let builder = &mut FlatBufferBuilder::new();
  let inner = msg::NewConn::create(
    builder,
    &msg::NewConnArgs {
      rid: tcp_stream_resource.rid,
      ..Default::default()
    },
  );
  Ok(serialize_response(
    cmd_id,
    builder,
    msg::BaseArgs {
      inner: Some(inner.as_union_value()),
      inner_type: msg::Any::NewConn,
      ..Default::default()
    },
  ))
}

fn op_accept(
  isolate: &Isolate,
  base: &msg::Base<'_>,
  data: libdeno::deno_buf,
) -> Box<Op> {
  assert_eq!(data.len(), 0);
  if let Err(e) = isolate.check_net("accept") {
    return odd_future(e);
  }
  let cmd_id = base.cmd_id();
  let inner = base.inner_as_accept().unwrap();
  let server_rid = inner.rid();

  match resources::lookup(server_rid) {
    None => odd_future(errors::bad_resource()),
    Some(server_resource) => {
      let op = resources::eager_accept(server_resource)
        .map_err(DenoError::from)
        .and_then(move |(tcp_stream, _socket_addr)| {
          new_conn(cmd_id, tcp_stream)
        });
      Box::new(op)
    }
  }
}

fn op_dial(
  isolate: &Isolate,
  base: &msg::Base<'_>,
  data: libdeno::deno_buf,
) -> Box<Op> {
  assert_eq!(data.len(), 0);
  if let Err(e) = isolate.check_net("dial") {
    return odd_future(e);
  }
  let cmd_id = base.cmd_id();
  let inner = base.inner_as_dial().unwrap();
  let network = inner.network().unwrap();
  assert_eq!(network, "tcp"); // TODO Support others.
  let address = inner.address().unwrap();

  let op =
    resolve_addr(address)
      .map_err(DenoError::from)
      .and_then(move |addr| {
        TcpStream::connect(&addr)
          .map_err(DenoError::from)
          .and_then(move |tcp_stream| new_conn(cmd_id, tcp_stream))
      });
  Box::new(op)
}

fn op_metrics(
  isolate: &Isolate,
  base: &msg::Base<'_>,
  data: libdeno::deno_buf,
) -> Box<Op> {
  assert_eq!(data.len(), 0);
  let cmd_id = base.cmd_id();

  let builder = &mut FlatBufferBuilder::new();
  let inner = msg::MetricsRes::create(
    builder,
    &msg::MetricsResArgs::from(&isolate.state.metrics),
  );
  ok_future(serialize_response(
    cmd_id,
    builder,
    msg::BaseArgs {
      inner: Some(inner.as_union_value()),
      inner_type: msg::Any::MetricsRes,
      ..Default::default()
    },
  ))
}

fn op_resources(
  _isolate: &Isolate,
  base: &msg::Base<'_>,
  data: libdeno::deno_buf,
) -> Box<Op> {
  assert_eq!(data.len(), 0);
  let cmd_id = base.cmd_id();

  let builder = &mut FlatBufferBuilder::new();
  let serialized_resources = table_entries();

  let res: Vec<_> = serialized_resources
    .iter()
    .map(|(key, value)| {
      let repr = builder.create_string(value);

      msg::Resource::create(
        builder,
        &msg::ResourceArgs {
          rid: *key,
          repr: Some(repr),
        },
      )
    }).collect();

  let resources = builder.create_vector(&res);
  let inner = msg::ResourcesRes::create(
    builder,
    &msg::ResourcesResArgs {
      resources: Some(resources),
    },
  );

  ok_future(serialize_response(
    cmd_id,
    builder,
    msg::BaseArgs {
      inner: Some(inner.as_union_value()),
      inner_type: msg::Any::ResourcesRes,
      ..Default::default()
    },
  ))
}

fn subprocess_stdio_map(v: msg::ProcessStdio) -> std::process::Stdio {
  match v {
    msg::ProcessStdio::Inherit => std::process::Stdio::inherit(),
    msg::ProcessStdio::Piped => std::process::Stdio::piped(),
    msg::ProcessStdio::Null => std::process::Stdio::null(),
  }
}

fn op_run(
  isolate: &Isolate,
  base: &msg::Base<'_>,
  data: libdeno::deno_buf,
) -> Box<Op> {
  assert!(base.sync());
  let cmd_id = base.cmd_id();

  if let Err(e) = isolate.check_run() {
    return odd_future(e);
  }

  assert_eq!(data.len(), 0);
  let inner = base.inner_as_run().unwrap();
  let args = inner.args().unwrap();
  let env = inner.env().unwrap();
  let cwd = inner.cwd();

  let mut c = Command::new(args.get(0));
  (1..args.len()).for_each(|i| {
    let arg = args.get(i);
    c.arg(arg);
  });
  cwd.map(|d| c.current_dir(d));
  (0..env.len()).for_each(|i| {
    let entry = env.get(i);
    c.env(entry.key().unwrap(), entry.value().unwrap());
  });

  c.stdin(subprocess_stdio_map(inner.stdin()));
  c.stdout(subprocess_stdio_map(inner.stdout()));
  c.stderr(subprocess_stdio_map(inner.stderr()));

  // Spawn the command.
  let child = match c.spawn_async() {
    Ok(v) => v,
    Err(err) => {
      return odd_future(err.into());
    }
  };

  let pid = child.id();
  let resources = resources::add_child(child);

  let mut res_args = msg::RunResArgs {
    rid: resources.child_rid,
    pid,
    ..Default::default()
  };

  if let Some(stdin_rid) = resources.stdin_rid {
    res_args.stdin_rid = stdin_rid;
  }
  if let Some(stdout_rid) = resources.stdout_rid {
    res_args.stdout_rid = stdout_rid;
  }
  if let Some(stderr_rid) = resources.stderr_rid {
    res_args.stderr_rid = stderr_rid;
  }

  let builder = &mut FlatBufferBuilder::new();
  let inner = msg::RunRes::create(builder, &res_args);
  ok_future(serialize_response(
    cmd_id,
    builder,
    msg::BaseArgs {
      inner: Some(inner.as_union_value()),
      inner_type: msg::Any::RunRes,
      ..Default::default()
    },
  ))
}

fn op_run_status(
  isolate: &Isolate,
  base: &msg::Base<'_>,
  data: libdeno::deno_buf,
) -> Box<Op> {
  assert_eq!(data.len(), 0);
  let cmd_id = base.cmd_id();
  let inner = base.inner_as_run_status().unwrap();
  let rid = inner.rid();

  if let Err(e) = isolate.check_run() {
    return odd_future(e);
  }

  let future = match resources::child_status(rid) {
    Err(e) => {
      return odd_future(e);
    }
    Ok(f) => f,
  };

  let future = future.and_then(move |run_status| {
    let code = run_status.code();

    #[cfg(unix)]
    let signal = run_status.signal();
    #[cfg(not(unix))]
    let signal = None;

    code
      .or(signal)
      .expect("Should have either an exit code or a signal.");
    let got_signal = signal.is_some();

    let builder = &mut FlatBufferBuilder::new();
    let inner = msg::RunStatusRes::create(
      builder,
      &msg::RunStatusResArgs {
        got_signal,
        exit_code: code.unwrap_or(-1),
        exit_signal: signal.unwrap_or(-1),
      },
    );
    Ok(serialize_response(
      cmd_id,
      builder,
      msg::BaseArgs {
        inner: Some(inner.as_union_value()),
        inner_type: msg::Any::RunStatusRes,
        ..Default::default()
      },
    ))
  });
  Box::new(future)
}

struct GetMessageFuture {
  pub state: Arc<IsolateState>,
}

impl Future for GetMessageFuture {
  type Item = Option<Buf>;
  type Error = ();

  fn poll(&mut self) -> Result<Async<Self::Item>, Self::Error> {
    assert!(self.state.worker_channels.is_some());
    match self.state.worker_channels {
      None => panic!("expected worker_channels"),
      Some(ref wc) => {
        let mut wc = wc.lock().unwrap();
        wc.1.poll()
      }
    }
  }
}

fn op_worker_get_message(
  isolate: &Isolate,
  base: &msg::Base<'_>,
  data: libdeno::deno_buf,
) -> Box<Op> {
  assert_eq!(data.len(), 0);
  let cmd_id = base.cmd_id();

  let op = GetMessageFuture {
    state: isolate.state.clone(),
  };
  let op = op.map_err(move |_| -> DenoError { unimplemented!() });
  let op = op.and_then(move |maybe_buf| -> DenoResult<Buf> {
    debug!("op_worker_get_message");
    let builder = &mut FlatBufferBuilder::new();

    let data = maybe_buf.as_ref().map(|buf| builder.create_vector(buf));
    let inner = msg::WorkerGetMessageRes::create(
      builder,
      &msg::WorkerGetMessageResArgs { data },
    );
    Ok(serialize_response(
      cmd_id,
      builder,
      msg::BaseArgs {
        inner: Some(inner.as_union_value()),
        inner_type: msg::Any::WorkerGetMessageRes,
        ..Default::default()
      },
    ))
  });
  Box::new(op)
}

fn op_worker_post_message(
  isolate: &Isolate,
  base: &msg::Base<'_>,
  data: libdeno::deno_buf,
) -> Box<Op> {
  let cmd_id = base.cmd_id();

  let d = Vec::from(data.as_ref()).into_boxed_slice();

  assert!(isolate.state.worker_channels.is_some());
  let tx = match isolate.state.worker_channels {
    None => panic!("expected worker_channels"),
    Some(ref wc) => {
      let wc = wc.lock().unwrap();
      wc.0.clone()
    }
  };
  let op = tx.send(d);
  let op = op.map_err(|e| errors::new(ErrorKind::Other, e.to_string()));
  let op = op.and_then(move |_| -> DenoResult<Buf> {
    let builder = &mut FlatBufferBuilder::new();

    Ok(serialize_response(
      cmd_id,
      builder,
      msg::BaseArgs {
        ..Default::default()
      },
    ))
  });
  Box::new(op)
}<|MERGE_RESOLUTION|>--- conflicted
+++ resolved
@@ -313,13 +313,8 @@
   let orig_error = String::from(inner.error().unwrap());
 
   let js_error = JSError::from_v8_exception(&orig_error).unwrap();
-<<<<<<< HEAD
-  let js_error_mapped = js_error.apply_source_map(&isolate.state.dir);
-  let js_error_string = js_error_mapped.to_string();
-=======
   let js_error_mapped = apply_source_map(&js_error, &state.dir);
   let js_error_string = JSErrorColor(&js_error_mapped).to_string();
->>>>>>> 1cc02a5d
 
   let mut builder = FlatBufferBuilder::new();
   let new_error = builder.create_string(&js_error_string);
