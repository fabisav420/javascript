--- conflicted
+++ resolved
@@ -4,13 +4,9 @@
 
 ## Usage
 
-<<<<<<< HEAD
 The following symbols from
 [unicode LDML](http://www.unicode.org/reports/tr35/tr35-dates.html#Date_Field_Symbol_Table)
 are supported:
-=======
-The following symbols from [unicode LDML](http://www.unicode.org/reports/tr35/tr35-dates.html#Date_Field_Symbol_Table) are supported:
->>>>>>> 8643833e
 
 - `yyyy` - numeric year
 - `yy` - 2-digit year
@@ -19,15 +15,10 @@
 - `d` - numeric day
 - `dd` - 2-digit day
 
-<<<<<<< HEAD
 - `H` - numeric hour (0-23 hours)
 - `HH` - 2-digit hour (00-23 hours)
 - `h` - numeric hour (1-12 hours)
 - `hh` - 2-digit hour (01-12 hours)
-=======
-- `H` - numeric hour
-- `HH` - 2-digit hour
->>>>>>> 8643833e
 - `m` - numeric minute
 - `mm` - 2-digit minute
 - `s` - numeric second
@@ -52,11 +43,7 @@
 parse("2019-01-20", "yyyy-MM-dd") // output : new Date(2019, 0, 20)
 parse("2019-01-20", "dd.MM.yyyy") // output : new Date(2019, 0, 20)
 parse("01-20-2019 16:34", "MM-dd-yyyy HH:mm") // output : new Date(2019, 0, 20, 16, 34)
-<<<<<<< HEAD
 parse("01-20-2019 04:34 PM", "MM-dd-yyyy hh:mm a") // output : new Date(2019, 0, 20, 16, 34)
-=======
-parse("01-20-2019 04:34 PM", "MM-dd-yyyy HH:mm a") // output : new Date(2019, 0, 20, 16, 34)
->>>>>>> 8643833e
 parse("16:34 01-20-2019", "HH:mm MM-dd-yyyy") // output : new Date(2019, 0, 20, 16, 34)
 parse("01-20-2019 16:34:23.123", "MM-dd-yyyy HH:mm:ss.SSS") // output : new Date(2019, 0, 20, 16, 34, 23, 123)
 ...
@@ -73,16 +60,11 @@
 format(new Date(2019, 0, 20), "yyyy-MM-dd") // output : "2019-01-20"
 format(new Date(2019, 0, 20), "dd.MM.yyyy") // output : "2019-01-20"
 format(new Date(2019, 0, 20, 16, 34), "MM-dd-yyyy HH:mm") // output : "01-20-2019 16:34"
-<<<<<<< HEAD
 format(new Date(2019, 0, 20, 16, 34), "MM-dd-yyyy hh:mm a") // output : "01-20-2019 04:34 PM"
-=======
-format(new Date(2019, 0, 20, 16, 34), "MM-dd-yyyy HH:mm a") // output : "01-20-2019 04:34 PM"
->>>>>>> 8643833e
 format(new Date(2019, 0, 20, 16, 34), "HH:mm MM-dd-yyyy") // output : "16:34 01-20-2019"
 format(new Date(2019, 0, 20, 16, 34, 23, 123), "MM-dd-yyyy HH:mm:ss.SSS") // output : "01-20-2019 16:34:23.123"
 format(new Date(2019, 0, 20), "'today:' yyyy-MM-dd") // output : "today: 2019-01-20"
 
-...
 ```
 
 ### dayOfYear
