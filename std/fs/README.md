--- conflicted
+++ resolved
@@ -174,7 +174,6 @@
 printFilesNames().then(() => console.log("Done!"));
 ```
 
-<<<<<<< HEAD
 ### readFileStr
 
 Read file and output it as a string. Note: this module does not require the `--unstable` flag.
@@ -204,8 +203,6 @@
 writeFileStrSync("./target.dat", "file content"); // void
 ```
 
-=======
->>>>>>> dcc73480
 ### expandGlob
 
 Expand the glob string from the specified `root` directory and yield each result
