--- conflicted
+++ resolved
@@ -7,7 +7,6 @@
   spaces?: number | string;
 }
 
-<<<<<<< HEAD
 function serialize(
   filePath: string,
   // eslint-disable-next-line @typescript-eslint/no-explicit-any
@@ -16,29 +15,12 @@
 ): string {
   try {
     let jsonString = JSON.stringify(
-=======
-function serializeToJsonFileContent(
-  filePath: string,
-  // eslint-disable-next-line @typescript-eslint/no-explicit-any
-  object: any,
-  options: WriteJsonOptions
-): string {
-  try {
-    const jsonContent = JSON.stringify(
->>>>>>> 296f49b0
       object,
       options.replacer as string[],
       options.spaces
     );
-<<<<<<< HEAD
     return `${jsonString}\n`;
   } catch (err) {
-=======
-
-    return `${jsonContent}\n`;
-  }
-  catch (err) {
->>>>>>> 296f49b0
     err.message = `${filePath}: ${err.message}`;
     throw err;
   }
@@ -51,17 +33,12 @@
   object: any,
   options: WriteJsonOptions = {},
 ): Promise<void> {
-<<<<<<< HEAD
   const jsonString = serialize(filePath, object, options);
   await Deno.writeTextFile(filePath, jsonString, {
     append: options.append,
     create: options.create,
     mode: options.mode,
   });
-=======
-  const contentRaw = serializeToJsonFileContent(filePath, object, options);
-  await Deno.writeFile(filePath, new TextEncoder().encode(contentRaw));
->>>>>>> 296f49b0
 }
 
 /* Writes an object to a JSON file. */
@@ -71,15 +48,10 @@
   object: any,
   options: WriteJsonOptions = {},
 ): void {
-<<<<<<< HEAD
   const jsonString = serialize(filePath, object, options);
   Deno.writeTextFileSync(filePath, jsonString, {
     append: options.append,
     create: options.create,
     mode: options.mode,
   });
-=======
-  const contentRaw = serializeToJsonFileContent(filePath, object, options);
-  Deno.writeFileSync(filePath, new TextEncoder().encode(contentRaw));
->>>>>>> 296f49b0
 }