import { BufReader, BufWriter } from "../io/bufio.ts";
import { TextProtoReader } from "../textproto/mod.ts";
import { assert } from "../_util/assert.ts";
import { encoder } from "../encoding/utf8.ts";
import { ServerRequest, Response } from "./server.ts";
import { STATUS_TEXT } from "./http_status.ts";

export function emptyReader(): Deno.Reader {
  return {
    read(_: Uint8Array): Promise<number | null> {
      return Promise.resolve(null);
    },
  };
}

export function bodyReader(contentLength: number, r: BufReader): Deno.Reader {
  let totalRead = 0;
  let finished = false;
  async function read(buf: Uint8Array): Promise<number | null> {
    if (finished) return null;
    let result: number | null;
    const remaining = contentLength - totalRead;
    if (remaining >= buf.byteLength) {
      result = await r.read(buf);
    } else {
      const readBuf = buf.subarray(0, remaining);
      result = await r.read(readBuf);
    }
    if (result !== null) {
      totalRead += result;
    }
    finished = totalRead === contentLength;
    return result;
  }
  return { read };
}

export function chunkedBodyReader(h: Headers, r: BufReader): Deno.Reader {
  // Based on https://tools.ietf.org/html/rfc2616#section-19.4.6
  const tp = new TextProtoReader(r);
  let finished = false;
  const chunks: Array<{
    offset: number;
    data: Uint8Array;
  }> = [];
  async function read(buf: Uint8Array): Promise<number | null> {
    if (finished) return null;
    const [chunk] = chunks;
    if (chunk) {
      const chunkRemaining = chunk.data.byteLength - chunk.offset;
      const readLength = Math.min(chunkRemaining, buf.byteLength);
      for (let i = 0; i < readLength; i++) {
        buf[i] = chunk.data[chunk.offset + i];
      }
      chunk.offset += readLength;
      if (chunk.offset === chunk.data.byteLength) {
        chunks.shift();
        // Consume \r\n;
        if ((await tp.readLine()) === null) {
          throw new Deno.errors.UnexpectedEof();
        }
      }
      return readLength;
    }
    const line = await tp.readLine();
    if (line === null) throw new Deno.errors.UnexpectedEof();
    // TODO: handle chunk extension
    const [chunkSizeString] = line.split(";");
    const chunkSize = parseInt(chunkSizeString, 16);
    if (Number.isNaN(chunkSize) || chunkSize < 0) {
      throw new Error("Invalid chunk size");
    }
    if (chunkSize > 0) {
      if (chunkSize > buf.byteLength) {
        let eof = await r.readFull(buf);
        if (eof === null) {
          throw new Deno.errors.UnexpectedEof();
        }
        const restChunk = new Uint8Array(chunkSize - buf.byteLength);
        eof = await r.readFull(restChunk);
        if (eof === null) {
          throw new Deno.errors.UnexpectedEof();
        } else {
          chunks.push({
            offset: 0,
            data: restChunk,
          });
        }
        return buf.byteLength;
      } else {
        const bufToFill = buf.subarray(0, chunkSize);
        const eof = await r.readFull(bufToFill);
        if (eof === null) {
          throw new Deno.errors.UnexpectedEof();
        }
        // Consume \r\n
        if ((await tp.readLine()) === null) {
          throw new Deno.errors.UnexpectedEof();
        }
        return chunkSize;
      }
    } else {
      assert(chunkSize === 0);
      // Consume \r\n
      if ((await r.readLine()) === null) {
        throw new Deno.errors.UnexpectedEof();
      }
      await readTrailers(h, r);
      finished = true;
      return null;
    }
  }
  return { read };
}

function isProhibidedForTrailer(key: string): boolean {
  const s = new Set(["transfer-encoding", "content-length", "trailer"]);
  return s.has(key.toLowerCase());
}

/**
 * Read trailer headers from reader and append values to headers.
 * "trailer" field will be deleted.
 * */
export async function readTrailers(
  headers: Headers,
  r: BufReader
): Promise<void> {
  const headerKeys = parseTrailer(headers.get("trailer"));
  if (!headerKeys) return;
  const tp = new TextProtoReader(r);
  const result = await tp.readMIMEHeader();
  if (result === null) {
    throw new Deno.errors.InvalidData("trailer must be set");
  }
  for (const [k, v] of result) {
    if (!headerKeys.has(k)) {
      throw new Error("Undeclared trailer field");
    }
    headerKeys.delete(k);
    headers.append(k, v);
  }
<<<<<<< HEAD
  if (keys.size !== 0) {
    throw new Deno.errors.InvalidData("Missing trailers");
  }
=======
  assert(Array.from(headerKeys).length === 0, "Missing trailers");
>>>>>>> 106b0017
  headers.delete("trailer");
}

function parseTrailer(field: string | null): Headers | undefined {
  if (field == null) {
    return undefined;
  }
  const keys = field.split(",").map((v) => v.trim().toLowerCase());
  if (keys.length === 0) {
    throw new Error("Empty trailer");
  }
  for (const key of keys) {
    if (isProhibidedForTrailer(key)) {
      throw new Error(`Prohibited field for trailer`);
    }
  }
  return new Headers(keys.map((key) => [key, ""]));
}

export async function writeChunkedBody(
  w: Deno.Writer,
  r: Deno.Reader
): Promise<void> {
  const writer = BufWriter.create(w);
  for await (const chunk of Deno.iter(r)) {
    if (chunk.byteLength <= 0) continue;
    const start = encoder.encode(`${chunk.byteLength.toString(16)}\r\n`);
    const end = encoder.encode("\r\n");
    await writer.write(start);
    await writer.write(chunk);
    await writer.write(end);
  }

  const endChunk = encoder.encode("0\r\n\r\n");
  await writer.write(endChunk);
}

/** write trailer headers to writer. it mostly should be called after writeResponse */
export async function writeTrailers(
  w: Deno.Writer,
  headers: Headers,
  trailers: Headers
): Promise<void> {
  const trailer = headers.get("trailer");
  if (trailer === null) {
    throw new Error('response headers must have "trailer" header field');
  }
  const transferEncoding = headers.get("transfer-encoding");
  if (transferEncoding === null || !transferEncoding.match(/^chunked/)) {
    throw new Error(
      `trailer headers is only allowed for "transfer-encoding: chunked": got "${transferEncoding}"`
    );
  }
  const writer = BufWriter.create(w);
  const trailerHeaderFields = trailer
    .split(",")
    .map((s) => s.trim().toLowerCase());
  for (const f of trailerHeaderFields) {
<<<<<<< HEAD
    if (kProhibitedTrailerHeaders.includes(f)) {
      throw new Deno.errors.InvalidData(
        `"${f}" is prohibited for trailer header`
      );
    }
=======
    assert(
      !isProhibidedForTrailer(f),
      `"${f}" is prohibited for trailer header`
    );
>>>>>>> 106b0017
  }
  for (const [key, value] of trailers) {
    if (!trailerHeaderFields.includes(key)) {
      throw new Deno.errors.InvalidData(`Not trailer header field: ${key}`);
    }
    await writer.write(encoder.encode(`${key}: ${value}\r\n`));
  }
  await writer.write(encoder.encode("\r\n"));
  await writer.flush();
}

export async function writeResponse(
  w: Deno.Writer,
  r: Response
): Promise<void> {
  const protoMajor = 1;
  const protoMinor = 1;
  const statusCode = r.status || 200;
  const statusText = STATUS_TEXT.get(statusCode);
  const writer = BufWriter.create(w);
  if (!statusText) {
    throw new Deno.errors.InvalidData("Bad status code");
  }
  if (!r.body) {
    r.body = new Uint8Array();
  }
  if (typeof r.body === "string") {
    r.body = encoder.encode(r.body);
  }

  let out = `HTTP/${protoMajor}.${protoMinor} ${statusCode} ${statusText}\r\n`;

  const headers = r.headers ?? new Headers();

  if (r.body && !headers.get("content-length")) {
    if (r.body instanceof Uint8Array) {
      out += `content-length: ${r.body.byteLength}\r\n`;
    } else if (!headers.get("transfer-encoding")) {
      out += "transfer-encoding: chunked\r\n";
    }
  }

  for (const [key, value] of headers) {
    out += `${key}: ${value}\r\n`;
  }

  out += `\r\n`;

  const header = encoder.encode(out);
  const n = await writer.write(header);
  assert(n === header.byteLength);

  if (r.body instanceof Uint8Array) {
    const n = await writer.write(r.body);
    assert(n === r.body.byteLength);
  } else if (headers.has("content-length")) {
    const contentLength = headers.get("content-length");
    assert(contentLength != null);
    const bodyLength = parseInt(contentLength);
    const n = await Deno.copy(r.body, writer);
    assert(n === bodyLength);
  } else {
    await writeChunkedBody(writer, r.body);
  }
  if (r.trailers) {
    const t = await r.trailers();
    await writeTrailers(writer, headers, t);
  }
  await writer.flush();
}

/**
 * ParseHTTPVersion parses a HTTP version string.
 * "HTTP/1.0" returns (1, 0).
 * Ported from https://github.com/golang/go/blob/f5c43b9/src/net/http/request.go#L766-L792
 */
export function parseHTTPVersion(vers: string): [number, number] {
  switch (vers) {
    case "HTTP/1.1":
      return [1, 1];

    case "HTTP/1.0":
      return [1, 0];

    default: {
      const Big = 1000000; // arbitrary upper bound

      if (!vers.startsWith("HTTP/")) {
        break;
      }

      const dot = vers.indexOf(".");
      if (dot < 0) {
        break;
      }

      const majorStr = vers.substring(vers.indexOf("/") + 1, dot);
      const major = Number(majorStr);
      if (!Number.isInteger(major) || major < 0 || major > Big) {
        break;
      }

      const minorStr = vers.substring(dot + 1);
      const minor = Number(minorStr);
      if (!Number.isInteger(minor) || minor < 0 || minor > Big) {
        break;
      }

      return [major, minor];
    }
  }

  throw new Error(`malformed HTTP version ${vers}`);
}

export async function readRequest(
  conn: Deno.Conn,
  bufr: BufReader
): Promise<ServerRequest | null> {
  const tp = new TextProtoReader(bufr);
  const firstLine = await tp.readLine(); // e.g. GET /index.html HTTP/1.0
  if (firstLine === null) return null;
  const headers = await tp.readMIMEHeader();
  if (headers === null) throw new Deno.errors.UnexpectedEof();

  const req = new ServerRequest();
  req.conn = conn;
  req.r = bufr;
  [req.method, req.url, req.proto] = firstLine.split(" ", 3);
  [req.protoMinor, req.protoMajor] = parseHTTPVersion(req.proto);
  req.headers = headers;
  fixLength(req);
  return req;
}

function fixLength(req: ServerRequest): void {
  const contentLength = req.headers.get("Content-Length");
  if (contentLength) {
    const arrClen = contentLength.split(",");
    if (arrClen.length > 1) {
      const distinct = [...new Set(arrClen.map((e): string => e.trim()))];
      if (distinct.length > 1) {
        throw Error("cannot contain multiple Content-Length headers");
      } else {
        req.headers.set("Content-Length", distinct[0]);
      }
    }
    const c = req.headers.get("Content-Length");
    if (req.method === "HEAD" && c && c !== "0") {
      throw Error("http: method cannot contain a Content-Length");
    }
    if (c && req.headers.has("transfer-encoding")) {
      // A sender MUST NOT send a Content-Length header field in any message
      // that contains a Transfer-Encoding header field.
      // rfc: https://tools.ietf.org/html/rfc7230#section-3.3.2
      throw new Error(
        "http: Transfer-Encoding and Content-Length cannot be send together"
      );
    }
  }
}<|MERGE_RESOLUTION|>--- conflicted
+++ resolved
@@ -140,13 +140,10 @@
     headerKeys.delete(k);
     headers.append(k, v);
   }
-<<<<<<< HEAD
-  if (keys.size !== 0) {
+  if (Array.from(headerKeys).length !== 0) {
     throw new Deno.errors.InvalidData("Missing trailers");
   }
-=======
-  assert(Array.from(headerKeys).length === 0, "Missing trailers");
->>>>>>> 106b0017
+
   headers.delete("trailer");
 }
 
@@ -205,18 +202,11 @@
     .split(",")
     .map((s) => s.trim().toLowerCase());
   for (const f of trailerHeaderFields) {
-<<<<<<< HEAD
-    if (kProhibitedTrailerHeaders.includes(f)) {
+    if (isProhibidedForTrailer(f)) {
       throw new Deno.errors.InvalidData(
         `"${f}" is prohibited for trailer header`
       );
     }
-=======
-    assert(
-      !isProhibidedForTrailer(f),
-      `"${f}" is prohibited for trailer header`
-    );
->>>>>>> 106b0017
   }
   for (const [key, value] of trailers) {
     if (!trailerHeaderFields.includes(key)) {
