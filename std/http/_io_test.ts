import {
  AssertionError,
  assertThrowsAsync,
  assertEquals,
  assert,
  assertNotEquals,
} from "../testing/asserts.ts";
import {
  bodyReader,
  chunkedBodyReader,
  writeTrailers,
  readTrailers,
  parseHTTPVersion,
  readRequest,
  writeResponse,
  writeRequest,
  readResponse,
  KeepAlive,
  parseKeepAlive,
} from "./_io.ts";
import { encode, decode } from "../encoding/utf8.ts";
import { BufReader, ReadLineResult } from "../io/bufio.ts";
import { ServerRequest, ServerResponse } from "./server.ts";
import { StringReader, MultiReader } from "../io/readers.ts";
import { mockConn } from "./_mock_conn.ts";
import { deferred } from "../async/deferred.ts";
import { TimeoutError } from "../async/timeout.ts";
import { readUntilEOF } from "../io/ioutil.ts";
import { ClientRequest } from "./client.ts";
const { Buffer, test, readAll } = Deno;

const kBuf = new Uint8Array(1);
test("[http/io] bodyReader", async () => {
  const text = "Hello, Deno";
  const r = bodyReader(text.length, new BufReader(new Buffer(encode(text))));
  assertEquals(decode(await Deno.readAll(r)), text);
  assertEquals(await r.read(kBuf), null);
});
function chunkify(n: number, char: string): string {
  const v = Array.from({ length: n })
    .map(() => `${char}`)
    .join("");
  return `${n.toString(16)}\r\n${v}\r\n`;
}
test("[http/io] chunkedBodyReader", async () => {
  const body = [
    chunkify(3, "a"),
    chunkify(5, "b"),
    chunkify(11, "c"),
    chunkify(22, "d"),
    chunkify(0, ""),
  ].join("");
  const h = new Headers();
  const r = chunkedBodyReader(h, new BufReader(new Buffer(encode(body))));
  let result: number | null;
  // Use small buffer as some chunks exceed buffer size
  const buf = new Uint8Array(5);
  const dest = new Buffer();
  while ((result = await r.read(buf)) !== null) {
    const len = Math.min(buf.byteLength, result);
    await dest.write(buf.subarray(0, len));
  }
  const exp = "aaabbbbbcccccccccccdddddddddddddddddddddd";
  assertEquals(new TextDecoder().decode(dest.bytes()), exp);
  assertEquals(await r.read(kBuf), null);
});

test("[http/io] chunkedBodyReader with trailers", async () => {
  const body = [
    chunkify(3, "a"),
    chunkify(5, "b"),
    chunkify(11, "c"),
    chunkify(22, "d"),
    chunkify(0, ""),
    "deno: land\r\n",
    "node: js\r\n",
    "\r\n",
  ].join("");
  const h = new Headers({
    trailer: "deno,node",
  });
  const r = chunkedBodyReader(h, new BufReader(new Buffer(encode(body))));
  assertEquals(h.has("trailer"), true);
  assertEquals(h.has("deno"), false);
  assertEquals(h.has("node"), false);
  const act = decode(await Deno.readAll(r));
  const exp = "aaabbbbbcccccccccccdddddddddddddddddddddd";
  assertEquals(act, exp);
  assertEquals(h.has("trailer"), false);
  assertEquals(h.get("deno"), "land");
  assertEquals(h.get("node"), "js");
  assertEquals(await r.read(kBuf), null);
});

test("[http/io] readTrailers", async () => {
  const h = new Headers({
    trailer: "Deno, Node",
  });
  const trailer = ["deno: land", "node: js", "", ""].join("\r\n");
  await readTrailers(h, new BufReader(new Buffer(encode(trailer))));
  assertEquals(h.has("trailer"), false);
  assertEquals(h.get("deno"), "land");
  assertEquals(h.get("node"), "js");
});

test("[http/io] readTrailer should throw if undeclared headers found in trailer", async () => {
  const patterns = [
    ["deno,node", "deno: land\r\nnode: js\r\ngo: lang\r\n\r\n"],
    ["deno", "node: js\r\n\r\n"],
    ["deno", "node:js\r\ngo: lang\r\n\r\n"],
  ];
  for (const [header, trailer] of patterns) {
    const h = new Headers({
      trailer: header,
    });
    await assertThrowsAsync(
      async () => {
        await readTrailers(h, new BufReader(new Buffer(encode(trailer))));
      },
      Error,
      "Undeclared trailer field"
    );
  }
});

<<<<<<< HEAD
test("[http/io] readTrailer should throw if trailer contains prohibited fields", async () => {
  for (const f of ["content-length", "trailer", "transfer-encoding"]) {
=======
test("readTrailer should throw if trailer contains prohibited fields", async () => {
  for (const f of ["Content-Length", "Trailer", "Transfer-Encoding"]) {
>>>>>>> 12d741c2
    const h = new Headers({
      trailer: f,
    });
    await assertThrowsAsync(
      async () => {
        await readTrailers(h, new BufReader(new Buffer()));
      },
      Error,
      "Prohibited field for trailer"
    );
  }
});

test("[http/io] writeTrailer", async () => {
  const w = new Buffer();
  await writeTrailers(
    w,
    new Headers({ "transfer-encoding": "chunked", trailer: "deno,node" }),
    new Headers({ deno: "land", node: "js" })
  );
  assertEquals(
    new TextDecoder().decode(w.bytes()),
    "deno: land\r\nnode: js\r\n\r\n"
  );
});

test("[http/io] writeTrailer should throw", async () => {
  const w = new Buffer();
  await assertThrowsAsync(
    () => {
      return writeTrailers(w, new Headers(), new Headers());
    },
    Error,
    'must have "trailer"'
  );
  await assertThrowsAsync(
    () => {
      return writeTrailers(w, new Headers({ trailer: "deno" }), new Headers());
    },
    Error,
    "only allowed"
  );
  for (const f of ["content-length", "trailer", "transfer-encoding"]) {
    await assertThrowsAsync(
      () => {
        return writeTrailers(
          w,
          new Headers({ "transfer-encoding": "chunked", trailer: f }),
          new Headers({ [f]: "1" })
        );
      },
      AssertionError,
      "prohibited"
    );
  }
  await assertThrowsAsync(
    () => {
      return writeTrailers(
        w,
        new Headers({ "transfer-encoding": "chunked", trailer: "deno" }),
        new Headers({ node: "js" })
      );
    },
    AssertionError,
    "Not trailer"
  );
});

// Ported from https://github.com/golang/go/blob/f5c43b9/src/net/http/request_test.go#L535-L565
test("[http/io] parseHttpVersion", (): void => {
  const testCases = [
    { in: "HTTP/0.9", want: [0, 9] },
    { in: "HTTP/1.0", want: [1, 0] },
    { in: "HTTP/1.1", want: [1, 1] },
    { in: "HTTP/3.14", want: [3, 14] },
    { in: "HTTP", err: true },
    { in: "HTTP/one.one", err: true },
    { in: "HTTP/1.1/", err: true },
    { in: "HTTP/-1.0", err: true },
    { in: "HTTP/0.-1", err: true },
    { in: "HTTP/", err: true },
    { in: "HTTP/1,0", err: true },
    { in: "HTTP/1.1000001", err: true },
  ];
  for (const t of testCases) {
    let r, err;
    try {
      r = parseHTTPVersion(t.in);
    } catch (e) {
      err = e;
    }
    if (t.err) {
      assert(err instanceof Error, t.in);
    } else {
      assertEquals(err, undefined);
      assertEquals(r, t.want, t.in);
    }
  }
});

test("[http/io] writeUint8ArrayResponse", async function (): Promise<void> {
  const shortText = "Hello";

  const body = new TextEncoder().encode(shortText);
  const res: ServerResponse = { body };

  const buf = new Deno.Buffer();
  await writeResponse(buf, res);

  const decoder = new TextDecoder("utf-8");
  const reader = new BufReader(buf);

  let r: ReadLineResult | null = await reader.readLine();
  assert(r !== null);
  assertEquals(decoder.decode(r.line), "HTTP/1.1 200 OK");
  assertEquals(r.more, false);

  r = await reader.readLine();
  assert(r !== null);
  assertEquals(decoder.decode(r.line), `content-length: ${shortText.length}`);
  assertEquals(r.more, false);

  r = await reader.readLine();
  assert(r !== null);
  assertEquals(r.line.byteLength, 0);
  assertEquals(r.more, false);

  r = await reader.readLine();
  assert(r !== null);
  assertEquals(decoder.decode(r.line), shortText);
  assertEquals(r.more, false);

  const eof = await reader.readLine();
  assertEquals(eof, null);
});

test("[http/io] writeStringResponse", async function (): Promise<void> {
  const body = "Hello";

  const res: ServerResponse = { body };

  const buf = new Deno.Buffer();
  await writeResponse(buf, res);

  const decoder = new TextDecoder("utf-8");
  const reader = new BufReader(buf);

  let r: ReadLineResult | null = await reader.readLine();
  assert(r !== null);
  assertEquals(decoder.decode(r.line), "HTTP/1.1 200 OK");
  assertEquals(r.more, false);

  r = await reader.readLine();
  assert(r !== null);
  assertEquals(decoder.decode(r.line), `content-length: ${body.length}`);
  assertEquals(r.more, false);

  r = await reader.readLine();
  assert(r !== null);
  assertEquals(r.line.byteLength, 0);
  assertEquals(r.more, false);

  r = await reader.readLine();
  assert(r !== null);
  assertEquals(decoder.decode(r.line), body);
  assertEquals(r.more, false);

  const eof = await reader.readLine();
  assertEquals(eof, null);
});

test("[http/io] writeStringReaderResponse", async function (): Promise<void> {
  const shortText = "Hello";

  const body = new StringReader(shortText);
  const res: ServerResponse = { body };

  const buf = new Deno.Buffer();
  await writeResponse(buf, res);

  const decoder = new TextDecoder("utf-8");
  const reader = new BufReader(buf);

  let r: ReadLineResult | null = await reader.readLine();
  assert(r !== null);
  assertEquals(decoder.decode(r.line), "HTTP/1.1 200 OK");
  assertEquals(r.more, false);

  r = await reader.readLine();
  assert(r !== null);
  assertEquals(decoder.decode(r.line), "transfer-encoding: chunked");
  assertEquals(r.more, false);

  r = await reader.readLine();
  assert(r !== null);
  assertEquals(r.line.byteLength, 0);
  assertEquals(r.more, false);

  r = await reader.readLine();
  assert(r !== null);
  assertEquals(decoder.decode(r.line), shortText.length.toString());
  assertEquals(r.more, false);

  r = await reader.readLine();
  assert(r !== null);
  assertEquals(decoder.decode(r.line), shortText);
  assertEquals(r.more, false);

  r = await reader.readLine();
  assert(r !== null);
  assertEquals(decoder.decode(r.line), "0");
  assertEquals(r.more, false);
});

test("[http/io] writeResponse with trailer", async () => {
  const w = new Buffer();
  const body = new StringReader("Hello");
  await writeResponse(w, {
    status: 200,
    headers: new Headers({
      "transfer-encoding": "chunked",
      trailer: "deno,node",
    }),
    body,
    trailers: () => new Headers({ deno: "land", node: "js" }),
  });
  const ret = new TextDecoder().decode(w.bytes());
  const exp = [
    "HTTP/1.1 200 OK",
    "transfer-encoding: chunked",
    "trailer: deno,node",
    "",
    "5",
    "Hello",
    "0",
    "",
    "deno: land",
    "node: js",
    "",
    "",
  ].join("\r\n");
  assertEquals(ret, exp);
});

test("writeResponseShouldNotModifyOriginHeaders", async () => {
  const headers = new Headers();
  const buf = new Deno.Buffer();

  await writeResponse(buf, { body: "foo", headers });
  assert(decode(await readAll(buf)).includes("content-length: 3"));

  await writeResponse(buf, { body: "hello", headers });
  assert(decode(await readAll(buf)).includes("content-length: 5"));
});

test("readRequestError", async function (): Promise<void> {
  const input = `GET / HTTP/1.1
malformedHeader
`;
  const reader = new BufReader(new StringReader(input));
  let err;
  try {
    await readRequest(mockConn(), { r: reader });
  } catch (e) {
    err = e;
  }
  assert(err instanceof Error);
  assertEquals(err.message, "malformed MIME header line: malformedHeader");
});

// Ported from Go
// https://github.com/golang/go/blob/go1.12.5/src/net/http/request_test.go#L377-L443
// TODO(zekth) fix tests
test("[http/io] testReadRequestError", async function (): Promise<void> {
  const testCases = [
    {
      in: "GET / HTTP/1.1\r\nheader: foo\r\n\r\n",
      headers: [{ key: "header", value: "foo" }],
    },
    {
      in: "GET / HTTP/1.1\r\nheader:foo\r\n",
      err: Deno.errors.UnexpectedEof,
    },
    { in: "", eof: true },
    {
      in: "HEAD / HTTP/1.1\r\nContent-Length:4\r\n\r\n",
      err: "http: method cannot contain a Content-Length",
    },
    {
      in: "HEAD / HTTP/1.1\r\n\r\n",
      headers: [],
    },
    // Multiple Content-Length values should either be
    // deduplicated if same or reject otherwise
    // See Issue 16490.
    {
      in:
        "POST / HTTP/1.1\r\nContent-Length: 10\r\nContent-Length: 0\r\n\r\n" +
        "Gopher hey\r\n",
      err: "cannot contain multiple Content-Length headers",
    },
    {
      in:
        "POST / HTTP/1.1\r\nContent-Length: 10\r\nContent-Length: 6\r\n\r\n" +
        "Gopher\r\n",
      err: "cannot contain multiple Content-Length headers",
    },
    {
      in:
        "PUT / HTTP/1.1\r\nContent-Length: 6 \r\nContent-Length: 6\r\n" +
        "Content-Length:6\r\n\r\nGopher\r\n",
      headers: [{ key: "Content-Length", value: "6" }],
    },
    {
      in: "PUT / HTTP/1.1\r\nContent-Length: 1\r\nContent-Length: 6 \r\n\r\n",
      err: "cannot contain multiple Content-Length headers",
    },
    // Setting an empty header is swallowed by textproto
    // see: readMIMEHeader()
    // {
    //   in: "POST / HTTP/1.1\r\nContent-Length:\r\nContent-Length: 3\r\n\r\n",
    //   err: "cannot contain multiple Content-Length headers"
    // },
    {
      in: "HEAD / HTTP/1.1\r\nContent-Length:0\r\nContent-Length: 0\r\n\r\n",
      headers: [{ key: "Content-Length", value: "0" }],
    },
    {
      in:
        "POST / HTTP/1.1\r\nContent-Length:0\r\ntransfer-encoding: " +
        "chunked\r\n\r\n",
      headers: [],
      err: "http: Transfer-Encoding and Content-Length cannot be send together",
    },
  ];
  for (const test of testCases) {
    const reader = new BufReader(new StringReader(test.in));
    let err;
    let req: ServerRequest | null = null;
    try {
      req = await readRequest(mockConn(), { r: reader });
    } catch (e) {
      err = e;
    }
    if (test.eof) {
      assertEquals(req, null);
    } else if (typeof test.err === "string") {
      assertEquals(err.message, test.err);
    } else if (test.err) {
      assert(err instanceof (test.err as typeof Deno.errors.UnexpectedEof));
    } else {
      assert(req instanceof ServerRequest);
      assert(test.headers);
      assertEquals(err, undefined);
      assertNotEquals(req, null);
      for (const h of test.headers) {
        assertEquals(req.headers.get(h.key), h.value);
      }
    }
  }
});

test({
  name: "[http/io] readRequest read header timeout",
  async fn() {
    const conn = mockConn();
    const d = deferred();
    conn.read = async (_: Uint8Array): Promise<number | null> => {
      await d;
      return null;
    };
    await assertThrowsAsync(async () => {
      await readRequest(conn, { timeout: 100 });
    }, TimeoutError);
    d.resolve();
  },
});

test({
  name: "[http/io] ServerRequest body timeout",
  async fn() {
    const d = deferred();
    const body = {
      async read(_: Uint8Array): Promise<number | null> {
        await d;
        return null;
      },
    };
    const conn = mockConn();
    const head = [
      "POST / HTTP/1.1",
      "host: deno.land",
      "content-length: 20",
      "\r\n",
    ].join("\r\n");
    const r = new MultiReader(new StringReader(head), body);
    conn.read = (p: Uint8Array): Promise<number | null> => {
      return r.read(p);
    };
    const req = await readRequest(conn, { timeout: 100 });
    assert(req != null);
    assertEquals(req.headers.get("content-length"), "20");
    assert(req.body != null);
    await assertThrowsAsync(async () => {
      await readUntilEOF(req.body);
    }, TimeoutError);
    d.resolve();
  },
});

const writeRequestCases: Array<{
  title: string;
  exp: string[];
  req: ClientRequest;
  ignore?: boolean;
}> = [
  {
    title: "request_get",
    exp: [
      "GET /index.html?deno=land&msg=gogo HTTP/1.1",
      "content-type: text/plain",
      "host: deno.land",
      "\r\n",
    ],
    req: {
      url: "https://deno.land/index.html?deno=land&msg=gogo",
      method: "GET",
      headers: new Headers({
        "content-type": "text/plain",
      }),
    },
  },
  // FIXME (keroxp)
  {
    title: "request_get_encoded",
    exp: [
      "GET /%F0%9F%A6%96?q=%F0%9F%8E%89 HTTP/1.1",
      "content-type: text/plain",
      "host: deno.land",
      "\r\n",
    ],
    req: {
      url: "https://deno.land/🦖?q=🎉",
      method: "GET",
      headers: new Headers({
        "content-type": "text/plain",
      }),
    },
    // FIXME(keroxp)
    ignore: true,
  },
  {
    title: "request_post",
    exp: [
      "POST /index.html HTTP/1.1",
      "content-type: text/plain",
      "host: deno.land",
      "content-length: 69",
      "",
      "A secure JavaScript/TypeScript runtime built with V8, Rust, and Tokio",
    ],
    req: {
      url: "https://deno.land/index.html",
      method: "POST",
      headers: new Headers({
        "content-type": "text/plain",
      }),
      body:
        "A secure JavaScript/TypeScript runtime built with V8, Rust, and Tokio",
    },
  },
  {
    title: "request_post_chunked",
    exp: [
      "POST /index.html HTTP/1.1",
      "content-type: text/plain",
      "transfer-encoding: chunked",
      "host: deno.land",
      "",
      "45",
      "A secure JavaScript/TypeScript runtime built with V8, Rust, and Tokio",
      "0",
      "\r\n",
    ],
    req: {
      url: "https://deno.land/index.html",
      method: "POST",
      headers: new Headers({
        "content-type": "text/plain",
        "transfer-encoding": "chunked",
      }),
      body:
        "A secure JavaScript/TypeScript runtime built with V8, Rust, and Tokio",
    },
  },
  {
    title: "request_post_chunked_trailers",
    exp: [
      "POST /index.html HTTP/1.1",
      "content-type: text/plain",
      "transfer-encoding: chunked",
      "trailer: x-deno, x-node",
      "host: deno.land",
      "",
      "45",
      "A secure JavaScript/TypeScript runtime built with V8, Rust, and Tokio",
      "0",
      "",
      "x-deno: land",
      "x-node: js",
      "\r\n",
    ],
    req: {
      url: "https://deno.land/index.html",
      method: "POST",
      headers: new Headers({
        "content-type": "text/plain",
        "transfer-encoding": "chunked",
        trailer: "x-deno, x-node",
      }),
      body:
        "A secure JavaScript/TypeScript runtime built with V8, Rust, and Tokio",
      trailers: (): Headers =>
        new Headers({
          "x-deno": "land",
          "x-node": "js",
        }),
    },
  },
];

for (const { title, exp, req, ignore } of writeRequestCases) {
  test({
    name: `[http/io] writeRequest ${title}`,
    ignore,
    async fn() {
      const dest = new Deno.Buffer();
      await writeRequest(dest, req);
      assertEquals(decode(dest.bytes()), exp.join("\r\n"));
    },
  });
}

const readResponseCases: Array<[
  string,
  { status: number; headers: Headers; body: string; trailers: Headers }
]> = [
  [
    "response",
    {
      status: 200,
      headers: new Headers({
        "content-type": "text/plain",
        "content-length": "69",
      }),
      body:
        "A secure JavaScript/TypeScript runtime built with V8, Rust, and Tokio",
      trailers: new Headers(),
    },
  ],
  [
    "response_chunked",
    {
      status: 200,
      headers: new Headers({
        "content-type": "text/plain",
        "transfer-encoding": "chunked",
        trailer: "x-deno, x-node",
      }),
      body:
        "A secure JavaScript/TypeScript runtime built with V8, Rust, and Tokio",
      trailers: new Headers({
        "x-deno": "land",
        "x-node": "js",
      }),
    },
  ],
];

for (const [filepath, resp] of readResponseCases) {
  test({
    name: `[http/io] readReponse ${filepath}`,
    async fn() {
      const file = await Deno.open(`http/testdata/${filepath}.txt`);
      const act = await readResponse(file);
      assertEquals(act.status, resp.status);
      for (const [k, v] of resp.headers) {
        assertEquals(act.headers.get(k), v);
      }
      assertEquals(decode(await Deno.readAll(act.body)), resp.body);
      // await act.finalize();
      // console.log([...act.headers.entries()])
      for (const [k, v] of resp.trailers) {
        assertEquals(act.headers.get(k), v);
      }
      file.close();
    },
  });
}

test({
  name: `[http/io] readResponse body timeout`,
  async fn() {
    const head = ["HTTP/1.1 200 OK", "content-length: 20", "\r\n"].join("\r\n");
    const d = deferred();
    const body = {
      async read(_: Uint8Array): Promise<number | null> {
        await d;
        return null;
      },
    };
    const r = new MultiReader(new StringReader(head), body);
    const resp = await readResponse(r, { timeout: 100 });
    assertEquals(resp.headers.get("content-length"), "20");
    await assertThrowsAsync(async () => {
      await readUntilEOF(resp.body);
    }, TimeoutError);
    d.resolve();
  },
});

test({
  name: "[http/io] parseKeepAlive",
  fn() {
    const cases: Array<[string, KeepAlive]> = [
      ["timeout=1, max=1", { timeout: 1, max: 1 }],
      ["timeout=1", { timeout: 1 }],
      ["max=1", { max: 1 }],
      ["", {}],
    ];
    for (const [value, result] of cases) {
      assertEquals(parseKeepAlive(value), result);
    }
  },
});<|MERGE_RESOLUTION|>--- conflicted
+++ resolved
@@ -123,13 +123,8 @@
   }
 });
 
-<<<<<<< HEAD
-test("[http/io] readTrailer should throw if trailer contains prohibited fields", async () => {
-  for (const f of ["content-length", "trailer", "transfer-encoding"]) {
-=======
 test("readTrailer should throw if trailer contains prohibited fields", async () => {
   for (const f of ["Content-Length", "Trailer", "Transfer-Encoding"]) {
->>>>>>> 12d741c2
     const h = new Headers({
       trailer: f,
     });
