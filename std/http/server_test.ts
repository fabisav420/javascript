--- conflicted
+++ resolved
@@ -520,8 +520,7 @@
     );
     conn.close();
     await p;
-<<<<<<< HEAD
-  }
+  },
 });
 
 test({
@@ -604,7 +603,4 @@
       await p;
     }
   }
-=======
-  },
->>>>>>> bced5250
 });