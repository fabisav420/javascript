--- conflicted
+++ resolved
@@ -7,18 +7,12 @@
 
 const { Buffer, test } = Deno;
 import { TextProtoReader } from "../textproto/mod.ts";
-<<<<<<< HEAD
-import { assert, assertEquals, assertNotEquals } from "../testing/asserts.ts";
-=======
 import {
   assert,
   assertEquals,
   assertNotEquals,
-  assertThrowsAsync,
-  AssertionError,
   assertNotEOF
 } from "../testing/asserts.ts";
->>>>>>> 4e1abb4f
 import {
   Response,
   ServerRequest,
