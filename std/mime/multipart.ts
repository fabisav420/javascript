--- conflicted
+++ resolved
@@ -279,7 +279,7 @@
    * overflowed file data will be written to temporal files.
    * String field values are never written to files.
    * null value means parsing or writing to file was failed in some reason.
-   * @param maxMemory maximum memory size to store file in memory. bytes. @default 10485760 (10MB)
+   * @param maxMemory maximum memory size to store file in memory. bytes. @default 1048576 (1MB)
    *  */
   async readForm(maxMemory = 10 << 20): Promise<MultipartFormData> {
     const fileMap = new Map<string, FormFile>();
@@ -308,7 +308,7 @@
       }
       // file
       let formFile: FormFile | undefined;
-      const n = await copyN(buf, p, maxValueBytes);
+      const n = await copyN(p, buf, maxValueBytes);
       const contentType = p.headers.get("content-type");
       assert(contentType != null, "content-type must be set");
       if (n > maxMemory) {
@@ -319,19 +319,11 @@
           postfix: ext,
         });
         try {
-<<<<<<< HEAD
           // write buffer to file
-          let size = await copyN(file, buf, n);
+          let size = await copyN(buf, file, n);
           // Write the rest of the file
           size += await copy(new MultiReader(buf, p), file);
 
-=======
-          const size = await copyN(
-            new MultiReader(buf, p),
-            file,
-            maxValueBytes
-          );
->>>>>>> 76ee6fb3
           file.close();
           formFile = {
             filename: p.fileName,
