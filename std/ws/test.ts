// Copyright 2018-2020 the Deno authors. All rights reserved. MIT license.
import { BufReader, BufWriter } from "../io/bufio.ts";
import { assert, assertEquals, assertThrowsAsync } from "../testing/asserts.ts";
const { test } = Deno;
import { TextProtoReader } from "../textproto/mod.ts";
import * as bytes from "../bytes/mod.ts";
import {
  acceptable,
  connectWebSocket,
  createSecAccept,
  createSecKey,
  handshake,
  OpCode,
  readFrame,
  unmask,
  writeFrame,
  createWebSocket
} from "./mod.ts";
import { encode, decode } from "../strings/mod.ts";
import Writer = Deno.Writer;
import Reader = Deno.Reader;
import Conn = Deno.Conn;
import Buffer = Deno.Buffer;
import { delay } from "../util/async.ts";

test("[ws] read unmasked text frame", async () => {
  // unmasked single text frame with payload "Hello"
  const buf = new BufReader(
    new Buffer(new Uint8Array([0x81, 0x05, 0x48, 0x65, 0x6c, 0x6c, 0x6f]))
  );
  const frame = await readFrame(buf);
  assertEquals(frame.opcode, OpCode.TextFrame);
  assertEquals(frame.mask, undefined);
  assertEquals(new Buffer(frame.payload).toString(), "Hello");
  assertEquals(frame.isLastFrame, true);
});

test("[ws] read masked text frame", async () => {
  // a masked single text frame with payload "Hello"
  const buf = new BufReader(
    new Buffer(
      new Uint8Array([
        0x81,
        0x85,
        0x37,
        0xfa,
        0x21,
        0x3d,
        0x7f,
        0x9f,
        0x4d,
        0x51,
        0x58
      ])
    )
  );
  const frame = await readFrame(buf);
  assertEquals(frame.opcode, OpCode.TextFrame);
  unmask(frame.payload, frame.mask);
  assertEquals(new Buffer(frame.payload).toString(), "Hello");
  assertEquals(frame.isLastFrame, true);
});

test("[ws] read unmasked split text frames", async () => {
  const buf1 = new BufReader(
    new Buffer(new Uint8Array([0x01, 0x03, 0x48, 0x65, 0x6c]))
  );
  const buf2 = new BufReader(
    new Buffer(new Uint8Array([0x80, 0x02, 0x6c, 0x6f]))
  );
  const [f1, f2] = await Promise.all([readFrame(buf1), readFrame(buf2)]);
  assertEquals(f1.isLastFrame, false);
  assertEquals(f1.mask, undefined);
  assertEquals(f1.opcode, OpCode.TextFrame);
  assertEquals(new Buffer(f1.payload).toString(), "Hel");

  assertEquals(f2.isLastFrame, true);
  assertEquals(f2.mask, undefined);
  assertEquals(f2.opcode, OpCode.Continue);
  assertEquals(new Buffer(f2.payload).toString(), "lo");
});

test("[ws] read unmasked ping / pong frame", async () => {
  // unmasked ping with payload "Hello"
  const buf = new BufReader(
    new Buffer(new Uint8Array([0x89, 0x05, 0x48, 0x65, 0x6c, 0x6c, 0x6f]))
  );
  const ping = await readFrame(buf);
  assertEquals(ping.opcode, OpCode.Ping);
  assertEquals(new Buffer(ping.payload).toString(), "Hello");
  // prettier-ignore
  const pongFrame= [0x8a, 0x85, 0x37, 0xfa, 0x21, 0x3d, 0x7f, 0x9f, 0x4d, 0x51, 0x58]
  const buf2 = new BufReader(new Buffer(new Uint8Array(pongFrame)));
  const pong = await readFrame(buf2);
  assertEquals(pong.opcode, OpCode.Pong);
  assert(pong.mask !== undefined);
  unmask(pong.payload, pong.mask);
  assertEquals(new Buffer(pong.payload).toString(), "Hello");
});

test("[ws] read unmasked big binary frame", async () => {
  const payloadLength = 0x100;
  const a = [0x82, 0x7e, 0x01, 0x00];
  for (let i = 0; i < payloadLength; i++) {
    a.push(i);
  }
  const buf = new BufReader(new Buffer(new Uint8Array(a)));
  const bin = await readFrame(buf);
  assertEquals(bin.opcode, OpCode.BinaryFrame);
  assertEquals(bin.isLastFrame, true);
  assertEquals(bin.mask, undefined);
  assertEquals(bin.payload.length, payloadLength);
});

test("[ws] read unmasked bigger binary frame", async () => {
  const payloadLength = 0x10000;
  const a = [0x82, 0x7f, 0x00, 0x00, 0x00, 0x00, 0x00, 0x01, 0x00, 0x00];
  for (let i = 0; i < payloadLength; i++) {
    a.push(i);
  }
  const buf = new BufReader(new Buffer(new Uint8Array(a)));
  const bin = await readFrame(buf);
  assertEquals(bin.opcode, OpCode.BinaryFrame);
  assertEquals(bin.isLastFrame, true);
  assertEquals(bin.mask, undefined);
  assertEquals(bin.payload.length, payloadLength);
});

test("[ws] createSecAccept", () => {
  const nonce = "dGhlIHNhbXBsZSBub25jZQ==";
  const d = createSecAccept(nonce);
  assertEquals(d, "s3pPLMBiTxaQ9kYGzzhZRbK+xOo=");
});

test("[ws] acceptable", () => {
  const ret = acceptable({
    headers: new Headers({
      upgrade: "websocket",
      "sec-websocket-key": "aaa"
    })
  });
  assertEquals(ret, true);

  assert(
    acceptable({
      headers: new Headers([
        ["connection", "Upgrade"],
        ["host", "127.0.0.1:9229"],
        [
          "sec-websocket-extensions",
          "permessage-deflate; client_max_window_bits"
        ],
        ["sec-websocket-key", "dGhlIHNhbXBsZSBub25jZQ=="],
        ["sec-websocket-version", "13"],
        ["upgrade", "WebSocket"]
      ])
    })
  );
});

test("[ws] acceptable should return false when headers invalid", () => {
  assertEquals(
    acceptable({
      headers: new Headers({ "sec-websocket-key": "aaa" })
    }),
    false
  );
  assertEquals(
    acceptable({
      headers: new Headers({ upgrade: "websocket" })
    }),
    false
  );
  assertEquals(
    acceptable({
      headers: new Headers({ upgrade: "invalid", "sec-websocket-key": "aaa" })
    }),
    false
  );
  assertEquals(
    acceptable({
      headers: new Headers({ upgrade: "websocket", "sec-websocket-ky": "" })
    }),
    false
  );
});

test("[ws] connectWebSocket should throw invalid scheme of url", async (): Promise<
  void
> => {
  await assertThrowsAsync(
    async (): Promise<void> => {
      await connectWebSocket("file://hoge/hoge");
    }
  );
});

test("[ws] write and read masked frame", async () => {
  const mask = new Uint8Array([0, 1, 2, 3]);
  const msg = "hello";
  const buf = new Buffer();
  const r = new BufReader(buf);
  await writeFrame(
    {
      isLastFrame: true,
      mask,
      opcode: OpCode.TextFrame,
      payload: encode(msg)
    },
    buf
  );
  const frame = await readFrame(r);
  assertEquals(frame.opcode, OpCode.TextFrame);
  assertEquals(frame.isLastFrame, true);
  assertEquals(frame.mask, mask);
  unmask(frame.payload, frame.mask);
  assertEquals(frame.payload, encode(msg));
});

test("[ws] handshake should not send search when it's empty", async () => {
  const writer = new Buffer();
  const reader = new Buffer(encode("HTTP/1.1 400\r\n"));

  await assertThrowsAsync(
    async (): Promise<void> => {
      await handshake(
        new URL("ws://example.com"),
        new Headers(),
        new BufReader(reader),
        new BufWriter(writer)
      );
    }
  );

  const tpReader = new TextProtoReader(new BufReader(writer));
  const statusLine = await tpReader.readLine();

  assertEquals(statusLine, "GET / HTTP/1.1");
});

test("[ws] handshake should send search correctly", async function wsHandshakeWithSearch(): Promise<
  void
> {
  const writer = new Buffer();
  const reader = new Buffer(encode("HTTP/1.1 400\r\n"));

  await assertThrowsAsync(
    async (): Promise<void> => {
      await handshake(
        new URL("ws://example.com?a=1"),
        new Headers(),
        new BufReader(reader),
        new BufWriter(writer)
      );
    }
  );

  const tpReader = new TextProtoReader(new BufReader(writer));
  const statusLine = await tpReader.readLine();

  assertEquals(statusLine, "GET /?a=1 HTTP/1.1");
});

test("[ws] ws.close() should use 1000 as close code", async () => {
  const buf = new Buffer();
  const bufr = new BufReader(buf);
  const conn = dummyConn(buf, buf);
  const ws = createWebSocket({ conn });
  await ws.close();
  const frame = await readFrame(bufr);
  assertEquals(frame.opcode, OpCode.Close);
  const code = (frame.payload[0] << 8) | frame.payload[1];
  assertEquals(code, 1000);
});

function dummyConn(r: Reader, w: Writer): Conn {
  return {
    rid: -1,
    closeRead: (): void => {},
    closeWrite: (): void => {},
    read: (x): Promise<number | Deno.EOF> => r.read(x),
    write: (x): Promise<number> => w.write(x),
    close: (): void => {},
    localAddr: { transport: "tcp", hostname: "0.0.0.0", port: 0 },
    remoteAddr: { transport: "tcp", hostname: "0.0.0.0", port: 0 }
  };
}

function delayedWriter(ms: number, dest: Writer): Writer {
  return {
    write(p: Uint8Array): Promise<number> {
      return new Promise<number>(resolve => {
        setTimeout(async (): Promise<void> => {
          resolve(await dest.write(p));
        }, ms);
      });
    }
  };
}
test({
  name: "[ws] WebSocket.send(), WebSocket.ping() should be exclusive",
  fn: async (): Promise<void> => {
    const buf = new Buffer();
    const conn = dummyConn(new Buffer(), delayedWriter(1, buf));
    const sock = createWebSocket({ conn });
    // Ensure send call
    await Promise.all([
      sock.send("first"),
      sock.send("second"),
      sock.ping(),
      sock.send(new Uint8Array([3]))
    ]);
    const bufr = new BufReader(buf);
    const first = await readFrame(bufr);
    const second = await readFrame(bufr);
    const ping = await readFrame(bufr);
    const third = await readFrame(bufr);
    assertEquals(first.opcode, OpCode.TextFrame);
    assertEquals(decode(first.payload), "first");
    assertEquals(first.opcode, OpCode.TextFrame);
    assertEquals(decode(second.payload), "second");
    assertEquals(ping.opcode, OpCode.Ping);
    assertEquals(third.opcode, OpCode.BinaryFrame);
    assertEquals(bytes.equal(third.payload, new Uint8Array([3])), true);
  }
});

test("[ws] createSecKeyHasCorrectLength", () => {
  // Note: relies on --seed=86 being passed to deno to reproduce failure in
  // #4063.
  const secKey = createSecKey();
  assertEquals(atob(secKey).length, 16);
});

test("[ws] WebSocket should throw `Deno.errors.ConnectionReset` when peer closed connection without close frame", async () => {
  const buf = new Buffer();
  const eofReader: Deno.Reader = {
    read(_: Uint8Array): Promise<number | Deno.EOF> {
      return Promise.resolve(Deno.EOF);
    }
  };
  const conn = dummyConn(eofReader, buf);
  const sock = createWebSocket({ conn });
  sock.closeForce();
  await assertThrowsAsync(
    () => sock.send("hello"),
    Deno.errors.ConnectionReset
  );
  await assertThrowsAsync(() => sock.ping(), Deno.errors.ConnectionReset);
  await assertThrowsAsync(() => sock.close(0), Deno.errors.ConnectionReset);
});

test("[ws] WebSocket shouldn't throw `Deno.errors.UnexpectedEof` on recive()", async () => {
  const buf = new Buffer();
  const eofReader: Deno.Reader = {
    read(_: Uint8Array): Promise<number | Deno.EOF> {
      return Promise.resolve(Deno.EOF);
    }
  };
  const conn = dummyConn(eofReader, buf);
  const sock = createWebSocket({ conn });
  const it = sock.receive();
  const { value, done } = await it.next();
  assertEquals(value, undefined);
  assertEquals(done, true);
});

<<<<<<< HEAD
test("[ws] WebSocket should reject sending promise when connection reset forcely", async () => {
  const buf = new Buffer();
  let timer: number | undefined;
  const lazyWriter: Deno.Writer = {
    write(_: Uint8Array): Promise<number> {
      return new Promise(resolve => {
        timer = setTimeout(() => resolve(0), 1000);
      });
    }
  };
  const conn = dummyConn(buf, lazyWriter);
  const sock = createWebSocket({ conn });
  const onError = (e: unknown): unknown => e;
  const p = Promise.all([
    sock.send("hello").catch(onError),
    sock.send(new Uint8Array([1, 2])).catch(onError),
    sock.ping().catch(onError)
  ]);
  sock.closeForce();
  assertEquals(sock.isClosed, true);
  const [a, b, c] = await p;
  assert(a instanceof Deno.errors.ConnectionReset);
  assert(b instanceof Deno.errors.ConnectionReset);
  assert(c instanceof Deno.errors.ConnectionReset);
  clearTimeout(timer);
=======
test({
  name:
    "[ws] WebSocket should reject sending promise when connection reset forcely",
  fn: async () => {
    const buf = new Buffer();
    let timer: number | undefined;
    const lazyWriter: Deno.Writer = {
      async write(_: Uint8Array): Promise<number> {
        return new Promise(resolve => {
          timer = setTimeout(() => resolve(0), 1000);
        });
      }
    };
    const conn = dummyConn(buf, lazyWriter);
    const sock = createWebSocket({ conn });
    const onError = (e: unknown): unknown => e;
    const p = Promise.all([
      sock.send("hello").catch(onError),
      sock.send(new Uint8Array([1, 2])).catch(onError),
      sock.ping().catch(onError)
    ]);
    sock.closeForce();
    assertEquals(sock.isClosed, true);
    const [a, b, c] = await p;
    assert(a instanceof Deno.errors.ConnectionReset);
    assert(b instanceof Deno.errors.ConnectionReset);
    assert(c instanceof Deno.errors.ConnectionReset);
    clearTimeout(timer);
    // Wait for another event loop turn for `timeout` op promise
    // to resolve, otherwise we'll get "op leak".
    await delay(10);
  }
>>>>>>> b7e6a31a
});<|MERGE_RESOLUTION|>--- conflicted
+++ resolved
@@ -365,33 +365,6 @@
   assertEquals(done, true);
 });
 
-<<<<<<< HEAD
-test("[ws] WebSocket should reject sending promise when connection reset forcely", async () => {
-  const buf = new Buffer();
-  let timer: number | undefined;
-  const lazyWriter: Deno.Writer = {
-    write(_: Uint8Array): Promise<number> {
-      return new Promise(resolve => {
-        timer = setTimeout(() => resolve(0), 1000);
-      });
-    }
-  };
-  const conn = dummyConn(buf, lazyWriter);
-  const sock = createWebSocket({ conn });
-  const onError = (e: unknown): unknown => e;
-  const p = Promise.all([
-    sock.send("hello").catch(onError),
-    sock.send(new Uint8Array([1, 2])).catch(onError),
-    sock.ping().catch(onError)
-  ]);
-  sock.closeForce();
-  assertEquals(sock.isClosed, true);
-  const [a, b, c] = await p;
-  assert(a instanceof Deno.errors.ConnectionReset);
-  assert(b instanceof Deno.errors.ConnectionReset);
-  assert(c instanceof Deno.errors.ConnectionReset);
-  clearTimeout(timer);
-=======
 test({
   name:
     "[ws] WebSocket should reject sending promise when connection reset forcely",
@@ -424,5 +397,4 @@
     // to resolve, otherwise we'll get "op leak".
     await delay(10);
   }
->>>>>>> b7e6a31a
 });