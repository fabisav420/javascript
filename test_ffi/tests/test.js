// Copyright 2018-2022 the Deno authors. All rights reserved. MIT license.
// deno-lint-ignore-file

// Run using cargo test or `--v8-options=--allow-natives-syntax`

<<<<<<< HEAD
import { assertThrows, assert } from "../../test_util/std/testing/asserts.ts";
=======
import {
  assertThrows,
} from "../../test_util/std/testing/asserts.ts";
>>>>>>> 2e1d6d35

const targetDir = Deno.execPath().replace(/[^\/\\]+$/, "");
const [libPrefix, libSuffix] = {
  darwin: ["lib", "dylib"],
  linux: ["lib", "so"],
  windows: ["", "dll"],
}[Deno.build.os];
const libPath = `${targetDir}/${libPrefix}test_ffi.${libSuffix}`;

const resourcesPre = Deno.resources();

function ptr(v) {
  return Deno.UnsafePointer.of(v);
}

// dlopen shouldn't panic
assertThrows(() => {
  Deno.dlopen("cli/src/main.rs", {});
});

assertThrows(
  () => {
    Deno.dlopen(libPath, {
      non_existent_symbol: {
        parameters: [],
        result: "void",
      },
    });
  },
  Error,
  "Failed to register symbol non_existent_symbol",
);

const dylib = Deno.dlopen(libPath, {
  "printSomething": {
    name: "print_something",
    parameters: [],
    result: "void",
  },
  "print_buffer": { parameters: ["pointer", "usize"], result: "void" },
  "print_buffer2": {
    parameters: ["pointer", "usize", "pointer", "usize"],
    result: "void",
  },
  "return_buffer": { parameters: [], result: "pointer" },
  "is_null_ptr": { parameters: ["pointer"], result: "u8" },
  "add_u32": { parameters: ["u32", "u32"], result: "u32" },
  "add_i32": { parameters: ["i32", "i32"], result: "i32" },
  "add_u64": { parameters: ["u64", "u64"], result: "u64" },
  "add_i64": { parameters: ["i64", "i64"], result: "i64" },
  "add_usize": { parameters: ["usize", "usize"], result: "usize" },
  "add_usize_fast": { parameters: ["usize", "usize"], result: "u32" },
  "add_isize": { parameters: ["isize", "isize"], result: "isize" },
  "add_f32": { parameters: ["f32", "f32"], result: "f32" },
  "add_f64": { parameters: ["f64", "f64"], result: "f64" },
  "add_u32_nonblocking": {
    name: "add_u32",
    parameters: ["u32", "u32"],
    result: "u32",
    nonblocking: true,
  },
  "add_i32_nonblocking": {
    name: "add_i32",
    parameters: ["i32", "i32"],
    result: "i32",
    nonblocking: true,
  },
  "add_u64_nonblocking": {
    name: "add_u64",
    parameters: ["u64", "u64"],
    result: "u64",
    nonblocking: true,
  },
  "add_i64_nonblocking": {
    name: "add_i64",
    parameters: ["i64", "i64"],
    result: "i64",
    nonblocking: true,
  },
  "add_usize_nonblocking": {
    name: "add_usize",
    parameters: ["usize", "usize"],
    result: "usize",
    nonblocking: true,
  },
  "add_isize_nonblocking": {
    name: "add_isize",
    parameters: ["isize", "isize"],
    result: "isize",
    nonblocking: true,
  },
  "add_f32_nonblocking": {
    name: "add_f32",
    parameters: ["f32", "f32"],
    result: "f32",
    nonblocking: true,
  },
  "add_f64_nonblocking": {
    name: "add_f64",
    parameters: ["f64", "f64"],
    result: "f64",
    nonblocking: true,
  },
  "fill_buffer": { parameters: ["u8", "pointer", "usize"], result: "void" },
  "sleep_nonblocking": {
    name: "sleep_blocking",
    parameters: ["u64"],
    result: "void",
    nonblocking: true,
  },
  "sleep_blocking": { parameters: ["u64"], result: "void" },
  "nonblocking_buffer": {
    parameters: ["pointer", "usize"],
    result: "void",
    nonblocking: true,
  },
  "get_add_u32_ptr": {
    parameters: [],
    result: "pointer",
  },
  "get_sleep_blocking_ptr": {
    parameters: [],
    result: "pointer",
  },
  // Callback function
  call_fn_ptr: {
    parameters: ["function"],
    result: "void",
  },
  call_fn_ptr_thread_safe: {
    name: "call_fn_ptr",
    parameters: ["function"],
    result: "void",
    nonblocking: true,
  },
  call_fn_ptr_many_parameters: {
    parameters: ["function"],
    result: "void",
  },
  call_fn_ptr_return_u8: {
    parameters: ["function"],
    result: "void",
  },
  call_fn_ptr_return_u8_thread_safe: {
    name: "call_fn_ptr_return_u8",
    parameters: ["function"],
    result: "void",
  },
  call_fn_ptr_return_buffer: {
    parameters: ["function"],
    result: "void",
  },
  store_function: {
    parameters: ["function"],
    result: "void",
  },
  store_function_2: {
    parameters: ["function"],
    result: "void",
  },
  call_stored_function: {
    parameters: [],
    result: "void",
    callback: true,
  },
  call_stored_function_2: {
    parameters: ["u8"],
    result: "void",
    callback: true,
  },
  log_many_parameters: {
    parameters: ["u8", "u16", "u32", "u64", "f64", "f32", "i64", "i32", "i16", "i8", "isize", "usize", "f64", "f32", "f64", "f32", "f64", "f32", "f64"],
    result: "void",
  },
  // Statics
  "static_u32": {
    type: "u32",
  },
  "static_i64": {
    type: "i64",
  },
  "static_ptr": {
    type: "pointer",
  },
});
const { symbols } = dylib;

symbols.printSomething();
const buffer = new Uint8Array([1, 2, 3, 4, 5, 6, 7, 8]);
const buffer2 = new Uint8Array([9, 10]);
dylib.symbols.print_buffer(buffer, buffer.length);
// Test subarrays
const subarray = buffer.subarray(3);
dylib.symbols.print_buffer(subarray, subarray.length - 2);
dylib.symbols.print_buffer2(buffer, buffer.length, buffer2, buffer2.length);
const ptr0 = dylib.symbols.return_buffer();
dylib.symbols.print_buffer(ptr0, 8);
const ptrView = new Deno.UnsafePointerView(ptr0);
const into = new Uint8Array(6);
const into2 = new Uint8Array(3);
const into2ptr = Deno.UnsafePointer.of(into2);
const into2ptrView = new Deno.UnsafePointerView(into2ptr);
const into3 = new Uint8Array(3);
ptrView.copyInto(into);
console.log([...into]);
ptrView.copyInto(into2, 3);
console.log([...into2]);
into2ptrView.copyInto(into3);
console.log([...into3]);
const string = new Uint8Array([
  ...new TextEncoder().encode("Hello from pointer!"),
  0,
]);
const stringPtr = Deno.UnsafePointer.of(string);
const stringPtrview = new Deno.UnsafePointerView(stringPtr);
console.log(stringPtrview.getCString());
console.log(stringPtrview.getCString(11));
console.log(Boolean(dylib.symbols.is_null_ptr(ptr0)));
console.log(Boolean(dylib.symbols.is_null_ptr(null)));
console.log(Boolean(dylib.symbols.is_null_ptr(Deno.UnsafePointer.of(into))));
const emptyBuffer = new BigUint64Array(0);
console.log(Boolean(dylib.symbols.is_null_ptr(emptyBuffer)));
const emptySlice = into.subarray(6);
console.log(Boolean(dylib.symbols.is_null_ptr(emptySlice)));

const addU32Ptr = dylib.symbols.get_add_u32_ptr();
const addU32 = new Deno.UnsafeFnPointer(addU32Ptr, {
  parameters: ["u32", "u32"],
  result: "u32",
});
console.log(addU32.call(123, 456));

const sleepBlockingPtr = dylib.symbols.get_sleep_blocking_ptr();
const sleepNonBlocking = new Deno.UnsafeFnPointer(sleepBlockingPtr, {
  nonblocking: true,
  parameters: ["u64"],
  result: "void",
});
const before = performance.now();
await sleepNonBlocking.call(100);
console.log(performance.now() - before >= 100);

const { add_u32, add_usize_fast } = symbols;
function addU32Fast(a, b) {
  return add_u32(a, b);
};

%PrepareFunctionForOptimization(addU32Fast);
console.log(addU32Fast(123, 456));
%OptimizeFunctionOnNextCall(addU32Fast);
console.log(addU32Fast(123, 456));
assertFastCall(addU32Fast);

function addU64Fast(a, b) { return add_usize_fast(a, b); };
%PrepareFunctionForOptimization(addU64Fast);
console.log(addU64Fast(2, 3));
%OptimizeFunctionOnNextCall(addU64Fast);
console.log(addU64Fast(2, 3));
assertFastCall(addU64Fast);

console.log(dylib.symbols.add_i32(123, 456));
console.log(dylib.symbols.add_u64(0xffffffffn, 0xffffffffn));
console.log(dylib.symbols.add_i64(-0xffffffffn, -0xffffffffn));
console.log(dylib.symbols.add_usize(0xffffffffn, 0xffffffffn));
console.log(dylib.symbols.add_isize(-0xffffffffn, -0xffffffffn));
console.log(dylib.symbols.add_u64(Number.MAX_SAFE_INTEGER, 1));
console.log(dylib.symbols.add_i64(Number.MAX_SAFE_INTEGER, 1));
console.log(dylib.symbols.add_i64(Number.MIN_SAFE_INTEGER, -1));
console.log(dylib.symbols.add_usize(Number.MAX_SAFE_INTEGER, 1));
console.log(dylib.symbols.add_isize(Number.MAX_SAFE_INTEGER, 1));
console.log(dylib.symbols.add_isize(Number.MIN_SAFE_INTEGER, -1));
console.log(dylib.symbols.add_f32(123.123, 456.789));
console.log(dylib.symbols.add_f64(123.123, 456.789));

function addF32Fast(a, b) {
  return dylib.symbols.add_f32(a, b);
};

%PrepareFunctionForOptimization(addF32Fast);
console.log(addF32Fast(123.123, 456.789));
%OptimizeFunctionOnNextCall(addF32Fast);
console.log(addF32Fast(123.123, 456.789));
assertFastCall(addF32Fast);

function addF64Fast(a, b) {
  return dylib.symbols.add_f64(a, b);
};

%PrepareFunctionForOptimization(addF64Fast);
console.log(addF64Fast(123.123, 456.789));
%OptimizeFunctionOnNextCall(addF64Fast);
console.log(addF64Fast(123.123, 456.789));
assertFastCall(addF64Fast);

// Test adders as nonblocking calls
console.log(await dylib.symbols.add_i32_nonblocking(123, 456));
console.log(await dylib.symbols.add_u64_nonblocking(0xffffffffn, 0xffffffffn));
console.log(
  await dylib.symbols.add_i64_nonblocking(-0xffffffffn, -0xffffffffn),
);
console.log(
  await dylib.symbols.add_usize_nonblocking(0xffffffffn, 0xffffffffn),
);
console.log(
  await dylib.symbols.add_isize_nonblocking(-0xffffffffn, -0xffffffffn),
);
console.log(await dylib.symbols.add_u64_nonblocking(Number.MAX_SAFE_INTEGER, 1));
console.log(await dylib.symbols.add_i64_nonblocking(Number.MAX_SAFE_INTEGER, 1));
console.log(await dylib.symbols.add_i64_nonblocking(Number.MIN_SAFE_INTEGER, -1));
console.log(await dylib.symbols.add_usize_nonblocking(Number.MAX_SAFE_INTEGER, 1));
console.log(await dylib.symbols.add_isize_nonblocking(Number.MAX_SAFE_INTEGER, 1));
console.log(await dylib.symbols.add_isize_nonblocking(Number.MIN_SAFE_INTEGER, -1));
console.log(await dylib.symbols.add_f32_nonblocking(123.123, 456.789));
console.log(await dylib.symbols.add_f64_nonblocking(123.123, 456.789));

// test mutating sync calls

function test_fill_buffer(fillValue, arr) {
  let buf = new Uint8Array(arr);
  dylib.symbols.fill_buffer(fillValue, buf, buf.length);
  for (let i = 0; i < buf.length; i++) {
    if (buf[i] !== fillValue) {
      throw new Error(`Found '${buf[i]}' in buffer, expected '${fillValue}'.`);
    }
  }
}

test_fill_buffer(0, [2, 3, 4]);
test_fill_buffer(5, [2, 7, 3, 2, 1]);

// Test non blocking calls

function deferred() {
  let methods;
  const promise = new Promise((resolve, reject) => {
    methods = {
      async resolve(value) {
        await value;
        resolve(value);
      },
      reject(reason) {
        reject(reason);
      },
    };
  });
  return Object.assign(promise, methods);
}

const promise = deferred();
const buffer3 = new Uint8Array([1, 2, 3, 4, 5, 6, 7, 8]);
dylib.symbols.nonblocking_buffer(buffer3, buffer3.length).then(() => {
  promise.resolve();
});
await promise;

let start = performance.now();
dylib.symbols.sleep_blocking(100);
console.log("After sleep_blocking");
console.log(performance.now() - start >= 100);

start = performance.now();
const promise_2 = dylib.symbols.sleep_nonblocking(100).then(() => {
  console.log("After");
  console.log(performance.now() - start >= 100);
});
console.log("Before");
console.log(performance.now() - start < 100);

// Await to make sure `sleep_nonblocking` calls and logs before we proceed
await promise_2;

// Test calls with callback parameters
const logCallback = new Deno.UnsafeCallback(
  { parameters: [], result: "void" },
  () => console.log("logCallback"),
);
const logManyParametersCallback = new Deno.UnsafeCallback({
  parameters: [
    "u8",
    "i8",
    "u16",
    "i16",
    "u32",
    "i32",
    "u64",
    "i64",
    "f32",
    "f64",
    "pointer",
  ],
  result: "void",
}, (u8, i8, u16, i16, u32, i32, u64, i64, f32, f64, pointer) => {
  const view = new Deno.UnsafePointerView(pointer);
  const copy_buffer = new Uint8Array(8);
  view.copyInto(copy_buffer);
  console.log(u8, i8, u16, i16, u32, i32, u64, i64, f32, f64, ...copy_buffer);
});
const returnU8Callback = new Deno.UnsafeCallback(
  { parameters: [], result: "u8" },
  () => 8,
);
const returnBufferCallback = new Deno.UnsafeCallback({
  parameters: [],
  result: "pointer",
}, () => {
  return buffer;
});
const add10Callback = new Deno.UnsafeCallback({
  parameters: ["u8"],
  result: "u8",
}, (value) => value + 10);
const throwCallback = new Deno.UnsafeCallback({
  parameters: [],
  result: "void",
}, () => {
  throw new TypeError("hi");
});

assertThrows(
  () => {
    dylib.symbols.call_fn_ptr(ptr(throwCallback));
  },
  TypeError,
  "hi",
);

const { call_stored_function } = dylib.symbols;

dylib.symbols.call_fn_ptr(ptr(logCallback));
dylib.symbols.call_fn_ptr_many_parameters(ptr(logManyParametersCallback));
dylib.symbols.call_fn_ptr_return_u8(ptr(returnU8Callback));
dylib.symbols.call_fn_ptr_return_buffer(ptr(returnBufferCallback));
dylib.symbols.store_function(ptr(logCallback));
call_stored_function();
dylib.symbols.store_function_2(ptr(add10Callback));
dylib.symbols.call_stored_function_2(20);

function logManyParametersFast(a, b, c, d, e, f, g, h, i , j , k, l, m, n, o, p, q, r, s) {
  return dylib.symbols.log_many_parameters(a, b, c, d, e, f, g, h, i, j, k, l, m, n, o, p, q, r, s);
};

%PrepareFunctionForOptimization(logManyParametersFast);
logManyParametersFast(255, 65535, 4294967295, 4294967296, 123.456, 789.876, -1, -2, -3, -4, -1000, 1000, 12345.678910, 12345.678910, 12345.678910, 12345.678910, 12345.678910, 12345.678910, 12345.678910);
%OptimizeFunctionOnNextCall(logManyParametersFast);
logManyParametersFast(255, 65535, 4294967295, 4294967296, 123.456, 789.876, -1, -2, -3, -4, -1000, 1000, 12345.678910, 12345.678910, 12345.678910, 12345.678910, 12345.678910, 12345.678910, 12345.678910);
assertFastCall(logManyParametersFast);


const nestedCallback = new Deno.UnsafeCallback(
  { parameters: [], result: "void" },
  () => {
    dylib.symbols.call_stored_function_2(10);
  },
);
dylib.symbols.store_function(ptr(nestedCallback));

dylib.symbols.store_function(null);
dylib.symbols.store_function_2(null);

let counter = 0;
const addToFooCallback = new Deno.UnsafeCallback({
  parameters: [],
  result: "void",
}, () => counter++);

// Test thread safe callbacks
console.log("Thread safe call counter:", counter);
addToFooCallback.ref();
await dylib.symbols.call_fn_ptr_thread_safe(ptr(addToFooCallback));
addToFooCallback.unref();
logCallback.ref();
await dylib.symbols.call_fn_ptr_thread_safe(ptr(logCallback));
logCallback.unref();
console.log("Thread safe call counter:", counter);
returnU8Callback.ref();
await dylib.symbols.call_fn_ptr_return_u8_thread_safe(ptr(returnU8Callback));

// Test statics
console.log("Static u32:", dylib.symbols.static_u32);
console.log("Static i64:", dylib.symbols.static_i64);
console.log(
  "Static ptr:",
  typeof dylib.symbols.static_ptr === "number",
);
const view = new Deno.UnsafePointerView(dylib.symbols.static_ptr);
console.log("Static ptr value:", view.getUint32());

const arrayBuffer = view.getArrayBuffer(4);
const uint32Array = new Uint32Array(arrayBuffer);
console.log("arrayBuffer.byteLength:", arrayBuffer.byteLength);
console.log("uint32Array.length:", uint32Array.length);
console.log("uint32Array[0]:", uint32Array[0]);
uint32Array[0] = 55; // MUTATES!
console.log("uint32Array[0] after mutation:", uint32Array[0]);
console.log("Static ptr value after mutation:", view.getUint32());

(function cleanup() {
  dylib.close();
  throwCallback.close();
  logCallback.close();
  logManyParametersCallback.close();
  returnU8Callback.close();
  returnBufferCallback.close();
  add10Callback.close();
  nestedCallback.close();
  addToFooCallback.close();

  const resourcesPost = Deno.resources();

  const preStr = JSON.stringify(resourcesPre, null, 2);
  const postStr = JSON.stringify(resourcesPost, null, 2);
  if (preStr !== postStr) {
    throw new Error(
      `Difference in open resources before dlopen and after closing:
Before: ${preStr}
After: ${postStr}`,
    );
  }

  console.log("Correct number of resources");
})();

function assertFastCall(fn) {
  const status = % GetOptimizationStatus(fn);
  assert(status & (1 << 4), `expected ${fn.name} to be optimized, but wasn't`);
}<|MERGE_RESOLUTION|>--- conflicted
+++ resolved
@@ -3,13 +3,10 @@
 
 // Run using cargo test or `--v8-options=--allow-natives-syntax`
 
-<<<<<<< HEAD
-import { assertThrows, assert } from "../../test_util/std/testing/asserts.ts";
-=======
 import {
   assertThrows,
+  assert,
 } from "../../test_util/std/testing/asserts.ts";
->>>>>>> 2e1d6d35
 
 const targetDir = Deno.execPath().replace(/[^\/\\]+$/, "");
 const [libPrefix, libSuffix] = {
