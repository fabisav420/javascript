// Copyright 2018-2023 the Deno authors. All rights reserved. MIT license.

use crate::assert_napi_ok;
use crate::napi_new_property;
use core::ffi::c_void;
<<<<<<< HEAD
use napi_sys::Status::napi_ok;
use napi_sys::TypedarrayType;
use napi_sys::ValueType::napi_number;
use napi_sys::ValueType::napi_object;
=======
use napi_sys::TypedarrayType::uint8_array;
>>>>>>> d0f88fc1
use napi_sys::*;
use std::ptr;

extern "C" fn test_multiply(
  env: napi_env,
  info: napi_callback_info,
) -> napi_value {
  let (args, argc, _) = crate::get_callback_info!(env, info, 2);
  assert_eq!(argc, 2);

  let mut ty = -1;
  assert!(unsafe { napi_typeof(env, args[0], &mut ty) } == napi_ok);
  assert_eq!(ty, napi_object);

  let input_array = args[0];
  let mut is_typed_array = false;
  assert!(
    unsafe { napi_is_typedarray(env, input_array, &mut is_typed_array) }
      == napi_ok
  );

  let mut ty = -1;
  assert!(unsafe { napi_typeof(env, args[1], &mut ty) } == napi_ok);
  assert_eq!(ty, napi_number);

  let mut multiplier: f64 = 0.0;
  assert!(
    unsafe { napi_get_value_double(env, args[1], &mut multiplier) } == napi_ok
  );

  let mut ty = -1;
  let mut input_buffer = ptr::null_mut();
  let mut byte_offset = 0;
  let mut length = 0;

  assert!(
    unsafe {
      napi_get_typedarray_info(
        env,
        input_array,
        &mut ty,
        &mut length,
        ptr::null_mut(),
        &mut input_buffer,
        &mut byte_offset,
      )
    } == napi_ok
  );

  let mut data = ptr::null_mut();
  let mut byte_length = 0;

  assert!(
    unsafe {
      napi_get_arraybuffer_info(env, input_buffer, &mut data, &mut byte_length)
    } == napi_ok
  );

  let mut output_buffer = ptr::null_mut();
  let mut output_ptr = ptr::null_mut();
  assert!(
    unsafe {
      napi_create_arraybuffer(
        env,
        byte_length,
        &mut output_ptr,
        &mut output_buffer,
      )
    } == napi_ok
  );

  let mut output_array: napi_value = ptr::null_mut();
  assert!(
    unsafe {
      napi_create_typedarray(
        env,
        ty,
        length,
        output_buffer,
        byte_offset,
        &mut output_array,
      )
    } == napi_ok
  );

  if ty == TypedarrayType::uint8_array {
    let input_bytes = unsafe { (data as *mut u8).offset(byte_offset as isize) };
    let output_bytes = output_ptr as *mut u8;
    for i in 0..length {
      unsafe {
        *output_bytes.offset(i as isize) =
          (*input_bytes.offset(i as isize) as f64 * multiplier) as u8;
      }
    }
  } else if ty == TypedarrayType::float64_array {
    let input_doubles =
      unsafe { (data as *mut f64).offset(byte_offset as isize) };
    let output_doubles = output_ptr as *mut f64;
    for i in 0..length {
      unsafe {
        *output_doubles.offset(i as isize) =
          *input_doubles.offset(i as isize) * multiplier;
      }
    }
  } else {
    unsafe {
      napi_throw_error(
        env,
        ptr::null(),
        "Typed array was of a type not expected by test.".as_ptr() as *const i8,
      );
    }
    return ptr::null_mut();
  }

  output_array
}

extern "C" fn test_external(
  env: napi_env,
  _info: napi_callback_info,
) -> napi_value {
  let mut arraybuffer: napi_value = ptr::null_mut();
  let mut external: Box<[u8; 4]> = Box::new([0, 1, 2, 3]);
  assert_napi_ok!(napi_create_external_arraybuffer(
    env,
    external.as_mut_ptr() as *mut c_void,
    external.len(),
    None,
    ptr::null_mut(),
    &mut arraybuffer,
  ));

  let mut typedarray: napi_value = ptr::null_mut();
<<<<<<< HEAD
  assert!(
    unsafe {
      napi_create_typedarray(
        env,
        TypedarrayType::uint8_array,
        external.len(),
        arraybuffer,
        0,
        &mut typedarray,
      )
    } == napi_ok
  );
=======
  assert_napi_ok!(napi_create_typedarray(
    env,
    uint8_array,
    external.len(),
    arraybuffer,
    0,
    &mut typedarray,
  ));
>>>>>>> d0f88fc1

  std::mem::forget(external); // Leak into JS land
  typedarray
}

pub fn init(env: napi_env, exports: napi_value) {
<<<<<<< HEAD
  let properties = &[
    crate::new_property!(env, "test_external\0", test_external),
    crate::new_property!(env, "test_multiply\0", test_multiply),
  ];
=======
  let properties = &[napi_new_property!(env, "test_external", test_external)];
>>>>>>> d0f88fc1

  assert_napi_ok!(napi_define_properties(
    env,
    exports,
    properties.len(),
    properties.as_ptr()
  ));
}<|MERGE_RESOLUTION|>--- conflicted
+++ resolved
@@ -3,14 +3,10 @@
 use crate::assert_napi_ok;
 use crate::napi_new_property;
 use core::ffi::c_void;
-<<<<<<< HEAD
 use napi_sys::Status::napi_ok;
 use napi_sys::TypedarrayType;
 use napi_sys::ValueType::napi_number;
 use napi_sys::ValueType::napi_object;
-=======
-use napi_sys::TypedarrayType::uint8_array;
->>>>>>> d0f88fc1
 use napi_sys::*;
 use std::ptr;
 
@@ -145,43 +141,24 @@
   ));
 
   let mut typedarray: napi_value = ptr::null_mut();
-<<<<<<< HEAD
-  assert!(
-    unsafe {
-      napi_create_typedarray(
-        env,
-        TypedarrayType::uint8_array,
-        external.len(),
-        arraybuffer,
-        0,
-        &mut typedarray,
-      )
-    } == napi_ok
-  );
-=======
   assert_napi_ok!(napi_create_typedarray(
     env,
-    uint8_array,
+    TypedarrayType::uint8_array,
     external.len(),
     arraybuffer,
     0,
     &mut typedarray,
   ));
->>>>>>> d0f88fc1
 
   std::mem::forget(external); // Leak into JS land
   typedarray
 }
 
 pub fn init(env: napi_env, exports: napi_value) {
-<<<<<<< HEAD
   let properties = &[
-    crate::new_property!(env, "test_external\0", test_external),
-    crate::new_property!(env, "test_multiply\0", test_multiply),
+    napi_new_property!(env, "test_external", test_external),
+    napi_new_property!(env, "test_multiply", test_multiply),
   ];
-=======
-  let properties = &[napi_new_property!(env, "test_external", test_external)];
->>>>>>> d0f88fc1
 
   assert_napi_ok!(napi_define_properties(
     env,
