# Tools

Documentation for various tooling in support of Deno development.

## format.js

This script will format the code (currently using dprint, rustfmt). It is a
prerequisite to run this before code check in.

To run formatting:

```sh
deno run --allow-read --allow-write --allow-run --unstable ./tools/format.js
```

## lint.js

This script will lint the code base (currently using dlint, clippy). It is a
prerequisite to run this before code check in.

To run linting:

```sh
deno run --allow-read --allow-write --allow-run --unstable ./tools/lint.js
```

Tip: You can also use cargo to run the current or pending build of the deno
executable

```sh
cargo run -- run --allow-read --allow-write --allow-run --unstable ./tools/<script>
```

<<<<<<< HEAD
## flamebench.js

`flamebench.js` facilitates profiling and generating flamegraphs from
benchmarks.

General usage:

```
❯ ./tools/flamebench.js
flamebench <bench_name> [bench_filter]

Available benches:
op_baseline
ser
de
```

To profile the `op_baseline` bench, run `./tools/flamebench.js op_baseline`,
this will run all 3 benches in `op_baseline.

Often when profiling/optimizing, you'll want to focus on a specific sub-bench,
`flamebench` supports a bench/test filter arg like the regular cargo commands.
So you can simply run `./tools/flamebench.js op_baseline bench_op_async` or
`./tools/flamebench.js op_baseline bench_op_nop` to profile specific benches.

Tip: the `[bench_filter]` argument doesn't have to be an exact bench name, you
can use a shorthand or a partial match to profile a group of benches, e.g:
`./tools/flamebench.js de v8`

## wgpu_sync.js

`wgpu_sync.js` streamlines updating `deno_webgpu` from
[gfx-rs/wgpu](https://github.com/gfx-rs/wgpu/).

It essentially vendors the `deno_webgpu` tree with a few minor patches applied
on top, somewhat similar to `git subtree`.

1. Update `COMMIT` or `V_WGPU` in `./tools/wgpu_sync.js`
2. Run `./tools/wgpu_sync.js`
3. Double check changes, possibly patch
4. Commit & send a PR with the updates

=======
>>>>>>> 4ed9278b
## copyright_checker.js

`copyright_checker.js` is used to check copyright headers in the codebase.

To run the _copyright checker_:

```sh
deno run --allow-read --allow-run --unstable  ./tools/copyright_checker.js
```

Then it will check all code files in the repository and report any files that
are not properly licensed.<|MERGE_RESOLUTION|>--- conflicted
+++ resolved
@@ -31,36 +31,6 @@
 cargo run -- run --allow-read --allow-write --allow-run --unstable ./tools/<script>
 ```
 
-<<<<<<< HEAD
-## flamebench.js
-
-`flamebench.js` facilitates profiling and generating flamegraphs from
-benchmarks.
-
-General usage:
-
-```
-❯ ./tools/flamebench.js
-flamebench <bench_name> [bench_filter]
-
-Available benches:
-op_baseline
-ser
-de
-```
-
-To profile the `op_baseline` bench, run `./tools/flamebench.js op_baseline`,
-this will run all 3 benches in `op_baseline.
-
-Often when profiling/optimizing, you'll want to focus on a specific sub-bench,
-`flamebench` supports a bench/test filter arg like the regular cargo commands.
-So you can simply run `./tools/flamebench.js op_baseline bench_op_async` or
-`./tools/flamebench.js op_baseline bench_op_nop` to profile specific benches.
-
-Tip: the `[bench_filter]` argument doesn't have to be an exact bench name, you
-can use a shorthand or a partial match to profile a group of benches, e.g:
-`./tools/flamebench.js de v8`
-
 ## wgpu_sync.js
 
 `wgpu_sync.js` streamlines updating `deno_webgpu` from
@@ -74,8 +44,6 @@
 3. Double check changes, possibly patch
 4. Commit & send a PR with the updates
 
-=======
->>>>>>> 4ed9278b
 ## copyright_checker.js
 
 `copyright_checker.js` is used to check copyright headers in the codebase.
