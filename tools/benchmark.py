--- conflicted
+++ resolved
@@ -66,33 +66,11 @@
 
 
 def get_binary_sizes(build_dir):
-<<<<<<< HEAD
-    path_prefix = "gn_out/gen"
-    if is_gn_build(build_dir):
-        path_prefix = "gen"
-
-    path_dict = {
-        "deno":
-        os.path.join(build_dir, "deno" + executable_suffix),
-        "main.js":
-        os.path.join(build_dir, path_prefix + "/cli/bundle/main.js"),
-        "main.js.map":
-        os.path.join(build_dir, path_prefix + "/cli/bundle/main.js.map"),
-        "compiler.js":
-        os.path.join(build_dir, path_prefix + "/cli/bundle/compiler.js"),
-        "compiler.js.map":
-        os.path.join(build_dir, path_prefix + "/cli/bundle/compiler.js.map"),
-        "snapshot_deno.bin":
-        os.path.join(build_dir, path_prefix + "/cli/snapshot_deno.bin"),
-        "snapshot_compiler.bin":
-        os.path.join(build_dir, path_prefix + "/cli/snapshot_compiler.bin")
-=======
     # Because cargo's OUT_DIR is not predictable, we have to search the build
     # tree for these files...
     files = find_exts([build_dir], ["js", "map", "bin"])
     path_dict = {
         "deno": os.path.join(build_dir, "deno" + executable_suffix),
->>>>>>> 49ea932a
     }
     for f in files:
         if f.endswith("CLI_SNAPSHOT.js"):
