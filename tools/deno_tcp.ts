// Used for benchmarking Deno's networking. See tools/http_benchmark.py
// TODO Replace this with a real HTTP server once
// https://github.com/denoland/deno/issues/726 is completed.
// Note: this is a keep-alive server.
const addr = Deno.args[1] || "127.0.0.1:4500";
<<<<<<< HEAD
const listener = Deno.listen(addr);
=======
const [hostname, port] = addr.split(":");
const listener = Deno.listen({ hostname, port: Number(port) });
>>>>>>> 97bb2bdb
const response = new TextEncoder().encode(
  "HTTP/1.1 200 OK\r\nContent-Length: 12\r\n\r\nHello World\n"
);

async function handle(conn: Deno.Conn): Promise<void> {
  const buffer = new Uint8Array(1024);
  try {
    while (true) {
      const r = await conn.read(buffer);
      if (r === Deno.EOF) {
        break;
      }
      await conn.write(response);
    }
  } finally {
    conn.close();
  }
}

async function main(): Promise<void> {
  console.log("Listening on", addr);
  while (true) {
    const conn = await listener.accept();
    handle(conn);
  }
}

main();<|MERGE_RESOLUTION|>--- conflicted
+++ resolved
@@ -3,12 +3,8 @@
 // https://github.com/denoland/deno/issues/726 is completed.
 // Note: this is a keep-alive server.
 const addr = Deno.args[1] || "127.0.0.1:4500";
-<<<<<<< HEAD
-const listener = Deno.listen(addr);
-=======
 const [hostname, port] = addr.split(":");
 const listener = Deno.listen({ hostname, port: Number(port) });
->>>>>>> 97bb2bdb
 const response = new TextEncoder().encode(
   "HTTP/1.1 200 OK\r\nContent-Length: 12\r\n\r\nHello World\n"
 );
