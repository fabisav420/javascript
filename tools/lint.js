#!/usr/bin/env -S deno run --unstable --allow-write --allow-read --allow-run
// Copyright 2018-2023 the Deno authors. All rights reserved. MIT license.
import {
  buildMode,
  getPrebuiltToolPath,
  getSources,
  join,
  ROOT_PATH,
} from "./util.js";
import { checkCopyright } from "./copyright_checker.js";

let didLint = false;

if (Deno.args.includes("--js")) {
  await dlint();
  await dlintPreferPrimordials();
  didLint = true;
}

if (Deno.args.includes("--rs")) {
  await clippy();
  didLint = true;
}

if (!didLint) {
<<<<<<< HEAD
  await dlint();
  await dlintPreferPrimordials();
  console.log("copyright checker");
  await checkCopyright();
  await clippy();
=======
  await Promise.all([
    dlint(),
    // todo(dsherret): re-enable
    // dlintPreferPrimordials(),
    checkCopyright(),
    clippy(),
  ]);
>>>>>>> 96bc15df
}

async function dlint() {
  const configFile = join(ROOT_PATH, ".dlint.json");
  const execPath = getPrebuiltToolPath("dlint");

  const sourceFiles = await getSources(ROOT_PATH, [
    "*.js",
    "*.ts",
    ":!:.github/mtime_cache/action.js",
    ":!:cli/tests/testdata/swc_syntax_error.ts",
    ":!:cli/tests/testdata/error_008_checkjs.js",
    ":!:cli/bench/http/node*.js",
    ":!:cli/bench/testdata/npm/*",
    ":!:cli/bench/testdata/express-router.js",
    ":!:cli/bench/testdata/react-dom.js",
    ":!:cli/compilers/wasm_wrap.js",
    ":!:cli/tsc/dts/**",
    ":!:cli/tests/testdata/encoding/**",
    ":!:cli/tests/testdata/error_syntax.js",
    ":!:cli/tests/testdata/fmt/**",
    ":!:cli/tests/testdata/npm/**",
    ":!:cli/tests/testdata/lint/**",
    ":!:cli/tests/testdata/run/**",
    ":!:cli/tests/testdata/tsc/**",
    ":!:cli/tsc/*typescript.js",
    ":!:cli/tsc/compiler.d.ts",
    ":!:test_util/wpt/**",
  ]);

  if (!sourceFiles.length) {
    return;
  }

  const chunks = splitToChunks(sourceFiles, `${execPath} run`.length);
  const pending = [];
  for (const chunk of chunks) {
    const cmd = new Deno.Command(execPath, {
      cwd: ROOT_PATH,
      args: ["run", "--config=" + configFile, ...chunk],
      // capture to not conflict with clippy output
      stderr: "piped",
    });
    pending.push(
      cmd.output().then(({ stderr, code }) => {
        if (code > 0) {
          const decoder = new TextDecoder();
          console.log("\n------ dlint ------");
          console.log(decoder.decode(stderr));
          throw new Error("dlint failed");
        }
      }),
    );
  }
  await Promise.all(pending);
}

// `prefer-primordials` has to apply only to files related to bootstrapping,
// which is different from other lint rules. This is why this dedicated function
// is needed.
async function dlintPreferPrimordials() {
  const execPath = getPrebuiltToolPath("dlint");
  const sourceFiles = await getSources(ROOT_PATH, [
    "runtime/**/*.js",
    "ext/**/*.js",
    // TODO(petamoriken): enable for node polyfills
    ":!:ext/node/polyfills/**",
    "core/*.js",
    ":!:core/*_test.js",
    ":!:core/examples/**",
  ]);

  if (!sourceFiles.length) {
    return;
  }

  const chunks = splitToChunks(sourceFiles, `${execPath} run`.length);
  for (const chunk of chunks) {
    const cmd = new Deno.Command(execPath, {
      cwd: ROOT_PATH,
      args: ["run", "--rule", "prefer-primordials", ...chunk],
      stdout: "inherit",
      stderr: "inherit",
    });
    const { code } = await cmd.output();

    if (code > 0) {
      throw new Error("prefer-primordials failed");
    }
  }
}

function splitToChunks(paths, initCmdLen) {
  let cmdLen = initCmdLen;
  const MAX_COMMAND_LEN = 30000;
  const chunks = [[]];
  for (const p of paths) {
    if (cmdLen + p.length > MAX_COMMAND_LEN) {
      chunks.push([p]);
      cmdLen = initCmdLen;
    } else {
      chunks[chunks.length - 1].push(p);
      cmdLen += p.length;
    }
  }
  return chunks;
}

async function clippy() {
  const currentBuildMode = buildMode();
  const cmd = ["clippy", "--all-targets", "--all-features", "--locked"];

  if (currentBuildMode != "debug") {
    cmd.push("--release");
  }

  const cargoCmd = new Deno.Command("cargo", {
    cwd: ROOT_PATH,
    args: [
      ...cmd,
      "--",
      "-D",
      "warnings",
    ],
    stdout: "inherit",
    stderr: "inherit",
  });
  const { code } = await cargoCmd.output();

  if (code > 0) {
    throw new Error("clippy failed");
  }
}<|MERGE_RESOLUTION|>--- conflicted
+++ resolved
@@ -23,21 +23,12 @@
 }
 
 if (!didLint) {
-<<<<<<< HEAD
-  await dlint();
-  await dlintPreferPrimordials();
-  console.log("copyright checker");
-  await checkCopyright();
-  await clippy();
-=======
   await Promise.all([
     dlint(),
-    // todo(dsherret): re-enable
-    // dlintPreferPrimordials(),
+    dlintPreferPrimordials(),
     checkCopyright(),
     clippy(),
   ]);
->>>>>>> 96bc15df
 }
 
 async function dlint() {
