{
  "WebCryptoAPI": {
<<<<<<< HEAD
    "getRandomValues.any.js": true,
    "generateKey": {
      "successes_HMAC.https.any.js": true,
      "successes_ECDH.https.any.js": [
        "Success: generateKey({name: ECDH, namedCurve: P-521}, false, [deriveKey])",
        "Success: generateKey({name: ECDH, namedCurve: P-521}, true, [deriveKey])",
        "Success: generateKey({name: ECDH, namedCurve: P-521}, false, [deriveBits, deriveKey])",
        "Success: generateKey({name: ECDH, namedCurve: P-521}, true, [deriveBits, deriveKey])",
        "Success: generateKey({name: ECDH, namedCurve: P-521}, false, [deriveBits])",
        "Success: generateKey({name: ECDH, namedCurve: P-521}, true, [deriveBits])",
        "Success: generateKey({name: ECDH, namedCurve: P-521}, false, [deriveKey, deriveBits, deriveKey, deriveBits, deriveKey, deriveBits])",
        "Success: generateKey({name: ECDH, namedCurve: P-521}, true, [deriveKey, deriveBits, deriveKey, deriveBits, deriveKey, deriveBits])",
        "Success: generateKey({name: ecdh, namedCurve: P-521}, false, [deriveKey])",
        "Success: generateKey({name: ecdh, namedCurve: P-521}, true, [deriveKey])",
        "Success: generateKey({name: ecdh, namedCurve: P-521}, false, [deriveBits, deriveKey])",
        "Success: generateKey({name: ecdh, namedCurve: P-521}, true, [deriveBits, deriveKey])",
        "Success: generateKey({name: ecdh, namedCurve: P-521}, false, [deriveBits])",
        "Success: generateKey({name: ecdh, namedCurve: P-521}, true, [deriveBits])",
        "Success: generateKey({name: ecdh, namedCurve: P-521}, false, [deriveKey, deriveBits, deriveKey, deriveBits, deriveKey, deriveBits])",
        "Success: generateKey({name: ecdh, namedCurve: P-521}, true, [deriveKey, deriveBits, deriveKey, deriveBits, deriveKey, deriveBits])",
        "Success: generateKey({name: Ecdh, namedCurve: P-521}, false, [deriveKey])",
        "Success: generateKey({name: Ecdh, namedCurve: P-521}, true, [deriveKey])",
        "Success: generateKey({name: Ecdh, namedCurve: P-521}, false, [deriveBits, deriveKey])",
        "Success: generateKey({name: Ecdh, namedCurve: P-521}, true, [deriveBits, deriveKey])",
        "Success: generateKey({name: Ecdh, namedCurve: P-521}, false, [deriveBits])",
        "Success: generateKey({name: Ecdh, namedCurve: P-521}, true, [deriveBits])",
        "Success: generateKey({name: Ecdh, namedCurve: P-521}, false, [deriveKey, deriveBits, deriveKey, deriveBits, deriveKey, deriveBits])",
        "Success: generateKey({name: Ecdh, namedCurve: P-521}, true, [deriveKey, deriveBits, deriveKey, deriveBits, deriveKey, deriveBits])"
      ],
      "successes_ECDSA.https.any.js": [
        "Success: generateKey({name: ECDSA, namedCurve: P-521}, false, [sign])",
        "Success: generateKey({name: ECDSA, namedCurve: P-521}, true, [sign])",
        "Success: generateKey({name: ECDSA, namedCurve: P-521}, false, [verify, sign])",
        "Success: generateKey({name: ECDSA, namedCurve: P-521}, true, [verify, sign])",
        "Success: generateKey({name: ECDSA, namedCurve: P-521}, false, [sign, verify, sign, sign, verify])",
        "Success: generateKey({name: ECDSA, namedCurve: P-521}, true, [sign, verify, sign, sign, verify])",
        "Success: generateKey({name: ecdsa, namedCurve: P-521}, false, [sign])",
        "Success: generateKey({name: ecdsa, namedCurve: P-521}, true, [sign])",
        "Success: generateKey({name: ecdsa, namedCurve: P-521}, false, [verify, sign])",
        "Success: generateKey({name: ecdsa, namedCurve: P-521}, true, [verify, sign])",
        "Success: generateKey({name: ecdsa, namedCurve: P-521}, false, [sign, verify, sign, sign, verify])",
        "Success: generateKey({name: ecdsa, namedCurve: P-521}, true, [sign, verify, sign, sign, verify])",
        "Success: generateKey({name: Ecdsa, namedCurve: P-521}, false, [sign])",
        "Success: generateKey({name: Ecdsa, namedCurve: P-521}, true, [sign])",
        "Success: generateKey({name: Ecdsa, namedCurve: P-521}, false, [verify, sign])",
        "Success: generateKey({name: Ecdsa, namedCurve: P-521}, true, [verify, sign])",
        "Success: generateKey({name: Ecdsa, namedCurve: P-521}, false, [sign, verify, sign, sign, verify])",
        "Success: generateKey({name: Ecdsa, namedCurve: P-521}, true, [sign, verify, sign, sign, verify])"
      ],
      "successes_RSA-PSS.https.any.js": true,
      "successes_RSASSA-PKCS1-v1_5.https.any.js": true
    }
=======
    "getRandomValues.any.html": true
>>>>>>> 5151afa1
  },
  "console": {
    "console-is-a-namespace.any.html": true,
    "console-label-conversion.any.html": true,
    "console-namespace-object-class-string.any.html": true,
    "console-tests-historical.any.html": true,
    "idlharness.any.html": [
      "console namespace: operation table(optional any, optional sequence<DOMString>)",
      "console namespace: operation dir(optional any, optional object?)",
      "console namespace: operation dirxml(any...)"
    ]
  },
  "dom": {
    "abort": {
      "event.any.html": true
    },
    "events": {
      "AddEventListenerOptions-signal.any.html": true,
      "Event-isTrusted.any.html": true,
      "EventTarget-constructible.any.html": true,
      "Event-constructors.any.html": [
        "Untitled 2",
        "Untitled 3"
      ]
    }
  },
  "encoding": {
    "api-basics.any.html": true,
    "api-invalid-label.any.html?1-1000": true,
    "api-invalid-label.any.html?1001-2000": true,
    "api-invalid-label.any.html?2001-3000": true,
    "api-invalid-label.any.html?3001-last": true,
    "api-replacement-encodings.any.html": true,
    "api-surrogates-utf8.any.html": true,
    "encodeInto.any.html": [
      "encodeInto() and a detached output buffer"
    ],
    "idlharness.any.html": [
      "TextDecoder interface: existence and properties of interface object",
      "TextDecoder interface: operation decode(optional BufferSource, optional TextDecodeOptions)",
      "TextDecoder interface: attribute encoding",
      "TextDecoder interface: attribute fatal",
      "TextDecoder interface: attribute ignoreBOM",
      "TextDecoder interface: new TextDecoder() must inherit property \"fatal\" with the proper type",
      "TextDecoder interface: new TextDecoder() must inherit property \"ignoreBOM\" with the proper type",
      "TextEncoder interface: existence and properties of interface object",
      "TextEncoder interface: operation encode(optional USVString)",
      "TextEncoder interface: operation encodeInto(USVString, Uint8Array)",
      "TextEncoder interface: attribute encoding",
      "TextEncoder interface: new TextEncoder() must inherit property \"encoding\" with the proper type",
      "TextDecoderStream interface: existence and properties of interface object",
      "TextDecoderStream interface object length",
      "TextDecoderStream interface object name",
      "TextDecoderStream interface: existence and properties of interface prototype object",
      "TextDecoderStream interface: existence and properties of interface prototype object's \"constructor\" property",
      "TextDecoderStream interface: existence and properties of interface prototype object's @@unscopables property",
      "TextDecoderStream interface: attribute encoding",
      "TextDecoderStream interface: attribute fatal",
      "TextDecoderStream interface: attribute ignoreBOM",
      "TextEncoderStream interface: existence and properties of interface object",
      "TextEncoderStream interface object length",
      "TextEncoderStream interface object name",
      "TextEncoderStream interface: existence and properties of interface prototype object",
      "TextEncoderStream interface: existence and properties of interface prototype object's \"constructor\" property",
      "TextEncoderStream interface: existence and properties of interface prototype object's @@unscopables property",
      "TextEncoderStream interface: attribute encoding"
    ],
    "iso-2022-jp-decoder.any.html": false,
    "legacy-mb-schinese": {
      "gb18030": {
        "gb18030-decoder.any.html": true
      },
      "gbk": {
        "gbk-decoder.any.html": true
      }
    },
    "replacement-encodings.any.html": false,
    "streams": {
      "backpressure.any.html": false,
      "decode-attributes.any.html": false,
      "decode-bad-chunks.any.html": false,
      "decode-ignore-bom.any.html": false,
      "decode-incomplete-input.any.html": false,
      "decode-non-utf8.any.html": false,
      "decode-split-character.any.html": false,
      "decode-utf8.any.html": false,
      "encode-bad-chunks.any.html": false,
      "encode-utf8.any.html": false,
      "readable-writable-properties.any.html": false
    },
    "textdecoder-byte-order-marks.any.html": true,
    "textdecoder-copy.any.html": false,
    "textdecoder-fatal-single-byte.any.html?1-1000": true,
    "textdecoder-fatal-single-byte.any.html?1001-2000": true,
    "textdecoder-fatal-single-byte.any.html?2001-3000": true,
    "textdecoder-fatal-single-byte.any.html?3001-4000": true,
    "textdecoder-fatal-single-byte.any.html?4001-5000": true,
    "textdecoder-fatal-single-byte.any.html?5001-6000": true,
    "textdecoder-fatal-single-byte.any.html?6001-7000": true,
    "textdecoder-fatal-single-byte.any.html?7001-last": true,
    "textdecoder-fatal-streaming.any.html": [
      "Fatal flag, streaming cases"
    ],
    "textdecoder-fatal.any.html": true,
    "textdecoder-ignorebom.any.html": true,
    "textdecoder-labels.any.html": [
      "cseucpkdfmtjapanese => EUC-JP",
      "euc-jp => EUC-JP",
      "x-euc-jp => EUC-JP",
      "csiso2022jp => ISO-2022-JP",
      "iso-2022-jp => ISO-2022-JP",
      "csshiftjis => Shift_JIS",
      "ms932 => Shift_JIS",
      "ms_kanji => Shift_JIS",
      "shift-jis => Shift_JIS",
      "shift_jis => Shift_JIS",
      "sjis => Shift_JIS",
      "windows-31j => Shift_JIS",
      "x-sjis => Shift_JIS",
      "cseuckr => EUC-KR",
      "csksc56011987 => EUC-KR",
      "euc-kr => EUC-KR",
      "iso-ir-149 => EUC-KR",
      "korean => EUC-KR",
      "ks_c_5601-1987 => EUC-KR",
      "ks_c_5601-1989 => EUC-KR",
      "ksc5601 => EUC-KR",
      "ksc_5601 => EUC-KR",
      "windows-949 => EUC-KR",
      "x-user-defined => x-user-defined"
    ],
    "textdecoder-streaming.any.html": false,
    "textdecoder-utf16-surrogates.any.html": true,
    "textencoder-constructor-non-utf.any.html": [
      "Encoding argument supported for decode: EUC-JP",
      "Encoding argument supported for decode: ISO-2022-JP",
      "Encoding argument supported for decode: Shift_JIS",
      "Encoding argument supported for decode: EUC-KR",
      "Encoding argument supported for decode: x-user-defined"
    ],
    "textencoder-utf16-surrogates.any.html": true,
    "unsupported-encodings.any.html": false,
    "textdecoder-arguments.any.html": false
  },
  "hr-time": {
    "monotonic-clock.any.html": true,
    "basic.any.html": [
      "Performance interface extends EventTarget."
    ],
    "idlharness.any.html": [
      "Performance interface: existence and properties of interface object",
      "Performance interface: existence and properties of interface prototype object",
      "Performance interface: operation now()",
      "Performance interface: attribute timeOrigin",
      "Performance interface: operation toJSON()",
      "Stringification of performance",
      "Performance interface: performance must inherit property \"timeOrigin\" with the proper type",
      "Performance interface: performance must inherit property \"toJSON()\" with the proper type",
      "Performance interface: default toJSON operation on performance",
      "Window interface: attribute performance"
    ]
  },
  "streams": {
    "idlharness.any.html": [
      "ReadableStream interface object length",
      "ReadableStream interface: attribute locked",
      "ReadableStream interface: operation cancel(optional any)",
      "ReadableStream interface: operation getReader(optional ReadableStreamGetReaderOptions)",
      "ReadableStream interface: operation pipeThrough(ReadableWritablePair, optional StreamPipeOptions)",
      "ReadableStream interface: operation pipeTo(WritableStream, optional StreamPipeOptions)",
      "ReadableStream interface: operation tee()",
      "ReadableStream interface: async iterable<any>",
      "Stringification of new ReadableStream()",
      "ReadableStream interface: calling pipeTo(WritableStream, optional StreamPipeOptions) on new ReadableStream() with too few arguments must throw TypeError",
      "ReadableStreamDefaultReader interface: existence and properties of interface object",
      "ReadableStreamDefaultReader interface: existence and properties of interface prototype object",
      "ReadableStreamDefaultReader interface: operation read()",
      "ReadableStreamDefaultReader interface: operation releaseLock()",
      "ReadableStreamDefaultReader interface: attribute closed",
      "ReadableStreamDefaultReader interface: operation cancel(optional any)",
      "Stringification of (new ReadableStream()).getReader()",
      "ReadableStreamBYOBReader interface: existence and properties of interface object",
      "ReadableStreamBYOBReader interface object length",
      "ReadableStreamBYOBReader interface object name",
      "ReadableStreamBYOBReader interface: existence and properties of interface prototype object",
      "ReadableStreamBYOBReader interface: existence and properties of interface prototype object's \"constructor\" property",
      "ReadableStreamBYOBReader interface: existence and properties of interface prototype object's @@unscopables property",
      "ReadableStreamBYOBReader interface: operation read(ArrayBufferView)",
      "ReadableStreamBYOBReader interface: operation releaseLock()",
      "ReadableStreamBYOBReader interface: attribute closed",
      "ReadableStreamBYOBReader interface: operation cancel(optional any)",
      "ReadableStreamBYOBReader must be primary interface of (new ReadableStream({ type: 'bytes' })).getReader({ mode: 'byob' })",
      "Stringification of (new ReadableStream({ type: 'bytes' })).getReader({ mode: 'byob' })",
      "ReadableStreamBYOBReader interface: (new ReadableStream({ type: 'bytes' })).getReader({ mode: 'byob' }) must inherit property \"read(ArrayBufferView)\" with the proper type",
      "ReadableStreamBYOBReader interface: calling read(ArrayBufferView) on (new ReadableStream({ type: 'bytes' })).getReader({ mode: 'byob' }) with too few arguments must throw TypeError",
      "ReadableStreamBYOBReader interface: (new ReadableStream({ type: 'bytes' })).getReader({ mode: 'byob' }) must inherit property \"releaseLock()\" with the proper type",
      "ReadableStreamBYOBReader interface: (new ReadableStream({ type: 'bytes' })).getReader({ mode: 'byob' }) must inherit property \"closed\" with the proper type",
      "ReadableStreamBYOBReader interface: (new ReadableStream({ type: 'bytes' })).getReader({ mode: 'byob' }) must inherit property \"cancel(optional any)\" with the proper type",
      "ReadableStreamBYOBReader interface: calling cancel(optional any) on (new ReadableStream({ type: 'bytes' })).getReader({ mode: 'byob' }) with too few arguments must throw TypeError",
      "ReadableStreamDefaultController interface: existence and properties of interface object",
      "ReadableStreamDefaultController interface object length",
      "ReadableStreamDefaultController interface object name",
      "ReadableStreamDefaultController interface: existence and properties of interface prototype object",
      "ReadableStreamDefaultController interface: existence and properties of interface prototype object's \"constructor\" property",
      "ReadableStreamDefaultController interface: existence and properties of interface prototype object's @@unscopables property",
      "ReadableStreamDefaultController interface: attribute desiredSize",
      "ReadableStreamDefaultController interface: operation close()",
      "ReadableStreamDefaultController interface: operation enqueue(optional any)",
      "ReadableStreamDefaultController interface: operation error(optional any)",
      "ReadableStreamDefaultController must be primary interface of self.readableStreamDefaultController",
      "Stringification of self.readableStreamDefaultController",
      "ReadableByteStreamController interface: existence and properties of interface object",
      "ReadableByteStreamController interface object length",
      "ReadableByteStreamController interface object name",
      "ReadableByteStreamController interface: existence and properties of interface prototype object",
      "ReadableByteStreamController interface: existence and properties of interface prototype object's \"constructor\" property",
      "ReadableByteStreamController interface: existence and properties of interface prototype object's @@unscopables property",
      "ReadableByteStreamController interface: attribute byobRequest",
      "ReadableByteStreamController interface: attribute desiredSize",
      "ReadableByteStreamController interface: operation close()",
      "ReadableByteStreamController interface: operation enqueue(ArrayBufferView)",
      "ReadableByteStreamController interface: operation error(optional any)",
      "ReadableByteStreamController must be primary interface of self.readableByteStreamController",
      "Stringification of self.readableByteStreamController",
      "ReadableByteStreamController interface: self.readableByteStreamController must inherit property \"byobRequest\" with the proper type",
      "ReadableStreamBYOBRequest interface: existence and properties of interface object",
      "ReadableStreamBYOBRequest interface object length",
      "ReadableStreamBYOBRequest interface object name",
      "ReadableStreamBYOBRequest interface: existence and properties of interface prototype object",
      "ReadableStreamBYOBRequest interface: existence and properties of interface prototype object's \"constructor\" property",
      "ReadableStreamBYOBRequest interface: existence and properties of interface prototype object's @@unscopables property",
      "ReadableStreamBYOBRequest interface: attribute view",
      "ReadableStreamBYOBRequest interface: operation respond(unsigned long long)",
      "ReadableStreamBYOBRequest interface: operation respondWithNewView(ArrayBufferView)",
      "ReadableStreamBYOBRequest must be primary interface of self.readableStreamByobRequest",
      "Stringification of self.readableStreamByobRequest",
      "ReadableStreamBYOBRequest interface: self.readableStreamByobRequest must inherit property \"view\" with the proper type",
      "ReadableStreamBYOBRequest interface: self.readableStreamByobRequest must inherit property \"respond(unsigned long long)\" with the proper type",
      "ReadableStreamBYOBRequest interface: calling respond(unsigned long long) on self.readableStreamByobRequest with too few arguments must throw TypeError",
      "ReadableStreamBYOBRequest interface: self.readableStreamByobRequest must inherit property \"respondWithNewView(ArrayBufferView)\" with the proper type",
      "ReadableStreamBYOBRequest interface: calling respondWithNewView(ArrayBufferView) on self.readableStreamByobRequest with too few arguments must throw TypeError",
      "WritableStream interface: attribute locked",
      "WritableStream interface: operation abort(optional any)",
      "WritableStream interface: operation close()",
      "WritableStream interface: operation getWriter()",
      "Stringification of new WritableStream()",
      "WritableStreamDefaultWriter interface: attribute closed",
      "WritableStreamDefaultWriter interface: attribute desiredSize",
      "WritableStreamDefaultWriter interface: attribute ready",
      "WritableStreamDefaultWriter interface: operation abort(optional any)",
      "WritableStreamDefaultWriter interface: operation close()",
      "WritableStreamDefaultWriter interface: operation releaseLock()",
      "WritableStreamDefaultWriter interface: operation write(optional any)",
      "Stringification of (new WritableStream()).getWriter()",
      "WritableStreamDefaultController interface: existence and properties of interface object",
      "WritableStreamDefaultController interface object length",
      "WritableStreamDefaultController interface object name",
      "WritableStreamDefaultController interface: existence and properties of interface prototype object",
      "WritableStreamDefaultController interface: existence and properties of interface prototype object's \"constructor\" property",
      "WritableStreamDefaultController interface: existence and properties of interface prototype object's @@unscopables property",
      "WritableStreamDefaultController interface: operation error(optional any)",
      "WritableStreamDefaultController must be primary interface of self.writableStreamDefaultController",
      "Stringification of self.writableStreamDefaultController",
      "TransformStream interface: attribute readable",
      "TransformStream interface: attribute writable",
      "Stringification of new TransformStream()",
      "TransformStreamDefaultController interface: existence and properties of interface object",
      "TransformStreamDefaultController interface object length",
      "TransformStreamDefaultController interface object name",
      "TransformStreamDefaultController interface: existence and properties of interface prototype object",
      "TransformStreamDefaultController interface: existence and properties of interface prototype object's \"constructor\" property",
      "TransformStreamDefaultController interface: existence and properties of interface prototype object's @@unscopables property",
      "TransformStreamDefaultController interface: attribute desiredSize",
      "TransformStreamDefaultController interface: operation enqueue(optional any)",
      "TransformStreamDefaultController interface: operation error(optional any)",
      "TransformStreamDefaultController interface: operation terminate()",
      "TransformStreamDefaultController must be primary interface of self.transformStreamDefaultController",
      "Stringification of self.transformStreamDefaultController",
      "ByteLengthQueuingStrategy interface: attribute highWaterMark",
      "ByteLengthQueuingStrategy interface: attribute size",
      "Stringification of new ByteLengthQueuingStrategy({ highWaterMark: 5 })",
      "ByteLengthQueuingStrategy interface: new ByteLengthQueuingStrategy({ highWaterMark: 5 }) must inherit property \"highWaterMark\" with the proper type",
      "CountQueuingStrategy interface: attribute highWaterMark",
      "CountQueuingStrategy interface: attribute size",
      "Stringification of new CountQueuingStrategy({ highWaterMark: 5 })",
      "CountQueuingStrategy interface: new CountQueuingStrategy({ highWaterMark: 5 }) must inherit property \"highWaterMark\" with the proper type"
    ],
    "piping": {
      "abort.any.html": [
        "a signal argument 'null' should cause pipeTo() to reject",
        "a signal argument 'AbortSignal' should cause pipeTo() to reject",
        "a signal argument 'true' should cause pipeTo() to reject",
        "a signal argument '-1' should cause pipeTo() to reject",
        "a signal argument '[object AbortSignal]' should cause pipeTo() to reject"
      ],
      "close-propagation-backward.any.html": [
        "Closing must be propagated backward: starts closed; preventCancel = null (falsy); fulfilled cancel promise",
        "Closing must be propagated backward: starts closed; preventCancel = 0 (falsy); fulfilled cancel promise",
        "Closing must be propagated backward: starts closed; preventCancel = -0 (falsy); fulfilled cancel promise",
        "Closing must be propagated backward: starts closed; preventCancel = NaN (falsy); fulfilled cancel promise",
        "Closing must be propagated backward: starts closed; preventCancel =  (falsy); fulfilled cancel promise",
        "Closing must be propagated backward: starts closed; preventCancel = a (truthy)",
        "Closing must be propagated backward: starts closed; preventCancel = 1 (truthy)",
        "Closing must be propagated backward: starts closed; preventCancel = Symbol() (truthy)",
        "Closing must be propagated backward: starts closed; preventCancel = [object Object] (truthy)"
      ],
      "close-propagation-forward.any.html": [
        "Closing must be propagated forward: starts closed; preventClose = null (falsy); fulfilled close promise",
        "Closing must be propagated forward: starts closed; preventClose = 0 (falsy); fulfilled close promise",
        "Closing must be propagated forward: starts closed; preventClose = -0 (falsy); fulfilled close promise",
        "Closing must be propagated forward: starts closed; preventClose = NaN (falsy); fulfilled close promise",
        "Closing must be propagated forward: starts closed; preventClose =  (falsy); fulfilled close promise",
        "Closing must be propagated forward: starts closed; preventClose = a (truthy)",
        "Closing must be propagated forward: starts closed; preventClose = 1 (truthy)",
        "Closing must be propagated forward: starts closed; preventClose = Symbol() (truthy)",
        "Closing must be propagated forward: starts closed; preventClose = [object Object] (truthy)"
      ],
      "error-propagation-backward.any.html": [
        "Errors must be propagated backward: becomes errored before piping due to write; preventCancel = null (falsy); fulfilled cancel promise",
        "Errors must be propagated backward: becomes errored before piping due to write; preventCancel = 0 (falsy); fulfilled cancel promise",
        "Errors must be propagated backward: becomes errored before piping due to write; preventCancel = -0 (falsy); fulfilled cancel promise",
        "Errors must be propagated backward: becomes errored before piping due to write; preventCancel = NaN (falsy); fulfilled cancel promise",
        "Errors must be propagated backward: becomes errored before piping due to write; preventCancel =  (falsy); fulfilled cancel promise",
        "Errors must be propagated backward: becomes errored before piping due to write; preventCancel = a (truthy)",
        "Errors must be propagated backward: becomes errored before piping due to write; preventCancel = 1 (truthy)",
        "Errors must be propagated backward: becomes errored before piping due to write; preventCancel = Symbol() (truthy)",
        "Errors must be propagated backward: becomes errored before piping due to write; preventCancel = [object Object] (truthy)"
      ],
      "error-propagation-forward.any.html": [
        "Errors must be propagated forward: starts errored; preventAbort = null (falsy); fulfilled abort promise",
        "Errors must be propagated forward: starts errored; preventAbort = 0 (falsy); fulfilled abort promise",
        "Errors must be propagated forward: starts errored; preventAbort = -0 (falsy); fulfilled abort promise",
        "Errors must be propagated forward: starts errored; preventAbort = NaN (falsy); fulfilled abort promise",
        "Errors must be propagated forward: starts errored; preventAbort =  (falsy); fulfilled abort promise",
        "Errors must be propagated forward: starts errored; preventAbort = a (truthy)",
        "Errors must be propagated forward: starts errored; preventAbort = 1 (truthy)",
        "Errors must be propagated forward: starts errored; preventAbort = Symbol() (truthy)",
        "Errors must be propagated forward: starts errored; preventAbort = [object Object] (truthy)"
      ],
      "flow-control.any.html": true,
      "general.any.html": [
        "pipeTo must check the brand of its ReadableStream this value",
        "pipeTo must check the brand of its WritableStream argument",
        "pipeTo() promise should resolve if null is passed"
      ],
      "multiple-propagation.any.html": true,
      "pipe-through.any.html": true,
      "then-interception.any.html": true,
      "throwing-options.any.html": false,
      "transform-streams.any.html": true
    },
    "queuing-strategies.any.html": true,
    "readable-byte-streams": {
      "bad-buffers-and-views.any.html": [
        "ReadableStream with byte source: respond() throws if the BYOB request's buffer has been detached (in the readable state)",
        "ReadableStream with byte source: respond() throws if the BYOB request's buffer has been detached (in the closed state)",
        "ReadableStream with byte source: respondWithNewView() throws if the supplied view's buffer has been detached (in the readable state)",
        "ReadableStream with byte source: respondWithNewView() throws if the supplied view's buffer is zero-length (in the readable state)",
        "ReadableStream with byte source: respondWithNewView() throws if the supplied view is zero-length on a non-zero-length buffer (in the readable state)",
        "ReadableStream with byte source: respondWithNewView() throws if the supplied view's buffer has been detached (in the closed state)",
        "ReadableStream with byte source: respondWithNewView() throws if the supplied view's buffer is zero-length (in the closed state)",
        "ReadableStream with byte source: respondWithNewView() throws if the supplied view is zero-length on a non-zero-length buffer (in the closed state)",
        "ReadableStream with byte source: read()ing from a closed stream still transfers the buffer",
        "ReadableStream with byte source: read()ing from a stream with queued chunks still transfers the buffer",
        "ReadableStream with byte source: reading into an already-detached buffer rejects",
        "ReadableStream with byte source: reading into a zero-length buffer rejects",
        "ReadableStream with byte source: reading into a zero-length view on a non-zero-length buffer rejects"
      ],
      "construct-byob-request.any.html": false,
      "general.any.html": [
        "getReader({mode: \"byob\"}) throws on non-bytes streams",
        "ReadableStream with byte source can be constructed with no errors",
        "getReader({mode}) must perform ToString()",
        "ReadableStream with byte source: autoAllocateChunkSize cannot be 0",
        "ReadableStreamBYOBReader can be constructed directly",
        "ReadableStreamBYOBReader constructor requires a ReadableStream argument",
        "ReadableStreamBYOBReader constructor requires an unlocked ReadableStream",
        "ReadableStreamBYOBReader constructor requires a ReadableStream with type \"bytes\"",
        "ReadableStream with byte source: getReader() with mode set to byob, then releaseLock()",
        "ReadableStream with byte source: Test that closing a stream does not release a BYOB reader automatically",
        "ReadableStream with byte source: Test that erroring a stream does not release a BYOB reader automatically",
        "ReadableStream with byte source: autoAllocateChunkSize",
        "ReadableStream with byte source: Mix of auto allocate and BYOB",
        "ReadableStream with byte source: enqueue(), read(view) partially, then read()",
        "ReadableStream with byte source: Respond to pull() by enqueue()",
        "ReadableStream with byte source: Respond to pull() by enqueue() asynchronously",
        "ReadableStream with byte source: Respond to multiple pull() by separate enqueue()",
        "ReadableStream with byte source: read(view), then respond()",
        "ReadableStream with byte source: read(view), then respond() with a transferred ArrayBuffer",
        "ReadableStream with byte source: read(view), then respond() with too big value",
        "ReadableStream with byte source: respond(3) to read(view) with 2 element Uint16Array enqueues the 1 byte remainder",
        "ReadableStream with byte source: enqueue(), getReader(), then read(view)",
        "ReadableStream with byte source: enqueue(), getReader(), then cancel() (mode = BYOB)",
        "ReadableStream with byte source: getReader(), read(view), then cancel()",
        "ReadableStream with byte source: cancel() with partially filled pending pull() request",
        "ReadableStream with byte source: enqueue(), getReader(), then read(view) where view.buffer is not fully covered by view",
        "ReadableStream with byte source: Multiple enqueue(), getReader(), then read(view)",
        "ReadableStream with byte source: enqueue(), getReader(), then read(view) with a bigger view",
        "ReadableStream with byte source: enqueue(), getReader(), then read(view) with smaller views",
        "ReadableStream with byte source: enqueue() 1 byte, getReader(), then read(view) with Uint16Array",
        "ReadableStream with byte source: enqueue() 3 byte, getReader(), then read(view) with 2-element Uint16Array",
        "ReadableStream with byte source: read(view) with Uint16Array on close()-d stream with 1 byte enqueue()-d must fail",
        "ReadableStream with byte source: A stream must be errored if close()-d before fulfilling read(view) with Uint16Array",
        "ReadableStream with byte source: read(view), then respond() and close() in pull()",
        "ReadableStream with byte source: read(view) with Uint32Array, then fill it by multiple respond() calls",
        "ReadableStream with byte source: read() twice, then enqueue() twice",
        "ReadableStream with byte source: Multiple read(view), close() and respond()",
        "ReadableStream with byte source: Multiple read(view), big enqueue()",
        "ReadableStream with byte source: Multiple read(view) and multiple enqueue()",
        "ReadableStream with byte source: read(view) with passing undefined as view must fail",
        "ReadableStream with byte source: read(view) with passing an empty object as view must fail",
        "ReadableStream with byte source: Even read(view) with passing ArrayBufferView like object as view must fail",
        "ReadableStream with byte source: read(view) on an errored stream",
        "ReadableStream with byte source: read(view), then error()",
        "ReadableStream with byte source: Throwing in pull function must error the stream",
        "ReadableStream with byte source: Throwing in pull in response to read() must be ignored if the stream is errored in it",
        "ReadableStream with byte source: Throwing in pull in response to read(view) function must error the stream",
        "ReadableStream with byte source: Throwing in pull in response to read(view) must be ignored if the stream is errored in it",
        "calling respond() twice on the same byobRequest should throw",
        "calling respondWithNewView() twice on the same byobRequest should throw",
        "calling respond(0) twice on the same byobRequest should throw even when closed",
        "pull() resolving should not make releaseLock() possible",
        "ReadableStream with byte source: default reader + autoAllocateChunkSize + byobRequest interaction"
      ]
    },
    "readable-streams": {
      "async-iterator.any.html": [
        "Async iterator instances should have the correct list of properties",
        "values() throws if there's already a lock",
        "return() should unlock the stream synchronously when preventCancel = false",
        "return() should unlock the stream synchronously when preventCancel = true",
        "Async-iterating a pull source manually",
        "Cancellation behavior when throwing inside loop body; preventCancel = false",
        "Cancellation behavior when throwing inside loop body; preventCancel = true",
        "Cancellation behavior when breaking inside loop body; preventCancel = false",
        "Cancellation behavior when breaking inside loop body; preventCancel = true",
        "Cancellation behavior when returning inside loop body; preventCancel = false",
        "Cancellation behavior when returning inside loop body; preventCancel = true",
        "Cancellation behavior when manually calling return(); preventCancel = false",
        "Cancellation behavior when manually calling return(); preventCancel = true",
        "next() rejects if the stream errors",
        "return() does not rejects if the stream has not errored yet",
        "return() rejects if the stream has errored",
        "next() that succeeds; next() that reports an error; next()"
      ],
      "bad-strategies.any.html": true,
      "bad-underlying-sources.any.html": true,
      "cancel.any.html": false,
      "constructor.any.html": false,
      "count-queuing-strategy-integration.any.html": true,
      "default-reader.any.html": true,
      "floating-point-total-queue-size.any.html": true,
      "garbage-collection.any.html": true,
      "general.any.html": [
        "ReadableStream: if pull rejects, it should error the stream"
      ],
      "patched-global.any.html": true,
      "reentrant-strategies.any.html": true,
      "tee.any.html": false,
      "templated.any.html": [
        "ReadableStream (empty) reader: canceling via the stream should fail"
      ]
    },
    "transform-streams": {
      "backpressure.any.html": true,
      "errors.any.html": true,
      "flush.any.html": true,
      "general.any.html": true,
      "lipfuzz.any.html": true,
      "patched-global.any.html": [
        "TransformStream constructor should not call setters for highWaterMark or size"
      ],
      "properties.any.html": true,
      "reentrant-strategies.any.html": true,
      "strategies.any.html": true,
      "terminate.any.html": [
        "controller.terminate() inside flush() should not prevent writer.close() from succeeding"
      ]
    },
    "writable-streams": {
      "aborting.any.html": false,
      "bad-strategies.any.html": [
        "reject any non-function value for strategy.size",
        "Writable stream: invalid size beats invalid highWaterMark"
      ],
      "bad-underlying-sinks.any.html": true,
      "byte-length-queuing-strategy.any.html": true,
      "close.any.html": false,
      "constructor.any.html": [
        "underlyingSink argument should be converted after queuingStrategy argument",
        "WritableStreamDefaultController constructor should throw",
        "WritableStreamDefaultController constructor should throw when passed an initialised WritableStream",
        "WritableStreamDefaultWriter should throw unless passed a WritableStream"
      ],
      "count-queuing-strategy.any.html": true,
      "error.any.html": true,
      "floating-point-total-queue-size.any.html": true,
      "general.any.html": true,
      "properties.any.html": true,
      "reentrant-strategy.any.html": true,
      "start.any.html": true,
      "write.any.html": true
    }
  },
  "user-timing": {
    "buffered-flag.any.html": false,
    "case-sensitivity.any.html": false,
    "clear_all_marks.any.html": true,
    "clear_all_measures.any.html": true,
    "clear_non_existent_mark.any.html": true,
    "clear_non_existent_measure.any.html": true,
    "clear_one_mark.any.html": true,
    "clear_one_measure.any.html": true,
    "entry_type.any.html": true,
    "idlharness.any.html": [
      "PerformanceMark interface: attribute detail",
      "PerformanceMeasure interface object length",
      "PerformanceMeasure interface: attribute detail",
      "Performance interface: operation mark(DOMString, optional PerformanceMarkOptions)",
      "Performance interface: operation clearMarks(optional DOMString)",
      "Performance interface: operation measure(DOMString, optional (DOMString or PerformanceMeasureOptions), optional DOMString)",
      "Performance interface: operation clearMeasures(optional DOMString)",
      "Performance interface: calling mark(DOMString, optional PerformanceMarkOptions) on performance with too few arguments must throw TypeError",
      "Performance interface: calling measure(DOMString, optional (DOMString or PerformanceMeasureOptions), optional DOMString) on performance with too few arguments must throw TypeError"
    ],
    "mark-entry-constructor.any.html": true,
    "mark-errors.any.html": true,
    "mark-l3.any.html": false,
    "mark-measure-return-objects.any.html": true,
    "mark.any.html": true,
    "measure-l3.any.html": true,
    "measure-with-dict.any.html": [
      "measure entries' detail and start/end are customizable"
    ],
    "measure_syntax_err.any.html": true,
    "structured-serialize-detail.any.html": true,
    "supported-usertiming-types.any.html": false,
    "user_timing_exists.any.html": true
  },
  "wasm": {
    "jsapi": {
      "constructor": {
        "compile.any.html": true,
        "instantiate-bad-imports.any.html": false,
        "instantiate.any.html": [
          "Synchronous options handling: Buffer argument"
        ],
        "multi-value.any.html": true,
        "toStringTag.any.html": true,
        "validate.any.html": true
      },
      "global": {
        "constructor.any.html": true,
        "toString.any.html": true,
        "type.tentative.any.html": false,
        "value-get-set.any.html": true,
        "valueOf.any.html": true
      },
      "idlharness.any.html": [
        "Table interface: operation set(unsigned long, optional any)"
      ],
      "instance": {
        "constructor-bad-imports.any.html": false,
        "constructor-caching.any.html": true,
        "constructor.any.html": true,
        "exports.any.html": [
          "Setting (sloppy mode)"
        ],
        "toString.any.html": true
      },
      "interface.any.html": [
        "WebAssembly: property descriptor"
      ],
      "memory": {
        "buffer.any.html": [
          "Setting (sloppy mode)"
        ],
        "constructor.any.html": true,
        "grow.any.html": true,
        "toString.any.html": true,
        "type.tentative.any.html": false,
        "constructor-shared.tentative.any.html": true,
        "constructor-types.tentative.any.html": false
      },
      "module": {
        "constructor.any.html": true,
        "customSections.any.html": true,
        "exports.any.html": true,
        "imports.any.html": true,
        "toString.any.html": true
      },
      "prototypes.any.html": false,
      "table": {
        "constructor.any.html": true,
        "get-set.any.html": true,
        "grow.any.html": true,
        "length.any.html": [
          "Setting (sloppy mode)"
        ],
        "toString.any.html": true,
        "constructor-reftypes.tentative.any.html": [
          "initialize externref table with default value",
          "initialize anyfunc table with default value",
          "initialize anyfunc table with a bad default value"
        ],
        "constructor-types.tentative.any.html": false,
        "grow-reftypes.tentative.any.html": false,
        "set-reftypes.tentative.any.html": false,
        "type.tentative.any.html": false
      }
    },
    "serialization": {
      "module": {
        "serialization-via-idb.any.html": false,
        "serialization-via-notifications-api.any.html": false
      }
    },
    "webapi": {
      "abort.any.html": false,
      "body.any.html": false,
      "contenttype.any.html": false,
      "empty-body.any.html": false,
      "historical.any.html": false,
      "idlharness.any.html": [
        "WebAssembly namespace: operation compileStreaming(Promise<Response>)",
        "WebAssembly namespace: operation instantiateStreaming(Promise<Response>, optional object)"
      ],
      "instantiateStreaming-bad-imports.any.html": false,
      "instantiateStreaming.any.html": false,
      "invalid-args.any.html": false,
      "invalid-code.any.html": false,
      "modified-contenttype.any.html": false,
      "origin.sub.any.html": false,
      "rejected-arg.any.html": false,
      "status.any.html": false
    }
  },
  "WebIDL": {
    "ecmascript-binding": {
      "es-exceptions": {
        "DOMException-constants.any.html": true,
        "DOMException-constructor-and-prototype.any.html": true,
        "DOMException-constructor-behavior.any.html": true,
        "DOMException-custom-bindings.any.html": [
          "does not inherit from Error: class-side"
        ]
      }
    }
  },
  "url": {
    "historical.any.html": [
      "<a> and <area>.searchParams should be undefined"
    ],
    "idlharness.any.html": [
      "URL interface object length",
      "URL interface: attribute href",
      "URL interface: stringifier",
      "URL interface: attribute origin",
      "URL interface: attribute protocol",
      "URL interface: attribute username",
      "URL interface: attribute password",
      "URL interface: attribute host",
      "URL interface: attribute hostname",
      "URL interface: attribute port",
      "URL interface: attribute pathname",
      "URL interface: attribute search",
      "URL interface: attribute searchParams",
      "URL interface: attribute hash",
      "URL interface: operation toJSON()",
      "Stringification of new URL(\"http://foo\")",
      "URLSearchParams interface: operation append(USVString, USVString)",
      "URLSearchParams interface: operation delete(USVString)",
      "URLSearchParams interface: operation get(USVString)",
      "URLSearchParams interface: operation getAll(USVString)",
      "URLSearchParams interface: operation has(USVString)",
      "URLSearchParams interface: operation set(USVString, USVString)",
      "URLSearchParams interface: operation sort()",
      "URLSearchParams interface: iterable<USVString, USVString>",
      "URLSearchParams interface: stringifier",
      "Stringification of new URLSearchParams(\"hi=there&thank=you\")"
    ],
    "url-constructor.any.html": [
      "Parsing: <https://x/�?�#�> against <about:blank>",
      "Parsing: <http://example.com/\ud800𐟾\udfff﷐﷏﷯ﷰ￾￿?\ud800𐟾\udfff﷐﷏﷯ﷰ￾￿> against <about:blank>",
      "Parsing: <file://%43%7C> against <about:blank>",
      "Parsing: <file://%43|> against <about:blank>",
      "Parsing: <file://C%7C> against <about:blank>",
      "Parsing: <file://%43%7C/> against <about:blank>",
      "Parsing: <https://%43%7C/> against <about:blank>",
      "Parsing: <asdf://%43|/> against <about:blank>",
      "Parsing: </> against <file://h/C:/a/b>",
      "Parsing: <file:\\\\//> against <about:blank>",
      "Parsing: <file:\\\\\\\\> against <about:blank>",
      "Parsing: <file:\\\\\\\\?fox> against <about:blank>",
      "Parsing: <file:\\\\\\\\#guppy> against <about:blank>",
      "Parsing: <file://spider///> against <about:blank>",
      "Parsing: <file:\\\\localhost//> against <about:blank>",
      "Parsing: <file://\\/localhost//cat> against <about:blank>",
      "Parsing: <file://localhost//a//../..//> against <about:blank>",
      "Parsing: </////mouse> against <file:///elephant>",
      "Parsing: <\\/localhost//pig> against <file://lion/>",
      "Parsing: <//localhost//pig> against <file://lion/>",
      "Parsing: </..//localhost//pig> against <file://lion/>",
      "Parsing: <C|> against <file://host/dir/file>",
      "Parsing: <C|> against <file://host/D:/dir1/dir2/file>",
      "Parsing: <C|#> against <file://host/dir/file>",
      "Parsing: <C|?> against <file://host/dir/file>",
      "Parsing: <C|/> against <file://host/dir/file>",
      "Parsing: <C|\n/> against <file://host/dir/file>",
      "Parsing: <C|\\> against <file://host/dir/file>",
      "Parsing: </c:/foo/bar> against <file://host/path>",
      "Parsing: <file://example.net/C:/> against <about:blank>",
      "Parsing: <file://1.2.3.4/C:/> against <about:blank>",
      "Parsing: <file://[1::8]/C:/> against <about:blank>",
      "Parsing: <C|/> against <file://host/>",
      "Parsing: </C:/> against <file://host/>",
      "Parsing: <file:C:/> against <file://host/>",
      "Parsing: <file:/C:/> against <file://host/>",
      "Parsing: <file://localhost//a//../..//foo> against <about:blank>",
      "Parsing: <file://localhost////foo> against <about:blank>",
      "Parsing: <file:////foo> against <about:blank>",
      "Parsing: <file:////one/two> against <file:///>",
      "Parsing: <////one/two> against <file:///>",
      "Parsing: <file:///.//> against <file:////>",
      "Parsing: <file:.//p> against <about:blank>",
      "Parsing: <file:/.//p> against <about:blank>",
      "Parsing: <non-spec:/.//> against <about:blank>",
      "Parsing: <non-spec:/..//> against <about:blank>",
      "Parsing: <non-spec:/a/..//> against <about:blank>",
      "Parsing: <non-spec:/.//path> against <about:blank>",
      "Parsing: <non-spec:/..//path> against <about:blank>",
      "Parsing: <non-spec:/a/..//path> against <about:blank>",
      "Parsing: </.//path> against <non-spec:/p>",
      "Parsing: </..//path> against <non-spec:/p>",
      "Parsing: <..//path> against <non-spec:/p>",
      "Parsing: <a/..//path> against <non-spec:/p>",
      "Parsing: <> against <non-spec:/..//p>",
      "Parsing: <path> against <non-spec:/..//p>"
    ],
    "url-origin.any.html": [
      "Origin parsing: <http://example.com/\ud800𐟾\udfff﷐﷏﷯ﷰ￾￿?\ud800𐟾\udfff﷐﷏﷯ﷰ￾￿> against <about:blank>",
      "Origin parsing: <https://x/�?�#�> against <about:blank>"
    ],
    "url-searchparams.any.html": true,
    "url-setters-stripping.any.html": [
      "Setting protocol with leading U+0000 (https:)",
      "Setting protocol with U+0000 before inserted colon (https:)",
      "Setting port with leading U+0000 (https:)",
      "Setting pathname with trailing U+0000 (https:)",
      "Setting protocol with leading U+001F (https:)",
      "Setting protocol with U+001F before inserted colon (https:)",
      "Setting port with leading U+001F (https:)",
      "Setting pathname with trailing U+001F (https:)",
      "Setting protocol with leading U+0000 (wpt++:)",
      "Setting protocol with U+0000 before inserted colon (wpt++:)",
      "Setting port with leading U+0000 (wpt++:)",
      "Setting pathname with trailing U+0000 (wpt++:)",
      "Setting protocol with leading U+001F (wpt++:)",
      "Setting protocol with U+001F before inserted colon (wpt++:)",
      "Setting port with leading U+001F (wpt++:)",
      "Setting pathname with trailing U+001F (wpt++:)"
    ],
    "url-tojson.any.html": true,
    "urlencoded-parser.any.html": true,
    "urlsearchparams-append.any.html": true,
    "urlsearchparams-constructor.any.html": [
      "Construct with 2 unpaired surrogates (no trailing)",
      "Construct with 3 unpaired surrogates (no leading)",
      "Construct with object with NULL, non-ASCII, and surrogate keys"
    ],
    "urlsearchparams-delete.any.html": true,
    "urlsearchparams-foreach.any.html": true,
    "urlsearchparams-get.any.html": true,
    "urlsearchparams-getall.any.html": true,
    "urlsearchparams-has.any.html": true,
    "urlsearchparams-set.any.html": true,
    "urlsearchparams-sort.any.html": [
      "Parse and sort: �=x&￼&�=a",
      "URL parse and sort: �=x&￼&�=a",
      "Parse and sort: é&e�&é",
      "URL parse and sort: é&e�&é"
    ],
    "urlsearchparams-stringifier.any.html": true
  },
  "fetch": {
    "api": {
      "request": {
        "request-init-002.any.html": true,
        "request-init-stream.any.html": [
          "Constructing a Request with a Request on which body.getReader() is called",
          "Constructing a Request with a Request on which body.getReader().read() is called",
          "Constructing a Request with a Request on which read() and releaseLock() are called"
        ],
        "request-consume-empty.any.html": [
          "Consume empty FormData request body as text"
        ],
        "request-consume.any.html": true
      },
      "headers": {
        "headers-basic.any.html": true,
        "headers-casing.any.html": true,
        "headers-combine.any.html": true,
        "headers-errors.any.html": true,
        "headers-normalize.any.html": true,
        "headers-record.any.html": true,
        "headers-structure.any.html": true
      },
      "basic": {
        "request-head.any.html": true,
        "request-headers-case.any.html": false,
        "request-headers-nonascii.any.html": false,
        "request-headers.any.html": [
          "Fetch with PUT without body",
          "Fetch with PUT with body",
          "Fetch with POST without body",
          "Fetch with POST with text body",
          "Fetch with POST with FormData body",
          "Fetch with POST with URLSearchParams body",
          "Fetch with POST with Blob body",
          "Fetch with POST with ArrayBuffer body",
          "Fetch with POST with Uint8Array body",
          "Fetch with POST with Int8Array body",
          "Fetch with POST with Float32Array body",
          "Fetch with POST with Float64Array body",
          "Fetch with POST with DataView body",
          "Fetch with POST with Blob body with mime type",
          "Fetch with Chicken",
          "Fetch with Chicken with body",
          "Fetch with POST and mode \"same-origin\" needs an Origin header",
          "Fetch with POST and mode \"no-cors\" needs an Origin header",
          "Fetch with PUT and mode \"same-origin\" needs an Origin header",
          "Fetch with TacO and mode \"same-origin\" needs an Origin header",
          "Fetch with TacO and mode \"cors\" needs an Origin header"
        ],
        "text-utf8.any.html": true,
        "accept-header.any.html": [
          "Request through fetch should have a 'accept-language' header"
        ],
        "conditional-get.any.html": false,
        "error-after-response.any.html": false,
        "header-value-combining.any.html": false,
        "header-value-null-byte.any.html": true,
        "historical.any.html": true,
        "http-response-code.any.html": true,
        "request-upload.any.html": [
          "Fetch with POST with ReadableStream",
          "Fetch with POST with ReadableStream containing String",
          "Fetch with POST with ReadableStream containing null",
          "Fetch with POST with ReadableStream containing number",
          "Fetch with POST with ReadableStream containing ArrayBuffer",
          "Fetch with POST with ReadableStream containing Blob",
          "Fetch with POST with text body on 421 response should be retried once on new connection."
        ],
        "response-url.sub.any.html": true,
        "scheme-about.any.html": true,
        "scheme-blob.sub.any.html": true,
        "scheme-data.any.html": [
          "Fetching [HEAD] data:,response%27s%20body is OK"
        ],
        "scheme-others.sub.any.html": true,
        "stream-response.any.html": true,
        "stream-safe-creation.any.html": [
          "throwing Object.prototype.start accessor should not affect stream creation by 'fetch'",
          "Object.prototype.start accessor returning invalid value should not affect stream creation by 'fetch'",
          "throwing Object.prototype.size accessor should not affect stream creation by 'fetch'",
          "Object.prototype.size accessor returning invalid value should not affect stream creation by 'fetch'",
          "throwing Object.prototype.highWaterMark accessor should not affect stream creation by 'fetch'",
          "Object.prototype.highWaterMark accessor returning invalid value should not affect stream creation by 'fetch'"
        ]
      },
      "response": {
        "json.any.html": true,
        "response-init-001.any.html": true,
        "response-init-002.any.html": true,
        "response-static-error.any.html": true,
        "response-static-redirect.any.html": true,
        "response-stream-disturbed-1.any.html": true,
        "response-stream-disturbed-2.any.html": true,
        "response-stream-disturbed-3.any.html": true,
        "response-stream-disturbed-4.any.html": true,
        "response-stream-disturbed-5.any.html": true,
        "response-stream-disturbed-6.any.html": true,
        "response-stream-disturbed-by-pipe.any.html": true,
        "response-stream-with-broken-then.any.html": [
          "Attempt to inject {done: false, value: bye} via Object.prototype.then.",
          "Attempt to inject value: undefined via Object.prototype.then.",
          "Attempt to inject undefined via Object.prototype.then.",
          "Attempt to inject 8.2 via Object.prototype.then.",
          "intercepting arraybuffer to text conversion via Object.prototype.then should not be possible"
        ],
        "response-error-from-stream.any.html": true,
        "response-error.any.html": true,
        "response-from-stream.any.html": true,
        "response-cancel-stream.any.html": true,
        "response-clone.any.html": [
          "Check response clone use structureClone for teed ReadableStreams (Int8Arraychunk)",
          "Check response clone use structureClone for teed ReadableStreams (Int16Arraychunk)",
          "Check response clone use structureClone for teed ReadableStreams (Int32Arraychunk)",
          "Check response clone use structureClone for teed ReadableStreams (ArrayBufferchunk)",
          "Check response clone use structureClone for teed ReadableStreams (Uint8Arraychunk)",
          "Check response clone use structureClone for teed ReadableStreams (Uint8ClampedArraychunk)",
          "Check response clone use structureClone for teed ReadableStreams (Uint16Arraychunk)",
          "Check response clone use structureClone for teed ReadableStreams (Uint32Arraychunk)",
          "Check response clone use structureClone for teed ReadableStreams (Float32Arraychunk)",
          "Check response clone use structureClone for teed ReadableStreams (Float64Arraychunk)",
          "Check response clone use structureClone for teed ReadableStreams (DataViewchunk)"
        ],
        "response-consume-empty.any.html": [
          "Consume empty FormData response body as text"
        ],
        "response-consume-stream.any.html": true
      },
      "body": {
        "mime-type.any.html": true
      },
      "redirect": {
        "redirect-count.any.html": true,
        "redirect-empty-location.any.html": [
          "redirect response with empty Location, manual mode"
        ],
        "redirect-location.any.html": [
          "Redirect 301 in \"manual\" mode without location",
          "Redirect 301 in \"manual\" mode with invalid location",
          "Redirect 301 in \"manual\" mode with data location",
          "Redirect 302 in \"manual\" mode without location",
          "Redirect 302 in \"manual\" mode with invalid location",
          "Redirect 302 in \"manual\" mode with data location",
          "Redirect 303 in \"manual\" mode without location",
          "Redirect 303 in \"manual\" mode with invalid location",
          "Redirect 303 in \"manual\" mode with data location",
          "Redirect 307 in \"manual\" mode without location",
          "Redirect 307 in \"manual\" mode with invalid location",
          "Redirect 307 in \"manual\" mode with data location",
          "Redirect 308 in \"manual\" mode without location",
          "Redirect 308 in \"manual\" mode with invalid location",
          "Redirect 308 in \"manual\" mode with data location"
        ],
        "redirect-method.any.html": true,
        "redirect-schemes.any.html": true,
        "redirect-to-dataurl.any.html": true
      },
      "idlharness.any.html": [
        "Headers interface: operation append(ByteString, ByteString)",
        "Headers interface: operation delete(ByteString)",
        "Headers interface: operation get(ByteString)",
        "Headers interface: operation has(ByteString)",
        "Headers interface: operation set(ByteString, ByteString)",
        "Headers interface: iterable<ByteString, ByteString>",
        "Request interface: attribute method",
        "Request interface: attribute url",
        "Request interface: attribute headers",
        "Request interface: attribute destination",
        "Request interface: attribute referrer",
        "Request interface: attribute referrerPolicy",
        "Request interface: attribute mode",
        "Request interface: attribute credentials",
        "Request interface: attribute cache",
        "Request interface: attribute redirect",
        "Request interface: attribute integrity",
        "Request interface: attribute keepalive",
        "Request interface: attribute isReloadNavigation",
        "Request interface: attribute isHistoryNavigation",
        "Request interface: attribute signal",
        "Request interface: operation clone()",
        "Request interface: attribute body",
        "Request interface: attribute bodyUsed",
        "Request interface: operation arrayBuffer()",
        "Request interface: operation blob()",
        "Request interface: operation formData()",
        "Request interface: operation json()",
        "Request interface: operation text()",
        "Response interface: operation error()",
        "Response interface: operation redirect(USVString, optional unsigned short)",
        "Response interface: attribute type",
        "Response interface: attribute url",
        "Response interface: attribute redirected",
        "Response interface: attribute status",
        "Response interface: attribute ok",
        "Response interface: attribute statusText",
        "Response interface: attribute headers",
        "Response interface: operation clone()",
        "Response interface: attribute body",
        "Response interface: attribute bodyUsed",
        "Response interface: operation arrayBuffer()",
        "Response interface: operation blob()",
        "Response interface: operation formData()",
        "Response interface: operation json()",
        "Response interface: operation text()",
        "Response interface: calling redirect(USVString, optional unsigned short) on new Response() with too few arguments must throw TypeError",
        "Window interface: operation fetch(RequestInfo, optional RequestInit)"
      ]
    },
    "data-urls": {
      "base64.any.html": true,
      "processing.any.html": [
        "\"data:text/plain;a=\\\",\\\",X\""
      ]
    }
  },
  "FileAPI": {
    "blob": {
      "Blob-array-buffer.any.html": true,
      "Blob-constructor.any.html": [
        "Passing a FrozenArray as the blobParts array should work (FrozenArray<MessagePort>)."
      ],
      "Blob-slice-overflow.any.html": true,
      "Blob-slice.any.html": true,
      "Blob-stream.any.html": true,
      "Blob-text.any.html": true
    },
    "file": {
      "File-constructor.any.html": true
    },
    "fileReader.any.html": true,
    "url": {
      "url-format.any.html": true,
      "url-with-fetch.any.html": [
        "Revoke blob URL after creating Request, will fetch"
      ]
    },
    "reading-data-section": {
      "Determining-Encoding.any.html": true,
      "FileReader-event-handler-attributes.any.html": true,
      "FileReader-multiple-reads.any.html": true,
      "filereader_abort.any.html": true,
      "filereader_error.any.html": true,
      "filereader_events.any.html": false,
      "filereader_readAsArrayBuffer.any.html": true,
      "filereader_readAsBinaryString.any.html": true,
      "filereader_readAsDataURL.any.html": true,
      "filereader_readAsText.any.html": true,
      "filereader_readystate.any.html": true,
      "filereader_result.any.html": [
        "result is null during \"loadstart\" event for readAsText",
        "result is null during \"loadstart\" event for readAsDataURL",
        "result is null during \"loadstart\" event for readAsArrayBuffer",
        "result is null during \"loadstart\" event for readAsBinaryString",
        "result is null during \"progress\" event for readAsText",
        "result is null during \"progress\" event for readAsDataURL",
        "result is null during \"progress\" event for readAsArrayBuffer",
        "result is null during \"progress\" event for readAsBinaryString"
      ]
    }
  },
  "html": {
    "webappapis": {
      "atob": {
        "base64.any.html": true
      },
      "timers": {
        "cleartimeout-clearinterval.any.html": true,
        "missing-timeout-setinterval.any.html": true,
        "negative-setinterval.any.html": true,
        "negative-settimeout.any.html": true,
        "type-long-setinterval.any.html": true,
        "type-long-settimeout.any.html": true
      },
      "microtask-queuing": {
        "queue-microtask-exceptions.any.html": true,
        "queue-microtask.any.html": true
      }
    }
  },
  "webstorage": {
    "defineProperty.window.html": true,
    "set.window.html": true,
    "storage_enumerate.window.html": true,
    "storage_in.window.html": true,
    "event_constructor.window.html": false,
    "event_initstorageevent.window.html": false,
    "missing_arguments.window.html": true,
    "storage_builtins.window.html": true,
    "storage_clear.window.html": true,
    "storage_functions_not_overwritten.window.html": true,
    "storage_getitem.window.html": true,
    "storage_indexing.window.html": true,
    "storage_key.window.html": true,
    "storage_key_empty_string.window.html": true,
    "storage_length.window.html": true,
    "storage_local_setitem_quotaexceedederr.window.html": true,
    "storage_local_window_open.window.html": false,
    "storage_removeitem.window.html": true,
    "storage_session_setitem_quotaexceedederr.window.html": true,
    "storage_session_window_noopener.window.html": false,
    "storage_session_window_open.window.html": false,
    "storage_set_value_enumerate.window.html": true,
    "storage_setitem.window.html": [
      "localStorage[\"\ud800\"]",
      "localStorage[] = \"\ud800\"",
      "localStorage[\"\udbff\"]",
      "localStorage[] = \"\udbff\"",
      "localStorage[\"\udc00\"]",
      "localStorage[] = \"\udc00\"",
      "localStorage[\"\udfff\"]",
      "localStorage[] = \"\udfff\"",
      "localStorage[\"\\ufffd\"]",
      "localStorage[] = \"\\ufffd\"",
      "localStorage[\"\ud83ca\"]",
      "localStorage[] = \"\ud83ca\"",
      "localStorage[\"a\udf4d\"]",
      "localStorage[] = \"a\udf4d\"",
      "sessionStorage[\"\ud800\"]",
      "sessionStorage[] = \"\ud800\"",
      "sessionStorage[\"\udbff\"]",
      "sessionStorage[] = \"\udbff\"",
      "sessionStorage[\"\udc00\"]",
      "sessionStorage[] = \"\udc00\"",
      "sessionStorage[\"\udfff\"]",
      "sessionStorage[] = \"\udfff\"",
      "sessionStorage[\"\\ufffd\"]",
      "sessionStorage[] = \"\\ufffd\"",
      "sessionStorage[\"\ud83ca\"]",
      "sessionStorage[] = \"\ud83ca\"",
      "sessionStorage[\"a\udf4d\"]",
      "sessionStorage[] = \"a\udf4d\""
    ],
    "storage_string_conversion.window.html": true,
    "storage_supported_property_names.window.html": true,
    "symbol-props.window.html": [
      "localStorage: defineProperty not configurable",
      "sessionStorage: defineProperty not configurable"
    ]
  },
  "xhr": {
    "formdata": {
      "append.any.html": true,
      "constructor.any.html": true,
      "delete.any.html": true,
      "foreach.any.html": true,
      "get.any.html": true,
      "has.any.html": true,
      "set-blob.any.html": true,
      "set.any.html": true
    }
  }
}<|MERGE_RESOLUTION|>--- conflicted
+++ resolved
@@ -1,6 +1,5 @@
 {
   "WebCryptoAPI": {
-<<<<<<< HEAD
     "getRandomValues.any.js": true,
     "generateKey": {
       "successes_HMAC.https.any.js": true,
@@ -53,9 +52,6 @@
       "successes_RSA-PSS.https.any.js": true,
       "successes_RSASSA-PKCS1-v1_5.https.any.js": true
     }
-=======
-    "getRandomValues.any.html": true
->>>>>>> 5151afa1
   },
   "console": {
     "console-is-a-namespace.any.html": true,
