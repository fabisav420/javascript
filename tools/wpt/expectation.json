{
  "WebCryptoAPI": {
    "getRandomValues.any.html": true
  },
  "console": {
    "console-is-a-namespace.any.html": true,
    "console-label-conversion.any.html": true,
    "console-namespace-object-class-string.any.html": true,
    "console-tests-historical.any.html": true,
    "idlharness.any.html": [
      "console namespace: operation table(optional any, optional sequence<DOMString>)",
      "console namespace: operation dir(optional any, optional object?)",
      "console namespace: operation dirxml(any...)"
    ]
  },
  "dom": {
    "abort": {
      "event.any.html": true
    },
    "events": {
      "AddEventListenerOptions-signal.any.html": true,
      "Event-isTrusted.any.html": true,
      "EventTarget-constructible.any.html": true,
      "Event-constructors.any.html": [
        "Untitled 2",
        "Untitled 3"
      ]
    }
  },
  "encoding": {
<<<<<<< HEAD
    "api-basics.any.html": true,
    "api-invalid-label.any.html?1-1000": true,
    "api-invalid-label.any.html?1001-2000": true,
    "api-invalid-label.any.html?2001-3000": true,
    "api-invalid-label.any.html?3001-last": true,
    "api-replacement-encodings.any.html": true,
    "api-surrogates-utf8.any.html": true,
    "encodeInto.any.html": [
      "encodeInto() into ArrayBuffer with \ud834A\udf06A¥Hi and destination length 10, offset 0, filler 0",
      "encodeInto() into SharedArrayBuffer with \ud834A\udf06A¥Hi and destination length 10, offset 0, filler 0",
      "encodeInto() into ArrayBuffer with \ud834A\udf06A¥Hi and destination length 10, offset 4, filler 0",
      "encodeInto() into SharedArrayBuffer with \ud834A\udf06A¥Hi and destination length 10, offset 4, filler 0",
      "encodeInto() into ArrayBuffer with \ud834A\udf06A¥Hi and destination length 10, offset 0, filler 128",
      "encodeInto() into SharedArrayBuffer with \ud834A\udf06A¥Hi and destination length 10, offset 0, filler 128",
      "encodeInto() into ArrayBuffer with \ud834A\udf06A¥Hi and destination length 10, offset 4, filler 128",
      "encodeInto() into SharedArrayBuffer with \ud834A\udf06A¥Hi and destination length 10, offset 4, filler 128",
      "encodeInto() into ArrayBuffer with \ud834A\udf06A¥Hi and destination length 10, offset 0, filler random",
      "encodeInto() into SharedArrayBuffer with \ud834A\udf06A¥Hi and destination length 10, offset 0, filler random",
      "encodeInto() into ArrayBuffer with \ud834A\udf06A¥Hi and destination length 10, offset 4, filler random",
      "encodeInto() into SharedArrayBuffer with \ud834A\udf06A¥Hi and destination length 10, offset 4, filler random",
      "encodeInto() into ArrayBuffer with A\udf06 and destination length 4, offset 0, filler 0",
      "encodeInto() into SharedArrayBuffer with A\udf06 and destination length 4, offset 0, filler 0",
      "encodeInto() into ArrayBuffer with A\udf06 and destination length 4, offset 4, filler 0",
      "encodeInto() into SharedArrayBuffer with A\udf06 and destination length 4, offset 4, filler 0",
      "encodeInto() into ArrayBuffer with A\udf06 and destination length 4, offset 0, filler 128",
      "encodeInto() into SharedArrayBuffer with A\udf06 and destination length 4, offset 0, filler 128",
      "encodeInto() into ArrayBuffer with A\udf06 and destination length 4, offset 4, filler 128",
      "encodeInto() into SharedArrayBuffer with A\udf06 and destination length 4, offset 4, filler 128",
      "encodeInto() into ArrayBuffer with A\udf06 and destination length 4, offset 0, filler random",
      "encodeInto() into SharedArrayBuffer with A\udf06 and destination length 4, offset 0, filler random",
      "encodeInto() into ArrayBuffer with A\udf06 and destination length 4, offset 4, filler random",
      "encodeInto() into SharedArrayBuffer with A\udf06 and destination length 4, offset 4, filler random",
=======
    "api-basics.any.js": true,
    "api-invalid-label.any.js": true,
    "api-replacement-encodings.any.js": true,
    "api-surrogates-utf8.any.js": true,
    "encodeInto.any.js": [
>>>>>>> beba52c1
      "encodeInto() and a detached output buffer"
    ],
    "idlharness.any.html": [
      "TextDecoder interface: existence and properties of interface object",
      "TextDecoder interface: operation decode(optional BufferSource, optional TextDecodeOptions)",
      "TextDecoder interface: attribute encoding",
      "TextDecoder interface: attribute fatal",
      "TextDecoder interface: attribute ignoreBOM",
      "TextDecoder interface: new TextDecoder() must inherit property \"fatal\" with the proper type",
      "TextDecoder interface: new TextDecoder() must inherit property \"ignoreBOM\" with the proper type",
      "TextEncoder interface: existence and properties of interface object",
      "TextEncoder interface: operation encode(optional USVString)",
      "TextEncoder interface: operation encodeInto(USVString, Uint8Array)",
      "TextEncoder interface: attribute encoding",
      "TextEncoder interface: new TextEncoder() must inherit property \"encoding\" with the proper type",
      "TextDecoderStream interface: existence and properties of interface object",
      "TextDecoderStream interface object length",
      "TextDecoderStream interface object name",
      "TextDecoderStream interface: existence and properties of interface prototype object",
      "TextDecoderStream interface: existence and properties of interface prototype object's \"constructor\" property",
      "TextDecoderStream interface: existence and properties of interface prototype object's @@unscopables property",
      "TextDecoderStream interface: attribute encoding",
      "TextDecoderStream interface: attribute fatal",
      "TextDecoderStream interface: attribute ignoreBOM",
      "TextEncoderStream interface: existence and properties of interface object",
      "TextEncoderStream interface object length",
      "TextEncoderStream interface object name",
      "TextEncoderStream interface: existence and properties of interface prototype object",
      "TextEncoderStream interface: existence and properties of interface prototype object's \"constructor\" property",
      "TextEncoderStream interface: existence and properties of interface prototype object's @@unscopables property",
      "TextEncoderStream interface: attribute encoding"
    ],
    "iso-2022-jp-decoder.any.html": false,
    "legacy-mb-schinese": {
      "gb18030": {
        "gb18030-decoder.any.html": true
      },
      "gbk": {
        "gbk-decoder.any.html": true
      }
    },
    "replacement-encodings.any.html": false,
    "streams": {
      "backpressure.any.html": false,
      "decode-attributes.any.html": false,
      "decode-bad-chunks.any.html": false,
      "decode-ignore-bom.any.html": false,
      "decode-incomplete-input.any.html": false,
      "decode-non-utf8.any.html": false,
      "decode-split-character.any.html": false,
      "decode-utf8.any.html": false,
      "encode-bad-chunks.any.html": false,
      "encode-utf8.any.html": false,
      "readable-writable-properties.any.html": false
    },
    "textdecoder-byte-order-marks.any.html": true,
    "textdecoder-copy.any.html": false,
    "textdecoder-fatal-single-byte.any.html?1-1000": true,
    "textdecoder-fatal-single-byte.any.html?1001-2000": true,
    "textdecoder-fatal-single-byte.any.html?2001-3000": true,
    "textdecoder-fatal-single-byte.any.html?3001-4000": true,
    "textdecoder-fatal-single-byte.any.html?4001-5000": true,
    "textdecoder-fatal-single-byte.any.html?5001-6000": true,
    "textdecoder-fatal-single-byte.any.html?6001-7000": true,
    "textdecoder-fatal-single-byte.any.html?7001-last": true,
    "textdecoder-fatal-streaming.any.html": [
      "Fatal flag, streaming cases"
    ],
    "textdecoder-fatal.any.html": true,
    "textdecoder-ignorebom.any.html": true,
    "textdecoder-labels.any.html": [
      "cseucpkdfmtjapanese => EUC-JP",
      "euc-jp => EUC-JP",
      "x-euc-jp => EUC-JP",
      "csiso2022jp => ISO-2022-JP",
      "iso-2022-jp => ISO-2022-JP",
      "csshiftjis => Shift_JIS",
      "ms932 => Shift_JIS",
      "ms_kanji => Shift_JIS",
      "shift-jis => Shift_JIS",
      "shift_jis => Shift_JIS",
      "sjis => Shift_JIS",
      "windows-31j => Shift_JIS",
      "x-sjis => Shift_JIS",
      "cseuckr => EUC-KR",
      "csksc56011987 => EUC-KR",
      "euc-kr => EUC-KR",
      "iso-ir-149 => EUC-KR",
      "korean => EUC-KR",
      "ks_c_5601-1987 => EUC-KR",
      "ks_c_5601-1989 => EUC-KR",
      "ksc5601 => EUC-KR",
      "ksc_5601 => EUC-KR",
      "windows-949 => EUC-KR",
      "x-user-defined => x-user-defined"
    ],
    "textdecoder-streaming.any.html": false,
    "textdecoder-utf16-surrogates.any.html": true,
    "textencoder-constructor-non-utf.any.html": [
      "Encoding argument supported for decode: EUC-JP",
      "Encoding argument supported for decode: ISO-2022-JP",
      "Encoding argument supported for decode: Shift_JIS",
      "Encoding argument supported for decode: EUC-KR",
      "Encoding argument supported for decode: x-user-defined"
    ],
    "textencoder-utf16-surrogates.any.html": true,
    "unsupported-encodings.any.html": false,
    "textdecoder-arguments.any.html": false
  },
  "hr-time": {
    "monotonic-clock.any.html": true,
    "basic.any.html": [
      "Performance interface extends EventTarget."
    ],
    "idlharness.any.html": [
      "Performance interface: existence and properties of interface object",
      "Performance interface: existence and properties of interface prototype object",
      "Performance interface: operation now()",
      "Performance interface: attribute timeOrigin",
      "Performance interface: operation toJSON()",
      "Stringification of performance",
      "Performance interface: performance must inherit property \"timeOrigin\" with the proper type",
      "Performance interface: performance must inherit property \"toJSON()\" with the proper type",
      "Performance interface: default toJSON operation on performance",
      "Window interface: attribute performance"
    ]
  },
  "streams": {
    "idlharness.any.html": [
      "ReadableStream interface object length",
      "ReadableStream interface: attribute locked",
      "ReadableStream interface: operation cancel(optional any)",
      "ReadableStream interface: operation getReader(optional ReadableStreamGetReaderOptions)",
      "ReadableStream interface: operation pipeThrough(ReadableWritablePair, optional StreamPipeOptions)",
      "ReadableStream interface: operation pipeTo(WritableStream, optional StreamPipeOptions)",
      "ReadableStream interface: operation tee()",
      "ReadableStream interface: async iterable<any>",
      "Stringification of new ReadableStream()",
      "ReadableStream interface: calling pipeTo(WritableStream, optional StreamPipeOptions) on new ReadableStream() with too few arguments must throw TypeError",
      "ReadableStreamDefaultReader interface: existence and properties of interface object",
      "ReadableStreamDefaultReader interface: existence and properties of interface prototype object",
      "ReadableStreamDefaultReader interface: operation read()",
      "ReadableStreamDefaultReader interface: operation releaseLock()",
      "ReadableStreamDefaultReader interface: attribute closed",
      "ReadableStreamDefaultReader interface: operation cancel(optional any)",
      "Stringification of (new ReadableStream()).getReader()",
      "ReadableStreamBYOBReader interface: existence and properties of interface object",
      "ReadableStreamBYOBReader interface object length",
      "ReadableStreamBYOBReader interface object name",
      "ReadableStreamBYOBReader interface: existence and properties of interface prototype object",
      "ReadableStreamBYOBReader interface: existence and properties of interface prototype object's \"constructor\" property",
      "ReadableStreamBYOBReader interface: existence and properties of interface prototype object's @@unscopables property",
      "ReadableStreamBYOBReader interface: operation read(ArrayBufferView)",
      "ReadableStreamBYOBReader interface: operation releaseLock()",
      "ReadableStreamBYOBReader interface: attribute closed",
      "ReadableStreamBYOBReader interface: operation cancel(optional any)",
      "ReadableStreamBYOBReader must be primary interface of (new ReadableStream({ type: 'bytes' })).getReader({ mode: 'byob' })",
      "Stringification of (new ReadableStream({ type: 'bytes' })).getReader({ mode: 'byob' })",
      "ReadableStreamBYOBReader interface: (new ReadableStream({ type: 'bytes' })).getReader({ mode: 'byob' }) must inherit property \"read(ArrayBufferView)\" with the proper type",
      "ReadableStreamBYOBReader interface: calling read(ArrayBufferView) on (new ReadableStream({ type: 'bytes' })).getReader({ mode: 'byob' }) with too few arguments must throw TypeError",
      "ReadableStreamBYOBReader interface: (new ReadableStream({ type: 'bytes' })).getReader({ mode: 'byob' }) must inherit property \"releaseLock()\" with the proper type",
      "ReadableStreamBYOBReader interface: (new ReadableStream({ type: 'bytes' })).getReader({ mode: 'byob' }) must inherit property \"closed\" with the proper type",
      "ReadableStreamBYOBReader interface: (new ReadableStream({ type: 'bytes' })).getReader({ mode: 'byob' }) must inherit property \"cancel(optional any)\" with the proper type",
      "ReadableStreamBYOBReader interface: calling cancel(optional any) on (new ReadableStream({ type: 'bytes' })).getReader({ mode: 'byob' }) with too few arguments must throw TypeError",
      "ReadableStreamDefaultController interface: existence and properties of interface object",
      "ReadableStreamDefaultController interface object length",
      "ReadableStreamDefaultController interface object name",
      "ReadableStreamDefaultController interface: existence and properties of interface prototype object",
      "ReadableStreamDefaultController interface: existence and properties of interface prototype object's \"constructor\" property",
      "ReadableStreamDefaultController interface: existence and properties of interface prototype object's @@unscopables property",
      "ReadableStreamDefaultController interface: attribute desiredSize",
      "ReadableStreamDefaultController interface: operation close()",
      "ReadableStreamDefaultController interface: operation enqueue(optional any)",
      "ReadableStreamDefaultController interface: operation error(optional any)",
      "ReadableStreamDefaultController must be primary interface of self.readableStreamDefaultController",
      "Stringification of self.readableStreamDefaultController",
      "ReadableByteStreamController interface: existence and properties of interface object",
      "ReadableByteStreamController interface object length",
      "ReadableByteStreamController interface object name",
      "ReadableByteStreamController interface: existence and properties of interface prototype object",
      "ReadableByteStreamController interface: existence and properties of interface prototype object's \"constructor\" property",
      "ReadableByteStreamController interface: existence and properties of interface prototype object's @@unscopables property",
      "ReadableByteStreamController interface: attribute byobRequest",
      "ReadableByteStreamController interface: attribute desiredSize",
      "ReadableByteStreamController interface: operation close()",
      "ReadableByteStreamController interface: operation enqueue(ArrayBufferView)",
      "ReadableByteStreamController interface: operation error(optional any)",
      "ReadableByteStreamController must be primary interface of self.readableByteStreamController",
      "Stringification of self.readableByteStreamController",
      "ReadableByteStreamController interface: self.readableByteStreamController must inherit property \"byobRequest\" with the proper type",
      "ReadableStreamBYOBRequest interface: existence and properties of interface object",
      "ReadableStreamBYOBRequest interface object length",
      "ReadableStreamBYOBRequest interface object name",
      "ReadableStreamBYOBRequest interface: existence and properties of interface prototype object",
      "ReadableStreamBYOBRequest interface: existence and properties of interface prototype object's \"constructor\" property",
      "ReadableStreamBYOBRequest interface: existence and properties of interface prototype object's @@unscopables property",
      "ReadableStreamBYOBRequest interface: attribute view",
      "ReadableStreamBYOBRequest interface: operation respond(unsigned long long)",
      "ReadableStreamBYOBRequest interface: operation respondWithNewView(ArrayBufferView)",
      "ReadableStreamBYOBRequest must be primary interface of self.readableStreamByobRequest",
      "Stringification of self.readableStreamByobRequest",
      "ReadableStreamBYOBRequest interface: self.readableStreamByobRequest must inherit property \"view\" with the proper type",
      "ReadableStreamBYOBRequest interface: self.readableStreamByobRequest must inherit property \"respond(unsigned long long)\" with the proper type",
      "ReadableStreamBYOBRequest interface: calling respond(unsigned long long) on self.readableStreamByobRequest with too few arguments must throw TypeError",
      "ReadableStreamBYOBRequest interface: self.readableStreamByobRequest must inherit property \"respondWithNewView(ArrayBufferView)\" with the proper type",
      "ReadableStreamBYOBRequest interface: calling respondWithNewView(ArrayBufferView) on self.readableStreamByobRequest with too few arguments must throw TypeError",
      "WritableStream interface: attribute locked",
      "WritableStream interface: operation abort(optional any)",
      "WritableStream interface: operation close()",
      "WritableStream interface: operation getWriter()",
      "Stringification of new WritableStream()",
      "WritableStreamDefaultWriter interface: attribute closed",
      "WritableStreamDefaultWriter interface: attribute desiredSize",
      "WritableStreamDefaultWriter interface: attribute ready",
      "WritableStreamDefaultWriter interface: operation abort(optional any)",
      "WritableStreamDefaultWriter interface: operation close()",
      "WritableStreamDefaultWriter interface: operation releaseLock()",
      "WritableStreamDefaultWriter interface: operation write(optional any)",
      "Stringification of (new WritableStream()).getWriter()",
      "WritableStreamDefaultController interface: existence and properties of interface object",
      "WritableStreamDefaultController interface object length",
      "WritableStreamDefaultController interface object name",
      "WritableStreamDefaultController interface: existence and properties of interface prototype object",
      "WritableStreamDefaultController interface: existence and properties of interface prototype object's \"constructor\" property",
      "WritableStreamDefaultController interface: existence and properties of interface prototype object's @@unscopables property",
      "WritableStreamDefaultController interface: operation error(optional any)",
      "WritableStreamDefaultController must be primary interface of self.writableStreamDefaultController",
      "Stringification of self.writableStreamDefaultController",
      "TransformStream interface: attribute readable",
      "TransformStream interface: attribute writable",
      "Stringification of new TransformStream()",
      "TransformStreamDefaultController interface: existence and properties of interface object",
      "TransformStreamDefaultController interface object length",
      "TransformStreamDefaultController interface object name",
      "TransformStreamDefaultController interface: existence and properties of interface prototype object",
      "TransformStreamDefaultController interface: existence and properties of interface prototype object's \"constructor\" property",
      "TransformStreamDefaultController interface: existence and properties of interface prototype object's @@unscopables property",
      "TransformStreamDefaultController interface: attribute desiredSize",
      "TransformStreamDefaultController interface: operation enqueue(optional any)",
      "TransformStreamDefaultController interface: operation error(optional any)",
      "TransformStreamDefaultController interface: operation terminate()",
      "TransformStreamDefaultController must be primary interface of self.transformStreamDefaultController",
      "Stringification of self.transformStreamDefaultController",
      "ByteLengthQueuingStrategy interface: attribute highWaterMark",
      "ByteLengthQueuingStrategy interface: attribute size",
      "Stringification of new ByteLengthQueuingStrategy({ highWaterMark: 5 })",
      "ByteLengthQueuingStrategy interface: new ByteLengthQueuingStrategy({ highWaterMark: 5 }) must inherit property \"highWaterMark\" with the proper type",
      "CountQueuingStrategy interface: attribute highWaterMark",
      "CountQueuingStrategy interface: attribute size",
      "Stringification of new CountQueuingStrategy({ highWaterMark: 5 })",
      "CountQueuingStrategy interface: new CountQueuingStrategy({ highWaterMark: 5 }) must inherit property \"highWaterMark\" with the proper type"
    ],
    "piping": {
      "abort.any.html": [
        "a signal argument 'null' should cause pipeTo() to reject",
        "a signal argument 'AbortSignal' should cause pipeTo() to reject",
        "a signal argument 'true' should cause pipeTo() to reject",
        "a signal argument '-1' should cause pipeTo() to reject",
        "a signal argument '[object AbortSignal]' should cause pipeTo() to reject"
      ],
      "close-propagation-backward.any.html": [
        "Closing must be propagated backward: starts closed; preventCancel = null (falsy); fulfilled cancel promise",
        "Closing must be propagated backward: starts closed; preventCancel = 0 (falsy); fulfilled cancel promise",
        "Closing must be propagated backward: starts closed; preventCancel = -0 (falsy); fulfilled cancel promise",
        "Closing must be propagated backward: starts closed; preventCancel = NaN (falsy); fulfilled cancel promise",
        "Closing must be propagated backward: starts closed; preventCancel =  (falsy); fulfilled cancel promise",
        "Closing must be propagated backward: starts closed; preventCancel = a (truthy)",
        "Closing must be propagated backward: starts closed; preventCancel = 1 (truthy)",
        "Closing must be propagated backward: starts closed; preventCancel = Symbol() (truthy)",
        "Closing must be propagated backward: starts closed; preventCancel = [object Object] (truthy)"
      ],
      "close-propagation-forward.any.html": [
        "Closing must be propagated forward: starts closed; preventClose = null (falsy); fulfilled close promise",
        "Closing must be propagated forward: starts closed; preventClose = 0 (falsy); fulfilled close promise",
        "Closing must be propagated forward: starts closed; preventClose = -0 (falsy); fulfilled close promise",
        "Closing must be propagated forward: starts closed; preventClose = NaN (falsy); fulfilled close promise",
        "Closing must be propagated forward: starts closed; preventClose =  (falsy); fulfilled close promise",
        "Closing must be propagated forward: starts closed; preventClose = a (truthy)",
        "Closing must be propagated forward: starts closed; preventClose = 1 (truthy)",
        "Closing must be propagated forward: starts closed; preventClose = Symbol() (truthy)",
        "Closing must be propagated forward: starts closed; preventClose = [object Object] (truthy)"
      ],
      "error-propagation-backward.any.html": [
        "Errors must be propagated backward: becomes errored before piping due to write; preventCancel = null (falsy); fulfilled cancel promise",
        "Errors must be propagated backward: becomes errored before piping due to write; preventCancel = 0 (falsy); fulfilled cancel promise",
        "Errors must be propagated backward: becomes errored before piping due to write; preventCancel = -0 (falsy); fulfilled cancel promise",
        "Errors must be propagated backward: becomes errored before piping due to write; preventCancel = NaN (falsy); fulfilled cancel promise",
        "Errors must be propagated backward: becomes errored before piping due to write; preventCancel =  (falsy); fulfilled cancel promise",
        "Errors must be propagated backward: becomes errored before piping due to write; preventCancel = a (truthy)",
        "Errors must be propagated backward: becomes errored before piping due to write; preventCancel = 1 (truthy)",
        "Errors must be propagated backward: becomes errored before piping due to write; preventCancel = Symbol() (truthy)",
        "Errors must be propagated backward: becomes errored before piping due to write; preventCancel = [object Object] (truthy)"
      ],
      "error-propagation-forward.any.html": [
        "Errors must be propagated forward: starts errored; preventAbort = null (falsy); fulfilled abort promise",
        "Errors must be propagated forward: starts errored; preventAbort = 0 (falsy); fulfilled abort promise",
        "Errors must be propagated forward: starts errored; preventAbort = -0 (falsy); fulfilled abort promise",
        "Errors must be propagated forward: starts errored; preventAbort = NaN (falsy); fulfilled abort promise",
        "Errors must be propagated forward: starts errored; preventAbort =  (falsy); fulfilled abort promise",
        "Errors must be propagated forward: starts errored; preventAbort = a (truthy)",
        "Errors must be propagated forward: starts errored; preventAbort = 1 (truthy)",
        "Errors must be propagated forward: starts errored; preventAbort = Symbol() (truthy)",
        "Errors must be propagated forward: starts errored; preventAbort = [object Object] (truthy)"
      ],
      "flow-control.any.html": true,
      "general.any.html": [
        "pipeTo must check the brand of its ReadableStream this value",
        "pipeTo must check the brand of its WritableStream argument",
        "pipeTo() promise should resolve if null is passed"
      ],
      "multiple-propagation.any.html": true,
      "pipe-through.any.html": true,
      "then-interception.any.html": true,
      "throwing-options.any.html": false,
      "transform-streams.any.html": true
    },
    "queuing-strategies.any.html": true,
    "readable-byte-streams": {
      "bad-buffers-and-views.any.html": [
        "ReadableStream with byte source: respond() throws if the BYOB request's buffer has been detached (in the readable state)",
        "ReadableStream with byte source: respond() throws if the BYOB request's buffer has been detached (in the closed state)",
        "ReadableStream with byte source: respondWithNewView() throws if the supplied view's buffer has been detached (in the readable state)",
        "ReadableStream with byte source: respondWithNewView() throws if the supplied view's buffer is zero-length (in the readable state)",
        "ReadableStream with byte source: respondWithNewView() throws if the supplied view is zero-length on a non-zero-length buffer (in the readable state)",
        "ReadableStream with byte source: respondWithNewView() throws if the supplied view's buffer has been detached (in the closed state)",
        "ReadableStream with byte source: respondWithNewView() throws if the supplied view's buffer is zero-length (in the closed state)",
        "ReadableStream with byte source: respondWithNewView() throws if the supplied view is zero-length on a non-zero-length buffer (in the closed state)",
        "ReadableStream with byte source: read()ing from a closed stream still transfers the buffer",
        "ReadableStream with byte source: read()ing from a stream with queued chunks still transfers the buffer",
        "ReadableStream with byte source: reading into an already-detached buffer rejects",
        "ReadableStream with byte source: reading into a zero-length buffer rejects",
        "ReadableStream with byte source: reading into a zero-length view on a non-zero-length buffer rejects"
      ],
      "construct-byob-request.any.html": false,
      "general.any.html": [
        "getReader({mode: \"byob\"}) throws on non-bytes streams",
        "ReadableStream with byte source can be constructed with no errors",
        "getReader({mode}) must perform ToString()",
        "ReadableStream with byte source: autoAllocateChunkSize cannot be 0",
        "ReadableStreamBYOBReader can be constructed directly",
        "ReadableStreamBYOBReader constructor requires a ReadableStream argument",
        "ReadableStreamBYOBReader constructor requires an unlocked ReadableStream",
        "ReadableStreamBYOBReader constructor requires a ReadableStream with type \"bytes\"",
        "ReadableStream with byte source: getReader() with mode set to byob, then releaseLock()",
        "ReadableStream with byte source: Test that closing a stream does not release a BYOB reader automatically",
        "ReadableStream with byte source: Test that erroring a stream does not release a BYOB reader automatically",
        "ReadableStream with byte source: autoAllocateChunkSize",
        "ReadableStream with byte source: Mix of auto allocate and BYOB",
        "ReadableStream with byte source: enqueue(), read(view) partially, then read()",
        "ReadableStream with byte source: Respond to pull() by enqueue()",
        "ReadableStream with byte source: Respond to pull() by enqueue() asynchronously",
        "ReadableStream with byte source: Respond to multiple pull() by separate enqueue()",
        "ReadableStream with byte source: read(view), then respond()",
        "ReadableStream with byte source: read(view), then respond() with a transferred ArrayBuffer",
        "ReadableStream with byte source: read(view), then respond() with too big value",
        "ReadableStream with byte source: respond(3) to read(view) with 2 element Uint16Array enqueues the 1 byte remainder",
        "ReadableStream with byte source: enqueue(), getReader(), then read(view)",
        "ReadableStream with byte source: enqueue(), getReader(), then cancel() (mode = BYOB)",
        "ReadableStream with byte source: getReader(), read(view), then cancel()",
        "ReadableStream with byte source: cancel() with partially filled pending pull() request",
        "ReadableStream with byte source: enqueue(), getReader(), then read(view) where view.buffer is not fully covered by view",
        "ReadableStream with byte source: Multiple enqueue(), getReader(), then read(view)",
        "ReadableStream with byte source: enqueue(), getReader(), then read(view) with a bigger view",
        "ReadableStream with byte source: enqueue(), getReader(), then read(view) with smaller views",
        "ReadableStream with byte source: enqueue() 1 byte, getReader(), then read(view) with Uint16Array",
        "ReadableStream with byte source: enqueue() 3 byte, getReader(), then read(view) with 2-element Uint16Array",
        "ReadableStream with byte source: read(view) with Uint16Array on close()-d stream with 1 byte enqueue()-d must fail",
        "ReadableStream with byte source: A stream must be errored if close()-d before fulfilling read(view) with Uint16Array",
        "ReadableStream with byte source: read(view), then respond() and close() in pull()",
        "ReadableStream with byte source: read(view) with Uint32Array, then fill it by multiple respond() calls",
        "ReadableStream with byte source: read() twice, then enqueue() twice",
        "ReadableStream with byte source: Multiple read(view), close() and respond()",
        "ReadableStream with byte source: Multiple read(view), big enqueue()",
        "ReadableStream with byte source: Multiple read(view) and multiple enqueue()",
        "ReadableStream with byte source: read(view) with passing undefined as view must fail",
        "ReadableStream with byte source: read(view) with passing an empty object as view must fail",
        "ReadableStream with byte source: Even read(view) with passing ArrayBufferView like object as view must fail",
        "ReadableStream with byte source: read(view) on an errored stream",
        "ReadableStream with byte source: read(view), then error()",
        "ReadableStream with byte source: Throwing in pull function must error the stream",
        "ReadableStream with byte source: Throwing in pull in response to read() must be ignored if the stream is errored in it",
        "ReadableStream with byte source: Throwing in pull in response to read(view) function must error the stream",
        "ReadableStream with byte source: Throwing in pull in response to read(view) must be ignored if the stream is errored in it",
        "calling respond() twice on the same byobRequest should throw",
        "calling respondWithNewView() twice on the same byobRequest should throw",
        "calling respond(0) twice on the same byobRequest should throw even when closed",
        "pull() resolving should not make releaseLock() possible",
        "ReadableStream with byte source: default reader + autoAllocateChunkSize + byobRequest interaction"
      ]
    },
    "readable-streams": {
      "async-iterator.any.html": [
        "Async iterator instances should have the correct list of properties",
        "values() throws if there's already a lock",
        "return() should unlock the stream synchronously when preventCancel = false",
        "return() should unlock the stream synchronously when preventCancel = true",
        "Async-iterating a pull source manually",
        "Cancellation behavior when throwing inside loop body; preventCancel = false",
        "Cancellation behavior when throwing inside loop body; preventCancel = true",
        "Cancellation behavior when breaking inside loop body; preventCancel = false",
        "Cancellation behavior when breaking inside loop body; preventCancel = true",
        "Cancellation behavior when returning inside loop body; preventCancel = false",
        "Cancellation behavior when returning inside loop body; preventCancel = true",
        "Cancellation behavior when manually calling return(); preventCancel = false",
        "Cancellation behavior when manually calling return(); preventCancel = true",
        "next() rejects if the stream errors",
        "return() does not rejects if the stream has not errored yet",
        "return() rejects if the stream has errored",
        "next() that succeeds; next() that reports an error; next()"
      ],
      "bad-strategies.any.html": true,
      "bad-underlying-sources.any.html": true,
      "cancel.any.html": false,
      "constructor.any.html": false,
      "count-queuing-strategy-integration.any.html": true,
      "default-reader.any.html": true,
      "floating-point-total-queue-size.any.html": true,
      "garbage-collection.any.html": true,
      "general.any.html": [
        "ReadableStream: if pull rejects, it should error the stream"
      ],
      "patched-global.any.html": true,
      "reentrant-strategies.any.html": true,
      "tee.any.html": false,
      "templated.any.html": [
        "ReadableStream (empty) reader: canceling via the stream should fail"
      ]
    },
    "transform-streams": {
      "backpressure.any.html": true,
      "errors.any.html": true,
      "flush.any.html": true,
      "general.any.html": true,
      "lipfuzz.any.html": true,
      "patched-global.any.html": [
        "TransformStream constructor should not call setters for highWaterMark or size"
      ],
      "properties.any.html": true,
      "reentrant-strategies.any.html": true,
      "strategies.any.html": true,
      "terminate.any.html": [
        "controller.terminate() inside flush() should not prevent writer.close() from succeeding"
      ]
    },
    "writable-streams": {
      "aborting.any.html": false,
      "bad-strategies.any.html": [
        "reject any non-function value for strategy.size",
        "Writable stream: invalid size beats invalid highWaterMark"
      ],
      "bad-underlying-sinks.any.html": true,
      "byte-length-queuing-strategy.any.html": true,
      "close.any.html": false,
      "constructor.any.html": [
        "underlyingSink argument should be converted after queuingStrategy argument",
        "WritableStreamDefaultController constructor should throw",
        "WritableStreamDefaultController constructor should throw when passed an initialised WritableStream",
        "WritableStreamDefaultWriter should throw unless passed a WritableStream"
      ],
      "count-queuing-strategy.any.html": true,
      "error.any.html": true,
      "floating-point-total-queue-size.any.html": true,
      "general.any.html": true,
      "properties.any.html": true,
      "reentrant-strategy.any.html": true,
      "start.any.html": true,
      "write.any.html": true
    }
  },
  "user-timing": {
    "buffered-flag.any.html": false,
    "case-sensitivity.any.html": false,
    "clear_all_marks.any.html": true,
    "clear_all_measures.any.html": true,
    "clear_non_existent_mark.any.html": true,
    "clear_non_existent_measure.any.html": true,
    "clear_one_mark.any.html": true,
    "clear_one_measure.any.html": true,
    "entry_type.any.html": true,
    "idlharness.any.html": [
      "PerformanceMark interface: attribute detail",
      "PerformanceMeasure interface object length",
      "PerformanceMeasure interface: attribute detail",
      "Performance interface: operation mark(DOMString, optional PerformanceMarkOptions)",
      "Performance interface: operation clearMarks(optional DOMString)",
      "Performance interface: operation measure(DOMString, optional (DOMString or PerformanceMeasureOptions), optional DOMString)",
      "Performance interface: operation clearMeasures(optional DOMString)",
      "Performance interface: calling mark(DOMString, optional PerformanceMarkOptions) on performance with too few arguments must throw TypeError",
      "Performance interface: calling measure(DOMString, optional (DOMString or PerformanceMeasureOptions), optional DOMString) on performance with too few arguments must throw TypeError"
    ],
    "mark-entry-constructor.any.html": true,
    "mark-errors.any.html": true,
    "mark-l3.any.html": false,
    "mark-measure-return-objects.any.html": true,
    "mark.any.html": true,
    "measure-l3.any.html": true,
    "measure-with-dict.any.html": [
      "measure entries' detail and start/end are customizable"
    ],
    "measure_syntax_err.any.html": true,
    "structured-serialize-detail.any.html": true,
    "supported-usertiming-types.any.html": false,
    "user_timing_exists.any.html": true
  },
  "wasm": {
    "jsapi": {
      "constructor": {
        "compile.any.html": true,
        "instantiate-bad-imports.any.html": false,
        "instantiate.any.html": [
          "Synchronous options handling: Buffer argument"
        ],
        "multi-value.any.html": true,
        "toStringTag.any.html": true,
        "validate.any.html": true
      },
      "global": {
        "constructor.any.html": true,
        "toString.any.html": true,
        "type.tentative.any.html": false,
        "value-get-set.any.html": true,
        "valueOf.any.html": true
      },
      "idlharness.any.html": [
        "Table interface: operation set(unsigned long, optional any)"
      ],
      "instance": {
        "constructor-bad-imports.any.html": false,
        "constructor-caching.any.html": true,
        "constructor.any.html": true,
        "exports.any.html": [
          "Setting (sloppy mode)"
        ],
        "toString.any.html": true
      },
      "interface.any.html": [
        "WebAssembly: property descriptor"
      ],
      "memory": {
        "buffer.any.html": [
          "Setting (sloppy mode)"
        ],
        "constructor.any.html": true,
        "grow.any.html": true,
        "toString.any.html": true,
        "type.tentative.any.html": false,
        "constructor-shared.tentative.any.html": true,
        "constructor-types.tentative.any.html": false
      },
      "module": {
        "constructor.any.html": true,
        "customSections.any.html": true,
        "exports.any.html": true,
        "imports.any.html": true,
        "toString.any.html": true
      },
      "prototypes.any.html": false,
      "table": {
        "constructor.any.html": true,
        "get-set.any.html": true,
        "grow.any.html": true,
        "length.any.html": [
          "Setting (sloppy mode)"
        ],
        "toString.any.html": true,
        "constructor-reftypes.tentative.any.html": [
          "initialize externref table with default value",
          "initialize anyfunc table with default value",
          "initialize anyfunc table with a bad default value"
        ],
        "constructor-types.tentative.any.html": false,
        "grow-reftypes.tentative.any.html": false,
        "set-reftypes.tentative.any.html": false,
        "type.tentative.any.html": false
      }
    },
    "serialization": {
      "module": {
        "serialization-via-idb.any.html": false,
        "serialization-via-notifications-api.any.html": false
      }
    },
    "webapi": {
      "abort.any.html": false,
      "body.any.html": false,
      "contenttype.any.html": false,
      "empty-body.any.html": false,
      "historical.any.html": false,
      "idlharness.any.html": [
        "WebAssembly namespace: operation compileStreaming(Promise<Response>)",
        "WebAssembly namespace: operation instantiateStreaming(Promise<Response>, optional object)"
      ],
      "instantiateStreaming-bad-imports.any.html": false,
      "instantiateStreaming.any.html": false,
      "invalid-args.any.html": false,
      "invalid-code.any.html": false,
      "modified-contenttype.any.html": false,
      "origin.sub.any.html": false,
      "rejected-arg.any.html": false,
      "status.any.html": false
    }
  },
  "WebIDL": {
    "ecmascript-binding": {
      "es-exceptions": {
        "DOMException-constants.any.html": true,
        "DOMException-constructor-and-prototype.any.html": true,
        "DOMException-constructor-behavior.any.html": true,
        "DOMException-custom-bindings.any.html": [
          "does not inherit from Error: class-side"
        ]
      }
    }
  },
  "url": {
    "historical.any.html": [
      "<a> and <area>.searchParams should be undefined"
    ],
    "idlharness.any.html": [
      "URL interface object length",
      "URL interface: attribute href",
      "URL interface: stringifier",
      "URL interface: attribute origin",
      "URL interface: attribute protocol",
      "URL interface: attribute username",
      "URL interface: attribute password",
      "URL interface: attribute host",
      "URL interface: attribute hostname",
      "URL interface: attribute port",
      "URL interface: attribute pathname",
      "URL interface: attribute search",
      "URL interface: attribute searchParams",
      "URL interface: attribute hash",
      "URL interface: operation toJSON()",
      "Stringification of new URL(\"http://foo\")",
      "URLSearchParams interface: operation append(USVString, USVString)",
      "URLSearchParams interface: operation delete(USVString)",
      "URLSearchParams interface: operation get(USVString)",
      "URLSearchParams interface: operation getAll(USVString)",
      "URLSearchParams interface: operation has(USVString)",
      "URLSearchParams interface: operation set(USVString, USVString)",
      "URLSearchParams interface: operation sort()",
      "URLSearchParams interface: iterable<USVString, USVString>",
      "URLSearchParams interface: stringifier",
      "Stringification of new URLSearchParams(\"hi=there&thank=you\")"
    ],
    "url-constructor.any.html": [
      "Parsing: <https://x/�?�#�> against <about:blank>",
      "Parsing: <http://example.com/\ud800𐟾\udfff﷐﷏﷯ﷰ￾￿?\ud800𐟾\udfff﷐﷏﷯ﷰ￾￿> against <about:blank>",
      "Parsing: <file://%43%7C> against <about:blank>",
      "Parsing: <file://%43|> against <about:blank>",
      "Parsing: <file://C%7C> against <about:blank>",
      "Parsing: <file://%43%7C/> against <about:blank>",
      "Parsing: <https://%43%7C/> against <about:blank>",
      "Parsing: <asdf://%43|/> against <about:blank>",
      "Parsing: </> against <file://h/C:/a/b>",
      "Parsing: <file:\\\\//> against <about:blank>",
      "Parsing: <file:\\\\\\\\> against <about:blank>",
      "Parsing: <file:\\\\\\\\?fox> against <about:blank>",
      "Parsing: <file:\\\\\\\\#guppy> against <about:blank>",
      "Parsing: <file://spider///> against <about:blank>",
      "Parsing: <file:\\\\localhost//> against <about:blank>",
      "Parsing: <file://\\/localhost//cat> against <about:blank>",
      "Parsing: <file://localhost//a//../..//> against <about:blank>",
      "Parsing: </////mouse> against <file:///elephant>",
      "Parsing: <\\/localhost//pig> against <file://lion/>",
      "Parsing: <//localhost//pig> against <file://lion/>",
      "Parsing: </..//localhost//pig> against <file://lion/>",
      "Parsing: <C|> against <file://host/dir/file>",
      "Parsing: <C|> against <file://host/D:/dir1/dir2/file>",
      "Parsing: <C|#> against <file://host/dir/file>",
      "Parsing: <C|?> against <file://host/dir/file>",
      "Parsing: <C|/> against <file://host/dir/file>",
      "Parsing: <C|\n/> against <file://host/dir/file>",
      "Parsing: <C|\\> against <file://host/dir/file>",
      "Parsing: </c:/foo/bar> against <file://host/path>",
      "Parsing: <file://example.net/C:/> against <about:blank>",
      "Parsing: <file://1.2.3.4/C:/> against <about:blank>",
      "Parsing: <file://[1::8]/C:/> against <about:blank>",
      "Parsing: <C|/> against <file://host/>",
      "Parsing: </C:/> against <file://host/>",
      "Parsing: <file:C:/> against <file://host/>",
      "Parsing: <file:/C:/> against <file://host/>",
      "Parsing: <file://localhost//a//../..//foo> against <about:blank>",
      "Parsing: <file://localhost////foo> against <about:blank>",
      "Parsing: <file:////foo> against <about:blank>",
      "Parsing: <file:////one/two> against <file:///>",
      "Parsing: <////one/two> against <file:///>",
      "Parsing: <file:///.//> against <file:////>",
      "Parsing: <file:.//p> against <about:blank>",
      "Parsing: <file:/.//p> against <about:blank>",
      "Parsing: <non-spec:/.//> against <about:blank>",
      "Parsing: <non-spec:/..//> against <about:blank>",
      "Parsing: <non-spec:/a/..//> against <about:blank>",
      "Parsing: <non-spec:/.//path> against <about:blank>",
      "Parsing: <non-spec:/..//path> against <about:blank>",
      "Parsing: <non-spec:/a/..//path> against <about:blank>",
      "Parsing: </.//path> against <non-spec:/p>",
      "Parsing: </..//path> against <non-spec:/p>",
      "Parsing: <..//path> against <non-spec:/p>",
      "Parsing: <a/..//path> against <non-spec:/p>",
      "Parsing: <> against <non-spec:/..//p>",
      "Parsing: <path> against <non-spec:/..//p>"
    ],
    "url-origin.any.html": [
      "Origin parsing: <http://example.com/\ud800𐟾\udfff﷐﷏﷯ﷰ￾￿?\ud800𐟾\udfff﷐﷏﷯ﷰ￾￿> against <about:blank>",
      "Origin parsing: <https://x/�?�#�> against <about:blank>"
    ],
    "url-searchparams.any.html": true,
    "url-setters-stripping.any.html": [
      "Setting protocol with leading U+0000 (https:)",
      "Setting protocol with U+0000 before inserted colon (https:)",
      "Setting port with leading U+0000 (https:)",
      "Setting pathname with trailing U+0000 (https:)",
      "Setting protocol with leading U+001F (https:)",
      "Setting protocol with U+001F before inserted colon (https:)",
      "Setting port with leading U+001F (https:)",
      "Setting pathname with trailing U+001F (https:)",
      "Setting protocol with leading U+0000 (wpt++:)",
      "Setting protocol with U+0000 before inserted colon (wpt++:)",
      "Setting port with leading U+0000 (wpt++:)",
      "Setting pathname with trailing U+0000 (wpt++:)",
      "Setting protocol with leading U+001F (wpt++:)",
      "Setting protocol with U+001F before inserted colon (wpt++:)",
      "Setting port with leading U+001F (wpt++:)",
      "Setting pathname with trailing U+001F (wpt++:)"
    ],
    "url-tojson.any.html": true,
    "urlencoded-parser.any.html": true,
    "urlsearchparams-append.any.html": true,
    "urlsearchparams-constructor.any.html": [
      "Construct with 2 unpaired surrogates (no trailing)",
      "Construct with 3 unpaired surrogates (no leading)",
      "Construct with object with NULL, non-ASCII, and surrogate keys"
    ],
    "urlsearchparams-delete.any.html": true,
    "urlsearchparams-foreach.any.html": true,
    "urlsearchparams-get.any.html": true,
    "urlsearchparams-getall.any.html": true,
    "urlsearchparams-has.any.html": true,
    "urlsearchparams-set.any.html": true,
    "urlsearchparams-sort.any.html": [
      "Parse and sort: �=x&￼&�=a",
      "URL parse and sort: �=x&￼&�=a",
      "Parse and sort: é&e�&é",
      "URL parse and sort: é&e�&é"
    ],
    "urlsearchparams-stringifier.any.html": true
  },
  "fetch": {
    "api": {
      "request": {
        "request-init-002.any.html": true,
        "request-init-stream.any.html": [
          "Constructing a Request with a Request on which body.getReader() is called",
          "Constructing a Request with a Request on which body.getReader().read() is called",
          "Constructing a Request with a Request on which read() and releaseLock() are called"
        ],
        "request-consume-empty.any.html": [
          "Consume empty FormData request body as text"
        ],
        "request-consume.any.html": true
      },
      "headers": {
        "headers-basic.any.html": true,
        "headers-casing.any.html": true,
        "headers-combine.any.html": true,
        "headers-errors.any.html": true,
        "headers-normalize.any.html": true,
        "headers-record.any.html": true,
        "headers-structure.any.html": true
      },
      "basic": {
        "request-head.any.html": true,
        "request-headers-case.any.html": false,
        "request-headers-nonascii.any.html": false,
        "request-headers.any.html": [
          "Fetch with PUT without body",
          "Fetch with PUT with body",
          "Fetch with POST without body",
          "Fetch with POST with text body",
          "Fetch with POST with FormData body",
          "Fetch with POST with URLSearchParams body",
          "Fetch with POST with Blob body",
          "Fetch with POST with ArrayBuffer body",
          "Fetch with POST with Uint8Array body",
          "Fetch with POST with Int8Array body",
          "Fetch with POST with Float32Array body",
          "Fetch with POST with Float64Array body",
          "Fetch with POST with DataView body",
          "Fetch with POST with Blob body with mime type",
          "Fetch with Chicken",
          "Fetch with Chicken with body",
          "Fetch with POST and mode \"same-origin\" needs an Origin header",
          "Fetch with POST and mode \"no-cors\" needs an Origin header",
          "Fetch with PUT and mode \"same-origin\" needs an Origin header",
          "Fetch with TacO and mode \"same-origin\" needs an Origin header",
          "Fetch with TacO and mode \"cors\" needs an Origin header"
        ],
        "text-utf8.any.html": true,
        "accept-header.any.html": [
          "Request through fetch should have a 'accept-language' header"
        ],
        "conditional-get.any.html": false,
        "error-after-response.any.html": false,
        "header-value-combining.any.html": false,
        "header-value-null-byte.any.html": true,
        "historical.any.html": true,
        "http-response-code.any.html": true,
        "request-upload.any.html": [
          "Fetch with POST with ReadableStream",
          "Fetch with POST with ReadableStream containing String",
          "Fetch with POST with ReadableStream containing null",
          "Fetch with POST with ReadableStream containing number",
          "Fetch with POST with ReadableStream containing ArrayBuffer",
          "Fetch with POST with ReadableStream containing Blob",
          "Fetch with POST with text body on 421 response should be retried once on new connection."
        ],
        "response-url.sub.any.html": true,
        "scheme-about.any.html": true,
        "scheme-blob.sub.any.html": true,
        "scheme-data.any.html": [
          "Fetching [HEAD] data:,response%27s%20body is OK"
        ],
        "scheme-others.sub.any.html": true,
        "stream-response.any.html": true,
        "stream-safe-creation.any.html": [
          "throwing Object.prototype.start accessor should not affect stream creation by 'fetch'",
          "Object.prototype.start accessor returning invalid value should not affect stream creation by 'fetch'",
          "throwing Object.prototype.size accessor should not affect stream creation by 'fetch'",
          "Object.prototype.size accessor returning invalid value should not affect stream creation by 'fetch'",
          "throwing Object.prototype.highWaterMark accessor should not affect stream creation by 'fetch'",
          "Object.prototype.highWaterMark accessor returning invalid value should not affect stream creation by 'fetch'"
        ]
      },
      "response": {
        "json.any.html": true,
        "response-init-001.any.html": true,
        "response-init-002.any.html": true,
        "response-static-error.any.html": true,
        "response-static-redirect.any.html": true,
        "response-stream-disturbed-1.any.html": true,
        "response-stream-disturbed-2.any.html": true,
        "response-stream-disturbed-3.any.html": true,
        "response-stream-disturbed-4.any.html": true,
        "response-stream-disturbed-5.any.html": true,
        "response-stream-disturbed-6.any.html": true,
        "response-stream-disturbed-by-pipe.any.html": true,
        "response-stream-with-broken-then.any.html": [
          "Attempt to inject {done: false, value: bye} via Object.prototype.then.",
          "Attempt to inject value: undefined via Object.prototype.then.",
          "Attempt to inject undefined via Object.prototype.then.",
          "Attempt to inject 8.2 via Object.prototype.then.",
          "intercepting arraybuffer to text conversion via Object.prototype.then should not be possible"
        ],
        "response-error-from-stream.any.html": true,
        "response-error.any.html": true,
        "response-from-stream.any.html": true,
        "response-cancel-stream.any.html": true,
        "response-clone.any.html": [
          "Check response clone use structureClone for teed ReadableStreams (Int8Arraychunk)",
          "Check response clone use structureClone for teed ReadableStreams (Int16Arraychunk)",
          "Check response clone use structureClone for teed ReadableStreams (Int32Arraychunk)",
          "Check response clone use structureClone for teed ReadableStreams (ArrayBufferchunk)",
          "Check response clone use structureClone for teed ReadableStreams (Uint8Arraychunk)",
          "Check response clone use structureClone for teed ReadableStreams (Uint8ClampedArraychunk)",
          "Check response clone use structureClone for teed ReadableStreams (Uint16Arraychunk)",
          "Check response clone use structureClone for teed ReadableStreams (Uint32Arraychunk)",
          "Check response clone use structureClone for teed ReadableStreams (Float32Arraychunk)",
          "Check response clone use structureClone for teed ReadableStreams (Float64Arraychunk)",
          "Check response clone use structureClone for teed ReadableStreams (DataViewchunk)"
        ],
        "response-consume-empty.any.html": [
          "Consume empty FormData response body as text"
        ],
        "response-consume-stream.any.html": true
      },
      "body": {
        "mime-type.any.html": true
      },
      "redirect": {
        "redirect-count.any.html": true,
        "redirect-empty-location.any.html": [
          "redirect response with empty Location, manual mode"
        ],
        "redirect-location.any.html": [
          "Redirect 301 in \"manual\" mode without location",
          "Redirect 301 in \"manual\" mode with invalid location",
          "Redirect 301 in \"manual\" mode with data location",
          "Redirect 302 in \"manual\" mode without location",
          "Redirect 302 in \"manual\" mode with invalid location",
          "Redirect 302 in \"manual\" mode with data location",
          "Redirect 303 in \"manual\" mode without location",
          "Redirect 303 in \"manual\" mode with invalid location",
          "Redirect 303 in \"manual\" mode with data location",
          "Redirect 307 in \"manual\" mode without location",
          "Redirect 307 in \"manual\" mode with invalid location",
          "Redirect 307 in \"manual\" mode with data location",
          "Redirect 308 in \"manual\" mode without location",
          "Redirect 308 in \"manual\" mode with invalid location",
          "Redirect 308 in \"manual\" mode with data location"
        ],
        "redirect-method.any.html": true,
        "redirect-schemes.any.html": true,
        "redirect-to-dataurl.any.html": true
      },
      "idlharness.any.html": [
        "Headers interface: operation append(ByteString, ByteString)",
        "Headers interface: operation delete(ByteString)",
        "Headers interface: operation get(ByteString)",
        "Headers interface: operation has(ByteString)",
        "Headers interface: operation set(ByteString, ByteString)",
        "Headers interface: iterable<ByteString, ByteString>",
        "Request interface: attribute method",
        "Request interface: attribute url",
        "Request interface: attribute headers",
        "Request interface: attribute destination",
        "Request interface: attribute referrer",
        "Request interface: attribute referrerPolicy",
        "Request interface: attribute mode",
        "Request interface: attribute credentials",
        "Request interface: attribute cache",
        "Request interface: attribute redirect",
        "Request interface: attribute integrity",
        "Request interface: attribute keepalive",
        "Request interface: attribute isReloadNavigation",
        "Request interface: attribute isHistoryNavigation",
        "Request interface: attribute signal",
        "Request interface: operation clone()",
        "Request interface: attribute body",
        "Request interface: attribute bodyUsed",
        "Request interface: operation arrayBuffer()",
        "Request interface: operation blob()",
        "Request interface: operation formData()",
        "Request interface: operation json()",
        "Request interface: operation text()",
        "Response interface: operation error()",
        "Response interface: operation redirect(USVString, optional unsigned short)",
        "Response interface: attribute type",
        "Response interface: attribute url",
        "Response interface: attribute redirected",
        "Response interface: attribute status",
        "Response interface: attribute ok",
        "Response interface: attribute statusText",
        "Response interface: attribute headers",
        "Response interface: operation clone()",
        "Response interface: attribute body",
        "Response interface: attribute bodyUsed",
        "Response interface: operation arrayBuffer()",
        "Response interface: operation blob()",
        "Response interface: operation formData()",
        "Response interface: operation json()",
        "Response interface: operation text()",
        "Response interface: calling redirect(USVString, optional unsigned short) on new Response() with too few arguments must throw TypeError",
        "Window interface: operation fetch(RequestInfo, optional RequestInit)"
      ]
    },
    "data-urls": {
      "base64.any.html": true,
      "processing.any.html": [
        "\"data:text/plain;a=\\\",\\\",X\""
      ]
    }
  },
  "FileAPI": {
    "blob": {
      "Blob-array-buffer.any.html": true,
      "Blob-constructor.any.html": [
        "Passing a FrozenArray as the blobParts array should work (FrozenArray<MessagePort>)."
      ],
      "Blob-slice-overflow.any.html": true,
      "Blob-slice.any.html": true,
      "Blob-stream.any.html": true,
      "Blob-text.any.html": true
    },
    "file": {
      "File-constructor.any.html": true
    },
    "fileReader.any.html": true,
    "url": {
      "url-format.any.html": true,
      "url-with-fetch.any.html": [
        "Revoke blob URL after creating Request, will fetch"
      ]
    },
    "reading-data-section": {
      "Determining-Encoding.any.html": true,
      "FileReader-event-handler-attributes.any.html": true,
      "FileReader-multiple-reads.any.html": true,
      "filereader_abort.any.html": true,
      "filereader_error.any.html": true,
      "filereader_events.any.html": false,
      "filereader_readAsArrayBuffer.any.html": true,
      "filereader_readAsBinaryString.any.html": true,
      "filereader_readAsDataURL.any.html": true,
      "filereader_readAsText.any.html": true,
      "filereader_readystate.any.html": true,
      "filereader_result.any.html": [
        "result is null during \"loadstart\" event for readAsText",
        "result is null during \"loadstart\" event for readAsDataURL",
        "result is null during \"loadstart\" event for readAsArrayBuffer",
        "result is null during \"loadstart\" event for readAsBinaryString",
        "result is null during \"progress\" event for readAsText",
        "result is null during \"progress\" event for readAsDataURL",
        "result is null during \"progress\" event for readAsArrayBuffer",
        "result is null during \"progress\" event for readAsBinaryString"
      ]
    }
  },
  "html": {
    "webappapis": {
      "atob": {
        "base64.any.html": true
      },
      "timers": {
        "cleartimeout-clearinterval.any.html": true,
        "missing-timeout-setinterval.any.html": true,
        "negative-setinterval.any.html": true,
        "negative-settimeout.any.html": true,
        "type-long-setinterval.any.html": true,
        "type-long-settimeout.any.html": true
      },
      "microtask-queuing": {
        "queue-microtask-exceptions.any.html": true,
        "queue-microtask.any.html": true
      }
    }
  },
  "xhr": {
    "formdata": {
      "append.any.html": true,
      "constructor.any.html": true,
      "delete.any.html": true,
      "foreach.any.html": true,
      "get.any.html": true,
      "has.any.html": true,
      "set-blob.any.html": true,
      "set.any.html": true
    }
  }
}<|MERGE_RESOLUTION|>--- conflicted
+++ resolved
@@ -28,7 +28,6 @@
     }
   },
   "encoding": {
-<<<<<<< HEAD
     "api-basics.any.html": true,
     "api-invalid-label.any.html?1-1000": true,
     "api-invalid-label.any.html?1001-2000": true,
@@ -37,37 +36,6 @@
     "api-replacement-encodings.any.html": true,
     "api-surrogates-utf8.any.html": true,
     "encodeInto.any.html": [
-      "encodeInto() into ArrayBuffer with \ud834A\udf06A¥Hi and destination length 10, offset 0, filler 0",
-      "encodeInto() into SharedArrayBuffer with \ud834A\udf06A¥Hi and destination length 10, offset 0, filler 0",
-      "encodeInto() into ArrayBuffer with \ud834A\udf06A¥Hi and destination length 10, offset 4, filler 0",
-      "encodeInto() into SharedArrayBuffer with \ud834A\udf06A¥Hi and destination length 10, offset 4, filler 0",
-      "encodeInto() into ArrayBuffer with \ud834A\udf06A¥Hi and destination length 10, offset 0, filler 128",
-      "encodeInto() into SharedArrayBuffer with \ud834A\udf06A¥Hi and destination length 10, offset 0, filler 128",
-      "encodeInto() into ArrayBuffer with \ud834A\udf06A¥Hi and destination length 10, offset 4, filler 128",
-      "encodeInto() into SharedArrayBuffer with \ud834A\udf06A¥Hi and destination length 10, offset 4, filler 128",
-      "encodeInto() into ArrayBuffer with \ud834A\udf06A¥Hi and destination length 10, offset 0, filler random",
-      "encodeInto() into SharedArrayBuffer with \ud834A\udf06A¥Hi and destination length 10, offset 0, filler random",
-      "encodeInto() into ArrayBuffer with \ud834A\udf06A¥Hi and destination length 10, offset 4, filler random",
-      "encodeInto() into SharedArrayBuffer with \ud834A\udf06A¥Hi and destination length 10, offset 4, filler random",
-      "encodeInto() into ArrayBuffer with A\udf06 and destination length 4, offset 0, filler 0",
-      "encodeInto() into SharedArrayBuffer with A\udf06 and destination length 4, offset 0, filler 0",
-      "encodeInto() into ArrayBuffer with A\udf06 and destination length 4, offset 4, filler 0",
-      "encodeInto() into SharedArrayBuffer with A\udf06 and destination length 4, offset 4, filler 0",
-      "encodeInto() into ArrayBuffer with A\udf06 and destination length 4, offset 0, filler 128",
-      "encodeInto() into SharedArrayBuffer with A\udf06 and destination length 4, offset 0, filler 128",
-      "encodeInto() into ArrayBuffer with A\udf06 and destination length 4, offset 4, filler 128",
-      "encodeInto() into SharedArrayBuffer with A\udf06 and destination length 4, offset 4, filler 128",
-      "encodeInto() into ArrayBuffer with A\udf06 and destination length 4, offset 0, filler random",
-      "encodeInto() into SharedArrayBuffer with A\udf06 and destination length 4, offset 0, filler random",
-      "encodeInto() into ArrayBuffer with A\udf06 and destination length 4, offset 4, filler random",
-      "encodeInto() into SharedArrayBuffer with A\udf06 and destination length 4, offset 4, filler random",
-=======
-    "api-basics.any.js": true,
-    "api-invalid-label.any.js": true,
-    "api-replacement-encodings.any.js": true,
-    "api-surrogates-utf8.any.js": true,
-    "encodeInto.any.js": [
->>>>>>> beba52c1
       "encodeInto() and a detached output buffer"
     ],
     "idlharness.any.html": [
