--- conflicted
+++ resolved
@@ -1,8 +1,47 @@
 {
   "WebCryptoAPI": {
-<<<<<<< HEAD
-    "getRandomValues.any.js": true,
+    "getRandomValues.any.html": true,
+    "derive_bits_keys": {
+      "ecdh_bits.https.any.html": false,
+      "ecdh_keys.https.any.html": false,
+      "hkdf.https.any.html?1-1000": false,
+      "hkdf.https.any.html?1001-2000": false,
+      "hkdf.https.any.html?2001-3000": false,
+      "hkdf.https.any.html?3001-last": false,
+      "pbkdf2.https.any.html?1-1000": false,
+      "pbkdf2.https.any.html?1001-2000": false,
+      "pbkdf2.https.any.html?2001-3000": false,
+      "pbkdf2.https.any.html?3001-4000": false,
+      "pbkdf2.https.any.html?4001-5000": false,
+      "pbkdf2.https.any.html?5001-6000": false,
+      "pbkdf2.https.any.html?6001-7000": false,
+      "pbkdf2.https.any.html?7001-8000": false,
+      "pbkdf2.https.any.html?8001-last": false
+    },
+    "digest": {
+      "digest.https.any.html": false
+    },
+    "encrypt_decrypt": {
+      "aes_cbc.https.any.html": false,
+      "aes_ctr.https.any.html": false,
+      "aes_gcm.https.any.html": false,
+      "rsa.https.any.html": false
+    },
     "generateKey": {
+      "failures_AES-CBC.https.any.html": false,
+      "failures_AES-CTR.https.any.html": false,
+      "failures_AES-GCM.https.any.html": false,
+      "failures_AES-KW.https.any.html": false,
+      "failures_ECDH.https.any.html": false,
+      "failures_ECDSA.https.any.html": false,
+      "failures_HMAC.https.any.html": false,
+      "failures_RSA-OAEP.https.any.html": false,
+      "failures_RSA-PSS.https.any.html": false,
+      "failures_RSASSA-PKCS1-v1_5.https.any.html": false,
+      "successes_AES-CBC.https.any.html": false,
+      "successes_AES-CTR.https.any.html": false,
+      "successes_AES-GCM.https.any.html": false,
+      "successes_AES-KW.https.any.html": false,
       "successes_HMAC.https.any.js": true,
       "successes_ECDH.https.any.js": [
         "Success: generateKey({name: ECDH, namedCurve: P-521}, false, [deriveKey])",
@@ -52,76 +91,6 @@
       ],
       "successes_RSA-PSS.https.any.js": true,
       "successes_RSASSA-PKCS1-v1_5.https.any.js": true
-=======
-    "getRandomValues.any.html": true,
-    "derive_bits_keys": {
-      "ecdh_bits.https.any.html": false,
-      "ecdh_keys.https.any.html": false,
-      "hkdf.https.any.html?1-1000": false,
-      "hkdf.https.any.html?1001-2000": false,
-      "hkdf.https.any.html?2001-3000": false,
-      "hkdf.https.any.html?3001-last": false,
-      "pbkdf2.https.any.html?1-1000": false,
-      "pbkdf2.https.any.html?1001-2000": false,
-      "pbkdf2.https.any.html?2001-3000": false,
-      "pbkdf2.https.any.html?3001-4000": false,
-      "pbkdf2.https.any.html?4001-5000": false,
-      "pbkdf2.https.any.html?5001-6000": false,
-      "pbkdf2.https.any.html?6001-7000": false,
-      "pbkdf2.https.any.html?7001-8000": false,
-      "pbkdf2.https.any.html?8001-last": false
-    },
-    "digest": {
-      "digest.https.any.html": false
-    },
-    "encrypt_decrypt": {
-      "aes_cbc.https.any.html": false,
-      "aes_ctr.https.any.html": false,
-      "aes_gcm.https.any.html": false,
-      "rsa.https.any.html": false
-    },
-    "generateKey": {
-      "failures_AES-CBC.https.any.html": false,
-      "failures_AES-CTR.https.any.html": false,
-      "failures_AES-GCM.https.any.html": false,
-      "failures_AES-KW.https.any.html": false,
-      "failures_ECDH.https.any.html": false,
-      "failures_ECDSA.https.any.html": false,
-      "failures_HMAC.https.any.html": false,
-      "failures_RSA-OAEP.https.any.html": false,
-      "failures_RSA-PSS.https.any.html": false,
-      "failures_RSASSA-PKCS1-v1_5.https.any.html": false,
-      "successes_AES-CBC.https.any.html": false,
-      "successes_AES-CTR.https.any.html": false,
-      "successes_AES-GCM.https.any.html": false,
-      "successes_AES-KW.https.any.html": false,
-      "successes_ECDH.https.any.html": false,
-      "successes_ECDSA.https.any.html": false,
-      "successes_HMAC.https.any.html": false,
-      "successes_RSA-OAEP.https.any.html?1-10": false,
-      "successes_RSA-OAEP.https.any.html?101-110": false,
-      "successes_RSA-OAEP.https.any.html?11-20": false,
-      "successes_RSA-OAEP.https.any.html?111-120": false,
-      "successes_RSA-OAEP.https.any.html?121-130": false,
-      "successes_RSA-OAEP.https.any.html?131-140": false,
-      "successes_RSA-OAEP.https.any.html?141-150": false,
-      "successes_RSA-OAEP.https.any.html?151-last": false,
-      "successes_RSA-OAEP.https.any.html?21-30": false,
-      "successes_RSA-OAEP.https.any.html?31-40": false,
-      "successes_RSA-OAEP.https.any.html?41-50": false,
-      "successes_RSA-OAEP.https.any.html?51-60": false,
-      "successes_RSA-OAEP.https.any.html?61-70": false,
-      "successes_RSA-OAEP.https.any.html?71-80": false,
-      "successes_RSA-OAEP.https.any.html?81-90": false,
-      "successes_RSA-OAEP.https.any.html?91-100": false,
-      "successes_RSA-PSS.https.any.html?1-10": false,
-      "successes_RSA-PSS.https.any.html?11-20": false,
-      "successes_RSA-PSS.https.any.html?21-30": false,
-      "successes_RSA-PSS.https.any.html?31-last": false,
-      "successes_RSASSA-PKCS1-v1_5.https.any.html?1-10": false,
-      "successes_RSASSA-PKCS1-v1_5.https.any.html?11-20": false,
-      "successes_RSASSA-PKCS1-v1_5.https.any.html?21-30": false,
-      "successes_RSASSA-PKCS1-v1_5.https.any.html?31-last": false
     },
     "historical.any.html": true,
     "idlharness.https.any.html": [
@@ -208,7 +177,6 @@
     },
     "wrapKey_unwrapKey": {
       "wrapKey_unwrapKey.https.any.html": false
->>>>>>> e8be116a
     }
   },
   "console": {
