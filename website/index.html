<!-- Copyright 2018-2019 the Deno authors. All rights reserved. MIT license. -->
<!DOCTYPE html>
<html>
  <head>
    <title>Deno</title>
    <link rel="shortcut icon" href="favicon.ico">
    <link rel="stylesheet" href="https://cdn.jsdelivr.net/gh/highlightjs/cdn-release@9.14.2/build/styles/default.min.css">
    <link rel="stylesheet" href="https://cdn.jsdelivr.net/gh/highlightjs/cdn-release@9.14.2/build/styles/github-gist.min.css">
    <script src="https://cdn.jsdelivr.net/gh/highlightjs/cdn-release@9.14.2/build/highlight.min.js"></script>
    <script src="https://cdn.jsdelivr.net/gh/highlightjs/cdn-release@9.14.2/build/languages/typescript.min.js"></script>
    <link rel="stylesheet" href="style.css" />
    <meta content="width=device-width, initial-scale=1.0" name="viewport" />
  </head>
  <body>
    <main>
      <header>
        <img id="logo" src="images/deno_logo_3.svg" width=200>
        <div>
          <h1>Deno</h1>
          A secure runtime for JavaScript and TypeScript built with V8, Rust, and Tokio
        </div>
      </header>

      <table>
        <tr>
          <th></th>
          <th>Linux &amp; Mac</th>
          <th>Windows</th>
        </tr>
        <tr>
          <th><a href="https://github.com/denoland/deno">deno</a></th>
          <td>
            <a class="badge" href="https://travis-ci.com/denoland/deno">
              <img
                src="https://travis-ci.com/denoland/deno.svg?branch=master"
              />
            </a>
          </td>
          <td>
            <a class="badge" href="https://ci.appveyor.com/project/deno/deno">
              <img
                src="https://ci.appveyor.com/api/projects/status/yel7wtcqwoy0to8x/branch/master?svg=true"
              />
            </a>
          </td>
        </tr>
        <tr>
          <th><a href="https://github.com/denoland/deno_std">deno_std</a></th>
          <td colspan="2">
            <a
              class="badge"
              href="https://dev.azure.com/denoland/deno_std/_build?definitionId=2"
            >
              <img
                src="https://dev.azure.com/denoland/deno_std/_apis/build/status/denoland.deno_std?branchName=master"
              />
            </a>
          </td>
        </tr>
        <tr>
          <th>
            <a href="https://github.com/denoland/deno_install">deno_install</a>
          </th>
          <td>
            <a class="badge" href="https://travis-ci.com/denoland/deno_install">
              <img
                src="https://travis-ci.com/denoland/deno_install.svg?branch=master"
              />
            </a>
          </td>
          <td>
            <a
              class="badge"
              href="https://ci.appveyor.com/project/deno/deno-install"
            >
              <img
                src="https://ci.appveyor.com/api/projects/status/gtekeaf7r60xa896?branch=master&svg=true"
              />
            </a>
          </td>
        </tr>
        <tr>
          <th><a href="https://github.com/denoland/registry">registry</a></th>
          <td colspan=2>
            <a class="badge" href="https://travis-ci.com/denoland/registry">
              <img
                src="https://travis-ci.com/denoland/registry.svg?branch=master"
              />
            </a>
          </td>
        </tr>
      </table>

      <h2 id="install">Install <a href="#install">#</a></h2>

      <p>Using Shell:</p>
      <pre>curl -fsSL <a
href="https://github.com/denoland/deno_install/blob/master/install.sh">https://deno.land/x/install/install.sh</a> | sh</pre>
      <p>Or using PowerShell:</p>
      <pre>iwr <a
href="https://github.com/denoland/deno_install/blob/master/install.ps1">https://deno.land/x/install/install.ps1</a> | iex</pre>
      <p>See <a href="https://github.com/denoland/deno_install">deno_install</a> for more installation options.</p>

      <h2 id="example">Example <a href="#example">#</a></h2>

      <p>Try running a simple program:</p>
      <pre>deno https://deno.land/welcome.ts</pre>

      <p>Or a more complex one:</p>

<<<<<<< HEAD
      <pre><code class="typescript language-typescript">import { serve } from "https://deno.land/std/http/server.ts";
const s = serve("0.0.0.0:8000");
=======
      <pre><code class="typescript language-typescript">import { serve } from "https://deno.land/std@v0.3.2/http/server.ts";
>>>>>>> efe9c18b

async function main() {
  const body = new TextEncoder().encode("Hello World\n");
  for await (const req of serve(":8000")) {
    req.respond({ body });
  }
}

main();</code></pre>

      <h2 id="dig-in">Dig in... <a href="#dig-in">#</a></h2>

      <p>
        <b><a href="manual.html">Manual</a></b>
      </p>

      <p><a href="https://deno.land/typedoc/">API Reference</a></p>

      <p><a href="style_guide.html">Style Guide</a></p>

      <p><a href="https://deno.land/x/">Module repository</a></p>

      <p><a href="https://twitter.com/deno_land">Twitter Account</a></p>

      <p>
        <a href="https://github.com/denoland/deno/blob/master/Releases.md"
          >Release notes</a
        >
      </p>

      <p><a href="https://gitter.im/denolife/Lobby">Community chat room</a></p>

      <p><a href="benchmarks.html">Benchmarks</a></p>

      <p>
        <a href="https://github.com/denolib/awesome-deno"
          >A curated list of awesome Deno things</a
        >
      </p>

      <script>
        // Disable automatic language detection
        hljs.configure({
          languages: [],
        });

        hljs.initHighlighting();
      </script>

    </main>
  </body>
</html><|MERGE_RESOLUTION|>--- conflicted
+++ resolved
@@ -108,12 +108,7 @@
 
       <p>Or a more complex one:</p>
 
-<<<<<<< HEAD
-      <pre><code class="typescript language-typescript">import { serve } from "https://deno.land/std/http/server.ts";
-const s = serve("0.0.0.0:8000");
-=======
       <pre><code class="typescript language-typescript">import { serve } from "https://deno.land/std@v0.3.2/http/server.ts";
->>>>>>> efe9c18b
 
 async function main() {
   const body = new TextEncoder().encode("Hello World\n");
